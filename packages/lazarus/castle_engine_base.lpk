<?xml version="1.0" encoding="UTF-8"?>
<CONFIG>
  <Package Version="5">
    <Name Value="castle_engine_base"/>
    <Type Value="RunAndDesignTime"/>
    <AddToProjectUsesSection Value="True"/>
    <Author Value="Michalis Kamburelis"/>
    <CompilerOptions>
      <Version Value="11"/>
      <SearchPaths>
        <IncludeFiles Value="../../src/common_includes;../../src/base;../../src/base/unix;../../src/base/windows;../../src/audio;../../src/castlescript;../../src/transform;../../src/scene/glsl/generated-pascal;../../src/scene;../../src/scene/x3d;../../src/scene/load;../../src/scene/load/spine;../../src/scene/load/md3;../../src/scene/load/collada;../../src/scene/load/pasgltf;../../src/base_rendering;../../src/physics/kraft;../../src/base_rendering/dglopengl;../../src/base_rendering/glsl/generated-pascal;../../src/images;../../src/scene/x3d/auto_generated_node_helpers;../../src/ui;../../src/deprecated_units;../../src/files;../../src/files/tools;../../src/fonts;../../src/transform/auto_generated_persistent_vectors;../../src/vampyre_imaginglib/src/Source;../../src/vampyre_imaginglib/src/Source/JpegLib;../../src/vampyre_imaginglib/src/Source/ZLib;../../src/scene/transform_manipulate_data/generated-pascal;../../src/scene/load/ifc;../../src/services/steam;../../src/ui/designs;../../src/services"/>
        <OtherUnitFiles Value="../../src/base;../../src/transform;../../src/images;../../src/fonts;../../src/audio;../../src/files;../../src/files/tools;../../src/castlescript;../../src/ui;../../src/ui/windows;../../src/services;../../src/base_rendering;../../src/base_rendering/dglopengl;../../src/physics/kraft;../../src/scene;../../src/scene/x3d;../../src/scene/load;../../src/scene/load/spine;../../src/scene/load/md3;../../src/scene/load/collada;../../src/scene/load/pasgltf;../../src/audio/openal;../../src/audio/ogg_vorbis;../../src/audio/fmod;../../src/deprecated_units;../../src/vampyre_imaginglib/src/Source;../../src/vampyre_imaginglib/src/Source/JpegLib;../../src/vampyre_imaginglib/src/Source/ZLib;../../src/vampyre_imaginglib/src/Extensions;../../src/vampyre_imaginglib/src/Extensions/LibTiff;../../src/scene/load/ifc;../../src/services/steam"/>
        <UnitOutputDirectory Value="lib/castle_engine_base/$(TargetCPU)-$(TargetOS)"/>
      </SearchPaths>
      <Conditionals Value="// example for adding linker options on macOS
//if TargetOS=&apos;darwin&apos; then
//  LinkerOptions := &apos; -framework OpenGL&apos;;

// example for adding a unit and include path on Windows
//if SrcOS=&apos;win&apos; then begin
//  UnitPath += &apos;;win&apos;;
//  IncPath += &apos;;win&apos;;
//end;

// See http://wiki.freepascal.org/Macros_and_Conditionals"/>
      <Parsing>
        <SyntaxOptions>
          <CStyleMacros Value="True"/>
        </SyntaxOptions>
      </Parsing>
      <CodeGeneration>
        <Checks>
          <IOChecks Value="True"/>
        </Checks>
        <Optimizations>
          <OptimizationLevel Value="2"/>
        </Optimizations>
      </CodeGeneration>
      <Other>
        <Verbosity>
          <ShowHints Value="False"/>
        </Verbosity>
        <CompilerMessages>
          <IgnoredMessages idx5063="True" idx4046="True"/>
        </CompilerMessages>
        <ConfigFile>
          <CustomConfigFile Value="True"/>
          <ConfigFilePath Value="../../castle-fpc-messages.cfg"/>
        </ConfigFile>
        <CustomOptions Value="-dCASTLE_ENGINE_LAZARUS_PACKAGE"/>
      </Other>
    </CompilerOptions>
    <Description Value="Castle Game Engine is an open-source 3D and 2D game engine. We support many game model formats (glTF, X3D, Spine...), we are cross-platform (desktop, mobile, console), we have an optimized renderer with many cool graphic effects (physically-based rendering, shadows, mirrors, bump mapping, gamma correction...). See https://castle-engine.io/features.php for a complete list of features.

This package, castle_engine_base.lpk, contains the core engine units. It is not dependent on CastleWindow or Lazarus LCL.

You can install this package in Lazarus, it&apos;s required by all other programs and packages that are part of Castle Game Engine."/>
    <License Value="GNU LGPL with static linking exception >= 2.
This is the same license as used by Lazarus LCL and FPC RTL.
See https://castle-engine.io/license for details.
"/>
    <Version Major="6" Minor="93" Release="1"/>
<<<<<<< HEAD
    <Files Count="1201">
=======
    <Files Count="1198">
>>>>>>> 017dad4a
      <Item1>
        <Filename Value="../../src/audio/castleinternalabstractsoundbackend.pas"/>
        <UnitName Value="CastleInternalAbstractSoundBackend"/>
      </Item1>
      <Item2>
        <Filename Value="../../src/audio/castleinternalsoundfile.pas"/>
        <UnitName Value="CastleInternalSoundFile"/>
      </Item2>
      <Item3>
        <Filename Value="../../src/audio/castleinternalsoxsoundbackend.pas"/>
        <UnitName Value="CastleInternalSoxSoundBackend"/>
      </Item3>
      <Item4>
        <Filename Value="../../src/audio/castlesoundbase.pas"/>
        <UnitName Value="CastleSoundBase"/>
      </Item4>
      <Item5>
        <Filename Value="../../src/audio/castlesoundengine.pas"/>
        <UnitName Value="CastleSoundEngine"/>
      </Item5>
      <Item6>
        <Filename Value="../../src/audio/castlesoundengine_allocator.inc"/>
        <Type Value="Include"/>
      </Item6>
      <Item7>
        <Filename Value="../../src/audio/castlesoundengine_engine.inc"/>
        <Type Value="Include"/>
      </Item7>
      <Item8>
        <Filename Value="../../src/audio/castlesoundengine_initial_types.inc"/>
        <Type Value="Include"/>
      </Item8>
      <Item9>
        <Filename Value="../../src/audio/castlesoundengine_internalsoundbuffer.inc"/>
        <Type Value="Include"/>
      </Item9>
      <Item10>
        <Filename Value="../../src/audio/castlesoundengine_internalsoundsource.inc"/>
        <Type Value="Include"/>
      </Item10>
      <Item11>
        <Filename Value="../../src/audio/castlesoundengine_loopingchannel.inc"/>
        <Type Value="Include"/>
      </Item11>
      <Item12>
        <Filename Value="../../src/audio/castlesoundengine_miscellaneous.inc"/>
        <Type Value="Include"/>
      </Item12>
      <Item13>
        <Filename Value="../../src/audio/castlesoundengine_playingsound.inc"/>
        <Type Value="Include"/>
      </Item13>
      <Item14>
        <Filename Value="../../src/audio/castlesoundengine_playsoundparameters.inc"/>
        <Type Value="Include"/>
      </Item14>
      <Item15>
        <Filename Value="../../src/audio/castlesoundengine_repoengine.inc"/>
        <Type Value="Include"/>
      </Item15>
      <Item16>
        <Filename Value="../../src/audio/castlesoundengine_sound.inc"/>
        <Type Value="Include"/>
      </Item16>
      <Item17>
        <Filename Value="../../src/audio/fmod/castlefmodsoundbackend.pas"/>
        <UnitName Value="CastleFMODSoundBackend"/>
      </Item17>
      <Item18>
        <Filename Value="../../src/audio/fmod/castleinternalfmod.pas"/>
        <UnitName Value="CastleInternalFMOD"/>
      </Item18>
      <Item19>
        <Filename Value="../../src/audio/fmod/castleinternalfmod_dynamic.inc"/>
        <Type Value="Include"/>
      </Item19>
      <Item20>
        <Filename Value="../../src/audio/fmod/castleinternalfmod_static.inc"/>
        <Type Value="Include"/>
      </Item20>
      <Item21>
        <Filename Value="../../src/audio/ogg_vorbis/castleinternalogg.pas"/>
        <UnitName Value="CastleInternalOgg"/>
      </Item21>
      <Item22>
        <Filename Value="../../src/audio/ogg_vorbis/castleinternalvorbiscodec.pas"/>
        <UnitName Value="CastleInternalVorbisCodec"/>
      </Item22>
      <Item23>
        <Filename Value="../../src/audio/ogg_vorbis/castleinternalvorbisdecoder.pas"/>
        <UnitName Value="CastleInternalVorbisDecoder"/>
      </Item23>
      <Item24>
        <Filename Value="../../src/audio/ogg_vorbis/castleinternalvorbisfile.pas"/>
        <UnitName Value="CastleInternalVorbisFile"/>
      </Item24>
      <Item25>
        <Filename Value="../../src/audio/openal/castleinternalalutils.pas"/>
        <UnitName Value="CastleInternalALUtils"/>
      </Item25>
      <Item26>
        <Filename Value="../../src/audio/openal/castleinternalefx.pas"/>
        <UnitName Value="CastleInternalEFX"/>
      </Item26>
      <Item27>
        <Filename Value="../../src/audio/openal/castleinternalefx_api.inc"/>
        <Type Value="Include"/>
      </Item27>
      <Item28>
        <Filename Value="../../src/audio/openal/castleinternalefx_api_creative.inc"/>
        <Type Value="Include"/>
      </Item28>
      <Item29>
        <Filename Value="../../src/audio/openal/castleinternalopenal.pas"/>
        <UnitName Value="CastleInternalOpenAL"/>
      </Item29>
      <Item30>
        <Filename Value="../../src/audio/openal/castleinternalopenal_al.inc"/>
        <Type Value="Include"/>
      </Item30>
      <Item31>
        <Filename Value="../../src/audio/openal/castleinternalopenal_alc.inc"/>
        <Type Value="Include"/>
      </Item31>
      <Item32>
        <Filename Value="../../src/audio/openal/castleinternalopenal_alctypes.inc"/>
        <Type Value="Include"/>
      </Item32>
      <Item33>
        <Filename Value="../../src/audio/openal/castleinternalopenal_altypes.inc"/>
        <Type Value="Include"/>
      </Item33>
      <Item34>
        <Filename Value="../../src/audio/openal/castleinternalopenal_alut.inc"/>
        <Type Value="Include"/>
      </Item34>
      <Item35>
        <Filename Value="../../src/audio/openal/castleopenalsoundbackend.pas"/>
        <UnitName Value="CastleOpenALSoundBackend"/>
      </Item35>
      <Item36>
        <Filename Value="../../src/base/auto_generated_persistent_vectors/tcastlerenderoptions_persistent_vectors.inc"/>
        <Type Value="Include"/>
      </Item36>
      <Item37>
        <Filename Value="../../src/base/castleapplicationproperties.pas"/>
        <UnitName Value="CastleApplicationProperties"/>
      </Item37>
      <Item38>
        <Filename Value="../../src/base/castleclassutils.pas"/>
        <UnitName Value="CastleClassUtils"/>
      </Item38>
      <Item39>
        <Filename Value="../../src/base/castlecolors.pas"/>
        <UnitName Value="CastleColors"/>
      </Item39>
      <Item40>
        <Filename Value="../../src/base/castlecolors_persistent.inc"/>
        <Type Value="Include"/>
      </Item40>
      <Item41>
        <Filename Value="../../src/base/castledynlib.pas"/>
        <UnitName Value="CastleDynLib"/>
      </Item41>
      <Item42>
        <Filename Value="../../src/base/castleinternalclassutils.pas"/>
        <UnitName Value="CastleInternalClassUtils"/>
      </Item42>
      <Item43>
        <Filename Value="../../src/base/castleinternalgzio.pas"/>
        <UnitName Value="CastleInternalGzio"/>
      </Item43>
      <Item44>
        <Filename Value="../../src/base/castleinternalrttiutils.pas"/>
        <UnitName Value="CastleInternalRttiUtils"/>
      </Item44>
      <Item45>
        <Filename Value="../../src/base/castleinternalzlib.pas"/>
        <UnitName Value="CastleInternalZLib"/>
      </Item45>
      <Item46>
        <Filename Value="../../src/base/castleinternalzstream.pas"/>
        <UnitName Value="CastleInternalZStream"/>
      </Item46>
      <Item47>
        <Filename Value="../../src/base/castlelog.pas"/>
        <UnitName Value="CastleLog"/>
      </Item47>
      <Item48>
        <Filename Value="../../src/base/castlemessaging.pas"/>
        <UnitName Value="CastleMessaging"/>
      </Item48>
      <Item49>
        <Filename Value="../../src/base/castleparameters.pas"/>
        <UnitName Value="CastleParameters"/>
      </Item49>
      <Item50>
        <Filename Value="../../src/base/castleprojection.pas"/>
        <UnitName Value="CastleProjection"/>
      </Item50>
      <Item51>
        <Filename Value="../../src/base/castlequaternions.pas"/>
        <UnitName Value="CastleQuaternions"/>
      </Item51>
      <Item52>
        <Filename Value="../../src/base/castlerectangles.pas"/>
        <UnitName Value="CastleRectangles"/>
      </Item52>
      <Item53>
        <Filename Value="../../src/base/castlerectangles_persistent.inc"/>
        <Type Value="Include"/>
      </Item53>
      <Item54>
        <Filename Value="../../src/base/castlerenderoptions.pas"/>
        <UnitName Value="CastleRenderOptions"/>
      </Item54>
      <Item55>
        <Filename Value="../../src/base/castlerenderoptions_globals.inc"/>
        <Type Value="Include"/>
      </Item55>
      <Item56>
        <Filename Value="../../src/base/castlerenderoptions_renderoptions.inc"/>
        <Type Value="Include"/>
      </Item56>
      <Item57>
        <Filename Value="../../src/base/castlestreamutils.pas"/>
        <UnitName Value="CastleStreamUtils"/>
      </Item57>
      <Item58>
        <Filename Value="../../src/base/castlestringutils.pas"/>
        <UnitName Value="CastleStringUtils"/>
      </Item58>
      <Item59>
        <Filename Value="../../src/base/castlesystemlanguage.pas"/>
        <UnitName Value="CastleSystemLanguage"/>
      </Item59>
      <Item60>
        <Filename Value="../../src/base/castletimeutils.pas"/>
        <UnitName Value="CastleTimeUtils"/>
      </Item60>
      <Item61>
        <Filename Value="../../src/base/castletimeutils_frameprofiler.inc"/>
        <Type Value="Include"/>
      </Item61>
      <Item62>
        <Filename Value="../../src/base/castletimeutils_framespersecond.inc"/>
        <Type Value="Include"/>
      </Item62>
      <Item63>
        <Filename Value="../../src/base/castletimeutils_gettickcount64.inc"/>
        <Type Value="Include"/>
      </Item63>
      <Item64>
        <Filename Value="../../src/base/castletimeutils_miscellaneous.inc"/>
        <Type Value="Include"/>
      </Item64>
      <Item65>
        <Filename Value="../../src/base/castletimeutils_now.inc"/>
        <Type Value="Include"/>
      </Item65>
      <Item66>
        <Filename Value="../../src/base/castletimeutils_processtimer.inc"/>
        <Type Value="Include"/>
      </Item66>
      <Item67>
        <Filename Value="../../src/base/castletimeutils_profiler.inc"/>
        <Type Value="Include"/>
      </Item67>
      <Item68>
        <Filename Value="../../src/base/castletimeutils_timer.inc"/>
        <Type Value="Include"/>
      </Item68>
      <Item69>
        <Filename Value="../../src/base/castleunicode.pas"/>
        <UnitName Value="CastleUnicode"/>
      </Item69>
      <Item70>
        <Filename Value="../../src/base/castleutils.pas"/>
        <UnitName Value="CastleUtils"/>
      </Item70>
      <Item71>
        <Filename Value="../../src/base/castleutils_delphi_compatibility.inc"/>
        <Type Value="Include"/>
      </Item71>
      <Item72>
        <Filename Value="../../src/base/castleutils_filenames.inc"/>
        <Type Value="Include"/>
      </Item72>
      <Item73>
        <Filename Value="../../src/base/castleutils_math.inc"/>
        <Type Value="Include"/>
      </Item73>
      <Item74>
        <Filename Value="../../src/base/castleutils_miscella.inc"/>
        <Type Value="Include"/>
      </Item74>
      <Item75>
        <Filename Value="../../src/base/castleutils_platform.inc"/>
        <Type Value="Include"/>
      </Item75>
      <Item76>
        <Filename Value="../../src/base/castleutils_pointers.inc"/>
        <Type Value="Include"/>
      </Item76>
      <Item77>
        <Filename Value="../../src/base/castleutils_primitive_lists.inc"/>
        <Type Value="Include"/>
      </Item77>
      <Item78>
        <Filename Value="../../src/base/castleutils_program_exit.inc"/>
        <Type Value="Include"/>
      </Item78>
      <Item79>
        <Filename Value="../../src/base/castleutils_read_write.inc"/>
        <Type Value="Include"/>
      </Item79>
      <Item80>
        <Filename Value="../../src/base/castleutils_struct_list.inc"/>
        <Type Value="Include"/>
      </Item80>
      <Item81>
        <Filename Value="../../src/base/castleutils_types.inc"/>
        <Type Value="Include"/>
      </Item81>
      <Item82>
        <Filename Value="../../src/base/castlevectors.pas"/>
        <UnitName Value="CastleVectors"/>
      </Item82>
      <Item83>
        <Filename Value="../../src/base/castlevectors_border.inc"/>
        <Type Value="Include"/>
      </Item83>
      <Item84>
        <Filename Value="../../src/base/castlevectors_byte.inc"/>
        <Type Value="Include"/>
      </Item84>
      <Item85>
        <Filename Value="../../src/base/castlevectors_cardinal.inc"/>
        <Type Value="Include"/>
      </Item85>
      <Item86>
        <Filename Value="../../src/base/castlevectors_compatibility_deprecated.inc"/>
        <Type Value="Include"/>
      </Item86>
      <Item87>
        <Filename Value="../../src/base/castlevectors_double.inc"/>
        <Type Value="Include"/>
      </Item87>
      <Item88>
        <Filename Value="../../src/base/castlevectors_float.inc"/>
        <Type Value="Include"/>
      </Item88>
      <Item89>
        <Filename Value="../../src/base/castlevectors_generic_float_record.inc"/>
        <Type Value="Include"/>
      </Item89>
      <Item90>
        <Filename Value="../../src/base/castlevectors_integer.inc"/>
        <Type Value="Include"/>
      </Item90>
      <Item91>
        <Filename Value="../../src/base/castlevectors_lists.inc"/>
        <Type Value="Include"/>
      </Item91>
      <Item92>
        <Filename Value="../../src/base/castlevectors_lists_double.inc"/>
        <Type Value="Include"/>
      </Item92>
      <Item93>
        <Filename Value="../../src/base/castlevectors_matrix_decompose.inc"/>
        <Type Value="Include"/>
      </Item93>
      <Item94>
        <Filename Value="../../src/base/castlevectors_miscellaneous.inc"/>
        <Type Value="Include"/>
      </Item94>
      <Item95>
        <Filename Value="../../src/base/castlevectors_persistent.inc"/>
        <Type Value="Include"/>
      </Item95>
      <Item96>
        <Filename Value="../../src/base/castlevectors_single.inc"/>
        <Type Value="Include"/>
      </Item96>
      <Item97>
        <Filename Value="../../src/base/castlevectors_smallint.inc"/>
        <Type Value="Include"/>
      </Item97>
      <Item98>
        <Filename Value="../../src/base/castlevectors_transformation.inc"/>
        <Type Value="Include"/>
      </Item98>
      <Item99>
        <Filename Value="../../src/base/castlevectorsinternaldouble.pas"/>
        <UnitName Value="CastleVectorsInternalDouble"/>
      </Item99>
      <Item100>
        <Filename Value="../../src/base/castlevectorsinternalsingle.pas"/>
        <UnitName Value="CastleVectorsInternalSingle"/>
      </Item100>
      <Item101>
        <Filename Value="../../src/base/castleversion.inc"/>
        <Type Value="Include"/>
      </Item101>
      <Item102>
        <Filename Value="../../src/base/gl_texture_compression_constants.inc"/>
        <Type Value="Include"/>
      </Item102>
      <Item103>
        <Filename Value="../../src/base/unix/castleutils_os_specific_unix.inc"/>
        <Type Value="Include"/>
      </Item103>
      <Item104>
        <Filename Value="../../src/base/wasi/castleutils_os_specific_wasi.inc"/>
        <Type Value="Include"/>
      </Item104>
      <Item105>
        <Filename Value="../../src/base/windows/castleutils_os_specific_windows.inc"/>
        <Type Value="Include"/>
      </Item105>
      <Item106>
        <Filename Value="../../src/base_rendering/auto_generated_persistent_vectors/tcastleimagepersistent_persistent_vectors.inc"/>
        <Type Value="Include"/>
      </Item106>
      <Item107>
        <Filename Value="../../src/base_rendering/castlegles.pas"/>
        <UnitName Value="CastleGLES"/>
      </Item107>
      <Item108>
        <Filename Value="../../src/base_rendering/castleglimages.pas"/>
        <UnitName Value="CastleGLImages"/>
      </Item108>
      <Item109>
        <Filename Value="../../src/base_rendering/castleglimages_drawableimage.inc"/>
        <Type Value="Include"/>
      </Item109>
      <Item110>
        <Filename Value="../../src/base_rendering/castleglimages_drawableimagecache.inc"/>
        <Type Value="Include"/>
      </Item110>
      <Item111>
        <Filename Value="../../src/base_rendering/castleglimages_filter.inc"/>
        <Type Value="Include"/>
      </Item111>
      <Item112>
        <Filename Value="../../src/base_rendering/castleglimages_load_2d.inc"/>
        <Type Value="Include"/>
      </Item112>
      <Item113>
        <Filename Value="../../src/base_rendering/castleglimages_load_3d.inc"/>
        <Type Value="Include"/>
      </Item113>
      <Item114>
        <Filename Value="../../src/base_rendering/castleglimages_load_cubemap.inc"/>
        <Type Value="Include"/>
      </Item114>
      <Item115>
        <Filename Value="../../src/base_rendering/castleglimages_miscellaneous.inc"/>
        <Type Value="Include"/>
      </Item115>
      <Item116>
        <Filename Value="../../src/base_rendering/castleglimages_packing.inc"/>
        <Type Value="Include"/>
      </Item116>
      <Item117>
        <Filename Value="../../src/base_rendering/castleglimages_persistentimage.inc"/>
        <Type Value="Include"/>
      </Item117>
      <Item118>
        <Filename Value="../../src/base_rendering/castleglimages_rendertotexture.inc"/>
        <Type Value="Include"/>
      </Item118>
      <Item119>
        <Filename Value="../../src/base_rendering/castleglimages_savescreen.inc"/>
        <Type Value="Include"/>
      </Item119>
      <Item120>
        <Filename Value="../../src/base_rendering/castleglimages_sprite.inc"/>
        <Type Value="Include"/>
      </Item120>
      <Item121>
        <Filename Value="../../src/base_rendering/castleglimages_texturememoryprofiler.inc"/>
        <Type Value="Include"/>
      </Item121>
      <Item122>
        <Filename Value="../../src/base_rendering/castleglimages_video.inc"/>
        <Type Value="Include"/>
      </Item122>
      <Item123>
        <Filename Value="../../src/base_rendering/castleglimages_wrap.inc"/>
        <Type Value="Include"/>
      </Item123>
      <Item124>
        <Filename Value="../../src/base_rendering/castleglshaders.pas"/>
        <UnitName Value="CastleGLShaders"/>
      </Item124>
      <Item125>
        <Filename Value="../../src/base_rendering/castleglutils.pas"/>
        <UnitName Value="CastleGLUtils"/>
      </Item125>
      <Item126>
        <Filename Value="../../src/base_rendering/castleglutils_draw_primitive_2d.inc"/>
        <Type Value="Include"/>
      </Item126>
      <Item127>
        <Filename Value="../../src/base_rendering/castleglutils_features.inc"/>
        <Type Value="Include"/>
      </Item127>
      <Item128>
        <Filename Value="../../src/base_rendering/castleglutils_features_debug.inc"/>
        <Type Value="Include"/>
      </Item128>
      <Item129>
        <Filename Value="../../src/base_rendering/castleglutils_information.inc"/>
        <Type Value="Include"/>
      </Item129>
      <Item130>
        <Filename Value="../../src/base_rendering/castleglutils_types.inc"/>
        <Type Value="Include"/>
      </Item130>
      <Item131>
        <Filename Value="../../src/base_rendering/castleglutils_vertex_array_object.inc"/>
        <Type Value="Include"/>
      </Item131>
      <Item132>
        <Filename Value="../../src/base_rendering/castleglversion.pas"/>
        <UnitName Value="CastleGLVersion"/>
      </Item132>
      <Item133>
        <Filename Value="../../src/base_rendering/castleinternalcontextbase.pas"/>
        <UnitName Value="CastleInternalContextBase"/>
      </Item133>
      <Item134>
        <Filename Value="../../src/base_rendering/castleinternalcontextegl.pas"/>
        <UnitName Value="CastleInternalContextEgl"/>
      </Item134>
      <Item135>
        <Filename Value="../../src/base_rendering/castleinternalcontextglx.pas"/>
        <UnitName Value="CastleInternalContextGlx"/>
      </Item135>
      <Item136>
        <Filename Value="../../src/base_rendering/castleinternalcontextwgl.pas"/>
        <UnitName Value="CastleInternalContextWgl"/>
      </Item136>
      <Item137>
        <Filename Value="../../src/base_rendering/castleinternalegl.pas"/>
        <UnitName Value="CastleInternalEgl"/>
      </Item137>
      <Item138>
        <Filename Value="../../src/base_rendering/castleinternalglutils.pas"/>
        <UnitName Value="CastleInternalGLUtils"/>
      </Item138>
      <Item139>
        <Filename Value="../../src/base_rendering/castleinternalglutils_create_delete.inc"/>
        <Type Value="Include"/>
      </Item139>
      <Item140>
        <Filename Value="../../src/base_rendering/castleinternalglutils_errors.inc"/>
        <Type Value="Include"/>
      </Item140>
      <Item141>
        <Filename Value="../../src/base_rendering/castleinternalglutils_helpers.inc"/>
        <Type Value="Include"/>
      </Item141>
      <Item142>
        <Filename Value="../../src/base_rendering/castleinternalglutils_mipmaps.inc"/>
        <Type Value="Include"/>
      </Item142>
      <Item143>
        <Filename Value="../../src/base_rendering/castlerendercontext.pas"/>
        <UnitName Value="CastleRenderContext"/>
      </Item143>
      <Item144>
        <Filename Value="../../src/base_rendering/castlerenderprimitives.pas"/>
        <UnitName Value="CastleRenderPrimitives"/>
      </Item144>
      <Item145>
        <Filename Value="../../src/base_rendering/castlerenderprimitives_render_unlit_mesh.inc"/>
        <Type Value="Include"/>
      </Item145>
      <Item146>
        <Filename Value="../../src/base_rendering/dglopengl/castlegl.pas"/>
        <UnitName Value="CastleGL"/>
      </Item146>
      <Item147>
        <Filename Value="../../src/base_rendering/glsl/generated-pascal/distance_field_font.fs.inc"/>
        <Type Value="Include"/>
      </Item147>
      <Item148>
        <Filename Value="../../src/base_rendering/glsl/generated-pascal/image.fs.inc"/>
        <Type Value="Include"/>
      </Item148>
      <Item149>
        <Filename Value="../../src/base_rendering/glsl/generated-pascal/image.vs.inc"/>
        <Type Value="Include"/>
      </Item149>
      <Item150>
        <Filename Value="../../src/base_rendering/glsl/generated-pascal/primitive_2.fs.inc"/>
        <Type Value="Include"/>
      </Item150>
      <Item151>
        <Filename Value="../../src/base_rendering/glsl/generated-pascal/primitive_2.vs.inc"/>
        <Type Value="Include"/>
      </Item151>
      <Item152>
        <Filename Value="../../src/base_rendering/openglmac.inc"/>
        <Type Value="Include"/>
      </Item152>
      <Item153>
        <Filename Value="../../src/castlescript/castlecurves.pas"/>
        <UnitName Value="CastleCurves"/>
      </Item153>
      <Item154>
        <Filename Value="../../src/castlescript/castlescript.pas"/>
        <UnitName Value="CastleScript"/>
      </Item154>
      <Item155>
        <Filename Value="../../src/castlescript/castlescriptarrays.pas"/>
        <UnitName Value="CastleScriptArrays"/>
      </Item155>
      <Item156>
        <Filename Value="../../src/castlescript/castlescriptcorefunctions.pas"/>
        <UnitName Value="CastleScriptCoreFunctions"/>
      </Item156>
      <Item157>
        <Filename Value="../../src/castlescript/castlescriptimages.pas"/>
        <UnitName Value="CastleScriptImages"/>
      </Item157>
      <Item158>
        <Filename Value="../../src/castlescript/castlescriptlexer.pas"/>
        <UnitName Value="CastleScriptLexer"/>
      </Item158>
      <Item159>
        <Filename Value="../../src/castlescript/castlescriptparser.pas"/>
        <UnitName Value="CastleScriptParser"/>
      </Item159>
      <Item160>
        <Filename Value="../../src/castlescript/castlescriptvectors.pas"/>
        <UnitName Value="CastleScriptVectors"/>
      </Item160>
      <Item161>
        <Filename Value="../../src/castlescript/castlescriptxml.pas"/>
        <UnitName Value="CastleScriptXML"/>
      </Item161>
      <Item162>
        <Filename Value="../../src/common_includes/castleconf.inc"/>
        <Type Value="Include"/>
      </Item162>
      <Item163>
        <Filename Value="../../src/common_includes/norqcheckbegin.inc"/>
        <Type Value="Include"/>
      </Item163>
      <Item164>
        <Filename Value="../../src/common_includes/norqcheckend.inc"/>
        <Type Value="Include"/>
      </Item164>
      <Item165>
        <Filename Value="../../src/deprecated_units/auto_generated_persistent_vectors/tcastleonscreenmenu_persistent_vectors.inc"/>
        <Type Value="Include"/>
      </Item165>
      <Item166>
        <Filename Value="../../src/deprecated_units/castle2dscenemanager.pas"/>
        <AddToUsesPkgSection Value="False"/>
        <UnitName Value="Castle2DSceneManager"/>
      </Item166>
      <Item167>
        <Filename Value="../../src/deprecated_units/castle3d.pas"/>
        <AddToUsesPkgSection Value="False"/>
        <UnitName Value="Castle3D"/>
      </Item167>
      <Item168>
        <Filename Value="../../src/deprecated_units/castlecreatures.pas"/>
        <AddToUsesPkgSection Value="False"/>
        <UnitName Value="CastleCreatures"/>
      </Item168>
      <Item169>
        <Filename Value="../../src/deprecated_units/castledialogstates.pas"/>
        <AddToUsesPkgSection Value="False"/>
        <UnitName Value="CastleDialogStates"/>
      </Item169>
      <Item170>
        <Filename Value="../../src/deprecated_units/castlefontfamily.pas"/>
        <AddToUsesPkgSection Value="False"/>
        <UnitName Value="CastleFontFamily"/>
      </Item170>
      <Item171>
        <Filename Value="../../src/deprecated_units/castlegamenotifications.pas"/>
        <AddToUsesPkgSection Value="False"/>
        <UnitName Value="CastleGameNotifications"/>
      </Item171>
      <Item172>
        <Filename Value="../../src/deprecated_units/castleglcontainer.pas"/>
        <AddToUsesPkgSection Value="False"/>
        <UnitName Value="CastleGLContainer"/>
      </Item172>
      <Item173>
        <Filename Value="../../src/deprecated_units/castlegoogleplaygames.pas"/>
        <AddToUsesPkgSection Value="False"/>
        <UnitName Value="CastleGooglePlayGames"/>
      </Item173>
      <Item174>
        <Filename Value="../../src/deprecated_units/castleinternalusedeprecatedunits.pas"/>
        <UnitName Value="CastleInternalUseDeprecatedUnits"/>
      </Item174>
      <Item175>
        <Filename Value="../../src/deprecated_units/castleitems.pas"/>
        <AddToUsesPkgSection Value="False"/>
        <UnitName Value="CastleItems"/>
      </Item175>
      <Item176>
        <Filename Value="../../src/deprecated_units/castlelevels.pas"/>
        <AddToUsesPkgSection Value="False"/>
        <UnitName Value="CastleLevels"/>
      </Item176>
      <Item177>
        <Filename Value="../../src/deprecated_units/castlelocalization.pas"/>
        <AddToUsesPkgSection Value="False"/>
        <UnitName Value="CastleLocalization"/>
      </Item177>
      <Item178>
        <Filename Value="../../src/deprecated_units/castlelocalization_castlecore.inc"/>
        <Type Value="Include"/>
      </Item178>
      <Item179>
        <Filename Value="../../src/deprecated_units/castlelocalizationfileloader.pas"/>
        <AddToUsesPkgSection Value="False"/>
        <UnitName Value="CastleLocalizationFileLoader"/>
      </Item179>
      <Item180>
        <Filename Value="../../src/deprecated_units/castlematerialproperties.pas"/>
        <AddToUsesPkgSection Value="False"/>
        <UnitName Value="CastleMaterialProperties"/>
      </Item180>
      <Item181>
        <Filename Value="../../src/deprecated_units/castleonscreenmenu.pas"/>
        <AddToUsesPkgSection Value="False"/>
        <UnitName Value="CastleOnScreenMenu"/>
      </Item181>
      <Item182>
        <Filename Value="../../src/deprecated_units/castleplayer.pas"/>
        <AddToUsesPkgSection Value="False"/>
        <UnitName Value="CastlePlayer"/>
      </Item182>
      <Item183>
        <Filename Value="../../src/deprecated_units/castleprogress.pas"/>
        <AddToUsesPkgSection Value="False"/>
        <UnitName Value="CastleProgress"/>
      </Item183>
      <Item184>
        <Filename Value="../../src/deprecated_units/castleprogressconsole.pas"/>
        <AddToUsesPkgSection Value="False"/>
        <UnitName Value="CastleProgressConsole"/>
      </Item184>
      <Item185>
        <Filename Value="../../src/deprecated_units/castlerenderer.pas"/>
        <AddToUsesPkgSection Value="False"/>
        <UnitName Value="CastleRenderer"/>
      </Item185>
      <Item186>
        <Filename Value="../../src/deprecated_units/castlerendererbasetypes.pas"/>
        <AddToUsesPkgSection Value="False"/>
        <UnitName Value="CastleRendererBaseTypes"/>
      </Item186>
      <Item187>
        <Filename Value="../../src/deprecated_units/castleresources.pas"/>
        <AddToUsesPkgSection Value="False"/>
        <UnitName Value="CastleResources"/>
      </Item187>
      <Item188>
        <Filename Value="../../src/deprecated_units/castlescenemanager.pas"/>
        <AddToUsesPkgSection Value="False"/>
        <UnitName Value="CastleSceneManager"/>
      </Item188>
      <Item189>
        <Filename Value="../../src/deprecated_units/castleshaders.pas"/>
        <AddToUsesPkgSection Value="False"/>
        <UnitName Value="CastleShaders"/>
      </Item189>
      <Item190>
        <Filename Value="../../src/deprecated_units/castlesoundallocator.pas"/>
        <AddToUsesPkgSection Value="False"/>
        <UnitName Value="CastleSoundAllocator"/>
      </Item190>
      <Item191>
        <Filename Value="../../src/deprecated_units/castletransformextra.pas"/>
        <AddToUsesPkgSection Value="False"/>
        <UnitName Value="CastleTransformExtra"/>
      </Item191>
      <Item192>
        <Filename Value="../../src/deprecated_units/castleuistate.pas"/>
        <UnitName Value="CastleUIState"/>
      </Item192>
      <Item193>
        <Filename Value="../../src/deprecated_units/castlewarnings.pas"/>
        <AddToUsesPkgSection Value="False"/>
        <UnitName Value="CastleWarnings"/>
      </Item193>
      <Item194>
        <Filename Value="../../src/deprecated_units/castlewindowsfonts.pas"/>
        <AddToUsesPkgSection Value="False"/>
        <UnitName Value="CastleWindowsFonts"/>
      </Item194>
      <Item195>
        <Filename Value="../../src/files/castlecomponentserialize.pas"/>
        <UnitName Value="CastleComponentSerialize"/>
      </Item195>
      <Item196>
        <Filename Value="../../src/files/castleconfig.pas"/>
        <UnitName Value="CastleConfig"/>
      </Item196>
      <Item197>
        <Filename Value="../../src/files/castledownload.pas"/>
        <UnitName Value="CastleDownload"/>
      </Item197>
      <Item198>
        <Filename Value="../../src/files/castledownload_asynchronous.inc"/>
        <Type Value="Include"/>
      </Item198>
      <Item199>
        <Filename Value="../../src/files/castledownload_internal_utils.inc"/>
        <Type Value="Include"/>
      </Item199>
      <Item200>
        <Filename Value="../../src/files/castledownload_mime.inc"/>
        <Type Value="Include"/>
      </Item200>
      <Item201>
        <Filename Value="../../src/files/castledownload_register.inc"/>
        <Type Value="Include"/>
      </Item201>
      <Item202>
        <Filename Value="../../src/files/castledownload_save.inc"/>
        <Type Value="Include"/>
      </Item202>
      <Item203>
        <Filename Value="../../src/files/castledownload_strings_helper.inc"/>
        <Type Value="Include"/>
      </Item203>
      <Item204>
        <Filename Value="../../src/files/castledownload_synchronous.inc"/>
        <Type Value="Include"/>
      </Item204>
      <Item205>
        <Filename Value="../../src/files/castledownload_text.inc"/>
        <Type Value="Include"/>
      </Item205>
      <Item206>
        <Filename Value="../../src/files/castledownload_url_castleandroidassets.inc"/>
        <Type Value="Include"/>
      </Item206>
      <Item207>
        <Filename Value="../../src/files/castledownload_url_castledata.inc"/>
        <Type Value="Include"/>
      </Item207>
      <Item208>
        <Filename Value="../../src/files/castledownload_url_castlescript.inc"/>
        <Type Value="Include"/>
      </Item208>
      <Item209>
        <Filename Value="../../src/files/castledownload_url_compiled.inc"/>
        <Type Value="Include"/>
      </Item209>
      <Item210>
        <Filename Value="../../src/files/castledownload_url_data.inc"/>
        <Type Value="Include"/>
      </Item210>
      <Item211>
        <Filename Value="../../src/files/castledownload_url_ecmascript.inc"/>
        <Type Value="Include"/>
      </Item211>
      <Item212>
        <Filename Value="../../src/files/castledownload_url_file.inc"/>
        <Type Value="Include"/>
      </Item212>
      <Item213>
        <Filename Value="../../src/files/castledownload_url_http_android.inc"/>
        <Type Value="Include"/>
      </Item213>
      <Item214>
        <Filename Value="../../src/files/castledownload_url_http_delphi_net.inc"/>
        <Type Value="Include"/>
      </Item214>
      <Item215>
        <Filename Value="../../src/files/castledownload_url_http_fphttpclient.inc"/>
        <Type Value="Include"/>
      </Item215>
      <Item216>
        <Filename Value="../../src/files/castledownload_url_http_indy.inc"/>
        <Type Value="Include"/>
      </Item216>
      <Item217>
        <Filename Value="../../src/files/castledownload_utils.inc"/>
        <Type Value="Include"/>
      </Item217>
      <Item218>
        <Filename Value="../../src/files/castlefilefilters.pas"/>
        <UnitName Value="CastleFileFilters"/>
      </Item218>
      <Item219>
        <Filename Value="../../src/files/castlefilesutils.pas"/>
        <UnitName Value="CastleFilesUtils"/>
      </Item219>
      <Item220>
        <Filename Value="../../src/files/castlefindfiles.pas"/>
        <UnitName Value="CastleFindFiles"/>
      </Item220>
      <Item221>
        <Filename Value="../../src/files/castleinternaldatauri.pas"/>
        <UnitName Value="CastleInternalDataUri"/>
      </Item221>
      <Item222>
        <Filename Value="../../src/files/castleinternaldirectoryinformation.pas"/>
        <UnitName Value="CastleInternalDirectoryInformation"/>
      </Item222>
      <Item223>
        <Filename Value="../../src/files/castleinternalfilemonitor.pas"/>
        <UnitName Value="CastleInternalFileMonitor"/>
      </Item223>
      <Item224>
        <Filename Value="../../src/files/castleinternalurlutils.pas"/>
        <UnitName Value="CastleInternalUrlUtils"/>
      </Item224>
      <Item225>
        <Filename Value="../../src/files/castlelocalizationgettext.pas"/>
        <UnitName Value="CastleLocalizationGetText"/>
      </Item225>
      <Item226>
        <Filename Value="../../src/files/castlerecentfiles.pas"/>
        <UnitName Value="CastleRecentFiles"/>
      </Item226>
      <Item227>
        <Filename Value="../../src/files/castleuriutils.pas"/>
        <UnitName Value="CastleUriUtils"/>
      </Item227>
      <Item228>
        <Filename Value="../../src/files/castlexmlcfginternal.pas"/>
        <UnitName Value="CastleXMLCfgInternal"/>
      </Item228>
      <Item229>
        <Filename Value="../../src/files/castlexmlconfig.pas"/>
        <UnitName Value="CastleXMLConfig"/>
      </Item229>
      <Item230>
        <Filename Value="../../src/files/castlexmlutils.pas"/>
        <UnitName Value="CastleXmlUtils"/>
      </Item230>
      <Item231>
        <Filename Value="../../src/files/castlezip.pas"/>
        <UnitName Value="CastleZip"/>
      </Item231>
      <Item232>
        <Filename Value="../../src/files/tools/castleinternalarchitectures.pas"/>
        <UnitName Value="CastleInternalArchitectures"/>
      </Item232>
      <Item233>
        <Filename Value="../../src/files/tools/castleinternalprojectlocalsettings.pas"/>
        <UnitName Value="CastleInternalProjectLocalSettings"/>
      </Item233>
      <Item234>
        <Filename Value="../../src/files/tools/castleinternaltools.pas"/>
        <UnitName Value="CastleInternalTools"/>
      </Item234>
      <Item235>
        <Filename Value="../../src/fonts/castlefonts.pas"/>
        <UnitName Value="CastleFonts"/>
      </Item235>
      <Item236>
        <Filename Value="../../src/fonts/castlefonts_abstractfont.inc"/>
        <Type Value="Include"/>
      </Item236>
      <Item237>
        <Filename Value="../../src/fonts/castlefonts_bitmapfont.inc"/>
        <Type Value="Include"/>
      </Item237>
      <Item238>
        <Filename Value="../../src/fonts/castlefonts_font.inc"/>
        <Type Value="Include"/>
      </Item238>
      <Item239>
        <Filename Value="../../src/fonts/castlefonts_fontfamily.inc"/>
        <Type Value="Include"/>
      </Item239>
      <Item240>
        <Filename Value="../../src/fonts/castlefonts_fontsizevariants.inc"/>
        <Type Value="Include"/>
      </Item240>
      <Item241>
        <Filename Value="../../src/fonts/castlefonts_miscellaneous.inc"/>
        <Type Value="Include"/>
      </Item241>
      <Item242>
        <Filename Value="../../src/fonts/castleinternalfreetype.pas"/>
        <UnitName Value="CastleInternalFreeType"/>
      </Item242>
      <Item243>
        <Filename Value="../../src/fonts/castleinternalfreetypeh.pas"/>
        <UnitName Value="CastleInternalFreeTypeH"/>
      </Item243>
      <Item244>
        <Filename Value="../../src/fonts/castleinternalrichtext.pas"/>
        <UnitName Value="CastleInternalRichText"/>
      </Item244>
      <Item245>
        <Filename Value="../../src/fonts/castletexturefont_default3d_sans.pas"/>
        <UnitName Value="CastleTextureFont_Default3D_Sans"/>
      </Item245>
      <Item246>
        <Filename Value="../../src/fonts/castletexturefont_defaultui.pas"/>
        <UnitName Value="CastleTextureFont_DefaultUi"/>
      </Item246>
      <Item247>
        <Filename Value="../../src/fonts/castletexturefontdata.pas"/>
        <UnitName Value="CastleTextureFontData"/>
      </Item247>
      <Item248>
        <Filename Value="../../src/images/castleimages.pas"/>
        <UnitName Value="CastleImages"/>
      </Item248>
      <Item249>
        <Filename Value="../../src/images/castleimages_assign.inc"/>
        <Type Value="Include"/>
      </Item249>
      <Item250>
        <Filename Value="../../src/images/castleimages_astc.inc"/>
        <Type Value="Include"/>
      </Item250>
      <Item251>
        <Filename Value="../../src/images/castleimages_class_gpu_compressed.inc"/>
        <Type Value="Include"/>
      </Item251>
      <Item252>
        <Filename Value="../../src/images/castleimages_class_grayscale.inc"/>
        <Type Value="Include"/>
      </Item252>
      <Item253>
        <Filename Value="../../src/images/castleimages_class_grayscale_alpha.inc"/>
        <Type Value="Include"/>
      </Item253>
      <Item254>
        <Filename Value="../../src/images/castleimages_class_grayscale_alpha_float.inc"/>
        <Type Value="Include"/>
      </Item254>
      <Item255>
        <Filename Value="../../src/images/castleimages_class_grayscale_float.inc"/>
        <Type Value="Include"/>
      </Item255>
      <Item256>
        <Filename Value="../../src/images/castleimages_class_rgb.inc"/>
        <Type Value="Include"/>
      </Item256>
      <Item257>
        <Filename Value="../../src/images/castleimages_class_rgb_alpha.inc"/>
        <Type Value="Include"/>
      </Item257>
      <Item258>
        <Filename Value="../../src/images/castleimages_class_rgb_alpha_float.inc"/>
        <Type Value="Include"/>
      </Item258>
      <Item259>
        <Filename Value="../../src/images/castleimages_class_rgb_float.inc"/>
        <Type Value="Include"/>
      </Item259>
      <Item260>
        <Filename Value="../../src/images/castleimages_composite.inc"/>
        <Type Value="Include"/>
      </Item260>
      <Item261>
        <Filename Value="../../src/images/castleimages_draw.inc"/>
        <Type Value="Include"/>
      </Item261>
      <Item262>
        <Filename Value="../../src/images/castleimages_file_formats.inc"/>
        <Type Value="Include"/>
      </Item262>
      <Item263>
        <Filename Value="../../src/images/castleimages_fpimage.inc"/>
        <Type Value="Include"/>
      </Item263>
      <Item264>
        <Filename Value="../../src/images/castleimages_libpng.inc"/>
        <Type Value="Include"/>
      </Item264>
      <Item265>
        <Filename Value="../../src/images/castleimages_loading_saving_func.inc"/>
        <Type Value="Include"/>
      </Item265>
      <Item266>
        <Filename Value="../../src/images/castleimages_modulatergb_implement.inc"/>
        <Type Value="Include"/>
      </Item266>
      <Item267>
        <Filename Value="../../src/images/castleimages_paint.inc"/>
        <Type Value="Include"/>
      </Item267>
      <Item268>
        <Filename Value="../../src/images/castleimages_png.inc"/>
        <Type Value="Include"/>
      </Item268>
      <Item269>
        <Filename Value="../../src/images/castleimages_s3tc_flip_vertical.inc"/>
        <Type Value="Include"/>
      </Item269>
      <Item270>
        <Filename Value="../../src/images/castleimages_transformrgb_implement.inc"/>
        <Type Value="Include"/>
      </Item270>
      <Item271>
        <Filename Value="../../src/images/castleimages_vampyre_imaging.inc"/>
        <Type Value="Include"/>
      </Item271>
      <Item272>
        <Filename Value="../../src/images/castleimages_vcl_imaging.inc"/>
        <Type Value="Include"/>
      </Item272>
      <Item273>
        <Filename Value="../../src/images/castleinternalautogenerated.pas"/>
        <UnitName Value="CastleInternalAutoGenerated"/>
      </Item273>
      <Item274>
        <Filename Value="../../src/images/castleinternalcompositeimage.pas"/>
        <UnitName Value="CastleInternalCompositeImage"/>
      </Item274>
      <Item275>
        <Filename Value="../../src/images/castleinternalcompositeimage_dds.inc"/>
        <Type Value="Include"/>
      </Item275>
      <Item276>
        <Filename Value="../../src/images/castleinternalcompositeimage_format_handler.inc"/>
        <Type Value="Include"/>
      </Item276>
      <Item277>
        <Filename Value="../../src/images/castleinternalcompositeimage_ktx.inc"/>
        <Type Value="Include"/>
      </Item277>
      <Item278>
        <Filename Value="../../src/images/castleinternaldatacompression.pas"/>
        <UnitName Value="CastleInternalDataCompression"/>
      </Item278>
      <Item279>
        <Filename Value="../../src/images/castleinternalpng.pas"/>
        <UnitName Value="CastleInternalPng"/>
      </Item279>
      <Item280>
        <Filename Value="../../src/images/castleinternalpng_dynamic.inc"/>
        <Type Value="Include"/>
      </Item280>
      <Item281>
        <Filename Value="../../src/images/castleinternalpng_static.inc"/>
        <Type Value="Include"/>
      </Item281>
      <Item282>
        <Filename Value="../../src/images/castletextureimages.pas"/>
        <UnitName Value="CastleTextureImages"/>
      </Item282>
      <Item283>
        <Filename Value="../../src/images/castlevideos.pas"/>
        <UnitName Value="CastleVideos"/>
      </Item283>
      <Item284>
        <Filename Value="../../src/physics/kraft/castleinternalkraftoverrides.pas"/>
        <UnitName Value="CastleInternalKraftOverrides"/>
      </Item284>
      <Item285>
        <Filename Value="../../src/physics/kraft/castlekraft.inc"/>
        <Type Value="Include"/>
      </Item285>
      <Item286>
        <Filename Value="../../src/physics/kraft/kraft.pas"/>
        <UnitName Value="kraft"/>
      </Item286>
      <Item287>
        <Filename Value="../../src/scene/auto_generated_persistent_vectors/tcastleabstractprimitive_persistent_vectors.inc"/>
        <Type Value="Include"/>
      </Item287>
      <Item288>
        <Filename Value="../../src/scene/auto_generated_persistent_vectors/tcastlebackground_persistent_vectors.inc"/>
        <Type Value="Include"/>
      </Item288>
      <Item289>
        <Filename Value="../../src/scene/auto_generated_persistent_vectors/tcastlebox_persistent_vectors.inc"/>
        <Type Value="Include"/>
      </Item289>
      <Item290>
        <Filename Value="../../src/scene/auto_generated_persistent_vectors/tcastledirectionallight_persistent_vectors.inc"/>
        <Type Value="Include"/>
      </Item290>
      <Item291>
        <Filename Value="../../src/scene/auto_generated_persistent_vectors/tcastlefog_persistent_vectors.inc"/>
        <Type Value="Include"/>
      </Item291>
      <Item292>
        <Filename Value="../../src/scene/auto_generated_persistent_vectors/tcastleimagetransform_persistent_vectors.inc"/>
        <Type Value="Include"/>
      </Item292>
      <Item293>
        <Filename Value="../../src/scene/auto_generated_persistent_vectors/tcastleplane_persistent_vectors.inc"/>
        <Type Value="Include"/>
      </Item293>
      <Item294>
        <Filename Value="../../src/scene/auto_generated_persistent_vectors/tcastlepointlight_persistent_vectors.inc"/>
        <Type Value="Include"/>
      </Item294>
      <Item295>
        <Filename Value="../../src/scene/auto_generated_persistent_vectors/tcastlespotlight_persistent_vectors.inc"/>
        <Type Value="Include"/>
      </Item295>
      <Item296>
        <Filename Value="../../src/scene/auto_generated_persistent_vectors/tcastleterrain_persistent_vectors.inc"/>
        <Type Value="Include"/>
      </Item296>
      <Item297>
        <Filename Value="../../src/scene/auto_generated_persistent_vectors/tcastleterrainlayer_persistent_vectors.inc"/>
        <Type Value="Include"/>
      </Item297>
      <Item298>
        <Filename Value="../../src/scene/auto_generated_persistent_vectors/tcastlethirdpersonnavigation_persistent_vectors.inc"/>
        <Type Value="Include"/>
      </Item298>
      <Item299>
        <Filename Value="../../src/scene/auto_generated_persistent_vectors/tcastletiledmapcontrol_persistent_vectors.inc"/>
        <Type Value="Include"/>
      </Item299>
      <Item300>
        <Filename Value="../../src/scene/auto_generated_persistent_vectors/tcastleviewport_persistent_vectors.inc"/>
        <Type Value="Include"/>
      </Item300>
      <Item301>
        <Filename Value="../../src/scene/castledebugtransform.pas"/>
        <UnitName Value="CastleDebugTransform"/>
      </Item301>
      <Item302>
        <Filename Value="../../src/scene/castleinternalarraysgenerator.pas"/>
        <UnitName Value="CastleInternalArraysGenerator"/>
      </Item302>
      <Item303>
        <Filename Value="../../src/scene/castleinternalarraysgenerator_geometry3d.inc"/>
        <Type Value="Include"/>
      </Item303>
      <Item304>
        <Filename Value="../../src/scene/castleinternalarraysgenerator_rendering.inc"/>
        <Type Value="Include"/>
      </Item304>
      <Item305>
        <Filename Value="../../src/scene/castleinternalbackgroundrenderer.pas"/>
        <UnitName Value="CastleInternalBackgroundRenderer"/>
      </Item305>
      <Item306>
        <Filename Value="../../src/scene/castleinternalbatchshapes.pas"/>
        <UnitName Value="CastleInternalBatchShapes"/>
      </Item306>
      <Item307>
        <Filename Value="../../src/scene/castleinternalglcubemaps.pas"/>
        <UnitName Value="CastleInternalGLCubeMaps"/>
      </Item307>
      <Item308>
        <Filename Value="../../src/scene/castleinternalmaterialproperties.pas"/>
        <UnitName Value="CastleInternalMaterialProperties"/>
      </Item308>
      <Item309>
        <Filename Value="../../src/scene/castleinternalnodeinterpolator.pas"/>
        <UnitName Value="CastleInternalNodeInterpolator"/>
      </Item309>
      <Item310>
        <Filename Value="../../src/scene/castleinternalnoise.pas"/>
        <UnitName Value="CastleInternalNoise"/>
      </Item310>
      <Item311>
        <Filename Value="../../src/scene/castleinternalnoise_interpolatednoise2d_linear_cosine.inc"/>
        <Type Value="Include"/>
      </Item311>
      <Item312>
        <Filename Value="../../src/scene/castleinternalnoise_interpolatednoise2d_spline.inc"/>
        <Type Value="Include"/>
      </Item312>
      <Item313>
        <Filename Value="../../src/scene/castleinternalnormals.pas"/>
        <UnitName Value="CastleInternalNormals"/>
      </Item313>
      <Item314>
        <Filename Value="../../src/scene/castleinternalocclusionculling.pas"/>
        <UnitName Value="CastleInternalOcclusionCulling"/>
      </Item314>
      <Item315>
        <Filename Value="../../src/scene/castleinternalrenderer.pas"/>
        <UnitName Value="CastleInternalRenderer"/>
      </Item315>
      <Item316>
        <Filename Value="../../src/scene/castleinternalrenderer_cache.inc"/>
        <Type Value="Include"/>
      </Item316>
      <Item317>
        <Filename Value="../../src/scene/castleinternalrenderer_cache_types.inc"/>
        <Type Value="Include"/>
      </Item317>
      <Item318>
        <Filename Value="../../src/scene/castleinternalrenderer_custom_shaders.inc"/>
        <Type Value="Include"/>
      </Item318>
      <Item319>
        <Filename Value="../../src/scene/castleinternalrenderer_final_globals.inc"/>
        <Type Value="Include"/>
      </Item319>
      <Item320>
        <Filename Value="../../src/scene/castleinternalrenderer_glsl.inc"/>
        <Type Value="Include"/>
      </Item320>
      <Item321>
        <Filename Value="../../src/scene/castleinternalrenderer_initial_types.inc"/>
        <Type Value="Include"/>
      </Item321>
      <Item322>
        <Filename Value="../../src/scene/castleinternalrenderer_materials.inc"/>
        <Type Value="Include"/>
      </Item322>
      <Item323>
        <Filename Value="../../src/scene/castleinternalrenderer_meshrenderer.inc"/>
        <Type Value="Include"/>
      </Item323>
      <Item324>
        <Filename Value="../../src/scene/castleinternalrenderer_pass.inc"/>
        <Type Value="Include"/>
      </Item324>
      <Item325>
        <Filename Value="../../src/scene/castleinternalrenderer_renderer.inc"/>
        <Type Value="Include"/>
      </Item325>
      <Item326>
        <Filename Value="../../src/scene/castleinternalrenderer_resource.inc"/>
        <Type Value="Include"/>
      </Item326>
      <Item327>
        <Filename Value="../../src/scene/castleinternalrenderer_screen_effects.inc"/>
        <Type Value="Include"/>
      </Item327>
      <Item328>
        <Filename Value="../../src/scene/castleinternalrenderer_shape.inc"/>
        <Type Value="Include"/>
      </Item328>
      <Item329>
        <Filename Value="../../src/scene/castleinternalrenderer_surfacetextures.inc"/>
        <Type Value="Include"/>
      </Item329>
      <Item330>
        <Filename Value="../../src/scene/castleinternalrenderer_texture.inc"/>
        <Type Value="Include"/>
      </Item330>
      <Item331>
        <Filename Value="../../src/scene/castleinternalscreeneffects.pas"/>
        <UnitName Value="CastleInternalScreenEffects"/>
      </Item331>
      <Item332>
        <Filename Value="../../src/scene/castleinternalshadowmaps.pas"/>
        <UnitName Value="CastleInternalShadowMaps"/>
      </Item332>
      <Item333>
        <Filename Value="../../src/scene/castleinternalshapeoctree.pas"/>
        <UnitName Value="CastleInternalShapeOctree"/>
      </Item333>
      <Item334>
        <Filename Value="../../src/scene/castleinternalshapesrenderer.pas"/>
        <UnitName Value="CastleInternalShapesRenderer"/>
      </Item334>
      <Item335>
        <Filename Value="../../src/scene/castleinternalspritesheet.pas"/>
        <UnitName Value="CastleInternalSpriteSheet"/>
      </Item335>
      <Item336>
        <Filename Value="../../src/scene/castleinternaltransformdata.pas"/>
        <UnitName Value="CastleInternalTransformData"/>
      </Item336>
      <Item337>
        <Filename Value="../../src/scene/castleinternaltriangleoctree.pas"/>
        <UnitName Value="CastleInternalTriangleOctree"/>
      </Item337>
      <Item338>
        <Filename Value="../../src/scene/castleinternaltriangleoctree_raysegmentcollisions.inc"/>
        <Type Value="Include"/>
      </Item338>
      <Item339>
        <Filename Value="../../src/scene/castleinternalx3dlexer.pas"/>
        <UnitName Value="CastleInternalX3DLexer"/>
      </Item339>
      <Item340>
        <Filename Value="../../src/scene/castleinternalx3dscript.pas"/>
        <UnitName Value="CastleInternalX3DScript"/>
      </Item340>
      <Item341>
        <Filename Value="../../src/scene/castlelivingbehaviors.pas"/>
        <UnitName Value="CastleLivingBehaviors"/>
      </Item341>
      <Item342>
        <Filename Value="../../src/scene/castlelivingbehaviors_damage.inc"/>
        <Type Value="Include"/>
      </Item342>
      <Item343>
        <Filename Value="../../src/scene/castlelivingbehaviors_living.inc"/>
        <Type Value="Include"/>
      </Item343>
      <Item344>
        <Filename Value="../../src/scene/castlelivingbehaviors_missile.inc"/>
        <Type Value="Include"/>
      </Item344>
      <Item345>
        <Filename Value="../../src/scene/castlelivingbehaviors_moveattack.inc"/>
        <Type Value="Include"/>
      </Item345>
      <Item346>
        <Filename Value="../../src/scene/castleraytracer.pas"/>
        <UnitName Value="CastleRayTracer"/>
      </Item346>
      <Item347>
        <Filename Value="../../src/scene/castlerendererinternallights.pas"/>
        <UnitName Value="CastleRendererInternalLights"/>
      </Item347>
      <Item348>
        <Filename Value="../../src/scene/castlerendererinternalshader.pas"/>
        <UnitName Value="CastleRendererInternalShader"/>
      </Item348>
      <Item349>
        <Filename Value="../../src/scene/castlerendererinternalshader_bumpmapping.inc"/>
        <Type Value="Include"/>
      </Item349>
      <Item350>
        <Filename Value="../../src/scene/castlerendererinternalshader_hash.inc"/>
        <Type Value="Include"/>
      </Item350>
      <Item351>
        <Filename Value="../../src/scene/castlerendererinternalshader_light.inc"/>
        <Type Value="Include"/>
      </Item351>
      <Item352>
        <Filename Value="../../src/scene/castlerendererinternalshader_mirrorplane.inc"/>
        <Type Value="Include"/>
      </Item352>
      <Item353>
        <Filename Value="../../src/scene/castlerendererinternalshader_shadowmap.inc"/>
        <Type Value="Include"/>
      </Item353>
      <Item354>
        <Filename Value="../../src/scene/castlerendererinternalshader_surfacetexture.inc"/>
        <Type Value="Include"/>
      </Item354>
      <Item355>
        <Filename Value="../../src/scene/castlerendererinternalshader_texture.inc"/>
        <Type Value="Include"/>
      </Item355>
      <Item356>
        <Filename Value="../../src/scene/castlerendererinternaltextureenv.pas"/>
        <UnitName Value="CastleRendererInternalTextureEnv"/>
      </Item356>
      <Item357>
        <Filename Value="../../src/scene/castlescene.pas"/>
        <UnitName Value="CastleScene"/>
      </Item357>
      <Item358>
        <Filename Value="../../src/scene/castlescene_abstractlight.inc"/>
        <Type Value="Include"/>
      </Item358>
      <Item359>
        <Filename Value="../../src/scene/castlescene_abstractprimitive.inc"/>
        <Type Value="Include"/>
      </Item359>
      <Item360>
        <Filename Value="../../src/scene/castlescene_background.inc"/>
        <Type Value="Include"/>
      </Item360>
      <Item361>
        <Filename Value="../../src/scene/castlescene_box.inc"/>
        <Type Value="Include"/>
      </Item361>
      <Item362>
        <Filename Value="../../src/scene/castlescene_cone.inc"/>
        <Type Value="Include"/>
      </Item362>
      <Item363>
        <Filename Value="../../src/scene/castlescene_cylinder.inc"/>
        <Type Value="Include"/>
      </Item363>
      <Item364>
        <Filename Value="../../src/scene/castlescene_directionallight.inc"/>
        <Type Value="Include"/>
      </Item364>
      <Item365>
        <Filename Value="../../src/scene/castlescene_editorgizmo.inc"/>
        <Type Value="Include"/>
      </Item365>
      <Item366>
        <Filename Value="../../src/scene/castlescene_environmentlight.inc"/>
        <Type Value="Include"/>
      </Item366>
      <Item367>
        <Filename Value="../../src/scene/castlescene_fog.inc"/>
        <Type Value="Include"/>
      </Item367>
      <Item368>
        <Filename Value="../../src/scene/castlescene_imagetransform.inc"/>
        <Type Value="Include"/>
      </Item368>
      <Item369>
        <Filename Value="../../src/scene/castlescene_plane.inc"/>
        <Type Value="Include"/>
      </Item369>
      <Item370>
        <Filename Value="../../src/scene/castlescene_pointlight.inc"/>
        <Type Value="Include"/>
      </Item370>
      <Item371>
        <Filename Value="../../src/scene/castlescene_punctuallight.inc"/>
        <Type Value="Include"/>
      </Item371>
      <Item372>
        <Filename Value="../../src/scene/castlescene_roottransform.inc"/>
        <Type Value="Include"/>
      </Item372>
      <Item373>
        <Filename Value="../../src/scene/castlescene_sphere.inc"/>
        <Type Value="Include"/>
      </Item373>
      <Item374>
        <Filename Value="../../src/scene/castlescene_spotlight.inc"/>
        <Type Value="Include"/>
      </Item374>
      <Item375>
        <Filename Value="../../src/scene/castlescene_text.inc"/>
        <Type Value="Include"/>
      </Item375>
      <Item376>
        <Filename Value="../../src/scene/castlescenecore.pas"/>
        <UnitName Value="CastleSceneCore"/>
      </Item376>
      <Item377>
        <Filename Value="../../src/scene/castlescenecore_collisions.inc"/>
        <Type Value="Include"/>
      </Item377>
      <Item378>
        <Filename Value="../../src/scene/castlesceneinternalblending.pas"/>
        <UnitName Value="CastleSceneInternalBlending"/>
      </Item378>
      <Item379>
        <Filename Value="../../src/scene/castlesceneinternalshape.pas"/>
        <UnitName Value="CastleSceneInternalShape"/>
      </Item379>
      <Item380>
        <Filename Value="../../src/scene/castlescreeneffects.pas"/>
        <UnitName Value="CastleScreenEffects"/>
      </Item380>
      <Item381>
        <Filename Value="../../src/scene/castleshapeinternalrendershadowvolumes.pas"/>
        <UnitName Value="CastleShapeInternalRenderShadowVolumes"/>
      </Item381>
      <Item382>
        <Filename Value="../../src/scene/castleshapeinternalshadowvolumes.pas"/>
        <UnitName Value="CastleShapeInternalShadowVolumes"/>
      </Item382>
      <Item383>
        <Filename Value="../../src/scene/castleshapes.pas"/>
        <UnitName Value="CastleShapes"/>
      </Item383>
      <Item384>
        <Filename Value="../../src/scene/castleterrain.pas"/>
        <UnitName Value="CastleTerrain"/>
      </Item384>
      <Item385>
        <Filename Value="../../src/scene/castlethirdpersonnavigation.pas"/>
        <UnitName Value="CastleThirdPersonNavigation"/>
      </Item385>
      <Item386>
        <Filename Value="../../src/scene/castletiledmap.pas"/>
        <UnitName Value="CastleTiledMap"/>
      </Item386>
      <Item387>
        <Filename Value="../../src/scene/castletiledmap_control.inc"/>
        <Type Value="Include"/>
      </Item387>
      <Item388>
        <Filename Value="../../src/scene/castletiledmap_data.inc"/>
        <Type Value="Include"/>
      </Item388>
      <Item389>
        <Filename Value="../../src/scene/castletiledmap_scene.inc"/>
        <Type Value="Include"/>
      </Item389>
      <Item390>
        <Filename Value="../../src/scene/castletransformmanipulate.pas"/>
        <UnitName Value="CastleTransformManipulate"/>
      </Item390>
      <Item391>
        <Filename Value="../../src/scene/castleviewport.pas"/>
        <UnitName Value="CastleViewport"/>
      </Item391>
      <Item392>
        <Filename Value="../../src/scene/castleviewport_autonavigation.inc"/>
        <Type Value="Include"/>
      </Item392>
      <Item393>
        <Filename Value="../../src/scene/castleviewport_design_navigation.inc"/>
        <Type Value="Include"/>
      </Item393>
      <Item394>
        <Filename Value="../../src/scene/castleviewport_scenemanager.inc"/>
        <Type Value="Include"/>
      </Item394>
      <Item395>
        <Filename Value="../../src/scene/castleviewport_serialize.inc"/>
        <Type Value="Include"/>
      </Item395>
      <Item396>
        <Filename Value="../../src/scene/castleviewport_touchnavigation.inc"/>
        <Type Value="Include"/>
      </Item396>
      <Item397>
        <Filename Value="../../src/scene/castleviewport_warmup_cache.inc"/>
        <Type Value="Include"/>
      </Item397>
      <Item398>
        <Filename Value="../../src/scene/glsl/generated-pascal/bump_mapping.fs.inc"/>
        <Type Value="Include"/>
      </Item398>
      <Item399>
        <Filename Value="../../src/scene/glsl/generated-pascal/bump_mapping.vs.inc"/>
        <Type Value="Include"/>
      </Item399>
      <Item400>
        <Filename Value="../../src/scene/glsl/generated-pascal/bump_mapping_parallax.fs.inc"/>
        <Type Value="Include"/>
      </Item400>
      <Item401>
        <Filename Value="../../src/scene/glsl/generated-pascal/bump_mapping_parallax.vs.inc"/>
        <Type Value="Include"/>
      </Item401>
      <Item402>
        <Filename Value="../../src/scene/glsl/generated-pascal/bump_mapping_steep_parallax_shadowing.fs.inc"/>
        <Type Value="Include"/>
      </Item402>
      <Item403>
        <Filename Value="../../src/scene/glsl/generated-pascal/bump_mapping_steep_parallax_shadowing.vs.inc"/>
        <Type Value="Include"/>
      </Item403>
      <Item404>
        <Filename Value="../../src/scene/glsl/generated-pascal/common.fs.inc"/>
        <Type Value="Include"/>
      </Item404>
      <Item405>
        <Filename Value="../../src/scene/glsl/generated-pascal/common.vs.inc"/>
        <Type Value="Include"/>
      </Item405>
      <Item406>
        <Filename Value="../../src/scene/glsl/generated-pascal/fallback.fs.inc"/>
        <Type Value="Include"/>
      </Item406>
      <Item407>
        <Filename Value="../../src/scene/glsl/generated-pascal/fallback.vs.inc"/>
        <Type Value="Include"/>
      </Item407>
      <Item408>
        <Filename Value="../../src/scene/glsl/generated-pascal/geometry_shader_utils.gs.inc"/>
        <Type Value="Include"/>
      </Item408>
      <Item409>
        <Filename Value="../../src/scene/glsl/generated-pascal/lighting_model_phong_add_light.glsl.inc"/>
        <Type Value="Include"/>
      </Item409>
      <Item410>
        <Filename Value="../../src/scene/glsl/generated-pascal/lighting_model_phong_shading_gouraud.vs.inc"/>
        <Type Value="Include"/>
      </Item410>
      <Item411>
        <Filename Value="../../src/scene/glsl/generated-pascal/lighting_model_phong_shading_phong.fs.inc"/>
        <Type Value="Include"/>
      </Item411>
      <Item412>
        <Filename Value="../../src/scene/glsl/generated-pascal/lighting_model_phong_structures.glsl.inc"/>
        <Type Value="Include"/>
      </Item412>
      <Item413>
        <Filename Value="../../src/scene/glsl/generated-pascal/lighting_model_physical_add_light.glsl.inc"/>
        <Type Value="Include"/>
      </Item413>
      <Item414>
        <Filename Value="../../src/scene/glsl/generated-pascal/lighting_model_physical_shading_gouraud.vs.inc"/>
        <Type Value="Include"/>
      </Item414>
      <Item415>
        <Filename Value="../../src/scene/glsl/generated-pascal/lighting_model_physical_shading_phong.fs.inc"/>
        <Type Value="Include"/>
      </Item415>
      <Item416>
        <Filename Value="../../src/scene/glsl/generated-pascal/lighting_model_physical_structures.glsl.inc"/>
        <Type Value="Include"/>
      </Item416>
      <Item417>
        <Filename Value="../../src/scene/glsl/generated-pascal/lighting_model_unlit_add_light.glsl.inc"/>
        <Type Value="Include"/>
      </Item417>
      <Item418>
        <Filename Value="../../src/scene/glsl/generated-pascal/lighting_model_unlit_shading_gouraud.vs.inc"/>
        <Type Value="Include"/>
      </Item418>
      <Item419>
        <Filename Value="../../src/scene/glsl/generated-pascal/lighting_model_unlit_shading_phong.fs.inc"/>
        <Type Value="Include"/>
      </Item419>
      <Item420>
        <Filename Value="../../src/scene/glsl/generated-pascal/lighting_model_unlit_structures.glsl.inc"/>
        <Type Value="Include"/>
      </Item420>
      <Item421>
        <Filename Value="../../src/scene/glsl/generated-pascal/main_shading_gouraud.fs.inc"/>
        <Type Value="Include"/>
      </Item421>
      <Item422>
        <Filename Value="../../src/scene/glsl/generated-pascal/main_shading_gouraud.vs.inc"/>
        <Type Value="Include"/>
      </Item422>
      <Item423>
        <Filename Value="../../src/scene/glsl/generated-pascal/main_shading_phong.fs.inc"/>
        <Type Value="Include"/>
      </Item423>
      <Item424>
        <Filename Value="../../src/scene/glsl/generated-pascal/main_shading_phong.vs.inc"/>
        <Type Value="Include"/>
      </Item424>
      <Item425>
        <Filename Value="../../src/scene/glsl/generated-pascal/screen_effect.vs.inc"/>
        <Type Value="Include"/>
      </Item425>
      <Item426>
        <Filename Value="../../src/scene/glsl/generated-pascal/screen_effect_library.glsl.inc"/>
        <Type Value="Include"/>
      </Item426>
      <Item427>
        <Filename Value="../../src/scene/glsl/generated-pascal/shadow_map_common.fs.inc"/>
        <Type Value="Include"/>
      </Item427>
      <Item428>
        <Filename Value="../../src/scene/glsl/generated-pascal/shadow_map_generate.fs.inc"/>
        <Type Value="Include"/>
      </Item428>
      <Item429>
        <Filename Value="../../src/scene/glsl/generated-pascal/shadow_map_generate.vs.inc"/>
        <Type Value="Include"/>
      </Item429>
      <Item430>
        <Filename Value="../../src/scene/glsl/generated-pascal/simplest.fs.inc"/>
        <Type Value="Include"/>
      </Item430>
      <Item431>
        <Filename Value="../../src/scene/glsl/generated-pascal/simplest.vs.inc"/>
        <Type Value="Include"/>
      </Item431>
      <Item432>
        <Filename Value="../../src/scene/glsl/generated-pascal/simplest_unlit.fs.inc"/>
        <Type Value="Include"/>
      </Item432>
      <Item433>
        <Filename Value="../../src/scene/glsl/generated-pascal/ssao.glsl.inc"/>
        <Type Value="Include"/>
      </Item433>
      <Item434>
        <Filename Value="../../src/scene/glsl/generated-pascal/ssr.glsl.inc"/>
        <Type Value="Include"/>
      </Item434>
      <Item435>
        <Filename Value="../../src/scene/glsl/generated-pascal/terrain.fs.inc"/>
        <Type Value="Include"/>
      </Item435>
      <Item436>
        <Filename Value="../../src/scene/glsl/generated-pascal/terrain.vs.inc"/>
        <Type Value="Include"/>
      </Item436>
      <Item437>
        <Filename Value="../../src/scene/glsl/generated-pascal/tone_mapping.fs.inc"/>
        <Type Value="Include"/>
      </Item437>
      <Item438>
        <Filename Value="../../src/scene/glsl/generated-pascal/variance_shadow_map_common.fs.inc"/>
        <Type Value="Include"/>
      </Item438>
      <Item439>
        <Filename Value="../../src/scene/load/castleloadgltf.pas"/>
        <UnitName Value="CastleLoadGltf"/>
      </Item439>
      <Item440>
        <Filename Value="../../src/scene/load/collada/x3dloadinternalcollada.pas"/>
        <UnitName Value="X3DLoadInternalCollada"/>
      </Item440>
      <Item441>
        <Filename Value="../../src/scene/load/collada/x3dloadinternalcollada_cameras.inc"/>
        <Type Value="Include"/>
      </Item441>
      <Item442>
        <Filename Value="../../src/scene/load/collada/x3dloadinternalcollada_childrenlist.inc"/>
        <Type Value="Include"/>
      </Item442>
      <Item443>
        <Filename Value="../../src/scene/load/collada/x3dloadinternalcollada_controllers.inc"/>
        <Type Value="Include"/>
      </Item443>
      <Item444>
        <Filename Value="../../src/scene/load/collada/x3dloadinternalcollada_effects.inc"/>
        <Type Value="Include"/>
      </Item444>
      <Item445>
        <Filename Value="../../src/scene/load/collada/x3dloadinternalcollada_geometries.inc"/>
        <Type Value="Include"/>
      </Item445>
      <Item446>
        <Filename Value="../../src/scene/load/collada/x3dloadinternalcollada_images.inc"/>
        <Type Value="Include"/>
      </Item446>
      <Item447>
        <Filename Value="../../src/scene/load/collada/x3dloadinternalcollada_indexes.inc"/>
        <Type Value="Include"/>
      </Item447>
      <Item448>
        <Filename Value="../../src/scene/load/collada/x3dloadinternalcollada_integerparser.inc"/>
        <Type Value="Include"/>
      </Item448>
      <Item449>
        <Filename Value="../../src/scene/load/collada/x3dloadinternalcollada_librarynodes.inc"/>
        <Type Value="Include"/>
      </Item449>
      <Item450>
        <Filename Value="../../src/scene/load/collada/x3dloadinternalcollada_lights.inc"/>
        <Type Value="Include"/>
      </Item450>
      <Item451>
        <Filename Value="../../src/scene/load/collada/x3dloadinternalcollada_materials.inc"/>
        <Type Value="Include"/>
      </Item451>
      <Item452>
        <Filename Value="../../src/scene/load/collada/x3dloadinternalcollada_matrix.inc"/>
        <Type Value="Include"/>
      </Item452>
      <Item453>
        <Filename Value="../../src/scene/load/collada/x3dloadinternalcollada_node.inc"/>
        <Type Value="Include"/>
      </Item453>
      <Item454>
        <Filename Value="../../src/scene/load/collada/x3dloadinternalcollada_primitives.inc"/>
        <Type Value="Include"/>
      </Item454>
      <Item455>
        <Filename Value="../../src/scene/load/collada/x3dloadinternalcollada_read_helpers.inc"/>
        <Type Value="Include"/>
      </Item455>
      <Item456>
        <Filename Value="../../src/scene/load/collada/x3dloadinternalcollada_scenes.inc"/>
        <Type Value="Include"/>
      </Item456>
      <Item457>
        <Filename Value="../../src/scene/load/collada/x3dloadinternalcollada_source.inc"/>
        <Type Value="Include"/>
      </Item457>
      <Item458>
        <Filename Value="../../src/scene/load/collada/x3dloadinternalcollada_sources.inc"/>
        <Type Value="Include"/>
      </Item458>
      <Item459>
        <Filename Value="../../src/scene/load/ifc/castleifc.pas"/>
        <UnitName Value="CastleIfc"/>
      </Item459>
      <Item460>
        <Filename Value="../../src/scene/load/ifc/castleifc_ifc_standard_types.inc"/>
        <Type Value="Include"/>
      </Item460>
      <Item461>
        <Filename Value="../../src/scene/load/ifc/castleifc_ifc_standard_types_autogenerated.inc"/>
        <Type Value="Include"/>
      </Item461>
      <Item462>
        <Filename Value="../../src/scene/load/ifc/castleifc_ifc_types.inc"/>
        <Type Value="Include"/>
      </Item462>
      <Item463>
        <Filename Value="../../src/scene/load/ifc/castleifc_json.inc"/>
        <Type Value="Include"/>
      </Item463>
      <Item464>
        <Filename Value="../../src/scene/load/ifc/castleifc_load_to_x3d.inc"/>
        <Type Value="Include"/>
      </Item464>
      <Item465>
        <Filename Value="../../src/scene/load/ifc/castleifc_save_from_x3d.inc"/>
        <Type Value="Include"/>
      </Item465>
      <Item466>
        <Filename Value="../../src/scene/load/md3/x3dloadinternalmd3.pas"/>
        <UnitName Value="X3DLoadInternalMD3"/>
      </Item466>
      <Item467>
        <Filename Value="../../src/scene/load/md3/x3dloadinternalmd3_animation.inc"/>
        <Type Value="Include"/>
      </Item467>
      <Item468>
        <Filename Value="../../src/scene/load/md3/x3dloadinternalmd3_converter.inc"/>
        <Type Value="Include"/>
      </Item468>
      <Item469>
        <Filename Value="../../src/scene/load/md3/x3dloadinternalmd3_structs.inc"/>
        <Type Value="Include"/>
      </Item469>
      <Item470>
        <Filename Value="../../src/scene/load/md3/x3dloadinternalmd3_surface.inc"/>
        <Type Value="Include"/>
      </Item470>
      <Item471>
        <Filename Value="../../src/scene/load/pasgltf/CastlePasDblStrUtils.pas"/>
        <UnitName Value="CastlePasDblStrUtils"/>
      </Item471>
      <Item472>
        <Filename Value="../../src/scene/load/pasgltf/CastlePasGLTF.pas"/>
        <UnitName Value="CastlePasGLTF"/>
      </Item472>
      <Item473>
        <Filename Value="../../src/scene/load/pasgltf/CastlePasJSON.pas"/>
        <UnitName Value="CastlePasJSON"/>
      </Item473>
      <Item474>
        <Filename Value="../../src/scene/load/spine/x3dloadinternalspine.pas"/>
        <UnitName Value="X3DLoadInternalSpine"/>
      </Item474>
      <Item475>
        <Filename Value="../../src/scene/load/spine/x3dloadinternalspine_animations.inc"/>
        <Type Value="Include"/>
      </Item475>
      <Item476>
        <Filename Value="../../src/scene/load/spine/x3dloadinternalspine_animutils.inc"/>
        <Type Value="Include"/>
      </Item476>
      <Item477>
        <Filename Value="../../src/scene/load/spine/x3dloadinternalspine_atlas.inc"/>
        <Type Value="Include"/>
      </Item477>
      <Item478>
        <Filename Value="../../src/scene/load/spine/x3dloadinternalspine_attachments.inc"/>
        <Type Value="Include"/>
      </Item478>
      <Item479>
        <Filename Value="../../src/scene/load/spine/x3dloadinternalspine_bones.inc"/>
        <Type Value="Include"/>
      </Item479>
      <Item480>
        <Filename Value="../../src/scene/load/spine/x3dloadinternalspine_bonetimelines.inc"/>
        <Type Value="Include"/>
      </Item480>
      <Item481>
        <Filename Value="../../src/scene/load/spine/x3dloadinternalspine_deformtimelines.inc"/>
        <Type Value="Include"/>
      </Item481>
      <Item482>
        <Filename Value="../../src/scene/load/spine/x3dloadinternalspine_drawordertimelines.inc"/>
        <Type Value="Include"/>
      </Item482>
      <Item483>
        <Filename Value="../../src/scene/load/spine/x3dloadinternalspine_json.inc"/>
        <Type Value="Include"/>
      </Item483>
      <Item484>
        <Filename Value="../../src/scene/load/spine/x3dloadinternalspine_simpletextureloader.inc"/>
        <Type Value="Include"/>
      </Item484>
      <Item485>
        <Filename Value="../../src/scene/load/spine/x3dloadinternalspine_skeleton.inc"/>
        <Type Value="Include"/>
      </Item485>
      <Item486>
        <Filename Value="../../src/scene/load/spine/x3dloadinternalspine_skins.inc"/>
        <Type Value="Include"/>
      </Item486>
      <Item487>
        <Filename Value="../../src/scene/load/spine/x3dloadinternalspine_slots.inc"/>
        <Type Value="Include"/>
      </Item487>
      <Item488>
        <Filename Value="../../src/scene/load/spine/x3dloadinternalspine_slottimelines.inc"/>
        <Type Value="Include"/>
      </Item488>
      <Item489>
        <Filename Value="../../src/scene/load/spine/x3dloadinternalspine_textureloader.inc"/>
        <Type Value="Include"/>
      </Item489>
      <Item490>
        <Filename Value="../../src/scene/load/spine/x3dloadinternalspine_url.inc"/>
        <Type Value="Include"/>
      </Item490>
      <Item491>
        <Filename Value="../../src/scene/load/spine/x3dloadinternalspine_weightedmeshtimelines.inc"/>
        <Type Value="Include"/>
      </Item491>
      <Item492>
        <Filename Value="../../src/scene/load/x3dload.pas"/>
        <UnitName Value="X3DLoad"/>
      </Item492>
      <Item493>
        <Filename Value="../../src/scene/load/x3dloadinternal3ds.pas"/>
        <UnitName Value="X3DLoadInternal3DS"/>
      </Item493>
      <Item494>
        <Filename Value="../../src/scene/load/x3dloadinternalcocos2d.pas"/>
        <UnitName Value="X3DLoadInternalCocos2d"/>
      </Item494>
      <Item495>
        <Filename Value="../../src/scene/load/x3dloadinternalgeo.pas"/>
        <UnitName Value="X3DLoadInternalGEO"/>
      </Item495>
      <Item496>
        <Filename Value="../../src/scene/load/x3dloadinternalgltf.pas"/>
        <UnitName Value="X3DLoadInternalGltf"/>
      </Item496>
      <Item497>
        <Filename Value="../../src/scene/load/x3dloadinternalimage.pas"/>
        <UnitName Value="X3DLoadInternalImage"/>
      </Item497>
      <Item498>
        <Filename Value="../../src/scene/load/x3dloadinternalobj.pas"/>
        <UnitName Value="X3DLoadInternalOBJ"/>
      </Item498>
      <Item499>
        <Filename Value="../../src/scene/load/x3dloadinternalstl.pas"/>
        <UnitName Value="X3DLoadInternalSTL"/>
      </Item499>
      <Item500>
        <Filename Value="../../src/scene/load/x3dloadinternaltiledmap.pas"/>
        <UnitName Value="X3DLoadInternalTiledMap"/>
      </Item500>
      <Item501>
        <Filename Value="../../src/scene/load/x3dloadinternalutils.pas"/>
        <UnitName Value="X3DLoadInternalUtils"/>
      </Item501>
      <Item502>
        <Filename Value="../../src/scene/octreeconf.inc"/>
        <Type Value="Include"/>
      </Item502>
      <Item503>
        <Filename Value="../../src/scene/transform_manipulate_data/generated-pascal/rotate.glb.inc"/>
        <Type Value="Include"/>
      </Item503>
      <Item504>
        <Filename Value="../../src/scene/transform_manipulate_data/generated-pascal/rotate_collider.glb.inc"/>
        <Type Value="Include"/>
      </Item504>
      <Item505>
        <Filename Value="../../src/scene/transform_manipulate_data/generated-pascal/rotate_final.x3dv.inc"/>
        <Type Value="Include"/>
      </Item505>
      <Item506>
        <Filename Value="../../src/scene/transform_manipulate_data/generated-pascal/scale.glb.inc"/>
        <Type Value="Include"/>
      </Item506>
      <Item507>
        <Filename Value="../../src/scene/transform_manipulate_data/generated-pascal/scale_final.x3dv.inc"/>
        <Type Value="Include"/>
      </Item507>
      <Item508>
        <Filename Value="../../src/scene/transform_manipulate_data/generated-pascal/translate.glb.inc"/>
        <Type Value="Include"/>
      </Item508>
      <Item509>
        <Filename Value="../../src/scene/transform_manipulate_data/generated-pascal/translate_collider.glb.inc"/>
        <Type Value="Include"/>
      </Item509>
      <Item510>
        <Filename Value="../../src/scene/transform_manipulate_data/generated-pascal/translate_final.x3dv.inc"/>
        <Type Value="Include"/>
      </Item510>
      <Item511>
        <Filename Value="../../src/scene/x3d/auto_generated_node_helpers/x3dnodes_abstractvrml1camera_1.inc"/>
        <Type Value="Include"/>
      </Item511>
      <Item512>
        <Filename Value="../../src/scene/x3d/auto_generated_node_helpers/x3dnodes_abstractvrml1geometry_1.inc"/>
        <Type Value="Include"/>
      </Item512>
      <Item513>
        <Filename Value="../../src/scene/x3d/auto_generated_node_helpers/x3dnodes_abstractvrml1indexed_1.inc"/>
        <Type Value="Include"/>
      </Item513>
      <Item514>
        <Filename Value="../../src/scene/x3d/auto_generated_node_helpers/x3dnodes_abstractvrml1separator_1.inc"/>
        <Type Value="Include"/>
      </Item514>
      <Item515>
        <Filename Value="../../src/scene/x3d/auto_generated_node_helpers/x3dnodes_abstractvrml1transformation_1.inc"/>
        <Type Value="Include"/>
      </Item515>
      <Item516>
        <Filename Value="../../src/scene/x3d/auto_generated_node_helpers/x3dnodes_anchor.inc"/>
        <Type Value="Include"/>
      </Item516>
      <Item517>
        <Filename Value="../../src/scene/x3d/auto_generated_node_helpers/x3dnodes_appearance.inc"/>
        <Type Value="Include"/>
      </Item517>
      <Item518>
        <Filename Value="../../src/scene/x3d/auto_generated_node_helpers/x3dnodes_arc2d.inc"/>
        <Type Value="Include"/>
      </Item518>
      <Item519>
        <Filename Value="../../src/scene/x3d/auto_generated_node_helpers/x3dnodes_arcclose2d.inc"/>
        <Type Value="Include"/>
      </Item519>
      <Item520>
        <Filename Value="../../src/scene/x3d/auto_generated_node_helpers/x3dnodes_asciitext_1.inc"/>
        <Type Value="Include"/>
      </Item520>
      <Item521>
        <Filename Value="../../src/scene/x3d/auto_generated_node_helpers/x3dnodes_audioclip.inc"/>
        <Type Value="Include"/>
      </Item521>
      <Item522>
        <Filename Value="../../src/scene/x3d/auto_generated_node_helpers/x3dnodes_background.inc"/>
        <Type Value="Include"/>
      </Item522>
      <Item523>
        <Filename Value="../../src/scene/x3d/auto_generated_node_helpers/x3dnodes_balljoint.inc"/>
        <Type Value="Include"/>
      </Item523>
      <Item524>
        <Filename Value="../../src/scene/x3d/auto_generated_node_helpers/x3dnodes_billboard.inc"/>
        <Type Value="Include"/>
      </Item524>
      <Item525>
        <Filename Value="../../src/scene/x3d/auto_generated_node_helpers/x3dnodes_blendmode.inc"/>
        <Type Value="Include"/>
      </Item525>
      <Item526>
        <Filename Value="../../src/scene/x3d/auto_generated_node_helpers/x3dnodes_booleanfilter.inc"/>
        <Type Value="Include"/>
      </Item526>
      <Item527>
        <Filename Value="../../src/scene/x3d/auto_generated_node_helpers/x3dnodes_booleansequencer.inc"/>
        <Type Value="Include"/>
      </Item527>
      <Item528>
        <Filename Value="../../src/scene/x3d/auto_generated_node_helpers/x3dnodes_booleantoggle.inc"/>
        <Type Value="Include"/>
      </Item528>
      <Item529>
        <Filename Value="../../src/scene/x3d/auto_generated_node_helpers/x3dnodes_booleantrigger.inc"/>
        <Type Value="Include"/>
      </Item529>
      <Item530>
        <Filename Value="../../src/scene/x3d/auto_generated_node_helpers/x3dnodes_boundedphysicsmodel.inc"/>
        <Type Value="Include"/>
      </Item530>
      <Item531>
        <Filename Value="../../src/scene/x3d/auto_generated_node_helpers/x3dnodes_box.inc"/>
        <Type Value="Include"/>
      </Item531>
      <Item532>
        <Filename Value="../../src/scene/x3d/auto_generated_node_helpers/x3dnodes_cadassembly.inc"/>
        <Type Value="Include"/>
      </Item532>
      <Item533>
        <Filename Value="../../src/scene/x3d/auto_generated_node_helpers/x3dnodes_cadface.inc"/>
        <Type Value="Include"/>
      </Item533>
      <Item534>
        <Filename Value="../../src/scene/x3d/auto_generated_node_helpers/x3dnodes_cadlayer.inc"/>
        <Type Value="Include"/>
      </Item534>
      <Item535>
        <Filename Value="../../src/scene/x3d/auto_generated_node_helpers/x3dnodes_cadpart.inc"/>
        <Type Value="Include"/>
      </Item535>
      <Item536>
        <Filename Value="../../src/scene/x3d/auto_generated_node_helpers/x3dnodes_circle2d.inc"/>
        <Type Value="Include"/>
      </Item536>
      <Item537>
        <Filename Value="../../src/scene/x3d/auto_generated_node_helpers/x3dnodes_clipplane.inc"/>
        <Type Value="Include"/>
      </Item537>
      <Item538>
        <Filename Value="../../src/scene/x3d/auto_generated_node_helpers/x3dnodes_collidableoffset.inc"/>
        <Type Value="Include"/>
      </Item538>
      <Item539>
        <Filename Value="../../src/scene/x3d/auto_generated_node_helpers/x3dnodes_collidableshape.inc"/>
        <Type Value="Include"/>
      </Item539>
      <Item540>
        <Filename Value="../../src/scene/x3d/auto_generated_node_helpers/x3dnodes_collision.inc"/>
        <Type Value="Include"/>
      </Item540>
      <Item541>
        <Filename Value="../../src/scene/x3d/auto_generated_node_helpers/x3dnodes_collisioncollection.inc"/>
        <Type Value="Include"/>
      </Item541>
      <Item542>
        <Filename Value="../../src/scene/x3d/auto_generated_node_helpers/x3dnodes_collisionsensor.inc"/>
        <Type Value="Include"/>
      </Item542>
      <Item543>
        <Filename Value="../../src/scene/x3d/auto_generated_node_helpers/x3dnodes_collisionspace.inc"/>
        <Type Value="Include"/>
      </Item543>
      <Item544>
        <Filename Value="../../src/scene/x3d/auto_generated_node_helpers/x3dnodes_color.inc"/>
        <Type Value="Include"/>
      </Item544>
      <Item545>
        <Filename Value="../../src/scene/x3d/auto_generated_node_helpers/x3dnodes_colordamper.inc"/>
        <Type Value="Include"/>
      </Item545>
      <Item546>
        <Filename Value="../../src/scene/x3d/auto_generated_node_helpers/x3dnodes_colorinterpolator.inc"/>
        <Type Value="Include"/>
      </Item546>
      <Item547>
        <Filename Value="../../src/scene/x3d/auto_generated_node_helpers/x3dnodes_colorrgba.inc"/>
        <Type Value="Include"/>
      </Item547>
      <Item548>
        <Filename Value="../../src/scene/x3d/auto_generated_node_helpers/x3dnodes_colorsetinterpolator.inc"/>
        <Type Value="Include"/>
      </Item548>
      <Item549>
        <Filename Value="../../src/scene/x3d/auto_generated_node_helpers/x3dnodes_commonsurfaceshader.inc"/>
        <Type Value="Include"/>
      </Item549>
      <Item550>
        <Filename Value="../../src/scene/x3d/auto_generated_node_helpers/x3dnodes_composedcubemaptexture.inc"/>
        <Type Value="Include"/>
      </Item550>
      <Item551>
        <Filename Value="../../src/scene/x3d/auto_generated_node_helpers/x3dnodes_composedshader.inc"/>
        <Type Value="Include"/>
      </Item551>
      <Item552>
        <Filename Value="../../src/scene/x3d/auto_generated_node_helpers/x3dnodes_composedtexture3d.inc"/>
        <Type Value="Include"/>
      </Item552>
      <Item553>
        <Filename Value="../../src/scene/x3d/auto_generated_node_helpers/x3dnodes_cone.inc"/>
        <Type Value="Include"/>
      </Item553>
      <Item554>
        <Filename Value="../../src/scene/x3d/auto_generated_node_helpers/x3dnodes_cone_1.inc"/>
        <Type Value="Include"/>
      </Item554>
      <Item555>
        <Filename Value="../../src/scene/x3d/auto_generated_node_helpers/x3dnodes_coneemitter.inc"/>
        <Type Value="Include"/>
      </Item555>
      <Item556>
        <Filename Value="../../src/scene/x3d/auto_generated_node_helpers/x3dnodes_contact.inc"/>
        <Type Value="Include"/>
      </Item556>
      <Item557>
        <Filename Value="../../src/scene/x3d/auto_generated_node_helpers/x3dnodes_contour2d.inc"/>
        <Type Value="Include"/>
      </Item557>
      <Item558>
        <Filename Value="../../src/scene/x3d/auto_generated_node_helpers/x3dnodes_contourpolyline2d.inc"/>
        <Type Value="Include"/>
      </Item558>
      <Item559>
        <Filename Value="../../src/scene/x3d/auto_generated_node_helpers/x3dnodes_converter.inc"/>
        <Type Value="Include"/>
      </Item559>
      <Item560>
        <Filename Value="../../src/scene/x3d/auto_generated_node_helpers/x3dnodes_coordinate.inc"/>
        <Type Value="Include"/>
      </Item560>
      <Item561>
        <Filename Value="../../src/scene/x3d/auto_generated_node_helpers/x3dnodes_coordinate3_1.inc"/>
        <Type Value="Include"/>
      </Item561>
      <Item562>
        <Filename Value="../../src/scene/x3d/auto_generated_node_helpers/x3dnodes_coordinatedamper.inc"/>
        <Type Value="Include"/>
      </Item562>
      <Item563>
        <Filename Value="../../src/scene/x3d/auto_generated_node_helpers/x3dnodes_coordinatedouble.inc"/>
        <Type Value="Include"/>
      </Item563>
      <Item564>
        <Filename Value="../../src/scene/x3d/auto_generated_node_helpers/x3dnodes_coordinateinterpolator.inc"/>
        <Type Value="Include"/>
      </Item564>
      <Item565>
        <Filename Value="../../src/scene/x3d/auto_generated_node_helpers/x3dnodes_coordinateinterpolator2d.inc"/>
        <Type Value="Include"/>
      </Item565>
      <Item566>
        <Filename Value="../../src/scene/x3d/auto_generated_node_helpers/x3dnodes_cube_1.inc"/>
        <Type Value="Include"/>
      </Item566>
      <Item567>
        <Filename Value="../../src/scene/x3d/auto_generated_node_helpers/x3dnodes_cubicbezier2dorientationinterpolator.inc"/>
        <Type Value="Include"/>
      </Item567>
      <Item568>
        <Filename Value="../../src/scene/x3d/auto_generated_node_helpers/x3dnodes_cubicbeziercoordinateinterpolator.inc"/>
        <Type Value="Include"/>
      </Item568>
      <Item569>
        <Filename Value="../../src/scene/x3d/auto_generated_node_helpers/x3dnodes_cubicbezierpositioninterpolator.inc"/>
        <Type Value="Include"/>
      </Item569>
      <Item570>
        <Filename Value="../../src/scene/x3d/auto_generated_node_helpers/x3dnodes_cylinder.inc"/>
        <Type Value="Include"/>
      </Item570>
      <Item571>
        <Filename Value="../../src/scene/x3d/auto_generated_node_helpers/x3dnodes_cylinder_1.inc"/>
        <Type Value="Include"/>
      </Item571>
      <Item572>
        <Filename Value="../../src/scene/x3d/auto_generated_node_helpers/x3dnodes_cylindersensor.inc"/>
        <Type Value="Include"/>
      </Item572>
      <Item573>
        <Filename Value="../../src/scene/x3d/auto_generated_node_helpers/x3dnodes_directionallight.inc"/>
        <Type Value="Include"/>
      </Item573>
      <Item574>
        <Filename Value="../../src/scene/x3d/auto_generated_node_helpers/x3dnodes_directionallight_1.inc"/>
        <Type Value="Include"/>
      </Item574>
      <Item575>
        <Filename Value="../../src/scene/x3d/auto_generated_node_helpers/x3dnodes_disentitymanager.inc"/>
        <Type Value="Include"/>
      </Item575>
      <Item576>
        <Filename Value="../../src/scene/x3d/auto_generated_node_helpers/x3dnodes_disentitytypemapping.inc"/>
        <Type Value="Include"/>
      </Item576>
      <Item577>
        <Filename Value="../../src/scene/x3d/auto_generated_node_helpers/x3dnodes_disk2d.inc"/>
        <Type Value="Include"/>
      </Item577>
      <Item578>
        <Filename Value="../../src/scene/x3d/auto_generated_node_helpers/x3dnodes_doubleaxishingejoint.inc"/>
        <Type Value="Include"/>
      </Item578>
      <Item579>
        <Filename Value="../../src/scene/x3d/auto_generated_node_helpers/x3dnodes_easeineaseout.inc"/>
        <Type Value="Include"/>
      </Item579>
      <Item580>
        <Filename Value="../../src/scene/x3d/auto_generated_node_helpers/x3dnodes_effect.inc"/>
        <Type Value="Include"/>
      </Item580>
      <Item581>
        <Filename Value="../../src/scene/x3d/auto_generated_node_helpers/x3dnodes_effectpart.inc"/>
        <Type Value="Include"/>
      </Item581>
      <Item582>
        <Filename Value="../../src/scene/x3d/auto_generated_node_helpers/x3dnodes_elevationgrid.inc"/>
        <Type Value="Include"/>
      </Item582>
      <Item583>
        <Filename Value="../../src/scene/x3d/auto_generated_node_helpers/x3dnodes_environment.inc"/>
        <Type Value="Include"/>
      </Item583>
      <Item584>
        <Filename Value="../../src/scene/x3d/auto_generated_node_helpers/x3dnodes_environmentlight.inc"/>
        <Type Value="Include"/>
      </Item584>
      <Item585>
        <Filename Value="../../src/scene/x3d/auto_generated_node_helpers/x3dnodes_espdutransform.inc"/>
        <Type Value="Include"/>
      </Item585>
      <Item586>
        <Filename Value="../../src/scene/x3d/auto_generated_node_helpers/x3dnodes_explosionemitter.inc"/>
        <Type Value="Include"/>
      </Item586>
      <Item587>
        <Filename Value="../../src/scene/x3d/auto_generated_node_helpers/x3dnodes_extrusion.inc"/>
        <Type Value="Include"/>
      </Item587>
      <Item588>
        <Filename Value="../../src/scene/x3d/auto_generated_node_helpers/x3dnodes_fillproperties.inc"/>
        <Type Value="Include"/>
      </Item588>
      <Item589>
        <Filename Value="../../src/scene/x3d/auto_generated_node_helpers/x3dnodes_floatvertexattribute.inc"/>
        <Type Value="Include"/>
      </Item589>
      <Item590>
        <Filename Value="../../src/scene/x3d/auto_generated_node_helpers/x3dnodes_fog.inc"/>
        <Type Value="Include"/>
      </Item590>
      <Item591>
        <Filename Value="../../src/scene/x3d/auto_generated_node_helpers/x3dnodes_fogcoordinate.inc"/>
        <Type Value="Include"/>
      </Item591>
      <Item592>
        <Filename Value="../../src/scene/x3d/auto_generated_node_helpers/x3dnodes_fontstyle.inc"/>
        <Type Value="Include"/>
      </Item592>
      <Item593>
        <Filename Value="../../src/scene/x3d/auto_generated_node_helpers/x3dnodes_fontstyle_1.inc"/>
        <Type Value="Include"/>
      </Item593>
      <Item594>
        <Filename Value="../../src/scene/x3d/auto_generated_node_helpers/x3dnodes_forcephysicsmodel.inc"/>
        <Type Value="Include"/>
      </Item594>
      <Item595>
        <Filename Value="../../src/scene/x3d/auto_generated_node_helpers/x3dnodes_generatedcubemaptexture.inc"/>
        <Type Value="Include"/>
      </Item595>
      <Item596>
        <Filename Value="../../src/scene/x3d/auto_generated_node_helpers/x3dnodes_generatedshadowmap.inc"/>
        <Type Value="Include"/>
      </Item596>
      <Item597>
        <Filename Value="../../src/scene/x3d/auto_generated_node_helpers/x3dnodes_geocoordinate.inc"/>
        <Type Value="Include"/>
      </Item597>
      <Item598>
        <Filename Value="../../src/scene/x3d/auto_generated_node_helpers/x3dnodes_geoelevationgrid.inc"/>
        <Type Value="Include"/>
      </Item598>
      <Item599>
        <Filename Value="../../src/scene/x3d/auto_generated_node_helpers/x3dnodes_geolocation.inc"/>
        <Type Value="Include"/>
      </Item599>
      <Item600>
        <Filename Value="../../src/scene/x3d/auto_generated_node_helpers/x3dnodes_geolod.inc"/>
        <Type Value="Include"/>
      </Item600>
      <Item601>
        <Filename Value="../../src/scene/x3d/auto_generated_node_helpers/x3dnodes_geometadata.inc"/>
        <Type Value="Include"/>
      </Item601>
      <Item602>
        <Filename Value="../../src/scene/x3d/auto_generated_node_helpers/x3dnodes_geoorigin.inc"/>
        <Type Value="Include"/>
      </Item602>
      <Item603>
        <Filename Value="../../src/scene/x3d/auto_generated_node_helpers/x3dnodes_geopositioninterpolator.inc"/>
        <Type Value="Include"/>
      </Item603>
      <Item604>
        <Filename Value="../../src/scene/x3d/auto_generated_node_helpers/x3dnodes_geoproximitysensor.inc"/>
        <Type Value="Include"/>
      </Item604>
      <Item605>
        <Filename Value="../../src/scene/x3d/auto_generated_node_helpers/x3dnodes_geotouchsensor.inc"/>
        <Type Value="Include"/>
      </Item605>
      <Item606>
        <Filename Value="../../src/scene/x3d/auto_generated_node_helpers/x3dnodes_geotransform.inc"/>
        <Type Value="Include"/>
      </Item606>
      <Item607>
        <Filename Value="../../src/scene/x3d/auto_generated_node_helpers/x3dnodes_geoviewpoint.inc"/>
        <Type Value="Include"/>
      </Item607>
      <Item608>
        <Filename Value="../../src/scene/x3d/auto_generated_node_helpers/x3dnodes_group.inc"/>
        <Type Value="Include"/>
      </Item608>
      <Item609>
        <Filename Value="../../src/scene/x3d/auto_generated_node_helpers/x3dnodes_group_1.inc"/>
        <Type Value="Include"/>
      </Item609>
      <Item610>
        <Filename Value="../../src/scene/x3d/auto_generated_node_helpers/x3dnodes_hanimdisplacer.inc"/>
        <Type Value="Include"/>
      </Item610>
      <Item611>
        <Filename Value="../../src/scene/x3d/auto_generated_node_helpers/x3dnodes_hanimhumanoid.inc"/>
        <Type Value="Include"/>
      </Item611>
      <Item612>
        <Filename Value="../../src/scene/x3d/auto_generated_node_helpers/x3dnodes_hanimjoint.inc"/>
        <Type Value="Include"/>
      </Item612>
      <Item613>
        <Filename Value="../../src/scene/x3d/auto_generated_node_helpers/x3dnodes_hanimmotion.inc"/>
        <Type Value="Include"/>
      </Item613>
      <Item614>
        <Filename Value="../../src/scene/x3d/auto_generated_node_helpers/x3dnodes_hanimsegment.inc"/>
        <Type Value="Include"/>
      </Item614>
      <Item615>
        <Filename Value="../../src/scene/x3d/auto_generated_node_helpers/x3dnodes_hanimsite.inc"/>
        <Type Value="Include"/>
      </Item615>
      <Item616>
        <Filename Value="../../src/scene/x3d/auto_generated_node_helpers/x3dnodes_imagebackground.inc"/>
        <Type Value="Include"/>
      </Item616>
      <Item617>
        <Filename Value="../../src/scene/x3d/auto_generated_node_helpers/x3dnodes_imagecubemaptexture.inc"/>
        <Type Value="Include"/>
      </Item617>
      <Item618>
        <Filename Value="../../src/scene/x3d/auto_generated_node_helpers/x3dnodes_imagetexture.inc"/>
        <Type Value="Include"/>
      </Item618>
      <Item619>
        <Filename Value="../../src/scene/x3d/auto_generated_node_helpers/x3dnodes_imagetexture3d.inc"/>
        <Type Value="Include"/>
      </Item619>
      <Item620>
        <Filename Value="../../src/scene/x3d/auto_generated_node_helpers/x3dnodes_indexedfaceset.inc"/>
        <Type Value="Include"/>
      </Item620>
      <Item621>
        <Filename Value="../../src/scene/x3d/auto_generated_node_helpers/x3dnodes_indexedfaceset_1.inc"/>
        <Type Value="Include"/>
      </Item621>
      <Item622>
        <Filename Value="../../src/scene/x3d/auto_generated_node_helpers/x3dnodes_indexedlineset.inc"/>
        <Type Value="Include"/>
      </Item622>
      <Item623>
        <Filename Value="../../src/scene/x3d/auto_generated_node_helpers/x3dnodes_indexedlineset_1.inc"/>
        <Type Value="Include"/>
      </Item623>
      <Item624>
        <Filename Value="../../src/scene/x3d/auto_generated_node_helpers/x3dnodes_indexedquadset.inc"/>
        <Type Value="Include"/>
      </Item624>
      <Item625>
        <Filename Value="../../src/scene/x3d/auto_generated_node_helpers/x3dnodes_indexedtrianglefanset.inc"/>
        <Type Value="Include"/>
      </Item625>
      <Item626>
        <Filename Value="../../src/scene/x3d/auto_generated_node_helpers/x3dnodes_indexedtrianglemesh_1.inc"/>
        <Type Value="Include"/>
      </Item626>
      <Item627>
        <Filename Value="../../src/scene/x3d/auto_generated_node_helpers/x3dnodes_indexedtriangleset.inc"/>
        <Type Value="Include"/>
      </Item627>
      <Item628>
        <Filename Value="../../src/scene/x3d/auto_generated_node_helpers/x3dnodes_indexedtrianglestripset.inc"/>
        <Type Value="Include"/>
      </Item628>
      <Item629>
        <Filename Value="../../src/scene/x3d/auto_generated_node_helpers/x3dnodes_info_1.inc"/>
        <Type Value="Include"/>
      </Item629>
      <Item630>
        <Filename Value="../../src/scene/x3d/auto_generated_node_helpers/x3dnodes_inline.inc"/>
        <Type Value="Include"/>
      </Item630>
      <Item631>
        <Filename Value="../../src/scene/x3d/auto_generated_node_helpers/x3dnodes_inlineloadcontrol.inc"/>
        <Type Value="Include"/>
      </Item631>
      <Item632>
        <Filename Value="../../src/scene/x3d/auto_generated_node_helpers/x3dnodes_integersequencer.inc"/>
        <Type Value="Include"/>
      </Item632>
      <Item633>
        <Filename Value="../../src/scene/x3d/auto_generated_node_helpers/x3dnodes_integertrigger.inc"/>
        <Type Value="Include"/>
      </Item633>
      <Item634>
        <Filename Value="../../src/scene/x3d/auto_generated_node_helpers/x3dnodes_kambiappearance.inc"/>
        <Type Value="Include"/>
      </Item634>
      <Item635>
        <Filename Value="../../src/scene/x3d/auto_generated_node_helpers/x3dnodes_kambiinline.inc"/>
        <Type Value="Include"/>
      </Item635>
      <Item636>
        <Filename Value="../../src/scene/x3d/auto_generated_node_helpers/x3dnodes_kambinavigationinfo.inc"/>
        <Type Value="Include"/>
      </Item636>
      <Item637>
        <Filename Value="../../src/scene/x3d/auto_generated_node_helpers/x3dnodes_keysensor.inc"/>
        <Type Value="Include"/>
      </Item637>
      <Item638>
        <Filename Value="../../src/scene/x3d/auto_generated_node_helpers/x3dnodes_layer.inc"/>
        <Type Value="Include"/>
      </Item638>
      <Item639>
        <Filename Value="../../src/scene/x3d/auto_generated_node_helpers/x3dnodes_layerset.inc"/>
        <Type Value="Include"/>
      </Item639>
      <Item640>
        <Filename Value="../../src/scene/x3d/auto_generated_node_helpers/x3dnodes_layout.inc"/>
        <Type Value="Include"/>
      </Item640>
      <Item641>
        <Filename Value="../../src/scene/x3d/auto_generated_node_helpers/x3dnodes_layoutgroup.inc"/>
        <Type Value="Include"/>
      </Item641>
      <Item642>
        <Filename Value="../../src/scene/x3d/auto_generated_node_helpers/x3dnodes_layoutlayer.inc"/>
        <Type Value="Include"/>
      </Item642>
      <Item643>
        <Filename Value="../../src/scene/x3d/auto_generated_node_helpers/x3dnodes_linepicksensor.inc"/>
        <Type Value="Include"/>
      </Item643>
      <Item644>
        <Filename Value="../../src/scene/x3d/auto_generated_node_helpers/x3dnodes_lineproperties.inc"/>
        <Type Value="Include"/>
      </Item644>
      <Item645>
        <Filename Value="../../src/scene/x3d/auto_generated_node_helpers/x3dnodes_lineset.inc"/>
        <Type Value="Include"/>
      </Item645>
      <Item646>
        <Filename Value="../../src/scene/x3d/auto_generated_node_helpers/x3dnodes_loadsensor.inc"/>
        <Type Value="Include"/>
      </Item646>
      <Item647>
        <Filename Value="../../src/scene/x3d/auto_generated_node_helpers/x3dnodes_localfog.inc"/>
        <Type Value="Include"/>
      </Item647>
      <Item648>
        <Filename Value="../../src/scene/x3d/auto_generated_node_helpers/x3dnodes_lod.inc"/>
        <Type Value="Include"/>
      </Item648>
      <Item649>
        <Filename Value="../../src/scene/x3d/auto_generated_node_helpers/x3dnodes_lod_1.inc"/>
        <Type Value="Include"/>
      </Item649>
      <Item650>
        <Filename Value="../../src/scene/x3d/auto_generated_node_helpers/x3dnodes_logger.inc"/>
        <Type Value="Include"/>
      </Item650>
      <Item651>
        <Filename Value="../../src/scene/x3d/auto_generated_node_helpers/x3dnodes_material.inc"/>
        <Type Value="Include"/>
      </Item651>
      <Item652>
        <Filename Value="../../src/scene/x3d/auto_generated_node_helpers/x3dnodes_material_1.inc"/>
        <Type Value="Include"/>
      </Item652>
      <Item653>
        <Filename Value="../../src/scene/x3d/auto_generated_node_helpers/x3dnodes_materialbinding_1.inc"/>
        <Type Value="Include"/>
      </Item653>
      <Item654>
        <Filename Value="../../src/scene/x3d/auto_generated_node_helpers/x3dnodes_matrix3vertexattribute.inc"/>
        <Type Value="Include"/>
      </Item654>
      <Item655>
        <Filename Value="../../src/scene/x3d/auto_generated_node_helpers/x3dnodes_matrix4vertexattribute.inc"/>
        <Type Value="Include"/>
      </Item655>
      <Item656>
        <Filename Value="../../src/scene/x3d/auto_generated_node_helpers/x3dnodes_matrixtransform.inc"/>
        <Type Value="Include"/>
      </Item656>
      <Item657>
        <Filename Value="../../src/scene/x3d/auto_generated_node_helpers/x3dnodes_matrixtransform_1.inc"/>
        <Type Value="Include"/>
      </Item657>
      <Item658>
        <Filename Value="../../src/scene/x3d/auto_generated_node_helpers/x3dnodes_metadataboolean.inc"/>
        <Type Value="Include"/>
      </Item658>
      <Item659>
        <Filename Value="../../src/scene/x3d/auto_generated_node_helpers/x3dnodes_metadatadouble.inc"/>
        <Type Value="Include"/>
      </Item659>
      <Item660>
        <Filename Value="../../src/scene/x3d/auto_generated_node_helpers/x3dnodes_metadatafloat.inc"/>
        <Type Value="Include"/>
      </Item660>
      <Item661>
        <Filename Value="../../src/scene/x3d/auto_generated_node_helpers/x3dnodes_metadatainteger.inc"/>
        <Type Value="Include"/>
      </Item661>
      <Item662>
        <Filename Value="../../src/scene/x3d/auto_generated_node_helpers/x3dnodes_metadataset.inc"/>
        <Type Value="Include"/>
      </Item662>
      <Item663>
        <Filename Value="../../src/scene/x3d/auto_generated_node_helpers/x3dnodes_metadatastring.inc"/>
        <Type Value="Include"/>
      </Item663>
      <Item664>
        <Filename Value="../../src/scene/x3d/auto_generated_node_helpers/x3dnodes_motorjoint.inc"/>
        <Type Value="Include"/>
      </Item664>
      <Item665>
        <Filename Value="../../src/scene/x3d/auto_generated_node_helpers/x3dnodes_movietexture.inc"/>
        <Type Value="Include"/>
      </Item665>
      <Item666>
        <Filename Value="../../src/scene/x3d/auto_generated_node_helpers/x3dnodes_multigeneratedtexturecoordinate.inc"/>
        <Type Value="Include"/>
      </Item666>
      <Item667>
        <Filename Value="../../src/scene/x3d/auto_generated_node_helpers/x3dnodes_multitexture.inc"/>
        <Type Value="Include"/>
      </Item667>
      <Item668>
        <Filename Value="../../src/scene/x3d/auto_generated_node_helpers/x3dnodes_multitexturecoordinate.inc"/>
        <Type Value="Include"/>
      </Item668>
      <Item669>
        <Filename Value="../../src/scene/x3d/auto_generated_node_helpers/x3dnodes_multitexturetransform.inc"/>
        <Type Value="Include"/>
      </Item669>
      <Item670>
        <Filename Value="../../src/scene/x3d/auto_generated_node_helpers/x3dnodes_navigationinfo.inc"/>
        <Type Value="Include"/>
      </Item670>
      <Item671>
        <Filename Value="../../src/scene/x3d/auto_generated_node_helpers/x3dnodes_normal.inc"/>
        <Type Value="Include"/>
      </Item671>
      <Item672>
        <Filename Value="../../src/scene/x3d/auto_generated_node_helpers/x3dnodes_normalbinding_1.inc"/>
        <Type Value="Include"/>
      </Item672>
      <Item673>
        <Filename Value="../../src/scene/x3d/auto_generated_node_helpers/x3dnodes_normalinterpolator.inc"/>
        <Type Value="Include"/>
      </Item673>
      <Item674>
        <Filename Value="../../src/scene/x3d/auto_generated_node_helpers/x3dnodes_nurbscurve.inc"/>
        <Type Value="Include"/>
      </Item674>
      <Item675>
        <Filename Value="../../src/scene/x3d/auto_generated_node_helpers/x3dnodes_nurbscurve2d.inc"/>
        <Type Value="Include"/>
      </Item675>
      <Item676>
        <Filename Value="../../src/scene/x3d/auto_generated_node_helpers/x3dnodes_nurbsorientationinterpolator.inc"/>
        <Type Value="Include"/>
      </Item676>
      <Item677>
        <Filename Value="../../src/scene/x3d/auto_generated_node_helpers/x3dnodes_nurbspatchsurface.inc"/>
        <Type Value="Include"/>
      </Item677>
      <Item678>
        <Filename Value="../../src/scene/x3d/auto_generated_node_helpers/x3dnodes_nurbspositioninterpolator.inc"/>
        <Type Value="Include"/>
      </Item678>
      <Item679>
        <Filename Value="../../src/scene/x3d/auto_generated_node_helpers/x3dnodes_nurbsset.inc"/>
        <Type Value="Include"/>
      </Item679>
      <Item680>
        <Filename Value="../../src/scene/x3d/auto_generated_node_helpers/x3dnodes_nurbssurfaceinterpolator.inc"/>
        <Type Value="Include"/>
      </Item680>
      <Item681>
        <Filename Value="../../src/scene/x3d/auto_generated_node_helpers/x3dnodes_nurbssweptsurface.inc"/>
        <Type Value="Include"/>
      </Item681>
      <Item682>
        <Filename Value="../../src/scene/x3d/auto_generated_node_helpers/x3dnodes_nurbsswungsurface.inc"/>
        <Type Value="Include"/>
      </Item682>
      <Item683>
        <Filename Value="../../src/scene/x3d/auto_generated_node_helpers/x3dnodes_nurbstexturecoordinate.inc"/>
        <Type Value="Include"/>
      </Item683>
      <Item684>
        <Filename Value="../../src/scene/x3d/auto_generated_node_helpers/x3dnodes_nurbstrimmedsurface.inc"/>
        <Type Value="Include"/>
      </Item684>
      <Item685>
        <Filename Value="../../src/scene/x3d/auto_generated_node_helpers/x3dnodes_orientationchaser.inc"/>
        <Type Value="Include"/>
      </Item685>
      <Item686>
        <Filename Value="../../src/scene/x3d/auto_generated_node_helpers/x3dnodes_orientationdamper.inc"/>
        <Type Value="Include"/>
      </Item686>
      <Item687>
        <Filename Value="../../src/scene/x3d/auto_generated_node_helpers/x3dnodes_orientationinterpolator.inc"/>
        <Type Value="Include"/>
      </Item687>
      <Item688>
        <Filename Value="../../src/scene/x3d/auto_generated_node_helpers/x3dnodes_orientationinterpolator2d.inc"/>
        <Type Value="Include"/>
      </Item688>
      <Item689>
        <Filename Value="../../src/scene/x3d/auto_generated_node_helpers/x3dnodes_orthographiccamera_1.inc"/>
        <Type Value="Include"/>
      </Item689>
      <Item690>
        <Filename Value="../../src/scene/x3d/auto_generated_node_helpers/x3dnodes_orthoviewpoint.inc"/>
        <Type Value="Include"/>
      </Item690>
      <Item691>
        <Filename Value="../../src/scene/x3d/auto_generated_node_helpers/x3dnodes_packagedshader.inc"/>
        <Type Value="Include"/>
      </Item691>
      <Item692>
        <Filename Value="../../src/scene/x3d/auto_generated_node_helpers/x3dnodes_particlesystem.inc"/>
        <Type Value="Include"/>
      </Item692>
      <Item693>
        <Filename Value="../../src/scene/x3d/auto_generated_node_helpers/x3dnodes_perspectivecamera_1.inc"/>
        <Type Value="Include"/>
      </Item693>
      <Item694>
        <Filename Value="../../src/scene/x3d/auto_generated_node_helpers/x3dnodes_physicalmaterial.inc"/>
        <Type Value="Include"/>
      </Item694>
      <Item695>
        <Filename Value="../../src/scene/x3d/auto_generated_node_helpers/x3dnodes_pickablegroup.inc"/>
        <Type Value="Include"/>
      </Item695>
      <Item696>
        <Filename Value="../../src/scene/x3d/auto_generated_node_helpers/x3dnodes_pixeltexture.inc"/>
        <Type Value="Include"/>
      </Item696>
      <Item697>
        <Filename Value="../../src/scene/x3d/auto_generated_node_helpers/x3dnodes_pixeltexture3d.inc"/>
        <Type Value="Include"/>
      </Item697>
      <Item698>
        <Filename Value="../../src/scene/x3d/auto_generated_node_helpers/x3dnodes_plane.inc"/>
        <Type Value="Include"/>
      </Item698>
      <Item699>
        <Filename Value="../../src/scene/x3d/auto_generated_node_helpers/x3dnodes_planesensor.inc"/>
        <Type Value="Include"/>
      </Item699>
      <Item700>
        <Filename Value="../../src/scene/x3d/auto_generated_node_helpers/x3dnodes_pointemitter.inc"/>
        <Type Value="Include"/>
      </Item700>
      <Item701>
        <Filename Value="../../src/scene/x3d/auto_generated_node_helpers/x3dnodes_pointlight.inc"/>
        <Type Value="Include"/>
      </Item701>
      <Item702>
        <Filename Value="../../src/scene/x3d/auto_generated_node_helpers/x3dnodes_pointlight_1.inc"/>
        <Type Value="Include"/>
      </Item702>
      <Item703>
        <Filename Value="../../src/scene/x3d/auto_generated_node_helpers/x3dnodes_pointpicksensor.inc"/>
        <Type Value="Include"/>
      </Item703>
      <Item704>
        <Filename Value="../../src/scene/x3d/auto_generated_node_helpers/x3dnodes_pointset.inc"/>
        <Type Value="Include"/>
      </Item704>
      <Item705>
        <Filename Value="../../src/scene/x3d/auto_generated_node_helpers/x3dnodes_pointset_1.inc"/>
        <Type Value="Include"/>
      </Item705>
      <Item706>
        <Filename Value="../../src/scene/x3d/auto_generated_node_helpers/x3dnodes_polyline2d.inc"/>
        <Type Value="Include"/>
      </Item706>
      <Item707>
        <Filename Value="../../src/scene/x3d/auto_generated_node_helpers/x3dnodes_polylineemitter.inc"/>
        <Type Value="Include"/>
      </Item707>
      <Item708>
        <Filename Value="../../src/scene/x3d/auto_generated_node_helpers/x3dnodes_polypoint2d.inc"/>
        <Type Value="Include"/>
      </Item708>
      <Item709>
        <Filename Value="../../src/scene/x3d/auto_generated_node_helpers/x3dnodes_positionchaser.inc"/>
        <Type Value="Include"/>
      </Item709>
      <Item710>
        <Filename Value="../../src/scene/x3d/auto_generated_node_helpers/x3dnodes_positionchaser2d.inc"/>
        <Type Value="Include"/>
      </Item710>
      <Item711>
        <Filename Value="../../src/scene/x3d/auto_generated_node_helpers/x3dnodes_positiondamper.inc"/>
        <Type Value="Include"/>
      </Item711>
      <Item712>
        <Filename Value="../../src/scene/x3d/auto_generated_node_helpers/x3dnodes_positiondamper2d.inc"/>
        <Type Value="Include"/>
      </Item712>
      <Item713>
        <Filename Value="../../src/scene/x3d/auto_generated_node_helpers/x3dnodes_positioninterpolator.inc"/>
        <Type Value="Include"/>
      </Item713>
      <Item714>
        <Filename Value="../../src/scene/x3d/auto_generated_node_helpers/x3dnodes_positioninterpolator2d.inc"/>
        <Type Value="Include"/>
      </Item714>
      <Item715>
        <Filename Value="../../src/scene/x3d/auto_generated_node_helpers/x3dnodes_primitivepicksensor.inc"/>
        <Type Value="Include"/>
      </Item715>
      <Item716>
        <Filename Value="../../src/scene/x3d/auto_generated_node_helpers/x3dnodes_programshader.inc"/>
        <Type Value="Include"/>
      </Item716>
      <Item717>
        <Filename Value="../../src/scene/x3d/auto_generated_node_helpers/x3dnodes_projectedtexturecoordinate.inc"/>
        <Type Value="Include"/>
      </Item717>
      <Item718>
        <Filename Value="../../src/scene/x3d/auto_generated_node_helpers/x3dnodes_proximitysensor.inc"/>
        <Type Value="Include"/>
      </Item718>
      <Item719>
        <Filename Value="../../src/scene/x3d/auto_generated_node_helpers/x3dnodes_quadset.inc"/>
        <Type Value="Include"/>
      </Item719>
      <Item720>
        <Filename Value="../../src/scene/x3d/auto_generated_node_helpers/x3dnodes_receiverpdu.inc"/>
        <Type Value="Include"/>
      </Item720>
      <Item721>
        <Filename Value="../../src/scene/x3d/auto_generated_node_helpers/x3dnodes_rectangle2d.inc"/>
        <Type Value="Include"/>
      </Item721>
      <Item722>
        <Filename Value="../../src/scene/x3d/auto_generated_node_helpers/x3dnodes_renderedtexture.inc"/>
        <Type Value="Include"/>
      </Item722>
      <Item723>
        <Filename Value="../../src/scene/x3d/auto_generated_node_helpers/x3dnodes_rigidbody.inc"/>
        <Type Value="Include"/>
      </Item723>
      <Item724>
        <Filename Value="../../src/scene/x3d/auto_generated_node_helpers/x3dnodes_rigidbodycollection.inc"/>
        <Type Value="Include"/>
      </Item724>
      <Item725>
        <Filename Value="../../src/scene/x3d/auto_generated_node_helpers/x3dnodes_rotation_1.inc"/>
        <Type Value="Include"/>
      </Item725>
      <Item726>
        <Filename Value="../../src/scene/x3d/auto_generated_node_helpers/x3dnodes_rotationxyz_1.inc"/>
        <Type Value="Include"/>
      </Item726>
      <Item727>
        <Filename Value="../../src/scene/x3d/auto_generated_node_helpers/x3dnodes_scalarchaser.inc"/>
        <Type Value="Include"/>
      </Item727>
      <Item728>
        <Filename Value="../../src/scene/x3d/auto_generated_node_helpers/x3dnodes_scalarinterpolator.inc"/>
        <Type Value="Include"/>
      </Item728>
      <Item729>
        <Filename Value="../../src/scene/x3d/auto_generated_node_helpers/x3dnodes_scale_1.inc"/>
        <Type Value="Include"/>
      </Item729>
      <Item730>
        <Filename Value="../../src/scene/x3d/auto_generated_node_helpers/x3dnodes_screeneffect.inc"/>
        <Type Value="Include"/>
      </Item730>
      <Item731>
        <Filename Value="../../src/scene/x3d/auto_generated_node_helpers/x3dnodes_screenfontstyle.inc"/>
        <Type Value="Include"/>
      </Item731>
      <Item732>
        <Filename Value="../../src/scene/x3d/auto_generated_node_helpers/x3dnodes_screengroup.inc"/>
        <Type Value="Include"/>
      </Item732>
      <Item733>
        <Filename Value="../../src/scene/x3d/auto_generated_node_helpers/x3dnodes_script.inc"/>
        <Type Value="Include"/>
      </Item733>
      <Item734>
        <Filename Value="../../src/scene/x3d/auto_generated_node_helpers/x3dnodes_separator_1.inc"/>
        <Type Value="Include"/>
      </Item734>
      <Item735>
        <Filename Value="../../src/scene/x3d/auto_generated_node_helpers/x3dnodes_shaderpart.inc"/>
        <Type Value="Include"/>
      </Item735>
      <Item736>
        <Filename Value="../../src/scene/x3d/auto_generated_node_helpers/x3dnodes_shaderprogram.inc"/>
        <Type Value="Include"/>
      </Item736>
      <Item737>
        <Filename Value="../../src/scene/x3d/auto_generated_node_helpers/x3dnodes_shadertexture.inc"/>
        <Type Value="Include"/>
      </Item737>
      <Item738>
        <Filename Value="../../src/scene/x3d/auto_generated_node_helpers/x3dnodes_shape.inc"/>
        <Type Value="Include"/>
      </Item738>
      <Item739>
        <Filename Value="../../src/scene/x3d/auto_generated_node_helpers/x3dnodes_shapehints_1.inc"/>
        <Type Value="Include"/>
      </Item739>
      <Item740>
        <Filename Value="../../src/scene/x3d/auto_generated_node_helpers/x3dnodes_signalpdu.inc"/>
        <Type Value="Include"/>
      </Item740>
      <Item741>
        <Filename Value="../../src/scene/x3d/auto_generated_node_helpers/x3dnodes_singleaxishingejoint.inc"/>
        <Type Value="Include"/>
      </Item741>
      <Item742>
        <Filename Value="../../src/scene/x3d/auto_generated_node_helpers/x3dnodes_sliderjoint.inc"/>
        <Type Value="Include"/>
      </Item742>
      <Item743>
        <Filename Value="../../src/scene/x3d/auto_generated_node_helpers/x3dnodes_sound.inc"/>
        <Type Value="Include"/>
      </Item743>
      <Item744>
        <Filename Value="../../src/scene/x3d/auto_generated_node_helpers/x3dnodes_sphere.inc"/>
        <Type Value="Include"/>
      </Item744>
      <Item745>
        <Filename Value="../../src/scene/x3d/auto_generated_node_helpers/x3dnodes_sphere_1.inc"/>
        <Type Value="Include"/>
      </Item745>
      <Item746>
        <Filename Value="../../src/scene/x3d/auto_generated_node_helpers/x3dnodes_spheresensor.inc"/>
        <Type Value="Include"/>
      </Item746>
      <Item747>
        <Filename Value="../../src/scene/x3d/auto_generated_node_helpers/x3dnodes_splinepositioninterpolator.inc"/>
        <Type Value="Include"/>
      </Item747>
      <Item748>
        <Filename Value="../../src/scene/x3d/auto_generated_node_helpers/x3dnodes_splinepositioninterpolator2d.inc"/>
        <Type Value="Include"/>
      </Item748>
      <Item749>
        <Filename Value="../../src/scene/x3d/auto_generated_node_helpers/x3dnodes_splinescalarinterpolator.inc"/>
        <Type Value="Include"/>
      </Item749>
      <Item750>
        <Filename Value="../../src/scene/x3d/auto_generated_node_helpers/x3dnodes_spotlight.inc"/>
        <Type Value="Include"/>
      </Item750>
      <Item751>
        <Filename Value="../../src/scene/x3d/auto_generated_node_helpers/x3dnodes_spotlight_1.inc"/>
        <Type Value="Include"/>
      </Item751>
      <Item752>
        <Filename Value="../../src/scene/x3d/auto_generated_node_helpers/x3dnodes_squadorientationinterpolator.inc"/>
        <Type Value="Include"/>
      </Item752>
      <Item753>
        <Filename Value="../../src/scene/x3d/auto_generated_node_helpers/x3dnodes_staticgroup.inc"/>
        <Type Value="Include"/>
      </Item753>
      <Item754>
        <Filename Value="../../src/scene/x3d/auto_generated_node_helpers/x3dnodes_stringsensor.inc"/>
        <Type Value="Include"/>
      </Item754>
      <Item755>
        <Filename Value="../../src/scene/x3d/auto_generated_node_helpers/x3dnodes_surfaceemitter.inc"/>
        <Type Value="Include"/>
      </Item755>
      <Item756>
        <Filename Value="../../src/scene/x3d/auto_generated_node_helpers/x3dnodes_switch.inc"/>
        <Type Value="Include"/>
      </Item756>
      <Item757>
        <Filename Value="../../src/scene/x3d/auto_generated_node_helpers/x3dnodes_switch_1.inc"/>
        <Type Value="Include"/>
      </Item757>
      <Item758>
        <Filename Value="../../src/scene/x3d/auto_generated_node_helpers/x3dnodes_tangent.inc"/>
        <Type Value="Include"/>
      </Item758>
      <Item759>
        <Filename Value="../../src/scene/x3d/auto_generated_node_helpers/x3dnodes_teapot.inc"/>
        <Type Value="Include"/>
      </Item759>
      <Item760>
        <Filename Value="../../src/scene/x3d/auto_generated_node_helpers/x3dnodes_texcoorddamper2d.inc"/>
        <Type Value="Include"/>
      </Item760>
      <Item761>
        <Filename Value="../../src/scene/x3d/auto_generated_node_helpers/x3dnodes_text.inc"/>
        <Type Value="Include"/>
      </Item761>
      <Item762>
        <Filename Value="../../src/scene/x3d/auto_generated_node_helpers/x3dnodes_text3d.inc"/>
        <Type Value="Include"/>
      </Item762>
      <Item763>
        <Filename Value="../../src/scene/x3d/auto_generated_node_helpers/x3dnodes_texture2_1.inc"/>
        <Type Value="Include"/>
      </Item763>
      <Item764>
        <Filename Value="../../src/scene/x3d/auto_generated_node_helpers/x3dnodes_texture2transform_1.inc"/>
        <Type Value="Include"/>
      </Item764>
      <Item765>
        <Filename Value="../../src/scene/x3d/auto_generated_node_helpers/x3dnodes_texturebackground.inc"/>
        <Type Value="Include"/>
      </Item765>
      <Item766>
        <Filename Value="../../src/scene/x3d/auto_generated_node_helpers/x3dnodes_texturecoordinate.inc"/>
        <Type Value="Include"/>
      </Item766>
      <Item767>
        <Filename Value="../../src/scene/x3d/auto_generated_node_helpers/x3dnodes_texturecoordinate2_1.inc"/>
        <Type Value="Include"/>
      </Item767>
      <Item768>
        <Filename Value="../../src/scene/x3d/auto_generated_node_helpers/x3dnodes_texturecoordinate3d.inc"/>
        <Type Value="Include"/>
      </Item768>
      <Item769>
        <Filename Value="../../src/scene/x3d/auto_generated_node_helpers/x3dnodes_texturecoordinate4d.inc"/>
        <Type Value="Include"/>
      </Item769>
      <Item770>
        <Filename Value="../../src/scene/x3d/auto_generated_node_helpers/x3dnodes_texturecoordinategenerator.inc"/>
        <Type Value="Include"/>
      </Item770>
      <Item771>
        <Filename Value="../../src/scene/x3d/auto_generated_node_helpers/x3dnodes_textureprojector.inc"/>
        <Type Value="Include"/>
      </Item771>
      <Item772>
        <Filename Value="../../src/scene/x3d/auto_generated_node_helpers/x3dnodes_textureprojectorparallel.inc"/>
        <Type Value="Include"/>
      </Item772>
      <Item773>
        <Filename Value="../../src/scene/x3d/auto_generated_node_helpers/x3dnodes_textureproperties.inc"/>
        <Type Value="Include"/>
      </Item773>
      <Item774>
        <Filename Value="../../src/scene/x3d/auto_generated_node_helpers/x3dnodes_texturetransform.inc"/>
        <Type Value="Include"/>
      </Item774>
      <Item775>
        <Filename Value="../../src/scene/x3d/auto_generated_node_helpers/x3dnodes_texturetransform3d.inc"/>
        <Type Value="Include"/>
      </Item775>
      <Item776>
        <Filename Value="../../src/scene/x3d/auto_generated_node_helpers/x3dnodes_texturetransformmatrix3d.inc"/>
        <Type Value="Include"/>
      </Item776>
      <Item777>
        <Filename Value="../../src/scene/x3d/auto_generated_node_helpers/x3dnodes_timesensor.inc"/>
        <Type Value="Include"/>
      </Item777>
      <Item778>
        <Filename Value="../../src/scene/x3d/auto_generated_node_helpers/x3dnodes_timetrigger.inc"/>
        <Type Value="Include"/>
      </Item778>
      <Item779>
        <Filename Value="../../src/scene/x3d/auto_generated_node_helpers/x3dnodes_toggler.inc"/>
        <Type Value="Include"/>
      </Item779>
      <Item780>
        <Filename Value="../../src/scene/x3d/auto_generated_node_helpers/x3dnodes_touchsensor.inc"/>
        <Type Value="Include"/>
      </Item780>
      <Item781>
        <Filename Value="../../src/scene/x3d/auto_generated_node_helpers/x3dnodes_transform.inc"/>
        <Type Value="Include"/>
      </Item781>
      <Item782>
        <Filename Value="../../src/scene/x3d/auto_generated_node_helpers/x3dnodes_transform_1.inc"/>
        <Type Value="Include"/>
      </Item782>
      <Item783>
        <Filename Value="../../src/scene/x3d/auto_generated_node_helpers/x3dnodes_transformsensor.inc"/>
        <Type Value="Include"/>
      </Item783>
      <Item784>
        <Filename Value="../../src/scene/x3d/auto_generated_node_helpers/x3dnodes_transformseparator_1.inc"/>
        <Type Value="Include"/>
      </Item784>
      <Item785>
        <Filename Value="../../src/scene/x3d/auto_generated_node_helpers/x3dnodes_translation_1.inc"/>
        <Type Value="Include"/>
      </Item785>
      <Item786>
        <Filename Value="../../src/scene/x3d/auto_generated_node_helpers/x3dnodes_transmitterpdu.inc"/>
        <Type Value="Include"/>
      </Item786>
      <Item787>
        <Filename Value="../../src/scene/x3d/auto_generated_node_helpers/x3dnodes_trianglefanset.inc"/>
        <Type Value="Include"/>
      </Item787>
      <Item788>
        <Filename Value="../../src/scene/x3d/auto_generated_node_helpers/x3dnodes_triangleset.inc"/>
        <Type Value="Include"/>
      </Item788>
      <Item789>
        <Filename Value="../../src/scene/x3d/auto_generated_node_helpers/x3dnodes_triangleset2d.inc"/>
        <Type Value="Include"/>
      </Item789>
      <Item790>
        <Filename Value="../../src/scene/x3d/auto_generated_node_helpers/x3dnodes_trianglestripset.inc"/>
        <Type Value="Include"/>
      </Item790>
      <Item791>
        <Filename Value="../../src/scene/x3d/auto_generated_node_helpers/x3dnodes_twosidedmaterial.inc"/>
        <Type Value="Include"/>
      </Item791>
      <Item792>
        <Filename Value="../../src/scene/x3d/auto_generated_node_helpers/x3dnodes_universaljoint.inc"/>
        <Type Value="Include"/>
      </Item792>
      <Item793>
        <Filename Value="../../src/scene/x3d/auto_generated_node_helpers/x3dnodes_unlitmaterial.inc"/>
        <Type Value="Include"/>
      </Item793>
      <Item794>
        <Filename Value="../../src/scene/x3d/auto_generated_node_helpers/x3dnodes_valuetrigger.inc"/>
        <Type Value="Include"/>
      </Item794>
      <Item795>
        <Filename Value="../../src/scene/x3d/auto_generated_node_helpers/x3dnodes_vectorinterpolator.inc"/>
        <Type Value="Include"/>
      </Item795>
      <Item796>
        <Filename Value="../../src/scene/x3d/auto_generated_node_helpers/x3dnodes_viewpoint.inc"/>
        <Type Value="Include"/>
      </Item796>
      <Item797>
        <Filename Value="../../src/scene/x3d/auto_generated_node_helpers/x3dnodes_viewpointgroup.inc"/>
        <Type Value="Include"/>
      </Item797>
      <Item798>
        <Filename Value="../../src/scene/x3d/auto_generated_node_helpers/x3dnodes_viewpointmirror.inc"/>
        <Type Value="Include"/>
      </Item798>
      <Item799>
        <Filename Value="../../src/scene/x3d/auto_generated_node_helpers/x3dnodes_viewport.inc"/>
        <Type Value="Include"/>
      </Item799>
      <Item800>
        <Filename Value="../../src/scene/x3d/auto_generated_node_helpers/x3dnodes_visibilitysensor.inc"/>
        <Type Value="Include"/>
      </Item800>
      <Item801>
        <Filename Value="../../src/scene/x3d/auto_generated_node_helpers/x3dnodes_volumeemitter.inc"/>
        <Type Value="Include"/>
      </Item801>
      <Item802>
        <Filename Value="../../src/scene/x3d/auto_generated_node_helpers/x3dnodes_volumepicksensor.inc"/>
        <Type Value="Include"/>
      </Item802>
      <Item803>
        <Filename Value="../../src/scene/x3d/auto_generated_node_helpers/x3dnodes_windphysicsmodel.inc"/>
        <Type Value="Include"/>
      </Item803>
      <Item804>
        <Filename Value="../../src/scene/x3d/auto_generated_node_helpers/x3dnodes_worldinfo.inc"/>
        <Type Value="Include"/>
      </Item804>
      <Item805>
        <Filename Value="../../src/scene/x3d/auto_generated_node_helpers/x3dnodes_wwwanchor_1.inc"/>
        <Type Value="Include"/>
      </Item805>
      <Item806>
        <Filename Value="../../src/scene/x3d/auto_generated_node_helpers/x3dnodes_wwwinline_1.inc"/>
        <Type Value="Include"/>
      </Item806>
      <Item807>
        <Filename Value="../../src/scene/x3d/auto_generated_node_helpers/x3dnodes_x3d3dbackgroundnode.inc"/>
        <Type Value="Include"/>
      </Item807>
      <Item808>
        <Filename Value="../../src/scene/x3d/auto_generated_node_helpers/x3dnodes_x3dappearancechildnode.inc"/>
        <Type Value="Include"/>
      </Item808>
      <Item809>
        <Filename Value="../../src/scene/x3d/auto_generated_node_helpers/x3dnodes_x3dappearancenode.inc"/>
        <Type Value="Include"/>
      </Item809>
      <Item810>
        <Filename Value="../../src/scene/x3d/auto_generated_node_helpers/x3dnodes_x3dbackgroundnode.inc"/>
        <Type Value="Include"/>
      </Item810>
      <Item811>
        <Filename Value="../../src/scene/x3d/auto_generated_node_helpers/x3dnodes_x3dbindablenode.inc"/>
        <Type Value="Include"/>
      </Item811>
      <Item812>
        <Filename Value="../../src/scene/x3d/auto_generated_node_helpers/x3dnodes_x3dchasernode.inc"/>
        <Type Value="Include"/>
      </Item812>
      <Item813>
        <Filename Value="../../src/scene/x3d/auto_generated_node_helpers/x3dnodes_x3dchildnode.inc"/>
        <Type Value="Include"/>
      </Item813>
      <Item814>
        <Filename Value="../../src/scene/x3d/auto_generated_node_helpers/x3dnodes_x3dcolornode.inc"/>
        <Type Value="Include"/>
      </Item814>
      <Item815>
        <Filename Value="../../src/scene/x3d/auto_generated_node_helpers/x3dnodes_x3dcomposedgeometrynode.inc"/>
        <Type Value="Include"/>
      </Item815>
      <Item816>
        <Filename Value="../../src/scene/x3d/auto_generated_node_helpers/x3dnodes_x3dcoordinatenode.inc"/>
        <Type Value="Include"/>
      </Item816>
      <Item817>
        <Filename Value="../../src/scene/x3d/auto_generated_node_helpers/x3dnodes_x3dcubicbezierinterpolator.inc"/>
        <Type Value="Include"/>
      </Item817>
      <Item818>
        <Filename Value="../../src/scene/x3d/auto_generated_node_helpers/x3dnodes_x3ddampernode.inc"/>
        <Type Value="Include"/>
      </Item818>
      <Item819>
        <Filename Value="../../src/scene/x3d/auto_generated_node_helpers/x3dnodes_x3ddirectionallightnode.inc"/>
        <Type Value="Include"/>
      </Item819>
      <Item820>
        <Filename Value="../../src/scene/x3d/auto_generated_node_helpers/x3dnodes_x3ddragsensornode.inc"/>
        <Type Value="Include"/>
      </Item820>
      <Item821>
        <Filename Value="../../src/scene/x3d/auto_generated_node_helpers/x3dnodes_x3denvironmentalsensornode.inc"/>
        <Type Value="Include"/>
      </Item821>
      <Item822>
        <Filename Value="../../src/scene/x3d/auto_generated_node_helpers/x3dnodes_x3denvironmenttexturenode.inc"/>
        <Type Value="Include"/>
      </Item822>
      <Item823>
        <Filename Value="../../src/scene/x3d/auto_generated_node_helpers/x3dnodes_x3dfollowernode.inc"/>
        <Type Value="Include"/>
      </Item823>
      <Item824>
        <Filename Value="../../src/scene/x3d/auto_generated_node_helpers/x3dnodes_x3dfontstylenode.inc"/>
        <Type Value="Include"/>
      </Item824>
      <Item825>
        <Filename Value="../../src/scene/x3d/auto_generated_node_helpers/x3dnodes_x3dgeometricpropertynode.inc"/>
        <Type Value="Include"/>
      </Item825>
      <Item826>
        <Filename Value="../../src/scene/x3d/auto_generated_node_helpers/x3dnodes_x3dgeometrynode.inc"/>
        <Type Value="Include"/>
      </Item826>
      <Item827>
        <Filename Value="../../src/scene/x3d/auto_generated_node_helpers/x3dnodes_x3dgroupingnode.inc"/>
        <Type Value="Include"/>
      </Item827>
      <Item828>
        <Filename Value="../../src/scene/x3d/auto_generated_node_helpers/x3dnodes_x3dinfonode.inc"/>
        <Type Value="Include"/>
      </Item828>
      <Item829>
        <Filename Value="../../src/scene/x3d/auto_generated_node_helpers/x3dnodes_x3dinterpolatornode.inc"/>
        <Type Value="Include"/>
      </Item829>
      <Item830>
        <Filename Value="../../src/scene/x3d/auto_generated_node_helpers/x3dnodes_x3dkeydevicesensornode.inc"/>
        <Type Value="Include"/>
      </Item830>
      <Item831>
        <Filename Value="../../src/scene/x3d/auto_generated_node_helpers/x3dnodes_x3dlayernode.inc"/>
        <Type Value="Include"/>
      </Item831>
      <Item832>
        <Filename Value="../../src/scene/x3d/auto_generated_node_helpers/x3dnodes_x3dlayoutnode.inc"/>
        <Type Value="Include"/>
      </Item832>
      <Item833>
        <Filename Value="../../src/scene/x3d/auto_generated_node_helpers/x3dnodes_x3dlightnode.inc"/>
        <Type Value="Include"/>
      </Item833>
      <Item834>
        <Filename Value="../../src/scene/x3d/auto_generated_node_helpers/x3dnodes_x3dmaterialnode.inc"/>
        <Type Value="Include"/>
      </Item834>
      <Item835>
        <Filename Value="../../src/scene/x3d/auto_generated_node_helpers/x3dnodes_x3dmetadatanode.inc"/>
        <Type Value="Include"/>
      </Item835>
      <Item836>
        <Filename Value="../../src/scene/x3d/auto_generated_node_helpers/x3dnodes_x3dnbodycollidablenode.inc"/>
        <Type Value="Include"/>
      </Item836>
      <Item837>
        <Filename Value="../../src/scene/x3d/auto_generated_node_helpers/x3dnodes_x3dnbodycollisionspacenode.inc"/>
        <Type Value="Include"/>
      </Item837>
      <Item838>
        <Filename Value="../../src/scene/x3d/auto_generated_node_helpers/x3dnodes_x3dnetworksensornode.inc"/>
        <Type Value="Include"/>
      </Item838>
      <Item839>
        <Filename Value="../../src/scene/x3d/auto_generated_node_helpers/x3dnodes_x3dnode.inc"/>
        <Type Value="Include"/>
      </Item839>
      <Item840>
        <Filename Value="../../src/scene/x3d/auto_generated_node_helpers/x3dnodes_x3dnormalnode.inc"/>
        <Type Value="Include"/>
      </Item840>
      <Item841>
        <Filename Value="../../src/scene/x3d/auto_generated_node_helpers/x3dnodes_x3dnurbscontrolcurvenode.inc"/>
        <Type Value="Include"/>
      </Item841>
      <Item842>
        <Filename Value="../../src/scene/x3d/auto_generated_node_helpers/x3dnodes_x3dnurbssurfacegeometrynode.inc"/>
        <Type Value="Include"/>
      </Item842>
      <Item843>
        <Filename Value="../../src/scene/x3d/auto_generated_node_helpers/x3dnodes_x3donesidedmaterialnode.inc"/>
        <Type Value="Include"/>
      </Item843>
      <Item844>
        <Filename Value="../../src/scene/x3d/auto_generated_node_helpers/x3dnodes_x3dparametricgeometrynode.inc"/>
        <Type Value="Include"/>
      </Item844>
      <Item845>
        <Filename Value="../../src/scene/x3d/auto_generated_node_helpers/x3dnodes_x3dparticleemitternode.inc"/>
        <Type Value="Include"/>
      </Item845>
      <Item846>
        <Filename Value="../../src/scene/x3d/auto_generated_node_helpers/x3dnodes_x3dparticlephysicsmodelnode.inc"/>
        <Type Value="Include"/>
      </Item846>
      <Item847>
        <Filename Value="../../src/scene/x3d/auto_generated_node_helpers/x3dnodes_x3dpicksensornode.inc"/>
        <Type Value="Include"/>
      </Item847>
      <Item848>
        <Filename Value="../../src/scene/x3d/auto_generated_node_helpers/x3dnodes_x3dpointingdevicesensornode.inc"/>
        <Type Value="Include"/>
      </Item848>
      <Item849>
        <Filename Value="../../src/scene/x3d/auto_generated_node_helpers/x3dnodes_x3dpointlightnode.inc"/>
        <Type Value="Include"/>
      </Item849>
      <Item850>
        <Filename Value="../../src/scene/x3d/auto_generated_node_helpers/x3dnodes_x3dpositionallightnode.inc"/>
        <Type Value="Include"/>
      </Item850>
      <Item851>
        <Filename Value="../../src/scene/x3d/auto_generated_node_helpers/x3dnodes_x3dproductstructurechildnode.inc"/>
        <Type Value="Include"/>
      </Item851>
      <Item852>
        <Filename Value="../../src/scene/x3d/auto_generated_node_helpers/x3dnodes_x3dpunctuallightnode.inc"/>
        <Type Value="Include"/>
      </Item852>
      <Item853>
        <Filename Value="../../src/scene/x3d/auto_generated_node_helpers/x3dnodes_x3drigidjointnode.inc"/>
        <Type Value="Include"/>
      </Item853>
      <Item854>
        <Filename Value="../../src/scene/x3d/auto_generated_node_helpers/x3dnodes_x3dscriptnode.inc"/>
        <Type Value="Include"/>
      </Item854>
      <Item855>
        <Filename Value="../../src/scene/x3d/auto_generated_node_helpers/x3dnodes_x3dsensornode.inc"/>
        <Type Value="Include"/>
      </Item855>
      <Item856>
        <Filename Value="../../src/scene/x3d/auto_generated_node_helpers/x3dnodes_x3dsequencernode.inc"/>
        <Type Value="Include"/>
      </Item856>
      <Item857>
        <Filename Value="../../src/scene/x3d/auto_generated_node_helpers/x3dnodes_x3dshadernode.inc"/>
        <Type Value="Include"/>
      </Item857>
      <Item858>
        <Filename Value="../../src/scene/x3d/auto_generated_node_helpers/x3dnodes_x3dshapenode.inc"/>
        <Type Value="Include"/>
      </Item858>
      <Item859>
        <Filename Value="../../src/scene/x3d/auto_generated_node_helpers/x3dnodes_x3dsingletexturecoordinatenode.inc"/>
        <Type Value="Include"/>
      </Item859>
      <Item860>
        <Filename Value="../../src/scene/x3d/auto_generated_node_helpers/x3dnodes_x3dsingletexturenode.inc"/>
        <Type Value="Include"/>
      </Item860>
      <Item861>
        <Filename Value="../../src/scene/x3d/auto_generated_node_helpers/x3dnodes_x3dsingletexturetransformnode.inc"/>
        <Type Value="Include"/>
      </Item861>
      <Item862>
        <Filename Value="../../src/scene/x3d/auto_generated_node_helpers/x3dnodes_x3dsoundnode.inc"/>
        <Type Value="Include"/>
      </Item862>
      <Item863>
        <Filename Value="../../src/scene/x3d/auto_generated_node_helpers/x3dnodes_x3dsoundsourcenode.inc"/>
        <Type Value="Include"/>
      </Item863>
      <Item864>
        <Filename Value="../../src/scene/x3d/auto_generated_node_helpers/x3dnodes_x3dtexture2dnode.inc"/>
        <Type Value="Include"/>
      </Item864>
      <Item865>
        <Filename Value="../../src/scene/x3d/auto_generated_node_helpers/x3dnodes_x3dtexture3dnode.inc"/>
        <Type Value="Include"/>
      </Item865>
      <Item866>
        <Filename Value="../../src/scene/x3d/auto_generated_node_helpers/x3dnodes_x3dtexturecoordinatenode.inc"/>
        <Type Value="Include"/>
      </Item866>
      <Item867>
        <Filename Value="../../src/scene/x3d/auto_generated_node_helpers/x3dnodes_x3dtexturenode.inc"/>
        <Type Value="Include"/>
      </Item867>
      <Item868>
        <Filename Value="../../src/scene/x3d/auto_generated_node_helpers/x3dnodes_x3dtextureprojectornode.inc"/>
        <Type Value="Include"/>
      </Item868>
      <Item869>
        <Filename Value="../../src/scene/x3d/auto_generated_node_helpers/x3dnodes_x3dtexturetransformnode.inc"/>
        <Type Value="Include"/>
      </Item869>
      <Item870>
        <Filename Value="../../src/scene/x3d/auto_generated_node_helpers/x3dnodes_x3dtimedependentnode.inc"/>
        <Type Value="Include"/>
      </Item870>
      <Item871>
        <Filename Value="../../src/scene/x3d/auto_generated_node_helpers/x3dnodes_x3dtouchsensornode.inc"/>
        <Type Value="Include"/>
      </Item871>
      <Item872>
        <Filename Value="../../src/scene/x3d/auto_generated_node_helpers/x3dnodes_x3dtriggernode.inc"/>
        <Type Value="Include"/>
      </Item872>
      <Item873>
        <Filename Value="../../src/scene/x3d/auto_generated_node_helpers/x3dnodes_x3dvertexattributenode.inc"/>
        <Type Value="Include"/>
      </Item873>
      <Item874>
        <Filename Value="../../src/scene/x3d/auto_generated_node_helpers/x3dnodes_x3dviewpointnode.inc"/>
        <Type Value="Include"/>
      </Item874>
      <Item875>
        <Filename Value="../../src/scene/x3d/auto_generated_node_helpers/x3dnodes_x3dviewportnode.inc"/>
        <Type Value="Include"/>
      </Item875>
      <Item876>
        <Filename Value="../../src/scene/x3d/auto_generated_teapot/teapot.inc"/>
        <Type Value="Include"/>
      </Item876>
      <Item877>
        <Filename Value="../../src/scene/x3d/castlefields_internalglobals.inc"/>
        <Type Value="Include"/>
      </Item877>
      <Item878>
        <Filename Value="../../src/scene/x3d/castlefields_miscglobals.inc"/>
        <Type Value="Include"/>
      </Item878>
      <Item879>
        <Filename Value="../../src/scene/x3d/castlefields_misctypes.inc"/>
        <Type Value="Include"/>
      </Item879>
      <Item880>
        <Filename Value="../../src/scene/x3d/castlefields_x3devent.inc"/>
        <Type Value="Include"/>
      </Item880>
      <Item881>
        <Filename Value="../../src/scene/x3d/castlefields_x3devent_descendants.inc"/>
        <Type Value="Include"/>
      </Item881>
      <Item882>
        <Filename Value="../../src/scene/x3d/castlefields_x3dfield.inc"/>
        <Type Value="Include"/>
      </Item882>
      <Item883>
        <Filename Value="../../src/scene/x3d/castlefields_x3dfieldorevent.inc"/>
        <Type Value="Include"/>
      </Item883>
      <Item884>
        <Filename Value="../../src/scene/x3d/castlefields_x3dfieldsmanager.inc"/>
        <Type Value="Include"/>
      </Item884>
      <Item885>
        <Filename Value="../../src/scene/x3d/castlefields_x3dfileitem.inc"/>
        <Type Value="Include"/>
      </Item885>
      <Item886>
        <Filename Value="../../src/scene/x3d/castlefields_x3dmultfield.inc"/>
        <Type Value="Include"/>
      </Item886>
      <Item887>
        <Filename Value="../../src/scene/x3d/castlefields_x3dreader.inc"/>
        <Type Value="Include"/>
      </Item887>
      <Item888>
        <Filename Value="../../src/scene/x3d/castlefields_x3dsimplemultfield.inc"/>
        <Type Value="Include"/>
      </Item888>
      <Item889>
        <Filename Value="../../src/scene/x3d/castlefields_x3dsimplemultfield_descendants.inc"/>
        <Type Value="Include"/>
      </Item889>
      <Item890>
        <Filename Value="../../src/scene/x3d/castlefields_x3dsinglefield.inc"/>
        <Type Value="Include"/>
      </Item890>
      <Item891>
        <Filename Value="../../src/scene/x3d/castlefields_x3dsinglefield_descendants.inc"/>
        <Type Value="Include"/>
      </Item891>
      <Item892>
        <Filename Value="../../src/scene/x3d/castlefields_x3dwriter.inc"/>
        <Type Value="Include"/>
      </Item892>
      <Item893>
        <Filename Value="../../src/scene/x3d/castleinternalnodesunsupported.pas"/>
        <UnitName Value="CastleInternalNodesUnsupported"/>
      </Item893>
      <Item894>
        <Filename Value="../../src/scene/x3d/x3dfields.pas"/>
        <UnitName Value="X3DFields"/>
      </Item894>
      <Item895>
        <Filename Value="../../src/scene/x3d/x3dnodes.pas"/>
        <UnitName Value="X3DNodes"/>
      </Item895>
      <Item896>
        <Filename Value="../../src/scene/x3d/x3dnodes_1.inc"/>
        <Type Value="Include"/>
      </Item896>
      <Item897>
        <Filename Value="../../src/scene/x3d/x3dnodes_97_hanim.inc"/>
        <Type Value="Include"/>
      </Item897>
      <Item898>
        <Filename Value="../../src/scene/x3d/x3dnodes_boundingboxes.inc"/>
        <Type Value="Include"/>
      </Item898>
      <Item899>
        <Filename Value="../../src/scene/x3d/x3dnodes_castle.inc"/>
        <Type Value="Include"/>
      </Item899>
      <Item900>
        <Filename Value="../../src/scene/x3d/x3dnodes_clipplane.inc"/>
        <Type Value="Include"/>
      </Item900>
      <Item901>
        <Filename Value="../../src/scene/x3d/x3dnodes_coordpolygons.inc"/>
        <Type Value="Include"/>
      </Item901>
      <Item902>
        <Filename Value="../../src/scene/x3d/x3dnodes_destructionnotification.inc"/>
        <Type Value="Include"/>
      </Item902>
      <Item903>
        <Filename Value="../../src/scene/x3d/x3dnodes_encoding_classic.inc"/>
        <Type Value="Include"/>
      </Item903>
      <Item904>
        <Filename Value="../../src/scene/x3d/x3dnodes_encoding_xml.inc"/>
        <Type Value="Include"/>
      </Item904>
      <Item905>
        <Filename Value="../../src/scene/x3d/x3dnodes_eventsengine.inc"/>
        <Type Value="Include"/>
      </Item905>
      <Item906>
        <Filename Value="../../src/scene/x3d/x3dnodes_generatedtextures.inc"/>
        <Type Value="Include"/>
      </Item906>
      <Item907>
        <Filename Value="../../src/scene/x3d/x3dnodes_importexport.inc"/>
        <Type Value="Include"/>
      </Item907>
      <Item908>
        <Filename Value="../../src/scene/x3d/x3dnodes_initial_types.inc"/>
        <Type Value="Include"/>
      </Item908>
      <Item909>
        <Filename Value="../../src/scene/x3d/x3dnodes_instantreality.inc"/>
        <Type Value="Include"/>
      </Item909>
      <Item910>
        <Filename Value="../../src/scene/x3d/x3dnodes_inventor.inc"/>
        <Type Value="Include"/>
      </Item910>
      <Item911>
        <Filename Value="../../src/scene/x3d/x3dnodes_lightinstance.inc"/>
        <Type Value="Include"/>
      </Item911>
      <Item912>
        <Filename Value="../../src/scene/x3d/x3dnodes_load.inc"/>
        <Type Value="Include"/>
      </Item912>
      <Item913>
        <Filename Value="../../src/scene/x3d/x3dnodes_mfnode.inc"/>
        <Type Value="Include"/>
      </Item913>
      <Item914>
        <Filename Value="../../src/scene/x3d/x3dnodes_miscellaneous_globals.inc"/>
        <Type Value="Include"/>
      </Item914>
      <Item915>
        <Filename Value="../../src/scene/x3d/x3dnodes_miscellaneous_internals.inc"/>
        <Type Value="Include"/>
      </Item915>
      <Item916>
        <Filename Value="../../src/scene/x3d/x3dnodes_names.inc"/>
        <Type Value="Include"/>
      </Item916>
      <Item917>
        <Filename Value="../../src/scene/x3d/x3dnodes_nodesmanager.inc"/>
        <Type Value="Include"/>
      </Item917>
      <Item918>
        <Filename Value="../../src/scene/x3d/x3dnodes_prototypes.inc"/>
        <Type Value="Include"/>
      </Item918>
      <Item919>
        <Filename Value="../../src/scene/x3d/x3dnodes_save.inc"/>
        <Type Value="Include"/>
      </Item919>
      <Item920>
        <Filename Value="../../src/scene/x3d/x3dnodes_sfnode.inc"/>
        <Type Value="Include"/>
      </Item920>
      <Item921>
        <Filename Value="../../src/scene/x3d/x3dnodes_standard_cadgeometry.inc"/>
        <Type Value="Include"/>
      </Item921>
      <Item922>
        <Filename Value="../../src/scene/x3d/x3dnodes_standard_core.inc"/>
        <Type Value="Include"/>
      </Item922>
      <Item923>
        <Filename Value="../../src/scene/x3d/x3dnodes_standard_cubemaptexturing.inc"/>
        <Type Value="Include"/>
      </Item923>
      <Item924>
        <Filename Value="../../src/scene/x3d/x3dnodes_standard_dis.inc"/>
        <Type Value="Include"/>
      </Item924>
      <Item925>
        <Filename Value="../../src/scene/x3d/x3dnodes_standard_environmentaleffects.inc"/>
        <Type Value="Include"/>
      </Item925>
      <Item926>
        <Filename Value="../../src/scene/x3d/x3dnodes_standard_environmentalsensor.inc"/>
        <Type Value="Include"/>
      </Item926>
      <Item927>
        <Filename Value="../../src/scene/x3d/x3dnodes_standard_eventutilities.inc"/>
        <Type Value="Include"/>
      </Item927>
      <Item928>
        <Filename Value="../../src/scene/x3d/x3dnodes_standard_followers.inc"/>
        <Type Value="Include"/>
      </Item928>
      <Item929>
        <Filename Value="../../src/scene/x3d/x3dnodes_standard_geometry2d.inc"/>
        <Type Value="Include"/>
      </Item929>
      <Item930>
        <Filename Value="../../src/scene/x3d/x3dnodes_standard_geometry3d.inc"/>
        <Type Value="Include"/>
      </Item930>
      <Item931>
        <Filename Value="../../src/scene/x3d/x3dnodes_standard_geospatial.inc"/>
        <Type Value="Include"/>
      </Item931>
      <Item932>
        <Filename Value="../../src/scene/x3d/x3dnodes_standard_grouping.inc"/>
        <Type Value="Include"/>
      </Item932>
      <Item933>
        <Filename Value="../../src/scene/x3d/x3dnodes_standard_h-anim.inc"/>
        <Type Value="Include"/>
      </Item933>
      <Item934>
        <Filename Value="../../src/scene/x3d/x3dnodes_standard_interpolation.inc"/>
        <Type Value="Include"/>
      </Item934>
      <Item935>
        <Filename Value="../../src/scene/x3d/x3dnodes_standard_interpolation_cubic_bezier.inc"/>
        <Type Value="Include"/>
      </Item935>
      <Item936>
        <Filename Value="../../src/scene/x3d/x3dnodes_standard_keydevicesensor.inc"/>
        <Type Value="Include"/>
      </Item936>
      <Item937>
        <Filename Value="../../src/scene/x3d/x3dnodes_standard_layering.inc"/>
        <Type Value="Include"/>
      </Item937>
      <Item938>
        <Filename Value="../../src/scene/x3d/x3dnodes_standard_layout.inc"/>
        <Type Value="Include"/>
      </Item938>
      <Item939>
        <Filename Value="../../src/scene/x3d/x3dnodes_standard_lighting.inc"/>
        <Type Value="Include"/>
      </Item939>
      <Item940>
        <Filename Value="../../src/scene/x3d/x3dnodes_standard_navigation.inc"/>
        <Type Value="Include"/>
      </Item940>
      <Item941>
        <Filename Value="../../src/scene/x3d/x3dnodes_standard_networking.inc"/>
        <Type Value="Include"/>
      </Item941>
      <Item942>
        <Filename Value="../../src/scene/x3d/x3dnodes_standard_nurbs.inc"/>
        <Type Value="Include"/>
      </Item942>
      <Item943>
        <Filename Value="../../src/scene/x3d/x3dnodes_standard_particlesystems.inc"/>
        <Type Value="Include"/>
      </Item943>
      <Item944>
        <Filename Value="../../src/scene/x3d/x3dnodes_standard_picking.inc"/>
        <Type Value="Include"/>
      </Item944>
      <Item945>
        <Filename Value="../../src/scene/x3d/x3dnodes_standard_pointingdevicesensor.inc"/>
        <Type Value="Include"/>
      </Item945>
      <Item946>
        <Filename Value="../../src/scene/x3d/x3dnodes_standard_rendering.inc"/>
        <Type Value="Include"/>
      </Item946>
      <Item947>
        <Filename Value="../../src/scene/x3d/x3dnodes_standard_rigidbodyphysics.inc"/>
        <Type Value="Include"/>
      </Item947>
      <Item948>
        <Filename Value="../../src/scene/x3d/x3dnodes_standard_scripting.inc"/>
        <Type Value="Include"/>
      </Item948>
      <Item949>
        <Filename Value="../../src/scene/x3d/x3dnodes_standard_shaders.inc"/>
        <Type Value="Include"/>
      </Item949>
      <Item950>
        <Filename Value="../../src/scene/x3d/x3dnodes_standard_shape.inc"/>
        <Type Value="Include"/>
      </Item950>
      <Item951>
        <Filename Value="../../src/scene/x3d/x3dnodes_standard_sound.inc"/>
        <Type Value="Include"/>
      </Item951>
      <Item952>
        <Filename Value="../../src/scene/x3d/x3dnodes_standard_text.inc"/>
        <Type Value="Include"/>
      </Item952>
      <Item953>
        <Filename Value="../../src/scene/x3d/x3dnodes_standard_textureprojector.inc"/>
        <Type Value="Include"/>
      </Item953>
      <Item954>
        <Filename Value="../../src/scene/x3d/x3dnodes_standard_texturing.inc"/>
        <Type Value="Include"/>
      </Item954>
      <Item955>
        <Filename Value="../../src/scene/x3d/x3dnodes_standard_texturing3d.inc"/>
        <Type Value="Include"/>
      </Item955>
      <Item956>
        <Filename Value="../../src/scene/x3d/x3dnodes_standard_time.inc"/>
        <Type Value="Include"/>
      </Item956>
      <Item957>
        <Filename Value="../../src/scene/x3d/x3dnodes_utils_box.inc"/>
        <Type Value="Include"/>
      </Item957>
      <Item958>
        <Filename Value="../../src/scene/x3d/x3dnodes_utils_cone_cylinder.inc"/>
        <Type Value="Include"/>
      </Item958>
      <Item959>
        <Filename Value="../../src/scene/x3d/x3dnodes_utils_elevationgrid.inc"/>
        <Type Value="Include"/>
      </Item959>
      <Item960>
        <Filename Value="../../src/scene/x3d/x3dnodes_utils_extrusion.inc"/>
        <Type Value="Include"/>
      </Item960>
      <Item961>
        <Filename Value="../../src/scene/x3d/x3dnodes_utils_materials.inc"/>
        <Type Value="Include"/>
      </Item961>
      <Item962>
        <Filename Value="../../src/scene/x3d/x3dnodes_utils_sphere.inc"/>
        <Type Value="Include"/>
      </Item962>
      <Item963>
        <Filename Value="../../src/scene/x3d/x3dnodes_verticesandtrianglescounting.inc"/>
        <Type Value="Include"/>
      </Item963>
      <Item964>
        <Filename Value="../../src/scene/x3d/x3dnodes_vrml1state.inc"/>
        <Type Value="Include"/>
      </Item964>
      <Item965>
        <Filename Value="../../src/scene/x3d/x3dnodes_x3dfonttexturescache.inc"/>
        <Type Value="Include"/>
      </Item965>
      <Item966>
        <Filename Value="../../src/scene/x3d/x3dnodes_x3dgraphtraversestate.inc"/>
        <Type Value="Include"/>
      </Item966>
      <Item967>
        <Filename Value="../../src/scene/x3d/x3dnodes_x3dinterfacedeclaration.inc"/>
        <Type Value="Include"/>
      </Item967>
      <Item968>
        <Filename Value="../../src/scene/x3d/x3dnodes_x3dnode.inc"/>
        <Type Value="Include"/>
      </Item968>
      <Item969>
        <Filename Value="../../src/scene/x3d/x3dnodes_x3dnodeclasseslist.inc"/>
        <Type Value="Include"/>
      </Item969>
      <Item970>
        <Filename Value="../../src/scene/x3d/x3dnodes_x3dnodescache.inc"/>
        <Type Value="Include"/>
      </Item970>
      <Item971>
        <Filename Value="../../src/scene/x3d/x3dnodes_x3droute.inc"/>
        <Type Value="Include"/>
      </Item971>
      <Item972>
        <Filename Value="../../src/scene/x3d/x3dnodes_x3dunknownnode.inc"/>
        <Type Value="Include"/>
      </Item972>
      <Item973>
        <Filename Value="../../src/scene/x3dcamerautils.pas"/>
        <UnitName Value="X3DCameraUtils"/>
      </Item973>
      <Item974>
        <Filename Value="../../src/scene/x3dtime.pas"/>
        <UnitName Value="X3DTime"/>
      </Item974>
      <Item975>
        <Filename Value="../../src/services/castleactivityrecognition.pas"/>
        <UnitName Value="CastleActivityRecognition"/>
      </Item975>
      <Item976>
        <Filename Value="../../src/services/castleads.pas"/>
        <UnitName Value="CastleAds"/>
      </Item976>
      <Item977>
        <Filename Value="../../src/services/castleanalytics.pas"/>
        <UnitName Value="CastleAnalytics"/>
      </Item977>
      <Item978>
        <Filename Value="../../src/services/castlefacebook.pas"/>
        <UnitName Value="CastleFacebook"/>
      </Item978>
      <Item979>
        <Filename Value="../../src/services/castlegameservice.pas"/>
        <UnitName Value="CastleGameService"/>
      </Item979>
      <Item980>
        <Filename Value="../../src/services/castlehelpshift.pas"/>
        <UnitName Value="CastleHelpshift"/>
      </Item980>
      <Item981>
        <Filename Value="../../src/services/castleinapppurchases.pas"/>
        <UnitName Value="CastleInAppPurchases"/>
      </Item981>
      <Item982>
        <Filename Value="../../src/services/castleopendocument.pas"/>
        <UnitName Value="CastleOpenDocument"/>
      </Item982>
      <Item983>
        <Filename Value="../../src/services/castleopendocument_freedesktop.inc"/>
        <Type Value="Include"/>
      </Item983>
      <Item984>
        <Filename Value="../../src/services/castleopendocument_macos.inc"/>
        <Type Value="Include"/>
      </Item984>
      <Item985>
        <Filename Value="../../src/services/castleopendocument_messaging.inc"/>
        <Type Value="Include"/>
      </Item985>
      <Item986>
        <Filename Value="../../src/services/castleopendocument_open.inc"/>
        <Type Value="Include"/>
      </Item986>
      <Item987>
        <Filename Value="../../src/services/castleopendocument_process.inc"/>
        <Type Value="Include"/>
      </Item987>
      <Item988>
        <Filename Value="../../src/services/castleopendocument_shellexecute.inc"/>
        <Type Value="Include"/>
      </Item988>
      <Item989>
        <Filename Value="../../src/services/castleopendocument_unimplemented.inc"/>
        <Type Value="Include"/>
      </Item989>
      <Item990>
        <Filename Value="../../src/services/castlephotoservice.pas"/>
        <UnitName Value="CastlePhotoService"/>
      </Item990>
      <Item991>
        <Filename Value="../../src/services/castletenjin.pas"/>
        <UnitName Value="CastleTenjin"/>
      </Item991>
      <Item992>
        <Filename Value="../../src/services/castletestfairy.pas"/>
        <UnitName Value="CastleTestFairy"/>
      </Item992>
      <Item993>
        <Filename Value="../../src/services/steam/castleinternalsteamapi.pas"/>
        <UnitName Value="CastleInternalSteamApi"/>
      </Item993>
      <Item994>
        <Filename Value="../../src/services/steam/castlesteam.pas"/>
        <UnitName Value="CastleSteam"/>
      </Item994>
      <Item995>
        <Filename Value="../../src/transform/auto_generated_persistent_vectors/tcastleballjoint_persistent_vectors.inc"/>
        <Type Value="Include"/>
      </Item995>
      <Item996>
        <Filename Value="../../src/transform/auto_generated_persistent_vectors/tcastlebillboard_persistent_vectors.inc"/>
        <Type Value="Include"/>
      </Item996>
      <Item997>
        <Filename Value="../../src/transform/auto_generated_persistent_vectors/tcastleboxcollider_persistent_vectors.inc"/>
        <Type Value="Include"/>
      </Item997>
      <Item998>
        <Filename Value="../../src/transform/auto_generated_persistent_vectors/tcastlecamera_persistent_vectors.inc"/>
        <Type Value="Include"/>
      </Item998>
      <Item999>
        <Filename Value="../../src/transform/auto_generated_persistent_vectors/tcastlecollider_persistent_vectors.inc"/>
        <Type Value="Include"/>
      </Item999>
      <Item1000>
        <Filename Value="../../src/transform/auto_generated_persistent_vectors/tcastledistancejoint_persistent_vectors.inc"/>
        <Type Value="Include"/>
      </Item1000>
      <Item1001>
        <Filename Value="../../src/transform/auto_generated_persistent_vectors/tcastlefixedjoint_persistent_vectors.inc"/>
        <Type Value="Include"/>
      </Item1001>
      <Item1002>
        <Filename Value="../../src/transform/auto_generated_persistent_vectors/tcastlegrabjoint_persistent_vectors.inc"/>
        <Type Value="Include"/>
      </Item1002>
      <Item1003>
        <Filename Value="../../src/transform/auto_generated_persistent_vectors/tcastlehingejoint_persistent_vectors.inc"/>
        <Type Value="Include"/>
      </Item1003>
      <Item1004>
        <Filename Value="../../src/transform/auto_generated_persistent_vectors/tcastleorthographic_persistent_vectors.inc"/>
        <Type Value="Include"/>
      </Item1004>
      <Item1005>
        <Filename Value="../../src/transform/auto_generated_persistent_vectors/tcastleplanecollider_persistent_vectors.inc"/>
        <Type Value="Include"/>
      </Item1005>
      <Item1006>
        <Filename Value="../../src/transform/auto_generated_persistent_vectors/tcastlepulleyjoint_persistent_vectors.inc"/>
        <Type Value="Include"/>
      </Item1006>
      <Item1007>
        <Filename Value="../../src/transform/auto_generated_persistent_vectors/tcastlerigidbody_persistent_vectors.inc"/>
        <Type Value="Include"/>
      </Item1007>
      <Item1008>
        <Filename Value="../../src/transform/auto_generated_persistent_vectors/tcastleropejoint_persistent_vectors.inc"/>
        <Type Value="Include"/>
      </Item1008>
      <Item1009>
        <Filename Value="../../src/transform/auto_generated_persistent_vectors/tcastlesliderjoint_persistent_vectors.inc"/>
        <Type Value="Include"/>
      </Item1009>
      <Item1010>
        <Filename Value="../../src/transform/auto_generated_persistent_vectors/tcastlesticktosurface_persistent_vectors.inc"/>
        <Type Value="Include"/>
      </Item1010>
      <Item1011>
        <Filename Value="../../src/transform/auto_generated_persistent_vectors/tcastletransform_persistent_vectors.inc"/>
        <Type Value="Include"/>
      </Item1011>
      <Item1012>
        <Filename Value="../../src/transform/auto_generated_persistent_vectors/tcastleworldplanedistancejoint_persistent_vectors.inc"/>
        <Type Value="Include"/>
      </Item1012>
      <Item1013>
        <Filename Value="../../src/transform/castlebehaviors.pas"/>
        <UnitName Value="CastleBehaviors"/>
      </Item1013>
      <Item1014>
        <Filename Value="../../src/transform/castlebehaviors_billboard.inc"/>
        <Type Value="Include"/>
      </Item1014>
      <Item1015>
        <Filename Value="../../src/transform/castlebehaviors_soundsource.inc"/>
        <Type Value="Include"/>
      </Item1015>
      <Item1016>
        <Filename Value="../../src/transform/castlebehaviors_sticktosurface.inc"/>
        <Type Value="Include"/>
      </Item1016>
      <Item1017>
        <Filename Value="../../src/transform/castleboxes.pas"/>
        <UnitName Value="CastleBoxes"/>
      </Item1017>
      <Item1018>
        <Filename Value="../../src/transform/castlecameras.pas"/>
        <UnitName Value="CastleCameras"/>
      </Item1018>
      <Item1019>
        <Filename Value="../../src/transform/castlefrustum.pas"/>
        <UnitName Value="CastleFrustum"/>
      </Item1019>
      <Item1020>
        <Filename Value="../../src/transform/castleinternalbasetriangleoctree.pas"/>
        <UnitName Value="CastleInternalBaseTriangleOctree"/>
      </Item1020>
      <Item1021>
        <Filename Value="../../src/transform/castleinternalbasetriangleoctree_raysegment_nonleaf.inc"/>
        <Type Value="Include"/>
      </Item1021>
      <Item1022>
        <Filename Value="../../src/transform/castleinternalcubemaps.pas"/>
        <UnitName Value="CastleInternalCubeMaps"/>
      </Item1022>
      <Item1023>
        <Filename Value="../../src/transform/castleinternalgeometryarrays.pas"/>
        <UnitName Value="CastleInternalGeometryArrays"/>
      </Item1023>
      <Item1024>
        <Filename Value="../../src/transform/castleinternalglshadowvolumes.pas"/>
        <UnitName Value="CastleInternalGLShadowVolumes"/>
      </Item1024>
      <Item1025>
        <Filename Value="../../src/transform/castleinternalnurbs.pas"/>
        <AddToUsesPkgSection Value="False"/>
        <UnitName Value="CastleInternalNurbs"/>
      </Item1025>
      <Item1026>
        <Filename Value="../../src/transform/castleinternaloctree.pas"/>
        <UnitName Value="CastleInternalOctree"/>
      </Item1026>
      <Item1027>
        <Filename Value="../../src/transform/castleinternalphysicsvisualization.pas"/>
        <UnitName Value="CastleInternalPhysicsVisualization"/>
      </Item1027>
      <Item1028>
        <Filename Value="../../src/transform/castleinternalrays.pas"/>
        <UnitName Value="CastleInternalRays"/>
      </Item1028>
      <Item1029>
        <Filename Value="../../src/transform/castleinternalspacefillingcurves.pas"/>
        <UnitName Value="CastleInternalSpaceFillingCurves"/>
      </Item1029>
      <Item1030>
        <Filename Value="../../src/transform/castleinternalspheresampling.pas"/>
        <UnitName Value="CastleInternalSphereSampling"/>
      </Item1030>
      <Item1031>
        <Filename Value="../../src/transform/castleinternalsphericalharmonics.pas"/>
        <UnitName Value="CastleInternalSphericalHarmonics"/>
      </Item1031>
      <Item1032>
        <Filename Value="../../src/transform/castlesectors.pas"/>
        <UnitName Value="CastleSectors"/>
      </Item1032>
      <Item1033>
        <Filename Value="../../src/transform/castletransform.pas"/>
        <UnitName Value="CastleTransform"/>
      </Item1033>
      <Item1034>
        <Filename Value="../../src/transform/castletransform_abstractroottransform.inc"/>
        <Type Value="Include"/>
      </Item1034>
      <Item1035>
        <Filename Value="../../src/transform/castletransform_behavior.inc"/>
        <Type Value="Include"/>
      </Item1035>
      <Item1036>
        <Filename Value="../../src/transform/castletransform_camera.inc"/>
        <Type Value="Include"/>
      </Item1036>
      <Item1037>
        <Filename Value="../../src/transform/castletransform_camera_utils.inc"/>
        <Type Value="Include"/>
      </Item1037>
      <Item1038>
        <Filename Value="../../src/transform/castletransform_collisions.inc"/>
        <Type Value="Include"/>
      </Item1038>
      <Item1039>
        <Filename Value="../../src/transform/castletransform_design.inc"/>
        <Type Value="Include"/>
      </Item1039>
      <Item1040>
        <Filename Value="../../src/transform/castletransform_initial_types.inc"/>
        <Type Value="Include"/>
      </Item1040>
      <Item1041>
        <Filename Value="../../src/transform/castletransform_joints.inc"/>
        <Type Value="Include"/>
      </Item1041>
      <Item1042>
        <Filename Value="../../src/transform/castletransform_joints_experimental.inc"/>
        <Type Value="Include"/>
      </Item1042>
      <Item1043>
        <Filename Value="../../src/transform/castletransform_miscellaneous_globals.inc"/>
        <Type Value="Include"/>
      </Item1043>
      <Item1044>
        <Filename Value="../../src/transform/castletransform_physics.inc"/>
        <Type Value="Include"/>
      </Item1044>
      <Item1045>
        <Filename Value="../../src/transform/castletransform_physics_layers.inc"/>
        <Type Value="Include"/>
      </Item1045>
      <Item1046>
        <Filename Value="../../src/transform/castletransform_reference.inc"/>
        <Type Value="Include"/>
      </Item1046>
      <Item1047>
        <Filename Value="../../src/transform/castletransform_renderparams.inc"/>
        <Type Value="Include"/>
      </Item1047>
      <Item1048>
        <Filename Value="../../src/transform/castletransform_serialize.inc"/>
        <Type Value="Include"/>
      </Item1048>
      <Item1049>
        <Filename Value="../../src/transform/castletransform_transform.inc"/>
        <Type Value="Include"/>
      </Item1049>
      <Item1050>
        <Filename Value="../../src/transform/castletransform_transformlist.inc"/>
        <Type Value="Include"/>
      </Item1050>
      <Item1051>
        <Filename Value="../../src/transform/castletriangles.pas"/>
        <UnitName Value="CastleTriangles"/>
      </Item1051>
      <Item1052>
        <Filename Value="../../src/transform/castletriangles_istrianglespherecollision.inc"/>
        <Type Value="Include"/>
      </Item1052>
      <Item1053>
        <Filename Value="../../src/transform/castletriangulate.pas"/>
        <UnitName Value="CastleTriangulate"/>
      </Item1053>
      <Item1054>
        <Filename Value="../../src/ui/auto_generated_persistent_vectors/tcastleabstractslider_persistent_vectors.inc"/>
        <Type Value="Include"/>
      </Item1054>
      <Item1055>
        <Filename Value="../../src/ui/auto_generated_persistent_vectors/tcastlebutton_persistent_vectors.inc"/>
        <Type Value="Include"/>
      </Item1055>
      <Item1056>
        <Filename Value="../../src/ui/auto_generated_persistent_vectors/tcastlecheckbox_persistent_vectors.inc"/>
        <Type Value="Include"/>
      </Item1056>
      <Item1057>
        <Filename Value="../../src/ui/auto_generated_persistent_vectors/tcastlecrosshair_persistent_vectors.inc"/>
        <Type Value="Include"/>
      </Item1057>
      <Item1058>
        <Filename Value="../../src/ui/auto_generated_persistent_vectors/tcastleedit_persistent_vectors.inc"/>
        <Type Value="Include"/>
      </Item1058>
      <Item1059>
        <Filename Value="../../src/ui/auto_generated_persistent_vectors/tcastleimagecontrol_persistent_vectors.inc"/>
        <Type Value="Include"/>
      </Item1059>
      <Item1060>
        <Filename Value="../../src/ui/auto_generated_persistent_vectors/tcastlelabel_persistent_vectors.inc"/>
        <Type Value="Include"/>
      </Item1060>
      <Item1061>
        <Filename Value="../../src/ui/auto_generated_persistent_vectors/tcastlenotifications_persistent_vectors.inc"/>
        <Type Value="Include"/>
      </Item1061>
      <Item1062>
        <Filename Value="../../src/ui/auto_generated_persistent_vectors/tcastlepackedgroup_persistent_vectors.inc"/>
        <Type Value="Include"/>
      </Item1062>
      <Item1063>
        <Filename Value="../../src/ui/auto_generated_persistent_vectors/tcastlerectanglecontrol_persistent_vectors.inc"/>
        <Type Value="Include"/>
      </Item1063>
      <Item1064>
        <Filename Value="../../src/ui/auto_generated_persistent_vectors/tcastlescrollviewcustom_persistent_vectors.inc"/>
        <Type Value="Include"/>
      </Item1064>
      <Item1065>
        <Filename Value="../../src/ui/auto_generated_persistent_vectors/tcastleshape_persistent_vectors.inc"/>
        <Type Value="Include"/>
      </Item1065>
      <Item1066>
        <Filename Value="../../src/ui/auto_generated_persistent_vectors/tcastleuserinterface_persistent_vectors.inc"/>
        <Type Value="Include"/>
      </Item1066>
      <Item1067>
        <Filename Value="../../src/ui/auto_generated_persistent_vectors/tcastleuserinterfacefont_persistent_vectors.inc"/>
        <Type Value="Include"/>
      </Item1067>
      <Item1068>
        <Filename Value="../../src/ui/auto_generated_persistent_vectors/tviewdialog_persistent_vectors.inc"/>
        <Type Value="Include"/>
      </Item1068>
      <Item1069>
        <Filename Value="../../src/ui/castlecontrols.pas"/>
        <UnitName Value="CastleControls"/>
      </Item1069>
      <Item1070>
        <Filename Value="../../src/ui/castlecontrols_button.inc"/>
        <Type Value="Include"/>
      </Item1070>
      <Item1071>
        <Filename Value="../../src/ui/castlecontrols_checkbox.inc"/>
        <Type Value="Include"/>
      </Item1071>
      <Item1072>
        <Filename Value="../../src/ui/castlecontrols_clipboard.inc"/>
        <Type Value="Include"/>
      </Item1072>
      <Item1073>
        <Filename Value="../../src/ui/castlecontrols_crosshair.inc"/>
        <Type Value="Include"/>
      </Item1073>
      <Item1074>
        <Filename Value="../../src/ui/castlecontrols_design.inc"/>
        <Type Value="Include"/>
      </Item1074>
      <Item1075>
        <Filename Value="../../src/ui/castlecontrols_edit.inc"/>
        <Type Value="Include"/>
      </Item1075>
      <Item1076>
        <Filename Value="../../src/ui/castlecontrols_groups.inc"/>
        <Type Value="Include"/>
      </Item1076>
      <Item1077>
        <Filename Value="../../src/ui/castlecontrols_imagecontrol.inc"/>
        <Type Value="Include"/>
      </Item1077>
      <Item1078>
        <Filename Value="../../src/ui/castlecontrols_initial_types.inc"/>
        <Type Value="Include"/>
      </Item1078>
      <Item1079>
        <Filename Value="../../src/ui/castlecontrols_label.inc"/>
        <Type Value="Include"/>
      </Item1079>
      <Item1080>
        <Filename Value="../../src/ui/castlecontrols_mask.inc"/>
        <Type Value="Include"/>
      </Item1080>
      <Item1081>
        <Filename Value="../../src/ui/castlecontrols_panel.inc"/>
        <Type Value="Include"/>
      </Item1081>
      <Item1082>
        <Filename Value="../../src/ui/castlecontrols_rectanglecontrol.inc"/>
        <Type Value="Include"/>
      </Item1082>
      <Item1083>
        <Filename Value="../../src/ui/castlecontrols_scrollview.inc"/>
        <Type Value="Include"/>
      </Item1083>
      <Item1084>
        <Filename Value="../../src/ui/castlecontrols_shape.inc"/>
        <Type Value="Include"/>
      </Item1084>
      <Item1085>
        <Filename Value="../../src/ui/castlecontrols_simplebackground.inc"/>
        <Type Value="Include"/>
      </Item1085>
      <Item1086>
        <Filename Value="../../src/ui/castlecontrols_sliders.inc"/>
        <Type Value="Include"/>
      </Item1086>
      <Item1087>
        <Filename Value="../../src/ui/castlecontrols_switchcontrol.inc"/>
        <Type Value="Include"/>
      </Item1087>
      <Item1088>
        <Filename Value="../../src/ui/castlecontrols_timer.inc"/>
        <Type Value="Include"/>
      </Item1088>
      <Item1089>
        <Filename Value="../../src/ui/castlecontrols_uifont.inc"/>
        <Type Value="Include"/>
      </Item1089>
      <Item1090>
        <Filename Value="../../src/ui/castlecontrols_userinterfacefont.inc"/>
        <Type Value="Include"/>
      </Item1090>
      <Item1091>
        <Filename Value="../../src/ui/castledialogviews.pas"/>
        <UnitName Value="CastleDialogViews"/>
      </Item1091>
      <Item1092>
        <Filename Value="../../src/ui/castledialogviews_dialog.inc"/>
        <Type Value="Include"/>
      </Item1092>
      <Item1093>
        <Filename Value="../../src/ui/castleflasheffect.pas"/>
        <UnitName Value="CastleFlashEffect"/>
      </Item1093>
      <Item1094>
        <Filename Value="../../src/ui/castleinputs.pas"/>
        <UnitName Value="CastleInputs"/>
      </Item1094>
      <Item1095>
        <Filename Value="../../src/ui/castleinternalcameragestures.pas"/>
        <UnitName Value="CastleInternalCameraGestures"/>
      </Item1095>
      <Item1096>
        <Filename Value="../../src/ui/castleinternalcontrolsimages.pas"/>
        <UnitName Value="CastleInternalControlsImages"/>
      </Item1096>
      <Item1097>
        <Filename Value="../../src/ui/castleinternalcontrolsimages.image_data"/>
        <Type Value="Text"/>
      </Item1097>
      <Item1098>
        <Filename Value="../../src/ui/castleinternalinspector.pas"/>
        <UnitName Value="CastleInternalInspector"/>
      </Item1098>
      <Item1099>
        <Filename Value="../../src/ui/castleinternalinspector_hierarchy.inc"/>
        <Type Value="Include"/>
      </Item1099>
      <Item1100>
        <Filename Value="../../src/ui/castleinternalinspector_properties.inc"/>
        <Type Value="Include"/>
      </Item1100>
      <Item1101>
        <Filename Value="../../src/ui/castleinternalgamecontrollersexplicit.pas"/>
        <UnitName Value="CastleInternalGameControllersExplicit"/>
      </Item1101>
      <Item1102>
        <Filename Value="../../src/ui/castleinternalgamecontrollerslinux.pas"/>
        <AddToUsesPkgSection Value="False"/>
        <UnitName Value="CastleInternalGameControllersLinux"/>
      </Item1102>
      <Item1103>
        <Filename Value="../../src/ui/castleinternalgamecontrollerswindows.pas"/>
        <AddToUsesPkgSection Value="False"/>
        <UnitName Value="CastleInternalGameControllersWindows"/>
      </Item1103>
      <Item1104>
        <Filename Value="../../src/ui/castleinternalpk3dconnexion.pas"/>
        <UnitName Value="CastleInternalPk3DConnexion"/>
      </Item1104>
      <Item1105>
        <Filename Value="../../src/ui/castleinternalsettings.pas"/>
        <UnitName Value="CastleInternalSettings"/>
      </Item1105>
      <Item1106>
        <Filename Value="../../src/ui/castlegamecontrollers.pas"/>
        <UnitName Value="CastleGameControllers"/>
      </Item1106>
      <Item1107>
        <Filename Value="../../src/ui/castlekeysmouse.pas"/>
        <UnitName Value="CastleKeysMouse"/>
      </Item1107>
      <Item1108>
        <Filename Value="../../src/ui/castlenotifications.pas"/>
        <UnitName Value="CastleNotifications"/>
      </Item1108>
      <Item1109>
        <Filename Value="../../src/ui/castleuicontrols.pas"/>
        <UnitName Value="CastleUIControls"/>
      </Item1109>
      <Item1110>
        <Filename Value="../../src/ui/castleuicontrols_container.inc"/>
        <Type Value="Include"/>
      </Item1110>
      <Item1111>
        <Filename Value="../../src/ui/castleuicontrols_deprecated.inc"/>
        <Type Value="Include"/>
      </Item1111>
      <Item1112>
        <Filename Value="../../src/ui/castleuicontrols_initial_constants.inc"/>
        <Type Value="Include"/>
      </Item1112>
      <Item1113>
        <Filename Value="../../src/ui/castleuicontrols_initial_types.inc"/>
        <Type Value="Include"/>
      </Item1113>
      <Item1114>
        <Filename Value="../../src/ui/castleuicontrols_inputinspector.inc"/>
        <Type Value="Include"/>
      </Item1114>
      <Item1115>
        <Filename Value="../../src/ui/castleuicontrols_internalchildrencontrols.inc"/>
        <Type Value="Include"/>
      </Item1115>
      <Item1116>
        <Filename Value="../../src/ui/castleuicontrols_miscellaneous_globals.inc"/>
        <Type Value="Include"/>
      </Item1116>
      <Item1117>
        <Filename Value="../../src/ui/castleuicontrols_serialize.inc"/>
        <Type Value="Include"/>
      </Item1117>
      <Item1118>
        <Filename Value="../../src/ui/castleuicontrols_theme.inc"/>
        <Type Value="Include"/>
      </Item1118>
      <Item1119>
        <Filename Value="../../src/ui/castleuicontrols_touchlist.inc"/>
        <Type Value="Include"/>
      </Item1119>
      <Item1120>
        <Filename Value="../../src/ui/castleuicontrols_userinterface.inc"/>
        <Type Value="Include"/>
      </Item1120>
      <Item1121>
        <Filename Value="../../src/ui/castleuicontrols_userinterfacelist.inc"/>
        <Type Value="Include"/>
      </Item1121>
      <Item1122>
        <Filename Value="../../src/ui/castleuicontrols_view.inc"/>
        <Type Value="Include"/>
      </Item1122>
      <Item1123>
        <Filename Value="../../src/ui/designs/component_properties.castle-user-interface.inc"/>
        <Type Value="Include"/>
      </Item1123>
      <Item1124>
        <Filename Value="../../src/ui/designs/components_hierarchy.castle-user-interface.inc"/>
        <Type Value="Include"/>
      </Item1124>
      <Item1125>
        <Filename Value="../../src/ui/designs/inspector_ui.castle-user-interface.inc"/>
        <Type Value="Include"/>
      </Item1125>
      <Item1126>
        <Filename Value="../../src/ui/windows/castleinternaltdxinput_tlb.pas"/>
        <AddToUsesPkgSection Value="False"/>
        <UnitName Value="CastleInternalTDxInput_TLB"/>
      </Item1126>
      <Item1127>
        <Filename Value="../../src/vampyre_imaginglib/src/Extensions/ImagingExtFileFormats.pas"/>
        <UnitName Value="ImagingExtFileFormats"/>
      </Item1127>
      <Item1128>
        <Filename Value="../../src/vampyre_imaginglib/src/Source/Imaging.pas"/>
        <UnitName Value="Imaging"/>
      </Item1128>
      <Item1129>
        <Filename Value="../../src/vampyre_imaginglib/src/Source/ImagingBitmap.pas"/>
        <UnitName Value="ImagingBitmap"/>
      </Item1129>
      <Item1130>
        <Filename Value="../../src/vampyre_imaginglib/src/Source/ImagingCanvases.pas"/>
        <UnitName Value="ImagingCanvases"/>
      </Item1130>
      <Item1131>
        <Filename Value="../../src/vampyre_imaginglib/src/Source/ImagingClasses.pas"/>
        <UnitName Value="ImagingClasses"/>
      </Item1131>
      <Item1132>
        <Filename Value="../../src/vampyre_imaginglib/src/Source/ImagingColors.pas"/>
        <UnitName Value="ImagingColors"/>
      </Item1132>
      <Item1133>
        <Filename Value="../../src/vampyre_imaginglib/src/Source/ImagingComponents.pas"/>
        <UnitName Value="ImagingComponents"/>
      </Item1133>
      <Item1134>
        <Filename Value="../../src/vampyre_imaginglib/src/Source/ImagingDds.pas"/>
        <UnitName Value="ImagingDds"/>
      </Item1134>
      <Item1135>
        <Filename Value="../../src/vampyre_imaginglib/src/Source/ImagingFormats.pas"/>
        <UnitName Value="ImagingFormats"/>
      </Item1135>
      <Item1136>
        <Filename Value="../../src/vampyre_imaginglib/src/Source/ImagingGif.pas"/>
        <UnitName Value="ImagingGif"/>
      </Item1136>
      <Item1137>
        <Filename Value="../../src/vampyre_imaginglib/src/Source/ImagingIO.pas"/>
        <UnitName Value="ImagingIO"/>
      </Item1137>
      <Item1138>
        <Filename Value="../../src/vampyre_imaginglib/src/Source/ImagingJpeg.pas"/>
        <UnitName Value="ImagingJpeg"/>
      </Item1138>
      <Item1139>
        <Filename Value="../../src/vampyre_imaginglib/src/Source/ImagingNetworkGraphics.pas"/>
        <UnitName Value="ImagingNetworkGraphics"/>
      </Item1139>
      <Item1140>
        <Filename Value="../../src/vampyre_imaginglib/src/Source/ImagingOptions.inc"/>
        <Type Value="Include"/>
      </Item1140>
      <Item1141>
        <Filename Value="../../src/vampyre_imaginglib/src/Source/ImagingPortableMaps.pas"/>
        <UnitName Value="ImagingPortableMaps"/>
      </Item1141>
      <Item1142>
        <Filename Value="../../src/vampyre_imaginglib/src/Source/ImagingRadiance.pas"/>
        <UnitName Value="ImagingRadiance"/>
      </Item1142>
      <Item1143>
        <Filename Value="../../src/vampyre_imaginglib/src/Source/ImagingTarga.pas"/>
        <UnitName Value="ImagingTarga"/>
      </Item1143>
      <Item1144>
        <Filename Value="../../src/vampyre_imaginglib/src/Source/ImagingTypes.pas"/>
        <UnitName Value="ImagingTypes"/>
      </Item1144>
      <Item1145>
        <Filename Value="../../src/vampyre_imaginglib/src/Source/ImagingUtility.pas"/>
        <UnitName Value="ImagingUtility"/>
      </Item1145>
      <Item1146>
        <Filename Value="../../src/files/castledownload_url_castleconfig.inc"/>
        <Type Value="Include"/>
      </Item1146>
      <Item1147>
        <Filename Value="../../src/files/castleuriutils_memoryfilesystem.inc"/>
        <Type Value="Include"/>
      </Item1147>
      <Item1148>
        <Filename Value="../../src/services/castleopendocument_wasi.inc"/>
        <Type Value="Include"/>
      </Item1148>
      <Item1149>
        <Filename Value="../../src/scene/castlerendererinternalshader_shaderlibraries.inc"/>
        <Type Value="Include"/>
      </Item1149>
      <Item1150>
        <Filename Value="../../src/scene/glsl/generated-pascal/shader_libraries_EyeWorldSpace.glsl.inc"/>
        <Type Value="Include"/>
      </Item1150>
      <Item1151>
        <Filename Value="../../src/scene/castleinternalprimitivematerial.pas"/>
        <UnitName Value="CastleInternalPrimitiveMaterial"/>
      </Item1151>
      <Item1152>
        <Filename Value="../../src/scene/x3d/auto_generated_node_helpers/x3dnodes_coordinateinterpolator4d.inc"/>
        <Type Value="Include"/>
      </Item1152>
      <Item1153>
        <Filename Value="../../src/base/castleutils_fast_list.inc"/>
        <Type Value="Include"/>
      </Item1153>
      <Item1154>
        <Filename Value="../../src/scene/x3d/auto_generated_node_helpers/x3dnodes_channelsplitter.inc"/>
        <Type Value="Include"/>
      </Item1154>
      <Item1155>
        <Filename Value="../../src/scene/x3d/auto_generated_node_helpers/x3dnodes_dynamicscompressor.inc"/>
        <Type Value="Include"/>
      </Item1155>
      <Item1156>
        <Filename Value="../../src/scene/x3d/auto_generated_node_helpers/x3dnodes_acousticproperties.inc"/>
        <Type Value="Include"/>
      </Item1156>
      <Item1157>
        <Filename Value="../../src/scene/x3d/auto_generated_node_helpers/x3dnodes_silhouetteenhancementvolumestyle.inc"/>
        <Type Value="Include"/>
      </Item1157>
      <Item1158>
        <Filename Value="../../src/scene/x3d/auto_generated_node_helpers/x3dnodes_x3dsoundprocessingnode.inc"/>
        <Type Value="Include"/>
      </Item1158>
      <Item1159>
        <Filename Value="../../src/scene/x3d/auto_generated_node_helpers/x3dnodes_blendedvolumestyle.inc"/>
        <Type Value="Include"/>
      </Item1159>
      <Item1160>
        <Filename Value="../../src/scene/x3d/auto_generated_node_helpers/x3dnodes_microphonesource.inc"/>
        <Type Value="Include"/>
      </Item1160>
      <Item1161>
        <Filename Value="../../src/scene/x3d/auto_generated_node_helpers/x3dnodes_opacitymapvolumestyle.inc"/>
        <Type Value="Include"/>
      </Item1161>
      <Item1162>
        <Filename Value="../../src/scene/x3d/auto_generated_node_helpers/x3dnodes_tonemappedvolumestyle.inc"/>
        <Type Value="Include"/>
      </Item1162>
      <Item1163>
        <Filename Value="../../src/scene/x3d/auto_generated_node_helpers/x3dnodes_analyser.inc"/>
        <Type Value="Include"/>
      </Item1163>
      <Item1164>
        <Filename Value="../../src/scene/x3d/auto_generated_node_helpers/x3dnodes_cartoonvolumestyle.inc"/>
        <Type Value="Include"/>
      </Item1164>
      <Item1165>
        <Filename Value="../../src/scene/x3d/auto_generated_node_helpers/x3dnodes_boundaryenhancementvolumestyle.inc"/>
        <Type Value="Include"/>
      </Item1165>
      <Item1166>
        <Filename Value="../../src/scene/x3d/auto_generated_node_helpers/x3dnodes_composedvolumestyle.inc"/>
        <Type Value="Include"/>
      </Item1166>
      <Item1167>
        <Filename Value="../../src/scene/x3d/auto_generated_node_helpers/x3dnodes_segmentedvolumedata.inc"/>
        <Type Value="Include"/>
      </Item1167>
      <Item1168>
        <Filename Value="../../src/scene/x3d/auto_generated_node_helpers/x3dnodes_volumedata.inc"/>
        <Type Value="Include"/>
      </Item1168>
      <Item1169>
        <Filename Value="../../src/scene/x3d/auto_generated_node_helpers/x3dnodes_audiodestination.inc"/>
        <Type Value="Include"/>
      </Item1169>
      <Item1170>
        <Filename Value="../../src/scene/x3d/auto_generated_node_helpers/x3dnodes_x3dsoundchannelnode.inc"/>
        <Type Value="Include"/>
      </Item1170>
      <Item1171>
        <Filename Value="../../src/scene/x3d/auto_generated_node_helpers/x3dnodes_periodicwave.inc"/>
        <Type Value="Include"/>
      </Item1171>
      <Item1172>
        <Filename Value="../../src/scene/x3d/auto_generated_node_helpers/x3dnodes_waveshaper.inc"/>
        <Type Value="Include"/>
      </Item1172>
      <Item1173>
        <Filename Value="../../src/scene/x3d/auto_generated_node_helpers/x3dnodes_biquadfilter.inc"/>
        <Type Value="Include"/>
      </Item1173>
      <Item1174>
        <Filename Value="../../src/scene/x3d/auto_generated_node_helpers/x3dnodes_shadedvolumestyle.inc"/>
        <Type Value="Include"/>
      </Item1174>
      <Item1175>
        <Filename Value="../../src/scene/x3d/auto_generated_node_helpers/x3dnodes_convolver.inc"/>
        <Type Value="Include"/>
      </Item1175>
      <Item1176>
        <Filename Value="../../src/scene/x3d/auto_generated_node_helpers/x3dnodes_x3dsounddestinationnode.inc"/>
        <Type Value="Include"/>
      </Item1176>
      <Item1177>
        <Filename Value="../../src/scene/x3d/auto_generated_node_helpers/x3dnodes_x3dvolumedatanode.inc"/>
        <Type Value="Include"/>
      </Item1177>
      <Item1178>
        <Filename Value="../../src/scene/x3d/auto_generated_node_helpers/x3dnodes_section_volumerendering.inc"/>
        <Type Value="Include"/>
      </Item1178>
      <Item1179>
        <Filename Value="../../src/scene/x3d/auto_generated_node_helpers/x3dnodes_spatialsound.inc"/>
        <Type Value="Include"/>
      </Item1179>
      <Item1180>
        <Filename Value="../../src/scene/x3d/auto_generated_node_helpers/x3dnodes_streamaudiodestination.inc"/>
        <Type Value="Include"/>
      </Item1180>
      <Item1181>
        <Filename Value="../../src/scene/x3d/auto_generated_node_helpers/x3dnodes_x3dvolumerenderstylenode.inc"/>
        <Type Value="Include"/>
      </Item1181>
      <Item1182>
        <Filename Value="../../src/scene/x3d/auto_generated_node_helpers/x3dnodes_oscillator.inc"/>
        <Type Value="Include"/>
      </Item1182>
      <Item1183>
        <Filename Value="../../src/scene/x3d/auto_generated_node_helpers/x3dnodes_gain.inc"/>
        <Type Value="Include"/>
      </Item1183>
      <Item1184>
        <Filename Value="../../src/scene/x3d/auto_generated_node_helpers/x3dnodes_edgeenhancementvolumestyle.inc"/>
        <Type Value="Include"/>
      </Item1184>
      <Item1185>
        <Filename Value="../../src/scene/x3d/auto_generated_node_helpers/x3dnodes_isosurfacevolumedata.inc"/>
        <Type Value="Include"/>
      </Item1185>
      <Item1186>
        <Filename Value="../../src/scene/x3d/auto_generated_node_helpers/x3dnodes_projectionvolumestyle.inc"/>
        <Type Value="Include"/>
      </Item1186>
      <Item1187>
        <Filename Value="../../src/scene/x3d/auto_generated_node_helpers/x3dnodes_listenerpointsource.inc"/>
        <Type Value="Include"/>
      </Item1187>
      <Item1188>
        <Filename Value="../../src/scene/x3d/auto_generated_node_helpers/x3dnodes_section_soundx3d4.inc"/>
        <Type Value="Include"/>
      </Item1188>
      <Item1189>
        <Filename Value="../../src/scene/x3d/auto_generated_node_helpers/x3dnodes_x3dcomposablevolumerenderstylenode.inc"/>
        <Type Value="Include"/>
      </Item1189>
      <Item1190>
        <Filename Value="../../src/scene/x3d/auto_generated_node_helpers/x3dnodes_delay.inc"/>
        <Type Value="Include"/>
      </Item1190>
      <Item1191>
        <Filename Value="../../src/scene/x3d/auto_generated_node_helpers/x3dnodes_channelselector.inc"/>
        <Type Value="Include"/>
      </Item1191>
      <Item1192>
        <Filename Value="../../src/scene/x3d/auto_generated_node_helpers/x3dnodes_streamaudiosource.inc"/>
        <Type Value="Include"/>
      </Item1192>
      <Item1193>
        <Filename Value="../../src/scene/x3d/auto_generated_node_helpers/x3dnodes_bufferaudiosource.inc"/>
        <Type Value="Include"/>
      </Item1193>
      <Item1194>
        <Filename Value="../../src/scene/x3d/auto_generated_node_helpers/x3dnodes_channelmerger.inc"/>
        <Type Value="Include"/>
      </Item1194>
      <Item1195>
        <Filename Value="../../src/scene/x3d/x3dnodes_section_soundx3d4_enums.inc"/>
        <Type Value="Include"/>
      </Item1195>
      <Item1196>
        <Filename Value="../../src/scene/x3d/x3dnodes_section_volumerendering_enums.inc"/>
        <Type Value="Include"/>
      </Item1196>
      <Item1197>
        <Filename Value="../../src/files/castlehttps.pas"/>
        <UnitName Value="CastleHttps"/>
      </Item1197>
      <Item1198>
<<<<<<< HEAD
        <Filename Value="../../src/scene/x3d/auto_generated_node_helpers/x3dnodes_skin.inc"/>
        <Type Value="Include"/>
      </Item1198>
      <Item1199>
        <Filename Value="../../src/scene/castlerendererinternalshader_skin.inc"/>
        <Type Value="Include"/>
      </Item1199>
      <Item1200>
        <Filename Value="../../src/scene/glsl/generated-pascal/skin_animation.vs.inc"/>
        <Type Value="Include"/>
      </Item1200>
      <Item1201>
        <Filename Value="../../src/scene/castleinternalscenereference.pas"/>
        <UnitName Value="CastleInternalSceneReference"/>
      </Item1201>
=======
        <Filename Value="../../src/images/castleimages_castle_format.inc"/>
        <Type Value="Include"/>
      </Item1198>
>>>>>>> 017dad4a
    </Files>
    <CompatibilityMode Value="True"/>
    <RequiredPkgs Count="1">
      <Item1>
        <PackageName Value="FCL"/>
        <MinVersion Major="1" Valid="True"/>
      </Item1>
    </RequiredPkgs>
    <UsageOptions>
      <UnitPath Value="$(PkgOutDir)"/>
    </UsageOptions>
    <PublishOptions>
      <Version Value="2"/>
    </PublishOptions>
    <Provides Count="1">
      <Item1 Value="castle_base"/>
    </Provides>
  </Package>
</CONFIG><|MERGE_RESOLUTION|>--- conflicted
+++ resolved
@@ -60,11 +60,7 @@
 See https://castle-engine.io/license for details.
 "/>
     <Version Major="6" Minor="93" Release="1"/>
-<<<<<<< HEAD
-    <Files Count="1201">
-=======
-    <Files Count="1198">
->>>>>>> 017dad4a
+    <Files Count="1202">
       <Item1>
         <Filename Value="../../src/audio/castleinternalabstractsoundbackend.pas"/>
         <UnitName Value="CastleInternalAbstractSoundBackend"/>
@@ -4884,7 +4880,6 @@
         <UnitName Value="CastleHttps"/>
       </Item1197>
       <Item1198>
-<<<<<<< HEAD
         <Filename Value="../../src/scene/x3d/auto_generated_node_helpers/x3dnodes_skin.inc"/>
         <Type Value="Include"/>
       </Item1198>
@@ -4900,11 +4895,10 @@
         <Filename Value="../../src/scene/castleinternalscenereference.pas"/>
         <UnitName Value="CastleInternalSceneReference"/>
       </Item1201>
-=======
+      <Item1202>
         <Filename Value="../../src/images/castleimages_castle_format.inc"/>
         <Type Value="Include"/>
-      </Item1198>
->>>>>>> 017dad4a
+      </Item1202>
     </Files>
     <CompatibilityMode Value="True"/>
     <RequiredPkgs Count="1">
