--- conflicted
+++ resolved
@@ -1,5 +1,4 @@
-<<<<<<< HEAD
-﻿<Project xmlns="http://schemas.microsoft.com/developer/msbuild/2003">
+<Project xmlns="http://schemas.microsoft.com/developer/msbuild/2003">
     <PropertyGroup>
         <ProjectGuid>{6A77C25F-C335-4381-9B5A-FB362258212C}</ProjectGuid>
         <MainSource>castle_engine.dpk</MainSource>
@@ -64,1216 +63,7 @@
         <DCC_Namespace>System;Xml;Data;Datasnap;Web;Soap;$(DCC_Namespace)</DCC_Namespace>
         <DCC_CBuilderOutput>All</DCC_CBuilderOutput>
         <SanitizedProjectName>castle_engine</SanitizedProjectName>
-        <DCC_UnitSearchPath>../../src/base;../../src/common_includes;../../src/base/android;../../src/base/windows;../../src/base/unix;../../src/base_rendering;../../src/base_rendering/dglopengl;../../src/base_rendering/glsl/generated-pascal;../../src/fonts;../../src/window;../../src/window/gtk;../../src/window/windows;../../src/window/unix;../../src/window/deprecated_units;../../src/images;../../src/transform;../../src/scene;../../src/scene/glsl/generated-pascal;../../src/scene/x3d;../../src/scene/load;../../src/scene/load/spine;../../src/scene/load/md3;../../src/scene/load/collada;../../src/scene/load/pasgltf;../../src/audio;../../src/audio/fmod;../../src/audio/openal;../../src/audio/ogg_vorbis;../../src/files;../../src/files/indy;../../src/castlescript;../../src/ui;../../src/ui/windows;../../src/services;../../src/services/steam;../../src/physics;../../src/physics/kraft;../../src/deprecated_units;../../src/vampyre_imaginglib/src/Source;../../src/vampyre_imaginglib/src/Source/JpegLib;../../src/vampyre_imaginglib/src/Source/ZLib;../../src/vampyre_imaginglib/src/Extras/Extensions;../../src/vampyre_imaginglib/src/Extensions/J2KObjects;../../src/vampyre_imaginglib/src/Extensions/LibTiff;../../src/vampyre_imaginglib/src/Extensions;../../src/compatibility/delphi-only;../../src/compatibility/delphi-only/fcl-json;../../src/delphi;$(DCC_UnitSearchPath)</DCC_UnitSearchPath>
-        <VerInfo_Locale>1045</VerInfo_Locale>
-        <VerInfo_Keys>CompanyName=;FileDescription=$(MSBuildProjectName);FileVersion=1.0.0.0;InternalName=;LegalCopyright=;LegalTrademarks=;OriginalFilename=;ProgramID=com.embarcadero.$(MSBuildProjectName);ProductName=$(MSBuildProjectName);ProductVersion=1.0.0.0;Comments=</VerInfo_Keys>
-        <DCC_Description>Castle Game Engine - base for other packages</DCC_Description>
-        <DCC_Define>CASTLE_DELPHI_PACKAGE;$(DCC_Define)</DCC_Define>
-    </PropertyGroup>
-    <PropertyGroup Condition="'$(Base_Linux64)'!=''">
-        <DCC_UsePackage>rtl;xmlrtl;IndySystem;IndyProtocols;IndyCore;$(DCC_UsePackage)</DCC_UsePackage>
-    </PropertyGroup>
-    <PropertyGroup Condition="'$(Base_Win32)'!=''">
-        <DCC_Namespace>Winapi;System.Win;Data.Win;Datasnap.Win;Web.Win;Soap.Win;Xml.Win;Bde;$(DCC_Namespace)</DCC_Namespace>
-        <BT_BuildType>Debug</BT_BuildType>
-        <VerInfo_IncludeVerInfo>true</VerInfo_IncludeVerInfo>
-        <VerInfo_Keys>CompanyName=;FileDescription=$(MSBuildProjectName);FileVersion=1.0.0.0;InternalName=;LegalCopyright=;LegalTrademarks=;OriginalFilename=;ProgramID=com.embarcadero.$(MSBuildProjectName);ProductName=$(MSBuildProjectName);ProductVersion=1.0.0.0;Comments=</VerInfo_Keys>
-        <VerInfo_Locale>1033</VerInfo_Locale>
-        <DCC_UsePackage>rtl;xmlrtl;IndySystem;IndyProtocols;IndyCore;$(DCC_UsePackage)</DCC_UsePackage>
-    </PropertyGroup>
-    <PropertyGroup Condition="'$(Base_Win64)'!=''">
-        <DCC_UsePackage>rtl;xmlrtl;IndySystem;IndyProtocols;IndyCore;$(DCC_UsePackage)</DCC_UsePackage>
-        <DCC_Namespace>Winapi;System.Win;Data.Win;Datasnap.Win;Web.Win;Soap.Win;Xml.Win;$(DCC_Namespace)</DCC_Namespace>
-        <BT_BuildType>Debug</BT_BuildType>
-        <VerInfo_IncludeVerInfo>true</VerInfo_IncludeVerInfo>
-        <VerInfo_Locale>1033</VerInfo_Locale>
-    </PropertyGroup>
-    <PropertyGroup Condition="'$(Cfg_1)'!=''">
-        <DCC_Define>DEBUG;$(DCC_Define)</DCC_Define>
-        <DCC_DebugDCUs>true</DCC_DebugDCUs>
-        <DCC_Optimize>false</DCC_Optimize>
-        <DCC_GenerateStackFrames>true</DCC_GenerateStackFrames>
-        <DCC_DebugInfoInExe>true</DCC_DebugInfoInExe>
-        <DCC_RemoteDebug>true</DCC_RemoteDebug>
-        <DCC_IntegerOverflowCheck>true</DCC_IntegerOverflowCheck>
-        <DCC_RangeChecking>true</DCC_RangeChecking>
-    </PropertyGroup>
-    <PropertyGroup Condition="'$(Cfg_1_Win32)'!=''">
-        <DCC_RemoteDebug>false</DCC_RemoteDebug>
-        <VerInfo_IncludeVerInfo>true</VerInfo_IncludeVerInfo>
-        <VerInfo_Locale>1033</VerInfo_Locale>
-        <DCC_Description>Castle Game Engine - base</DCC_Description>
-    </PropertyGroup>
-    <PropertyGroup Condition="'$(Cfg_1_Win64)'!=''">
-        <VerInfo_IncludeVerInfo>true</VerInfo_IncludeVerInfo>
-        <VerInfo_Locale>1033</VerInfo_Locale>
-        <DCC_Description>Castle Game Engine - base</DCC_Description>
-    </PropertyGroup>
-    <PropertyGroup Condition="'$(Cfg_2)'!=''">
-        <DCC_LocalDebugSymbols>false</DCC_LocalDebugSymbols>
-        <DCC_Define>RELEASE;$(DCC_Define)</DCC_Define>
-        <DCC_SymbolReferenceInfo>0</DCC_SymbolReferenceInfo>
-        <DCC_DebugInformation>0</DCC_DebugInformation>
-    </PropertyGroup>
-    <ItemGroup>
-        <DelphiCompile Include="$(MainSource)">
-            <MainSource>MainSource</MainSource>
-        </DelphiCompile>
-        <DCCReference Include="rtl.dcp"/>
-        <DCCReference Include="xmlrtl.dcp"/>
-        <DCCReference Include="IndySystem.dcp"/>
-        <DCCReference Include="IndyProtocols.dcp"/>
-        <DCCReference Include="IndyCore.dcp"/>
-        <DCCReference Include="..\..\src\delphi\castleinternalcontainer.pas"/>
-        <DCCReference Include="..\..\src\delphi\castleinternaldelphiutils.pas"/>
-        <DCCReference Include="..\..\src\base\castleapplicationproperties.pas"/>
-        <DCCReference Include="..\..\src\base\castleclassutils.pas"/>
-        <DCCReference Include="..\..\src\base\castlecolors.pas"/>
-        <DCCReference Include="..\..\src\base\castledynlib.pas"/>
-        <DCCReference Include="..\..\src\base\castleinternalclassutils.pas"/>
-        <DCCReference Include="..\..\src\base\castleinternalrttiutils.pas"/>
-        <DCCReference Include="..\..\src\base\castleinternalzlib.pas"/>
-        <DCCReference Include="..\..\src\base\castleinternalzstream.pas"/>
-        <DCCReference Include="..\..\src\base\castlelog.pas"/>
-        <DCCReference Include="..\..\src\base\castlemessaging.pas"/>
-        <DCCReference Include="..\..\src\base\castleparameters.pas"/>
-        <DCCReference Include="..\..\src\base\castleprojection.pas"/>
-        <DCCReference Include="..\..\src\base\castlequaternions.pas"/>
-        <DCCReference Include="..\..\src\base\castlerectangles.pas"/>
-        <DCCReference Include="..\..\src\base\castlerenderoptions.pas"/>
-        <DCCReference Include="..\..\src\base\castlestreamutils.pas"/>
-        <DCCReference Include="..\..\src\base\castlestringutils.pas"/>
-        <DCCReference Include="..\..\src\base\castletimeutils.pas"/>
-        <DCCReference Include="..\..\src\base\castleunicode.pas"/>
-        <DCCReference Include="..\..\src\base\castleutils.pas"/>
-        <DCCReference Include="..\..\src\base\castlevectors.pas"/>
-        <DCCReference Include="..\..\src\base\castlevectorsinternaldouble.pas"/>
-        <DCCReference Include="..\..\src\base\castlevectorsinternalsingle.pas"/>
-        <DCCReference Include="..\..\src\audio\castleinternalabstractsoundbackend.pas"/>
-        <DCCReference Include="..\..\src\audio\castleinternalsoundfile.pas"/>
-        <DCCReference Include="..\..\src\audio\castlesoundbase.pas"/>
-        <DCCReference Include="..\..\src\audio\castlesoundengine.pas"/>
-        <DCCReference Include="..\..\src\files\castlecomponentserialize.pas"/>
-        <DCCReference Include="..\..\src\files\castleconfig.pas"/>
-        <DCCReference Include="..\..\src\files\castledownload.pas"/>
-        <DCCReference Include="..\..\src\files\castlefilefilters.pas"/>
-        <DCCReference Include="..\..\src\files\castlefilesutils.pas"/>
-        <DCCReference Include="..\..\src\files\castlefindfiles.pas"/>
-        <DCCReference Include="..\..\src\files\castleinternaldatauri.pas"/>
-        <DCCReference Include="..\..\src\files\castleinternaldirectoryinformation.pas"/>
-        <DCCReference Include="..\..\src\files\castlerecentfiles.pas"/>
-        <DCCReference Include="..\..\src\files\castleuriutils.pas"/>
-        <DCCReference Include="..\..\src\files\castlexmlcfginternal.pas"/>
-        <DCCReference Include="..\..\src\files\castlexmlconfig.pas"/>
-        <DCCReference Include="..\..\src\files\castlexmlutils.pas"/>
-        <DCCReference Include="..\..\src\scene\x3d\x3dfields.pas"/>
-        <DCCReference Include="..\..\src\scene\x3d\x3dnodes.pas"/>
-        <DCCReference Include="..\..\src\castlescript\castlecurves.pas"/>
-        <DCCReference Include="..\..\src\castlescript\castlescript.pas"/>
-        <DCCReference Include="..\..\src\castlescript\castlescriptcorefunctions.pas"/>
-        <DCCReference Include="..\..\src\castlescript\castlescriptlexer.pas"/>
-        <DCCReference Include="..\..\src\castlescript\castlescriptparser.pas"/>
-        <DCCReference Include="..\..\src\scene\load\castleloadgltf.pas"/>
-        <DCCReference Include="..\..\src\scene\load\x3dload.pas"/>
-        <DCCReference Include="..\..\src\scene\load\x3dloadinternal3ds.pas"/>
-        <DCCReference Include="..\..\src\scene\load\x3dloadinternalcocos2d.pas"/>
-        <DCCReference Include="..\..\src\scene\load\x3dloadinternalgeo.pas"/>
-        <DCCReference Include="..\..\src\scene\load\x3dloadinternalgltf.pas"/>
-        <DCCReference Include="..\..\src\scene\load\x3dloadinternalimage.pas"/>
-        <DCCReference Include="..\..\src\scene\load\md3\x3dloadinternalmd3.pas"/>
-        <DCCReference Include="..\..\src\scene\load\x3dloadinternalobj.pas"/>
-        <DCCReference Include="..\..\src\scene\load\x3dloadinternalstl.pas"/>
-        <DCCReference Include="..\..\src\scene\load\x3dloadinternaltiledmap.pas"/>
-        <DCCReference Include="..\..\src\scene\load\x3dloadinternalutils.pas"/>
-        <DCCReference Include="..\..\src\scene\load\collada\x3dloadinternalcollada.pas"/>
-        <DCCReference Include="..\..\src\scene\load\spine\x3dloadinternalspine.pas"/>
-        <DCCReference Include="..\..\src\audio\openal\castleinternalalutils.pas"/>
-        <DCCReference Include="..\..\src\audio\openal\castleinternalefx.pas"/>
-        <DCCReference Include="..\..\src\audio\openal\castleinternalopenal.pas"/>
-        <DCCReference Include="..\..\src\audio\openal\castleopenalsoundbackend.pas"/>
-        <DCCReference Include="..\..\src\transform\castlebehaviors.pas"/>
-        <DCCReference Include="..\..\src\transform\castleboxes.pas"/>
-        <DCCReference Include="..\..\src\transform\castlecameras.pas"/>
-        <DCCReference Include="..\..\src\transform\castlefrustum.pas"/>
-        <DCCReference Include="..\..\src\transform\castleinternalbasetriangleoctree.pas"/>
-        <DCCReference Include="..\..\src\transform\castleinternalcubemaps.pas"/>
-        <DCCReference Include="..\..\src\transform\castleinternalgeometryarrays.pas"/>
-        <DCCReference Include="..\..\src\transform\castleinternalglshadowvolumes.pas"/>
-        <DCCReference Include="..\..\src\transform\castleinternalnurbs.pas"/>
-        <DCCReference Include="..\..\src\transform\castleinternaloctree.pas"/>
-        <DCCReference Include="..\..\src\transform\castleinternalphysicsvisualization.pas"/>
-        <DCCReference Include="..\..\src\transform\castleinternalrays.pas"/>
-        <DCCReference Include="..\..\src\transform\castleinternalspacefillingcurves.pas"/>
-        <DCCReference Include="..\..\src\transform\castleinternalspheresampling.pas"/>
-        <DCCReference Include="..\..\src\transform\castleinternalsphericalharmonics.pas"/>
-        <DCCReference Include="..\..\src\transform\castlesectors.pas"/>
-        <DCCReference Include="..\..\src\transform\castletransform.pas"/>
-        <DCCReference Include="..\..\src\transform\castletriangles.pas"/>
-        <DCCReference Include="..\..\src\transform\castletriangulate.pas"/>
-        <DCCReference Include="..\..\src\services\castleactivityrecognition.pas"/>
-        <DCCReference Include="..\..\src\services\castleads.pas"/>
-        <DCCReference Include="..\..\src\services\castleanalytics.pas"/>
-        <DCCReference Include="..\..\src\services\castlefacebook.pas"/>
-        <DCCReference Include="..\..\src\services\castlegameservice.pas"/>
-        <DCCReference Include="..\..\src\services\castlehelpshift.pas"/>
-        <DCCReference Include="..\..\src\services\castleinapppurchases.pas"/>
-        <DCCReference Include="..\..\src\services\castleopendocument.pas"/>
-        <DCCReference Include="..\..\src\services\castlephotoservice.pas"/>
-        <DCCReference Include="..\..\src\services\castletenjin.pas"/>
-        <DCCReference Include="..\..\src\services\castletestfairy.pas"/>
-        <DCCReference Include="..\..\src\vampyre_imaginglib\src\Source\ZLib\dzlib.pas"/>
-        <DCCReference Include="..\..\src\vampyre_imaginglib\src\Source\ZLib\imadler.pas"/>
-        <DCCReference Include="..\..\src\vampyre_imaginglib\src\Source\ZLib\iminfblock.pas"/>
-        <DCCReference Include="..\..\src\vampyre_imaginglib\src\Source\ZLib\iminfcodes.pas"/>
-        <DCCReference Include="..\..\src\vampyre_imaginglib\src\Source\ZLib\iminffast.pas"/>
-        <DCCReference Include="..\..\src\vampyre_imaginglib\src\Source\ZLib\iminftrees.pas"/>
-        <DCCReference Include="..\..\src\vampyre_imaginglib\src\Source\ZLib\iminfutil.pas"/>
-        <DCCReference Include="..\..\src\vampyre_imaginglib\src\Source\ZLib\impaszlib.pas"/>
-        <DCCReference Include="..\..\src\vampyre_imaginglib\src\Source\ZLib\imtrees.pas"/>
-        <DCCReference Include="..\..\src\vampyre_imaginglib\src\Source\ZLib\imzdeflate.pas"/>
-        <DCCReference Include="..\..\src\vampyre_imaginglib\src\Source\ZLib\imzinflate.pas"/>
-        <DCCReference Include="..\..\src\vampyre_imaginglib\src\Source\ZLib\imzutil.pas"/>
-        <DCCReference Include="..\..\src\vampyre_imaginglib\src\Source\Imaging.pas"/>
-        <DCCReference Include="..\..\src\vampyre_imaginglib\src\Source\ImagingBitmap.pas"/>
-        <DCCReference Include="..\..\src\vampyre_imaginglib\src\Source\ImagingCanvases.pas"/>
-        <DCCReference Include="..\..\src\vampyre_imaginglib\src\Source\ImagingClasses.pas"/>
-        <DCCReference Include="..\..\src\vampyre_imaginglib\src\Source\ImagingColors.pas"/>
-        <DCCReference Include="..\..\src\vampyre_imaginglib\src\Source\ImagingComponents.pas"/>
-        <DCCReference Include="..\..\src\vampyre_imaginglib\src\Source\ImagingDds.pas"/>
-        <DCCReference Include="..\..\src\vampyre_imaginglib\src\Source\ImagingFormats.pas"/>
-        <DCCReference Include="..\..\src\vampyre_imaginglib\src\Source\ImagingGif.pas"/>
-        <DCCReference Include="..\..\src\vampyre_imaginglib\src\Source\ImagingIO.pas"/>
-        <DCCReference Include="..\..\src\vampyre_imaginglib\src\Source\ImagingJpeg.pas"/>
-        <DCCReference Include="..\..\src\vampyre_imaginglib\src\Source\ImagingNetworkGraphics.pas"/>
-        <DCCReference Include="..\..\src\vampyre_imaginglib\src\Source\ImagingPortableMaps.pas"/>
-        <DCCReference Include="..\..\src\vampyre_imaginglib\src\Source\ImagingRadiance.pas"/>
-        <DCCReference Include="..\..\src\vampyre_imaginglib\src\Source\ImagingTarga.pas"/>
-        <DCCReference Include="..\..\src\vampyre_imaginglib\src\Source\ImagingTypes.pas"/>
-        <DCCReference Include="..\..\src\vampyre_imaginglib\src\Source\ImagingUtility.pas"/>
-        <DCCReference Include="..\..\src\vampyre_imaginglib\src\Source\JpegLib\imjcapimin.pas"/>
-        <DCCReference Include="..\..\src\vampyre_imaginglib\src\Source\JpegLib\imjcapistd.pas"/>
-        <DCCReference Include="..\..\src\vampyre_imaginglib\src\Source\JpegLib\imjccoefct.pas"/>
-        <DCCReference Include="..\..\src\vampyre_imaginglib\src\Source\JpegLib\imjccolor.pas"/>
-        <DCCReference Include="..\..\src\vampyre_imaginglib\src\Source\JpegLib\imjcdctmgr.pas"/>
-        <DCCReference Include="..\..\src\vampyre_imaginglib\src\Source\JpegLib\imjchuff.pas"/>
-        <DCCReference Include="..\..\src\vampyre_imaginglib\src\Source\JpegLib\imjcinit.pas"/>
-        <DCCReference Include="..\..\src\vampyre_imaginglib\src\Source\JpegLib\imjcmainct.pas"/>
-        <DCCReference Include="..\..\src\vampyre_imaginglib\src\Source\JpegLib\imjcmarker.pas"/>
-        <DCCReference Include="..\..\src\vampyre_imaginglib\src\Source\JpegLib\imjcmaster.pas"/>
-        <DCCReference Include="..\..\src\vampyre_imaginglib\src\Source\JpegLib\imjcomapi.pas"/>
-        <DCCReference Include="..\..\src\vampyre_imaginglib\src\Source\JpegLib\imjcparam.pas"/>
-        <DCCReference Include="..\..\src\vampyre_imaginglib\src\Source\JpegLib\imjcphuff.pas"/>
-        <DCCReference Include="..\..\src\vampyre_imaginglib\src\Source\JpegLib\imjcprepct.pas"/>
-        <DCCReference Include="..\..\src\vampyre_imaginglib\src\Source\JpegLib\imjcsample.pas"/>
-        <DCCReference Include="..\..\src\vampyre_imaginglib\src\Source\JpegLib\imjdapimin.pas"/>
-        <DCCReference Include="..\..\src\vampyre_imaginglib\src\Source\JpegLib\imjdapistd.pas"/>
-        <DCCReference Include="..\..\src\vampyre_imaginglib\src\Source\JpegLib\imjdcoefct.pas"/>
-        <DCCReference Include="..\..\src\vampyre_imaginglib\src\Source\JpegLib\imjdcolor.pas"/>
-        <DCCReference Include="..\..\src\vampyre_imaginglib\src\Source\JpegLib\imjdct.pas"/>
-        <DCCReference Include="..\..\src\vampyre_imaginglib\src\Source\JpegLib\imjddctmgr.pas"/>
-        <DCCReference Include="..\..\src\vampyre_imaginglib\src\Source\JpegLib\imjdeferr.pas"/>
-        <DCCReference Include="..\..\src\vampyre_imaginglib\src\Source\JpegLib\imjdhuff.pas"/>
-        <DCCReference Include="..\..\src\vampyre_imaginglib\src\Source\JpegLib\imjdinput.pas"/>
-        <DCCReference Include="..\..\src\vampyre_imaginglib\src\Source\JpegLib\imjdmainct.pas"/>
-        <DCCReference Include="..\..\src\vampyre_imaginglib\src\Source\JpegLib\imjdmarker.pas"/>
-        <DCCReference Include="..\..\src\vampyre_imaginglib\src\Source\JpegLib\imjdmaster.pas"/>
-        <DCCReference Include="..\..\src\vampyre_imaginglib\src\Source\JpegLib\imjdmerge.pas"/>
-        <DCCReference Include="..\..\src\vampyre_imaginglib\src\Source\JpegLib\imjdphuff.pas"/>
-        <DCCReference Include="..\..\src\vampyre_imaginglib\src\Source\JpegLib\imjdpostct.pas"/>
-        <DCCReference Include="..\..\src\vampyre_imaginglib\src\Source\JpegLib\imjdsample.pas"/>
-        <DCCReference Include="..\..\src\vampyre_imaginglib\src\Source\JpegLib\imjerror.pas"/>
-        <DCCReference Include="..\..\src\vampyre_imaginglib\src\Source\JpegLib\imjfdctflt.pas"/>
-        <DCCReference Include="..\..\src\vampyre_imaginglib\src\Source\JpegLib\imjfdctfst.pas"/>
-        <DCCReference Include="..\..\src\vampyre_imaginglib\src\Source\JpegLib\imjfdctint.pas"/>
-        <DCCReference Include="..\..\src\vampyre_imaginglib\src\Source\JpegLib\imjidctflt.pas"/>
-        <DCCReference Include="..\..\src\vampyre_imaginglib\src\Source\JpegLib\imjidctfst.pas"/>
-        <DCCReference Include="..\..\src\vampyre_imaginglib\src\Source\JpegLib\imjidctint.pas"/>
-        <DCCReference Include="..\..\src\vampyre_imaginglib\src\Source\JpegLib\imjidctred.pas"/>
-        <DCCReference Include="..\..\src\vampyre_imaginglib\src\Source\JpegLib\imjinclude.pas"/>
-        <DCCReference Include="..\..\src\vampyre_imaginglib\src\Source\JpegLib\imjmemmgr.pas"/>
-        <DCCReference Include="..\..\src\vampyre_imaginglib\src\Source\JpegLib\imjmemnobs.pas"/>
-        <DCCReference Include="..\..\src\vampyre_imaginglib\src\Source\JpegLib\imjmorecfg.pas"/>
-        <DCCReference Include="..\..\src\vampyre_imaginglib\src\Source\JpegLib\imjpeglib.pas"/>
-        <DCCReference Include="..\..\src\vampyre_imaginglib\src\Source\JpegLib\imjquant1.pas"/>
-        <DCCReference Include="..\..\src\vampyre_imaginglib\src\Source\JpegLib\imjquant2.pas"/>
-        <DCCReference Include="..\..\src\vampyre_imaginglib\src\Source\JpegLib\imjutils.pas"/>
-        <DCCReference Include="..\..\src\vampyre_imaginglib\src\Extensions\ImagingExtFileFormats.pas"/>
-        <DCCReference Include="..\..\src\compatibility\delphi-only\base64.pas"/>
-        <DCCReference Include="..\..\src\compatibility\delphi-only\ctypes.pas"/>
-        <DCCReference Include="..\..\src\compatibility\delphi-only\custapp.pas"/>
-        <DCCReference Include="..\..\src\compatibility\delphi-only\dom.pas"/>
-        <DCCReference Include="..\..\src\compatibility\delphi-only\FPHashCompatibility.pas"/>
-        <DCCReference Include="..\..\src\compatibility\delphi-only\rttiutils.pas"/>
-        <DCCReference Include="..\..\src\compatibility\delphi-only\singleinstance.pas"/>
-        <DCCReference Include="..\..\src\compatibility\delphi-only\uriparser.pas"/>
-        <DCCReference Include="..\..\src\compatibility\delphi-only\xmlread.pas"/>
-        <DCCReference Include="..\..\src\compatibility\delphi-only\xmlwrite.pas"/>
-        <DCCReference Include="..\..\src\compatibility\delphi-only\fcl-json\fpjson.pas"/>
-        <DCCReference Include="..\..\src\compatibility\delphi-only\fcl-json\fpjsonrtti.pas"/>
-        <DCCReference Include="..\..\src\compatibility\delphi-only\fcl-json\jsonparser.pas"/>
-        <DCCReference Include="..\..\src\compatibility\delphi-only\fcl-json\jsonreader.pas"/>
-        <DCCReference Include="..\..\src\compatibility\delphi-only\fcl-json\jsonscanner.pas"/>
-        <DCCReference Include="..\..\src\scene\load\pasgltf\CastlePasDblStrUtils.pas"/>
-        <DCCReference Include="..\..\src\scene\load\pasgltf\CastlePasGLTF.pas"/>
-        <DCCReference Include="..\..\src\scene\load\pasgltf\CastlePasJSON.pas"/>
-        <DCCReference Include="..\..\src\ui\castlecontrols.pas"/>
-        <DCCReference Include="..\..\src\ui\castledialogviews.pas"/>
-        <DCCReference Include="..\..\src\ui\castleflasheffect.pas"/>
-        <DCCReference Include="..\..\src\ui\castleinputs.pas"/>
-        <DCCReference Include="..\..\src\ui\castleinternalcameragestures.pas"/>
-        <DCCReference Include="..\..\src\ui\castleinternalcontrolsimages.pas"/>
-        <DCCReference Include="..\..\src\ui\castleinternalinspector.pas"/>
-        <DCCReference Include="..\..\src\ui\castleinternaljoysticksexplicit.pas"/>
-        <DCCReference Include="..\..\src\ui\castleinternaljoystickswindows.pas"/>
-        <DCCReference Include="..\..\src\ui\castleinternalpk3dconnexion.pas"/>
-        <DCCReference Include="..\..\src\ui\castleinternalsettings.pas"/>
-        <DCCReference Include="..\..\src\ui\castlejoysticks.pas"/>
-        <DCCReference Include="..\..\src\ui\castlekeysmouse.pas"/>
-        <DCCReference Include="..\..\src\ui\castlenotifications.pas"/>
-        <DCCReference Include="..\..\src\ui\castleuicontrols.pas"/>
-        <DCCReference Include="..\..\src\base_rendering\castleglimages.pas"/>
-        <DCCReference Include="..\..\src\base_rendering\castleglshaders.pas"/>
-        <DCCReference Include="..\..\src\base_rendering\castleglutils.pas"/>
-        <DCCReference Include="..\..\src\base_rendering\castleglversion.pas"/>
-        <DCCReference Include="..\..\src\base_rendering\castleinternalglutils.pas"/>
-        <DCCReference Include="..\..\src\base_rendering\castlerendercontext.pas"/>
-        <DCCReference Include="..\..\src\base_rendering\castlerenderprimitives.pas"/>
-        <DCCReference Include="..\..\src\audio\ogg_vorbis\castleinternalogg.pas"/>
-        <DCCReference Include="..\..\src\audio\ogg_vorbis\castleinternalvorbiscodec.pas"/>
-        <DCCReference Include="..\..\src\audio\ogg_vorbis\castleinternalvorbisdecoder.pas"/>
-        <DCCReference Include="..\..\src\audio\ogg_vorbis\castleinternalvorbisfile.pas"/>
-        <DCCReference Include="..\..\src\images\castleimages.pas"/>
-        <DCCReference Include="..\..\src\images\castleinternalautogenerated.pas"/>
-        <DCCReference Include="..\..\src\images\castleinternalcompositeimage.pas"/>
-        <DCCReference Include="..\..\src\images\castleinternaldatacompression.pas"/>
-        <DCCReference Include="..\..\src\images\castleinternalpng.pas"/>
-        <DCCReference Include="..\..\src\images\castletextureimages.pas"/>
-        <DCCReference Include="..\..\src\images\castlevideos.pas"/>
-        <DCCReference Include="..\..\src\fonts\castlefonts.pas"/>
-        <DCCReference Include="..\..\src\fonts\castleinternalfreetype.pas"/>
-        <DCCReference Include="..\..\src\fonts\castleinternalfreetypeh.pas"/>
-        <DCCReference Include="..\..\src\fonts\castleinternalrichtext.pas"/>
-        <DCCReference Include="..\..\src\fonts\castletexturefont_defaultui.pas"/>
-        <DCCReference Include="..\..\src\fonts\castletexturefont_default3d_sans.pas"/>
-        <DCCReference Include="..\..\src\fonts\castletexturefontdata.pas"/>
-        <DCCReference Include="..\..\src\scene\castledebugtransform.pas"/>
-        <DCCReference Include="..\..\src\scene\castleinternalarraysgenerator.pas"/>
-        <DCCReference Include="..\..\src\scene\castleinternalbackgroundrenderer.pas"/>
-        <DCCReference Include="..\..\src\scene\castleinternalbatchshapes.pas"/>
-        <DCCReference Include="..\..\src\scene\castleinternalglcubemaps.pas"/>
-        <DCCReference Include="..\..\src\scene\castleinternalmaterialproperties.pas"/>
-        <DCCReference Include="..\..\src\scene\castleinternalnodeinterpolator.pas"/>
-        <DCCReference Include="..\..\src\scene\castleinternalnoise.pas"/>
-        <DCCReference Include="..\..\src\scene\castleinternalnormals.pas"/>
-        <DCCReference Include="..\..\src\scene\castleinternalrenderer.pas"/>
-        <DCCReference Include="..\..\src\scene\castleinternalshadowmaps.pas"/>
-        <DCCReference Include="..\..\src\scene\castleinternalshapeoctree.pas"/>
-        <DCCReference Include="..\..\src\scene\castleinternalspritesheet.pas"/>
-        <DCCReference Include="..\..\src\scene\castleinternaltriangleoctree.pas"/>
-        <DCCReference Include="..\..\src\scene\castleinternalx3dlexer.pas"/>
-        <DCCReference Include="..\..\src\scene\castleinternalx3dscript.pas"/>
-        <DCCReference Include="..\..\src\scene\castlerendererinternallights.pas"/>
-        <DCCReference Include="..\..\src\scene\castlerendererinternalshader.pas"/>
-        <DCCReference Include="..\..\src\scene\castlerendererinternaltextureenv.pas"/>
-        <DCCReference Include="..\..\src\scene\castlescene.pas"/>
-        <DCCReference Include="..\..\src\scene\castlescenecore.pas"/>
-        <DCCReference Include="..\..\src\scene\castlesceneinternalblending.pas"/>
-        <DCCReference Include="..\..\src\scene\castleinternalocclusionculling.pas"/>
-        <DCCReference Include="..\..\src\scene\castlesceneinternalshape.pas"/>
-        <DCCReference Include="..\..\src\scene\castlescreeneffects.pas"/>
-        <DCCReference Include="..\..\src\scene\castleshapeinternalrendershadowvolumes.pas"/>
-        <DCCReference Include="..\..\src\scene\castleshapeinternalshadowvolumes.pas"/>
-        <DCCReference Include="..\..\src\scene\castleshapes.pas"/>
-        <DCCReference Include="..\..\src\scene\castleterrain.pas"/>
-        <DCCReference Include="..\..\src\scene\castlethirdpersonnavigation.pas"/>
-        <DCCReference Include="..\..\src\scene\castletiledmap.pas"/>
-        <DCCReference Include="..\..\src\scene\castleviewport.pas"/>
-        <DCCReference Include="..\..\src\scene\x3dcamerautils.pas"/>
-        <DCCReference Include="..\..\src\scene\x3dtime.pas"/>
-        <DCCReference Include="..\..\src\physics\kraft\kraft.pas"/>
-        <DCCReference Include="..\..\src\vampyre_imaginglib\src\Extensions\ImagingXpm.pas"/>
-        <DCCReference Include="..\..\src\vampyre_imaginglib\src\Extensions\ImagingPcx.pas"/>
-        <DCCReference Include="..\..\src\vampyre_imaginglib\src\Extensions\ImagingPsd.pas"/>
-        <DCCReference Include="..\..\src\castlescript\castlescriptarrays.pas"/>
-        <DCCReference Include="..\..\src\castlescript\castlescriptimages.pas"/>
-        <DCCReference Include="..\..\src\castlescript\castlescriptvectors.pas"/>
-        <DCCReference Include="..\..\src\scene\castleinternalshapesrenderer.pas"/>
-        <DCCReference Include="..\..\src\files\castleinternalfilemonitor.pas"/>
-        <DCCReference Include="..\..\src\scene\castleinternalscreeneffects.pas"/>
-        <DCCReference Include="..\..\src\scene\castletransformmanipulate.pas"/>
-        <DCCReference Include="..\..\src\scene\castleinternaltransformdata.pas"/>
-        <DCCReference Include="..\..\src\scene\x3d\castleinternalnodesunsupported.pas"/>
-        <DCCReference Include="..\..\src\vampyre_imaginglib\src\Source\JpegLib\imjidctasm.pas"/>
-        <DCCReference Include="..\..\src\base_rendering\castleinternalcontextbase.pas"/>
-        <DCCReference Include="..\..\src\base_rendering\castleinternalcontextegl.pas"/>
-        <DCCReference Include="..\..\src\base_rendering\castleinternalcontextglx.pas"/>
-        <DCCReference Include="..\..\src\base_rendering\castleinternalcontextwgl.pas"/>
-        <DCCReference Include="..\..\src\base_rendering\castleinternalegl.pas"/>
-        <DCCReference Include="..\..\src\base_rendering\dglopengl\castlegl.pas"/>
-        <DCCReference Include="..\..\src\files\castleinternalurlutils.pas"/>
-        <DCCReference Include="..\..\src\files\castleinternaltools.pas"/>
-        <DCCReference Include="..\..\src\services\steam\castleinternalsteamapi.pas"/>
-        <DCCReference Include="..\..\src\services\steam\castleinternalsteamcallback.pas"/>
-        <DCCReference Include="..\..\src\services\steam\castleinternalsteamconstantsandtypes.pas"/>
-        <DCCReference Include="..\..\src\services\steam\castlesteam.pas"/>
-        <BuildConfiguration Include="Base">
-            <Key>Base</Key>
-        </BuildConfiguration>
-        <BuildConfiguration Include="Debug">
-            <Key>Cfg_1</Key>
-            <CfgParent>Base</CfgParent>
-        </BuildConfiguration>
-        <BuildConfiguration Include="Release">
-            <Key>Cfg_2</Key>
-            <CfgParent>Base</CfgParent>
-        </BuildConfiguration>
-    </ItemGroup>
-    <ProjectExtensions>
-        <Borland.Personality>Delphi.Personality.12</Borland.Personality>
-        <Borland.ProjectType>Package</Borland.ProjectType>
-        <BorlandProject>
-            <Delphi.Personality>
-                <Source>
-                    <Source Name="MainSource">castle_engine.dpk</Source>
-                </Source>
-                <Excluded_Packages>
-                    <Excluded_Packages Name="$(BDSBIN)\bcboffice2k280.bpl">Embarcadero C++Builder Office 2000 Servers Package</Excluded_Packages>
-                    <Excluded_Packages Name="$(BDSBIN)\bcbofficexp280.bpl">Embarcadero C++Builder Office XP Servers Package</Excluded_Packages>
-                    <Excluded_Packages Name="$(BDSBIN)\dcloffice2k280.bpl">Microsoft Office 2000 Sample Automation Server Wrapper Components</Excluded_Packages>
-                    <Excluded_Packages Name="$(BDSBIN)\dclofficexp280.bpl">Microsoft Office XP Sample Automation Server Wrapper Components</Excluded_Packages>
-                </Excluded_Packages>
-            </Delphi.Personality>
-            <Deployment Version="4">
-                <DeployFile LocalName="$(BDS)\Redist\iossimulator\libcgunwind.1.0.dylib" Class="DependencyModule">
-                    <Platform Name="iOSSimulator">
-                        <Overwrite>true</Overwrite>
-                    </Platform>
-                </DeployFile>
-                <DeployFile LocalName="$(BDS)\Redist\iossimulator\libpcre.dylib" Class="DependencyModule">
-                    <Platform Name="iOSSimulator">
-                        <Overwrite>true</Overwrite>
-                    </Platform>
-                </DeployFile>
-                <DeployFile LocalName="$(BDS)\Redist\osx32\libcgunwind.1.0.dylib" Class="DependencyModule">
-                    <Platform Name="OSX32">
-                        <Overwrite>true</Overwrite>
-                    </Platform>
-                </DeployFile>
-                <DeployFile LocalName="$(BDSCOMMONDIR)\Bpl\Win64\castle_engine.bpl" Configuration="Debug" Class="ProjectOutput">
-                    <Platform Name="Win64">
-                        <RemoteName>castle_engine.bpl</RemoteName>
-                        <Overwrite>true</Overwrite>
-                    </Platform>
-                </DeployFile>
-                <DeployFile LocalName="$(BDSCOMMONDIR)\Bpl\castle_engine.bpl" Configuration="Debug" Class="ProjectOutput">
-                    <Platform Name="Win32">
-                        <RemoteName>castle_engine.bpl</RemoteName>
-                        <Overwrite>true</Overwrite>
-                    </Platform>
-                </DeployFile>
-                <DeployClass Name="AdditionalDebugSymbols">
-                    <Platform Name="OSX32">
-                        <Operation>1</Operation>
-                    </Platform>
-                    <Platform Name="Win32">
-                        <Operation>0</Operation>
-                    </Platform>
-                </DeployClass>
-                <DeployClass Name="AndroidClasses">
-                    <Platform Name="Android">
-                        <RemoteDir>classes</RemoteDir>
-                        <Operation>64</Operation>
-                    </Platform>
-                    <Platform Name="Android64">
-                        <RemoteDir>classes</RemoteDir>
-                        <Operation>64</Operation>
-                    </Platform>
-                </DeployClass>
-                <DeployClass Name="AndroidFileProvider">
-                    <Platform Name="Android">
-                        <RemoteDir>res\xml</RemoteDir>
-                        <Operation>1</Operation>
-                    </Platform>
-                    <Platform Name="Android64">
-                        <RemoteDir>res\xml</RemoteDir>
-                        <Operation>1</Operation>
-                    </Platform>
-                </DeployClass>
-                <DeployClass Name="AndroidGDBServer">
-                    <Platform Name="Android">
-                        <RemoteDir>library\lib\armeabi-v7a</RemoteDir>
-                        <Operation>1</Operation>
-                    </Platform>
-                </DeployClass>
-                <DeployClass Name="AndroidLibnativeArmeabiFile">
-                    <Platform Name="Android">
-                        <RemoteDir>library\lib\armeabi</RemoteDir>
-                        <Operation>1</Operation>
-                    </Platform>
-                    <Platform Name="Android64">
-                        <RemoteDir>library\lib\armeabi</RemoteDir>
-                        <Operation>1</Operation>
-                    </Platform>
-                </DeployClass>
-                <DeployClass Name="AndroidLibnativeArmeabiv7aFile">
-                    <Platform Name="Android64">
-                        <RemoteDir>library\lib\armeabi-v7a</RemoteDir>
-                        <Operation>1</Operation>
-                    </Platform>
-                </DeployClass>
-                <DeployClass Name="AndroidLibnativeMipsFile">
-                    <Platform Name="Android">
-                        <RemoteDir>library\lib\mips</RemoteDir>
-                        <Operation>1</Operation>
-                    </Platform>
-                    <Platform Name="Android64">
-                        <RemoteDir>library\lib\mips</RemoteDir>
-                        <Operation>1</Operation>
-                    </Platform>
-                </DeployClass>
-                <DeployClass Name="AndroidServiceOutput">
-                    <Platform Name="Android">
-                        <RemoteDir>library\lib\armeabi-v7a</RemoteDir>
-                        <Operation>1</Operation>
-                    </Platform>
-                    <Platform Name="Android64">
-                        <RemoteDir>library\lib\arm64-v8a</RemoteDir>
-                        <Operation>1</Operation>
-                    </Platform>
-                </DeployClass>
-                <DeployClass Name="AndroidServiceOutput_Android32">
-                    <Platform Name="Android64">
-                        <RemoteDir>library\lib\armeabi-v7a</RemoteDir>
-                        <Operation>1</Operation>
-                    </Platform>
-                </DeployClass>
-                <DeployClass Name="AndroidSplashImageDef">
-                    <Platform Name="Android">
-                        <RemoteDir>res\drawable</RemoteDir>
-                        <Operation>1</Operation>
-                    </Platform>
-                    <Platform Name="Android64">
-                        <RemoteDir>res\drawable</RemoteDir>
-                        <Operation>1</Operation>
-                    </Platform>
-                </DeployClass>
-                <DeployClass Name="AndroidSplashStyles">
-                    <Platform Name="Android">
-                        <RemoteDir>res\values</RemoteDir>
-                        <Operation>1</Operation>
-                    </Platform>
-                    <Platform Name="Android64">
-                        <RemoteDir>res\values</RemoteDir>
-                        <Operation>1</Operation>
-                    </Platform>
-                </DeployClass>
-                <DeployClass Name="AndroidSplashStylesV21">
-                    <Platform Name="Android">
-                        <RemoteDir>res\values-v21</RemoteDir>
-                        <Operation>1</Operation>
-                    </Platform>
-                    <Platform Name="Android64">
-                        <RemoteDir>res\values-v21</RemoteDir>
-                        <Operation>1</Operation>
-                    </Platform>
-                </DeployClass>
-                <DeployClass Name="Android_Colors">
-                    <Platform Name="Android">
-                        <RemoteDir>res\values</RemoteDir>
-                        <Operation>1</Operation>
-                    </Platform>
-                    <Platform Name="Android64">
-                        <RemoteDir>res\values</RemoteDir>
-                        <Operation>1</Operation>
-                    </Platform>
-                </DeployClass>
-                <DeployClass Name="Android_DefaultAppIcon">
-                    <Platform Name="Android">
-                        <RemoteDir>res\drawable</RemoteDir>
-                        <Operation>1</Operation>
-                    </Platform>
-                    <Platform Name="Android64">
-                        <RemoteDir>res\drawable</RemoteDir>
-                        <Operation>1</Operation>
-                    </Platform>
-                </DeployClass>
-                <DeployClass Name="Android_LauncherIcon144">
-                    <Platform Name="Android">
-                        <RemoteDir>res\drawable-xxhdpi</RemoteDir>
-                        <Operation>1</Operation>
-                    </Platform>
-                    <Platform Name="Android64">
-                        <RemoteDir>res\drawable-xxhdpi</RemoteDir>
-                        <Operation>1</Operation>
-                    </Platform>
-                </DeployClass>
-                <DeployClass Name="Android_LauncherIcon192">
-                    <Platform Name="Android">
-                        <RemoteDir>res\drawable-xxxhdpi</RemoteDir>
-                        <Operation>1</Operation>
-                    </Platform>
-                    <Platform Name="Android64">
-                        <RemoteDir>res\drawable-xxxhdpi</RemoteDir>
-                        <Operation>1</Operation>
-                    </Platform>
-                </DeployClass>
-                <DeployClass Name="Android_LauncherIcon36">
-                    <Platform Name="Android">
-                        <RemoteDir>res\drawable-ldpi</RemoteDir>
-                        <Operation>1</Operation>
-                    </Platform>
-                    <Platform Name="Android64">
-                        <RemoteDir>res\drawable-ldpi</RemoteDir>
-                        <Operation>1</Operation>
-                    </Platform>
-                </DeployClass>
-                <DeployClass Name="Android_LauncherIcon48">
-                    <Platform Name="Android">
-                        <RemoteDir>res\drawable-mdpi</RemoteDir>
-                        <Operation>1</Operation>
-                    </Platform>
-                    <Platform Name="Android64">
-                        <RemoteDir>res\drawable-mdpi</RemoteDir>
-                        <Operation>1</Operation>
-                    </Platform>
-                </DeployClass>
-                <DeployClass Name="Android_LauncherIcon72">
-                    <Platform Name="Android">
-                        <RemoteDir>res\drawable-hdpi</RemoteDir>
-                        <Operation>1</Operation>
-                    </Platform>
-                    <Platform Name="Android64">
-                        <RemoteDir>res\drawable-hdpi</RemoteDir>
-                        <Operation>1</Operation>
-                    </Platform>
-                </DeployClass>
-                <DeployClass Name="Android_LauncherIcon96">
-                    <Platform Name="Android">
-                        <RemoteDir>res\drawable-xhdpi</RemoteDir>
-                        <Operation>1</Operation>
-                    </Platform>
-                    <Platform Name="Android64">
-                        <RemoteDir>res\drawable-xhdpi</RemoteDir>
-                        <Operation>1</Operation>
-                    </Platform>
-                </DeployClass>
-                <DeployClass Name="Android_NotificationIcon24">
-                    <Platform Name="Android">
-                        <RemoteDir>res\drawable-mdpi</RemoteDir>
-                        <Operation>1</Operation>
-                    </Platform>
-                    <Platform Name="Android64">
-                        <RemoteDir>res\drawable-mdpi</RemoteDir>
-                        <Operation>1</Operation>
-                    </Platform>
-                </DeployClass>
-                <DeployClass Name="Android_NotificationIcon36">
-                    <Platform Name="Android">
-                        <RemoteDir>res\drawable-hdpi</RemoteDir>
-                        <Operation>1</Operation>
-                    </Platform>
-                    <Platform Name="Android64">
-                        <RemoteDir>res\drawable-hdpi</RemoteDir>
-                        <Operation>1</Operation>
-                    </Platform>
-                </DeployClass>
-                <DeployClass Name="Android_NotificationIcon48">
-                    <Platform Name="Android">
-                        <RemoteDir>res\drawable-xhdpi</RemoteDir>
-                        <Operation>1</Operation>
-                    </Platform>
-                    <Platform Name="Android64">
-                        <RemoteDir>res\drawable-xhdpi</RemoteDir>
-                        <Operation>1</Operation>
-                    </Platform>
-                </DeployClass>
-                <DeployClass Name="Android_NotificationIcon72">
-                    <Platform Name="Android">
-                        <RemoteDir>res\drawable-xxhdpi</RemoteDir>
-                        <Operation>1</Operation>
-                    </Platform>
-                    <Platform Name="Android64">
-                        <RemoteDir>res\drawable-xxhdpi</RemoteDir>
-                        <Operation>1</Operation>
-                    </Platform>
-                </DeployClass>
-                <DeployClass Name="Android_NotificationIcon96">
-                    <Platform Name="Android">
-                        <RemoteDir>res\drawable-xxxhdpi</RemoteDir>
-                        <Operation>1</Operation>
-                    </Platform>
-                    <Platform Name="Android64">
-                        <RemoteDir>res\drawable-xxxhdpi</RemoteDir>
-                        <Operation>1</Operation>
-                    </Platform>
-                </DeployClass>
-                <DeployClass Name="Android_SplashImage426">
-                    <Platform Name="Android">
-                        <RemoteDir>res\drawable-small</RemoteDir>
-                        <Operation>1</Operation>
-                    </Platform>
-                    <Platform Name="Android64">
-                        <RemoteDir>res\drawable-small</RemoteDir>
-                        <Operation>1</Operation>
-                    </Platform>
-                </DeployClass>
-                <DeployClass Name="Android_SplashImage470">
-                    <Platform Name="Android">
-                        <RemoteDir>res\drawable-normal</RemoteDir>
-                        <Operation>1</Operation>
-                    </Platform>
-                    <Platform Name="Android64">
-                        <RemoteDir>res\drawable-normal</RemoteDir>
-                        <Operation>1</Operation>
-                    </Platform>
-                </DeployClass>
-                <DeployClass Name="Android_SplashImage640">
-                    <Platform Name="Android">
-                        <RemoteDir>res\drawable-large</RemoteDir>
-                        <Operation>1</Operation>
-                    </Platform>
-                    <Platform Name="Android64">
-                        <RemoteDir>res\drawable-large</RemoteDir>
-                        <Operation>1</Operation>
-                    </Platform>
-                </DeployClass>
-                <DeployClass Name="Android_SplashImage960">
-                    <Platform Name="Android">
-                        <RemoteDir>res\drawable-xlarge</RemoteDir>
-                        <Operation>1</Operation>
-                    </Platform>
-                    <Platform Name="Android64">
-                        <RemoteDir>res\drawable-xlarge</RemoteDir>
-                        <Operation>1</Operation>
-                    </Platform>
-                </DeployClass>
-                <DeployClass Name="Android_Strings">
-                    <Platform Name="Android">
-                        <RemoteDir>res\values</RemoteDir>
-                        <Operation>1</Operation>
-                    </Platform>
-                    <Platform Name="Android64">
-                        <RemoteDir>res\values</RemoteDir>
-                        <Operation>1</Operation>
-                    </Platform>
-                </DeployClass>
-                <DeployClass Name="DebugSymbols">
-                    <Platform Name="iOSSimulator">
-                        <Operation>1</Operation>
-                    </Platform>
-                    <Platform Name="OSX32">
-                        <Operation>1</Operation>
-                    </Platform>
-                    <Platform Name="Win32">
-                        <Operation>0</Operation>
-                    </Platform>
-                </DeployClass>
-                <DeployClass Name="DependencyFramework">
-                    <Platform Name="OSX32">
-                        <Operation>1</Operation>
-                        <Extensions>.framework</Extensions>
-                    </Platform>
-                    <Platform Name="OSX64">
-                        <Operation>1</Operation>
-                        <Extensions>.framework</Extensions>
-                    </Platform>
-                    <Platform Name="OSXARM64">
-                        <Operation>1</Operation>
-                        <Extensions>.framework</Extensions>
-                    </Platform>
-                    <Platform Name="Win32">
-                        <Operation>0</Operation>
-                    </Platform>
-                </DeployClass>
-                <DeployClass Name="DependencyModule">
-                    <Platform Name="OSX32">
-                        <Operation>1</Operation>
-                        <Extensions>.dylib</Extensions>
-                    </Platform>
-                    <Platform Name="OSX64">
-                        <Operation>1</Operation>
-                        <Extensions>.dylib</Extensions>
-                    </Platform>
-                    <Platform Name="OSXARM64">
-                        <Operation>1</Operation>
-                        <Extensions>.dylib</Extensions>
-                    </Platform>
-                    <Platform Name="Win32">
-                        <Operation>0</Operation>
-                        <Extensions>.dll;.bpl</Extensions>
-                    </Platform>
-                </DeployClass>
-                <DeployClass Required="true" Name="DependencyPackage">
-                    <Platform Name="iOSDevice32">
-                        <Operation>1</Operation>
-                        <Extensions>.dylib</Extensions>
-                    </Platform>
-                    <Platform Name="iOSDevice64">
-                        <Operation>1</Operation>
-                        <Extensions>.dylib</Extensions>
-                    </Platform>
-                    <Platform Name="iOSSimARM64">
-                        <Operation>1</Operation>
-                        <Extensions>.dylib</Extensions>
-                    </Platform>
-                    <Platform Name="OSX32">
-                        <Operation>1</Operation>
-                        <Extensions>.dylib</Extensions>
-                    </Platform>
-                    <Platform Name="OSX64">
-                        <Operation>1</Operation>
-                        <Extensions>.dylib</Extensions>
-                    </Platform>
-                    <Platform Name="OSXARM64">
-                        <Operation>1</Operation>
-                        <Extensions>.dylib</Extensions>
-                    </Platform>
-                    <Platform Name="Win32">
-                        <Operation>0</Operation>
-                        <Extensions>.bpl</Extensions>
-                    </Platform>
-                </DeployClass>
-                <DeployClass Name="File">
-                    <Platform Name="Android">
-                        <Operation>0</Operation>
-                    </Platform>
-                    <Platform Name="Android64">
-                        <Operation>0</Operation>
-                    </Platform>
-                    <Platform Name="iOSDevice32">
-                        <Operation>0</Operation>
-                    </Platform>
-                    <Platform Name="iOSDevice64">
-                        <Operation>0</Operation>
-                    </Platform>
-                    <Platform Name="iOSSimARM64">
-                        <Operation>0</Operation>
-                    </Platform>
-                    <Platform Name="OSX32">
-                        <Operation>0</Operation>
-                    </Platform>
-                    <Platform Name="OSX64">
-                        <Operation>0</Operation>
-                    </Platform>
-                    <Platform Name="OSXARM64">
-                        <Operation>0</Operation>
-                    </Platform>
-                    <Platform Name="Win32">
-                        <Operation>0</Operation>
-                    </Platform>
-                </DeployClass>
-                <DeployClass Name="ProjectAndroidManifest">
-                    <Platform Name="Android">
-                        <Operation>1</Operation>
-                    </Platform>
-                    <Platform Name="Android64">
-                        <Operation>1</Operation>
-                    </Platform>
-                </DeployClass>
-                <DeployClass Name="ProjectOSXDebug"/>
-                <DeployClass Name="ProjectOSXEntitlements"/>
-                <DeployClass Name="ProjectOSXInfoPList"/>
-                <DeployClass Name="ProjectOSXResource">
-                    <Platform Name="OSX32">
-                        <RemoteDir>Contents\Resources</RemoteDir>
-                        <Operation>1</Operation>
-                    </Platform>
-                    <Platform Name="OSX64">
-                        <RemoteDir>Contents\Resources</RemoteDir>
-                        <Operation>1</Operation>
-                    </Platform>
-                    <Platform Name="OSXARM64">
-                        <RemoteDir>Contents\Resources</RemoteDir>
-                        <Operation>1</Operation>
-                    </Platform>
-                </DeployClass>
-                <DeployClass Required="true" Name="ProjectOutput">
-                    <Platform Name="Android">
-                        <RemoteDir>library\lib\armeabi-v7a</RemoteDir>
-                        <Operation>1</Operation>
-                    </Platform>
-                    <Platform Name="Android64">
-                        <RemoteDir>library\lib\arm64-v8a</RemoteDir>
-                        <Operation>1</Operation>
-                    </Platform>
-                    <Platform Name="iOSDevice32">
-                        <Operation>1</Operation>
-                    </Platform>
-                    <Platform Name="iOSDevice64">
-                        <Operation>1</Operation>
-                    </Platform>
-                    <Platform Name="iOSSimARM64">
-                        <Operation>1</Operation>
-                    </Platform>
-                    <Platform Name="Linux64">
-                        <Operation>1</Operation>
-                    </Platform>
-                    <Platform Name="OSX32">
-                        <Operation>1</Operation>
-                    </Platform>
-                    <Platform Name="OSX64">
-                        <Operation>1</Operation>
-                    </Platform>
-                    <Platform Name="OSXARM64">
-                        <Operation>1</Operation>
-                    </Platform>
-                    <Platform Name="Win32">
-                        <Operation>0</Operation>
-                    </Platform>
-                </DeployClass>
-                <DeployClass Name="ProjectOutput_Android32">
-                    <Platform Name="Android64">
-                        <RemoteDir>library\lib\armeabi-v7a</RemoteDir>
-                        <Operation>1</Operation>
-                    </Platform>
-                </DeployClass>
-                <DeployClass Name="ProjectUWPManifest">
-                    <Platform Name="Win32">
-                        <Operation>1</Operation>
-                    </Platform>
-                    <Platform Name="Win64">
-                        <Operation>1</Operation>
-                    </Platform>
-                </DeployClass>
-                <DeployClass Name="ProjectiOSDeviceDebug">
-                    <Platform Name="iOSDevice32">
-                        <RemoteDir>..\$(PROJECTNAME).app.dSYM\Contents\Resources\DWARF</RemoteDir>
-                        <Operation>1</Operation>
-                    </Platform>
-                    <Platform Name="iOSDevice64">
-                        <RemoteDir>..\$(PROJECTNAME).app.dSYM\Contents\Resources\DWARF</RemoteDir>
-                        <Operation>1</Operation>
-                    </Platform>
-                    <Platform Name="iOSSimARM64">
-                        <RemoteDir>..\$(PROJECTNAME).app.dSYM\Contents\Resources\DWARF</RemoteDir>
-                        <Operation>1</Operation>
-                    </Platform>
-                </DeployClass>
-                <DeployClass Name="ProjectiOSEntitlements"/>
-                <DeployClass Name="ProjectiOSInfoPList"/>
-                <DeployClass Name="ProjectiOSLaunchScreen"/>
-                <DeployClass Name="ProjectiOSResource">
-                    <Platform Name="iOSDevice32">
-                        <Operation>1</Operation>
-                    </Platform>
-                    <Platform Name="iOSDevice64">
-                        <Operation>1</Operation>
-                    </Platform>
-                    <Platform Name="iOSSimARM64">
-                        <Operation>1</Operation>
-                    </Platform>
-                </DeployClass>
-                <DeployClass Name="UWP_DelphiLogo150">
-                    <Platform Name="Win32">
-                        <RemoteDir>Assets</RemoteDir>
-                        <Operation>1</Operation>
-                    </Platform>
-                    <Platform Name="Win64">
-                        <RemoteDir>Assets</RemoteDir>
-                        <Operation>1</Operation>
-                    </Platform>
-                </DeployClass>
-                <DeployClass Name="UWP_DelphiLogo44">
-                    <Platform Name="Win32">
-                        <RemoteDir>Assets</RemoteDir>
-                        <Operation>1</Operation>
-                    </Platform>
-                    <Platform Name="Win64">
-                        <RemoteDir>Assets</RemoteDir>
-                        <Operation>1</Operation>
-                    </Platform>
-                </DeployClass>
-                <DeployClass Name="iOS_AppStore1024">
-                    <Platform Name="iOSDevice64">
-                        <RemoteDir>..\$(PROJECTNAME).launchscreen\Assets\AppIcon.appiconset</RemoteDir>
-                        <Operation>1</Operation>
-                    </Platform>
-                    <Platform Name="iOSSimARM64">
-                        <RemoteDir>..\$(PROJECTNAME).launchscreen\Assets\AppIcon.appiconset</RemoteDir>
-                        <Operation>1</Operation>
-                    </Platform>
-                </DeployClass>
-                <DeployClass Name="iPad_AppIcon152">
-                    <Platform Name="iOSDevice64">
-                        <RemoteDir>..\$(PROJECTNAME).launchscreen\Assets\AppIcon.appiconset</RemoteDir>
-                        <Operation>1</Operation>
-                    </Platform>
-                    <Platform Name="iOSSimARM64">
-                        <RemoteDir>..\$(PROJECTNAME).launchscreen\Assets\AppIcon.appiconset</RemoteDir>
-                        <Operation>1</Operation>
-                    </Platform>
-                </DeployClass>
-                <DeployClass Name="iPad_AppIcon167">
-                    <Platform Name="iOSDevice64">
-                        <RemoteDir>..\$(PROJECTNAME).launchscreen\Assets\AppIcon.appiconset</RemoteDir>
-                        <Operation>1</Operation>
-                    </Platform>
-                    <Platform Name="iOSSimARM64">
-                        <RemoteDir>..\$(PROJECTNAME).launchscreen\Assets\AppIcon.appiconset</RemoteDir>
-                        <Operation>1</Operation>
-                    </Platform>
-                </DeployClass>
-                <DeployClass Name="iPad_Launch2x">
-                    <Platform Name="iOSDevice64">
-                        <RemoteDir>..\$(PROJECTNAME).launchscreen\Assets\LaunchScreenImage.imageset</RemoteDir>
-                        <Operation>1</Operation>
-                    </Platform>
-                    <Platform Name="iOSSimARM64">
-                        <RemoteDir>..\$(PROJECTNAME).launchscreen\Assets\LaunchScreenImage.imageset</RemoteDir>
-                        <Operation>1</Operation>
-                    </Platform>
-                </DeployClass>
-                <DeployClass Name="iPad_LaunchDark2x">
-                    <Platform Name="iOSDevice64">
-                        <RemoteDir>..\$(PROJECTNAME).launchscreen\Assets\LaunchScreenImage.imageset</RemoteDir>
-                        <Operation>1</Operation>
-                    </Platform>
-                    <Platform Name="iOSSimARM64">
-                        <RemoteDir>..\$(PROJECTNAME).launchscreen\Assets\LaunchScreenImage.imageset</RemoteDir>
-                        <Operation>1</Operation>
-                    </Platform>
-                </DeployClass>
-                <DeployClass Name="iPad_Notification40">
-                    <Platform Name="iOSDevice64">
-                        <RemoteDir>..\$(PROJECTNAME).launchscreen\Assets\AppIcon.appiconset</RemoteDir>
-                        <Operation>1</Operation>
-                    </Platform>
-                    <Platform Name="iOSSimARM64">
-                        <RemoteDir>..\$(PROJECTNAME).launchscreen\Assets\AppIcon.appiconset</RemoteDir>
-                        <Operation>1</Operation>
-                    </Platform>
-                </DeployClass>
-                <DeployClass Name="iPad_Setting58">
-                    <Platform Name="iOSDevice64">
-                        <RemoteDir>..\$(PROJECTNAME).launchscreen\Assets\AppIcon.appiconset</RemoteDir>
-                        <Operation>1</Operation>
-                    </Platform>
-                    <Platform Name="iOSSimARM64">
-                        <RemoteDir>..\$(PROJECTNAME).launchscreen\Assets\AppIcon.appiconset</RemoteDir>
-                        <Operation>1</Operation>
-                    </Platform>
-                </DeployClass>
-                <DeployClass Name="iPad_SpotLight80">
-                    <Platform Name="iOSDevice64">
-                        <RemoteDir>..\$(PROJECTNAME).launchscreen\Assets\AppIcon.appiconset</RemoteDir>
-                        <Operation>1</Operation>
-                    </Platform>
-                    <Platform Name="iOSSimARM64">
-                        <RemoteDir>..\$(PROJECTNAME).launchscreen\Assets\AppIcon.appiconset</RemoteDir>
-                        <Operation>1</Operation>
-                    </Platform>
-                </DeployClass>
-                <DeployClass Name="iPhone_AppIcon120">
-                    <Platform Name="iOSDevice64">
-                        <RemoteDir>..\$(PROJECTNAME).launchscreen\Assets\AppIcon.appiconset</RemoteDir>
-                        <Operation>1</Operation>
-                    </Platform>
-                    <Platform Name="iOSSimARM64">
-                        <RemoteDir>..\$(PROJECTNAME).launchscreen\Assets\AppIcon.appiconset</RemoteDir>
-                        <Operation>1</Operation>
-                    </Platform>
-                </DeployClass>
-                <DeployClass Name="iPhone_AppIcon180">
-                    <Platform Name="iOSDevice64">
-                        <RemoteDir>..\$(PROJECTNAME).launchscreen\Assets\AppIcon.appiconset</RemoteDir>
-                        <Operation>1</Operation>
-                    </Platform>
-                    <Platform Name="iOSSimARM64">
-                        <RemoteDir>..\$(PROJECTNAME).launchscreen\Assets\AppIcon.appiconset</RemoteDir>
-                        <Operation>1</Operation>
-                    </Platform>
-                </DeployClass>
-                <DeployClass Name="iPhone_Launch2x">
-                    <Platform Name="iOSDevice64">
-                        <RemoteDir>..\$(PROJECTNAME).launchscreen\Assets\LaunchScreenImage.imageset</RemoteDir>
-                        <Operation>1</Operation>
-                    </Platform>
-                    <Platform Name="iOSSimARM64">
-                        <RemoteDir>..\$(PROJECTNAME).launchscreen\Assets\LaunchScreenImage.imageset</RemoteDir>
-                        <Operation>1</Operation>
-                    </Platform>
-                </DeployClass>
-                <DeployClass Name="iPhone_Launch3x">
-                    <Platform Name="iOSDevice64">
-                        <RemoteDir>..\$(PROJECTNAME).launchscreen\Assets\LaunchScreenImage.imageset</RemoteDir>
-                        <Operation>1</Operation>
-                    </Platform>
-                    <Platform Name="iOSSimARM64">
-                        <RemoteDir>..\$(PROJECTNAME).launchscreen\Assets\LaunchScreenImage.imageset</RemoteDir>
-                        <Operation>1</Operation>
-                    </Platform>
-                </DeployClass>
-                <DeployClass Name="iPhone_LaunchDark2x">
-                    <Platform Name="iOSDevice64">
-                        <RemoteDir>..\$(PROJECTNAME).launchscreen\Assets\LaunchScreenImage.imageset</RemoteDir>
-                        <Operation>1</Operation>
-                    </Platform>
-                    <Platform Name="iOSSimARM64">
-                        <RemoteDir>..\$(PROJECTNAME).launchscreen\Assets\LaunchScreenImage.imageset</RemoteDir>
-                        <Operation>1</Operation>
-                    </Platform>
-                </DeployClass>
-                <DeployClass Name="iPhone_LaunchDark3x">
-                    <Platform Name="iOSDevice64">
-                        <RemoteDir>..\$(PROJECTNAME).launchscreen\Assets\LaunchScreenImage.imageset</RemoteDir>
-                        <Operation>1</Operation>
-                    </Platform>
-                    <Platform Name="iOSSimARM64">
-                        <RemoteDir>..\$(PROJECTNAME).launchscreen\Assets\LaunchScreenImage.imageset</RemoteDir>
-                        <Operation>1</Operation>
-                    </Platform>
-                </DeployClass>
-                <DeployClass Name="iPhone_Notification40">
-                    <Platform Name="iOSDevice64">
-                        <RemoteDir>..\$(PROJECTNAME).launchscreen\Assets\AppIcon.appiconset</RemoteDir>
-                        <Operation>1</Operation>
-                    </Platform>
-                    <Platform Name="iOSSimARM64">
-                        <RemoteDir>..\$(PROJECTNAME).launchscreen\Assets\AppIcon.appiconset</RemoteDir>
-                        <Operation>1</Operation>
-                    </Platform>
-                </DeployClass>
-                <DeployClass Name="iPhone_Notification60">
-                    <Platform Name="iOSDevice64">
-                        <RemoteDir>..\$(PROJECTNAME).launchscreen\Assets\AppIcon.appiconset</RemoteDir>
-                        <Operation>1</Operation>
-                    </Platform>
-                    <Platform Name="iOSSimARM64">
-                        <RemoteDir>..\$(PROJECTNAME).launchscreen\Assets\AppIcon.appiconset</RemoteDir>
-                        <Operation>1</Operation>
-                    </Platform>
-                </DeployClass>
-                <DeployClass Name="iPhone_Setting58">
-                    <Platform Name="iOSDevice64">
-                        <RemoteDir>..\$(PROJECTNAME).launchscreen\Assets\AppIcon.appiconset</RemoteDir>
-                        <Operation>1</Operation>
-                    </Platform>
-                    <Platform Name="iOSSimARM64">
-                        <RemoteDir>..\$(PROJECTNAME).launchscreen\Assets\AppIcon.appiconset</RemoteDir>
-                        <Operation>1</Operation>
-                    </Platform>
-                </DeployClass>
-                <DeployClass Name="iPhone_Setting87">
-                    <Platform Name="iOSDevice64">
-                        <RemoteDir>..\$(PROJECTNAME).launchscreen\Assets\AppIcon.appiconset</RemoteDir>
-                        <Operation>1</Operation>
-                    </Platform>
-                    <Platform Name="iOSSimARM64">
-                        <RemoteDir>..\$(PROJECTNAME).launchscreen\Assets\AppIcon.appiconset</RemoteDir>
-                        <Operation>1</Operation>
-                    </Platform>
-                </DeployClass>
-                <DeployClass Name="iPhone_Spotlight120">
-                    <Platform Name="iOSDevice64">
-                        <RemoteDir>..\$(PROJECTNAME).launchscreen\Assets\AppIcon.appiconset</RemoteDir>
-                        <Operation>1</Operation>
-                    </Platform>
-                    <Platform Name="iOSSimARM64">
-                        <RemoteDir>..\$(PROJECTNAME).launchscreen\Assets\AppIcon.appiconset</RemoteDir>
-                        <Operation>1</Operation>
-                    </Platform>
-                </DeployClass>
-                <DeployClass Name="iPhone_Spotlight80">
-                    <Platform Name="iOSDevice64">
-                        <RemoteDir>..\$(PROJECTNAME).launchscreen\Assets\AppIcon.appiconset</RemoteDir>
-                        <Operation>1</Operation>
-                    </Platform>
-                    <Platform Name="iOSSimARM64">
-                        <RemoteDir>..\$(PROJECTNAME).launchscreen\Assets\AppIcon.appiconset</RemoteDir>
-                        <Operation>1</Operation>
-                    </Platform>
-                </DeployClass>
-                <ProjectRoot Platform="Android" Name="$(PROJECTNAME)"/>
-                <ProjectRoot Platform="Android64" Name="$(PROJECTNAME)"/>
-                <ProjectRoot Platform="iOSDevice32" Name="$(PROJECTNAME).app"/>
-                <ProjectRoot Platform="iOSDevice64" Name="$(PROJECTNAME).app"/>
-                <ProjectRoot Platform="iOSSimARM64" Name="$(PROJECTNAME).app"/>
-                <ProjectRoot Platform="Linux64" Name="$(PROJECTNAME)"/>
-                <ProjectRoot Platform="OSX32" Name="$(PROJECTNAME)"/>
-                <ProjectRoot Platform="OSX64" Name="$(PROJECTNAME)"/>
-                <ProjectRoot Platform="OSXARM64" Name="$(PROJECTNAME)"/>
-                <ProjectRoot Platform="Win32" Name="$(PROJECTNAME)"/>
-                <ProjectRoot Platform="Win64" Name="$(PROJECTNAME)"/>
-            </Deployment>
-            <Platforms>
-                <Platform value="Linux64">True</Platform>
-                <Platform value="Win32">True</Platform>
-                <Platform value="Win64">True</Platform>
-            </Platforms>
-        </BorlandProject>
-        <ProjectFileVersion>12</ProjectFileVersion>
-    </ProjectExtensions>
-    <Import Project="$(BDS)\Bin\CodeGear.Delphi.Targets" Condition="Exists('$(BDS)\Bin\CodeGear.Delphi.Targets')"/>
-    <Import Project="$(APPDATA)\Embarcadero\$(BDSAPPDATABASEDIR)\$(PRODUCTVERSION)\UserTools.proj" Condition="Exists('$(APPDATA)\Embarcadero\$(BDSAPPDATABASEDIR)\$(PRODUCTVERSION)\UserTools.proj')"/>
-    <Import Project="$(MSBuildProjectName).deployproj" Condition="Exists('$(MSBuildProjectName).deployproj')"/>
-</Project>
-=======
-﻿<Project xmlns="http://schemas.microsoft.com/developer/msbuild/2003">
-    <PropertyGroup>
-        <ProjectGuid>{6A77C25F-C335-4381-9B5A-FB362258212C}</ProjectGuid>
-        <MainSource>castle_engine.dpk</MainSource>
-        <ProjectVersion>19.5</ProjectVersion>
-        <FrameworkType>None</FrameworkType>
-        <Base>True</Base>
-        <Config Condition="'$(Config)'==''">Debug</Config>
-        <Platform Condition="'$(Platform)'==''">Win32</Platform>
-        <TargetedPlatforms>131</TargetedPlatforms>
-        <AppType>Package</AppType>
-    </PropertyGroup>
-    <PropertyGroup Condition="'$(Config)'=='Base' or '$(Base)'!=''">
-        <Base>true</Base>
-    </PropertyGroup>
-    <PropertyGroup Condition="('$(Platform)'=='Linux64' and '$(Base)'=='true') or '$(Base_Linux64)'!=''">
-        <Base_Linux64>true</Base_Linux64>
-        <CfgParent>Base</CfgParent>
-        <Base>true</Base>
-    </PropertyGroup>
-    <PropertyGroup Condition="('$(Platform)'=='Win32' and '$(Base)'=='true') or '$(Base_Win32)'!=''">
-        <Base_Win32>true</Base_Win32>
-        <CfgParent>Base</CfgParent>
-        <Base>true</Base>
-    </PropertyGroup>
-    <PropertyGroup Condition="('$(Platform)'=='Win64' and '$(Base)'=='true') or '$(Base_Win64)'!=''">
-        <Base_Win64>true</Base_Win64>
-        <CfgParent>Base</CfgParent>
-        <Base>true</Base>
-    </PropertyGroup>
-    <PropertyGroup Condition="'$(Config)'=='Debug' or '$(Cfg_1)'!=''">
-        <Cfg_1>true</Cfg_1>
-        <CfgParent>Base</CfgParent>
-        <Base>true</Base>
-    </PropertyGroup>
-    <PropertyGroup Condition="('$(Platform)'=='Win32' and '$(Cfg_1)'=='true') or '$(Cfg_1_Win32)'!=''">
-        <Cfg_1_Win32>true</Cfg_1_Win32>
-        <CfgParent>Cfg_1</CfgParent>
-        <Cfg_1>true</Cfg_1>
-        <Base>true</Base>
-    </PropertyGroup>
-    <PropertyGroup Condition="('$(Platform)'=='Win64' and '$(Cfg_1)'=='true') or '$(Cfg_1_Win64)'!=''">
-        <Cfg_1_Win64>true</Cfg_1_Win64>
-        <CfgParent>Cfg_1</CfgParent>
-        <Cfg_1>true</Cfg_1>
-        <Base>true</Base>
-    </PropertyGroup>
-    <PropertyGroup Condition="'$(Config)'=='Release' or '$(Cfg_2)'!=''">
-        <Cfg_2>true</Cfg_2>
-        <CfgParent>Base</CfgParent>
-        <Base>true</Base>
-    </PropertyGroup>
-    <PropertyGroup Condition="'$(Base)'!=''">
-        <DCC_DcuOutput>.\$(Platform)\$(Config)</DCC_DcuOutput>
-        <DCC_ExeOutput>.\$(Platform)\$(Config)</DCC_ExeOutput>
-        <DCC_E>false</DCC_E>
-        <DCC_N>false</DCC_N>
-        <DCC_S>false</DCC_S>
-        <DCC_F>false</DCC_F>
-        <DCC_K>false</DCC_K>
-        <GenDll>true</GenDll>
-        <GenPackage>true</GenPackage>
-        <DCC_Namespace>System;Xml;Data;Datasnap;Web;Soap;$(DCC_Namespace)</DCC_Namespace>
-        <DCC_CBuilderOutput>All</DCC_CBuilderOutput>
-        <SanitizedProjectName>castle_engine</SanitizedProjectName>
-        <DCC_UnitSearchPath>../../src/base;../../src/common_includes;../../src/base/android;../../src/base/windows;../../src/base/unix;../../src/base_rendering;../../src/base_rendering/dglopengl;../../src/base_rendering/glsl/generated-pascal;../../src/fonts;../../src/window;../../src/window/gtk;../../src/window/windows;../../src/window/unix;../../src/window/deprecated_units;../../src/images;../../src/transform;../../src/scene;../../src/scene/glsl/generated-pascal;../../src/scene/x3d;../../src/scene/load;../../src/scene/load/spine;../../src/scene/load/md3;../../src/scene/load/ifc;../../src/scene/load/collada;../../src/scene/load/pasgltf;../../src/audio;../../src/audio/fmod;../../src/audio/openal;../../src/audio/ogg_vorbis;../../src/files;../../src/files/indy;../../src/castlescript;../../src/ui;../../src/ui/windows;../../src/services;../../src/physics;../../src/physics/kraft;../../src/deprecated_units;../../src/vampyre_imaginglib/src/Source;../../src/vampyre_imaginglib/src/Source/JpegLib;../../src/vampyre_imaginglib/src/Source/ZLib;../../src/vampyre_imaginglib/src/Extras/Extensions;../../src/vampyre_imaginglib/src/Extensions/J2KObjects;../../src/vampyre_imaginglib/src/Extensions/LibTiff;../../src/vampyre_imaginglib/src/Extensions;../../src/compatibility/delphi-only;../../src/compatibility/delphi-only/fcl-json;../../src/delphi;$(DCC_UnitSearchPath)</DCC_UnitSearchPath>
+        <DCC_UnitSearchPath>../../src/base;../../src/common_includes;../../src/base/android;../../src/base/windows;../../src/base/unix;../../src/base_rendering;../../src/base_rendering/dglopengl;../../src/base_rendering/glsl/generated-pascal;../../src/fonts;../../src/window;../../src/window/gtk;../../src/window/windows;../../src/window/unix;../../src/window/deprecated_units;../../src/images;../../src/transform;../../src/scene;../../src/scene/glsl/generated-pascal;../../src/scene/x3d;../../src/scene/load;../../src/scene/load/spine;../../src/scene/load/md3;../../src/scene/load/ifc;../../src/scene/load/collada;../../src/scene/load/pasgltf;../../src/audio;../../src/audio/fmod;../../src/audio/openal;../../src/audio/ogg_vorbis;../../src/files;../../src/files/indy;../../src/castlescript;../../src/ui;../../src/ui/windows;../../src/services;../../src/services/steam;../../src/physics;../../src/physics/kraft;../../src/deprecated_units;../../src/vampyre_imaginglib/src/Source;../../src/vampyre_imaginglib/src/Source/JpegLib;../../src/vampyre_imaginglib/src/Source/ZLib;../../src/vampyre_imaginglib/src/Extras/Extensions;../../src/vampyre_imaginglib/src/Extensions/J2KObjects;../../src/vampyre_imaginglib/src/Extensions/LibTiff;../../src/vampyre_imaginglib/src/Extensions;../../src/compatibility/delphi-only;../../src/compatibility/delphi-only/fcl-json;../../src/delphi;$(DCC_UnitSearchPath)</DCC_UnitSearchPath>
         <VerInfo_Locale>1045</VerInfo_Locale>
         <VerInfo_Keys>CompanyName=;FileDescription=$(MSBuildProjectName);FileVersion=1.0.0.0;InternalName=;LegalCopyright=;LegalTrademarks=;OriginalFilename=;ProgramID=com.embarcadero.$(MSBuildProjectName);ProductName=$(MSBuildProjectName);ProductVersion=1.0.0.0;Comments=</VerInfo_Keys>
         <DCC_Description>Castle Game Engine - base for other packages</DCC_Description>
@@ -1622,6 +412,10 @@
         <DCCReference Include="..\..\src\base_rendering\dglopengl\castlegl.pas"/>
         <DCCReference Include="..\..\src\files\castleinternalurlutils.pas"/>
         <DCCReference Include="..\..\src\files\castleinternaltools.pas"/>
+        <DCCReference Include="..\..\src\services\steam\castleinternalsteamapi.pas"/>
+        <DCCReference Include="..\..\src\services\steam\castleinternalsteamcallback.pas"/>
+        <DCCReference Include="..\..\src\services\steam\castleinternalsteamconstantsandtypes.pas"/>
+        <DCCReference Include="..\..\src\services\steam\castlesteam.pas"/>
         <BuildConfiguration Include="Base">
             <Key>Base</Key>
         </BuildConfiguration>
@@ -2412,5 +1206,4 @@
     <Import Project="$(BDS)\Bin\CodeGear.Delphi.Targets" Condition="Exists('$(BDS)\Bin\CodeGear.Delphi.Targets')"/>
     <Import Project="$(APPDATA)\Embarcadero\$(BDSAPPDATABASEDIR)\$(PRODUCTVERSION)\UserTools.proj" Condition="Exists('$(APPDATA)\Embarcadero\$(BDSAPPDATABASEDIR)\$(PRODUCTVERSION)\UserTools.proj')"/>
     <Import Project="$(MSBuildProjectName).deployproj" Condition="Exists('$(MSBuildProjectName).deployproj')"/>
-</Project>
->>>>>>> 784020dc
+</Project>