<?xml version="1.0" encoding="UTF-8"?>
<CONFIG>
  <Package Version="5">
    <Name Value="castle_base"/>
    <Type Value="RunAndDesignTime"/>
    <AddToProjectUsesSection Value="True"/>
    <Author Value="Michalis Kamburelis"/>
    <CompilerOptions>
      <Version Value="11"/>
      <SearchPaths>
        <IncludeFiles Value="../src/common_includes;../src/base;../src/base/unix;../src/base/windows;../src/audio;../src/castlescript;../src/transform;../src/scene/glsl/generated-pascal;../src/scene;../src/scene/x3d;../src/scene/load;../src/scene/load/spine;../src/scene/load/md3;../src/scene/load/collada;../src/scene/load/pasgltf;../src/base_rendering;../src/physics/kraft;../src/base_rendering/dglopengl;../src/base_rendering/glsl/generated-pascal;../src/images;../src/scene/x3d/auto_generated_node_helpers;../src/ui;../src/deprecated_units;../src/files;../src/fonts;../src/transform/auto_generated_persistent_vectors;../src/vampyre_imaginglib/src/Source;../src/vampyre_imaginglib/src/Source/JpegLib;../src/vampyre_imaginglib/src/Source/ZLib;../src/scene/transform_manipulate_data/generated-pascal;../src/scene/load/ifc"/>
        <OtherUnitFiles Value="../src/base;../src/transform;../src/images;../src/fonts;../src/audio;../src/files;../src/castlescript;../src/ui;../src/ui/windows;../src/services;../src/base_rendering;../src/base_rendering/dglopengl;../src/physics/kraft;../src/scene;../src/scene/x3d;../src/scene/load;../src/scene/load/spine;../src/scene/load/md3;../src/scene/load/collada;../src/scene/load/pasgltf;../src/audio/openal;../src/audio/ogg_vorbis;../src/audio/fmod;../src/deprecated_units;../src/vampyre_imaginglib/src/Source;../src/vampyre_imaginglib/src/Source/JpegLib;../src/vampyre_imaginglib/src/Source/ZLib;../src/vampyre_imaginglib/src/Extensions;../src/vampyre_imaginglib/src/Extensions/LibTiff;../src/scene/load/ifc"/>
        <UnitOutputDirectory Value="lib/castle_base/$(TargetCPU)-$(TargetOS)"/>
      </SearchPaths>
      <Conditionals Value="// example for adding linker options on macOS
//if TargetOS=&apos;darwin&apos; then
//  LinkerOptions := &apos; -framework OpenGL&apos;;

// example for adding a unit and include path on Windows
//if SrcOS=&apos;win&apos; then begin
//  UnitPath += &apos;;win&apos;;
//  IncPath += &apos;;win&apos;;
//end;

// See http://wiki.freepascal.org/Macros_and_Conditionals"/>
      <Parsing>
        <SyntaxOptions>
          <CStyleMacros Value="True"/>
        </SyntaxOptions>
      </Parsing>
      <CodeGeneration>
        <Checks>
          <IOChecks Value="True"/>
        </Checks>
        <Optimizations>
          <OptimizationLevel Value="2"/>
        </Optimizations>
      </CodeGeneration>
      <Other>
        <Verbosity>
          <ShowHints Value="False"/>
        </Verbosity>
        <CompilerMessages>
          <IgnoredMessages idx5063="True" idx4046="True"/>
        </CompilerMessages>
        <ConfigFile>
          <CustomConfigFile Value="True"/>
          <ConfigFilePath Value="../castle-fpc-messages.cfg"/>
        </ConfigFile>
        <CustomOptions Value="-dCASTLE_ENGINE_LAZARUS_PACKAGE"/>
      </Other>
    </CompilerOptions>
    <Description Value="Castle Game Engine is an open-source 3D and 2D game engine. We support many game model formats (glTF, X3D, Spine...), we are cross-platform (desktop, mobile, console), we have an optimized renderer with many cool graphic effects (physically-based rendering, shadows, mirrors, bump mapping, gamma correction...). See https://castle-engine.io/features.php for a complete list of features.

This package, castle_base.lpk, contains the core engine units. It is not dependent on CastleWindow or Lazarus LCL.

You can install this package in Lazarus, it&apos;s required by all other programs and packages that are part of Castle Game Engine."/>
    <License Value="GNU LGPL with static linking exception >= 2.
This is the same license as used by Lazarus LCL and FPC RTL.
See https://castle-engine.io/license for details.
"/>
    <Version Major="6" Minor="93" Release="1"/>
<<<<<<< HEAD
    <Files Count="1121">
=======
    <Files Count="1125">
>>>>>>> 16743272
      <Item1>
        <Filename Value="../src/audio/castleinternalabstractsoundbackend.pas"/>
        <UnitName Value="CastleInternalAbstractSoundBackend"/>
      </Item1>
      <Item2>
        <Filename Value="../src/audio/castleinternalsoundfile.pas"/>
        <UnitName Value="CastleInternalSoundFile"/>
      </Item2>
      <Item3>
        <Filename Value="../src/audio/castleinternalsoxsoundbackend.pas"/>
        <UnitName Value="CastleInternalSoxSoundBackend"/>
      </Item3>
      <Item4>
        <Filename Value="../src/audio/castlesoundbase.pas"/>
        <UnitName Value="CastleSoundBase"/>
      </Item4>
      <Item5>
        <Filename Value="../src/audio/castlesoundengine.pas"/>
        <UnitName Value="CastleSoundEngine"/>
      </Item5>
      <Item6>
        <Filename Value="../src/audio/castlesoundengine_allocator.inc"/>
        <Type Value="Include"/>
      </Item6>
      <Item7>
        <Filename Value="../src/audio/castlesoundengine_engine.inc"/>
        <Type Value="Include"/>
      </Item7>
      <Item8>
        <Filename Value="../src/audio/castlesoundengine_initial_types.inc"/>
        <Type Value="Include"/>
      </Item8>
      <Item9>
        <Filename Value="../src/audio/castlesoundengine_internalsoundbuffer.inc"/>
        <Type Value="Include"/>
      </Item9>
      <Item10>
        <Filename Value="../src/audio/castlesoundengine_internalsoundsource.inc"/>
        <Type Value="Include"/>
      </Item10>
      <Item11>
        <Filename Value="../src/audio/castlesoundengine_loopingchannel.inc"/>
        <Type Value="Include"/>
      </Item11>
      <Item12>
        <Filename Value="../src/audio/castlesoundengine_miscellaneous.inc"/>
        <Type Value="Include"/>
      </Item12>
      <Item13>
        <Filename Value="../src/audio/castlesoundengine_playingsound.inc"/>
        <Type Value="Include"/>
      </Item13>
      <Item14>
        <Filename Value="../src/audio/castlesoundengine_playsoundparameters.inc"/>
        <Type Value="Include"/>
      </Item14>
      <Item15>
        <Filename Value="../src/audio/castlesoundengine_repoengine.inc"/>
        <Type Value="Include"/>
      </Item15>
      <Item16>
        <Filename Value="../src/audio/castlesoundengine_sound.inc"/>
        <Type Value="Include"/>
      </Item16>
      <Item17>
        <Filename Value="../src/audio/fmod/castlefmodsoundbackend.pas"/>
        <UnitName Value="CastleFMODSoundBackend"/>
      </Item17>
      <Item18>
        <Filename Value="../src/audio/fmod/castleinternalfmod.pas"/>
        <UnitName Value="CastleInternalFMOD"/>
      </Item18>
      <Item19>
        <Filename Value="../src/audio/fmod/castleinternalfmod_dynamic.inc"/>
        <Type Value="Include"/>
      </Item19>
      <Item20>
        <Filename Value="../src/audio/fmod/castleinternalfmod_static.inc"/>
        <Type Value="Include"/>
      </Item20>
      <Item21>
        <Filename Value="../src/audio/ogg_vorbis/castleinternalogg.pas"/>
        <UnitName Value="CastleInternalOgg"/>
      </Item21>
      <Item22>
        <Filename Value="../src/audio/ogg_vorbis/castleinternalvorbiscodec.pas"/>
        <UnitName Value="CastleInternalVorbisCodec"/>
      </Item22>
      <Item23>
        <Filename Value="../src/audio/ogg_vorbis/castleinternalvorbisdecoder.pas"/>
        <UnitName Value="CastleInternalVorbisDecoder"/>
      </Item23>
      <Item24>
        <Filename Value="../src/audio/ogg_vorbis/castleinternalvorbisfile.pas"/>
        <UnitName Value="CastleInternalVorbisFile"/>
      </Item24>
      <Item25>
        <Filename Value="../src/audio/openal/castleinternalalutils.pas"/>
        <UnitName Value="CastleInternalALUtils"/>
      </Item25>
      <Item26>
        <Filename Value="../src/audio/openal/castleinternalefx.pas"/>
        <UnitName Value="CastleInternalEFX"/>
      </Item26>
      <Item27>
        <Filename Value="../src/audio/openal/castleinternalefx_api.inc"/>
        <Type Value="Include"/>
      </Item27>
      <Item28>
        <Filename Value="../src/audio/openal/castleinternalefx_api_creative.inc"/>
        <Type Value="Include"/>
      </Item28>
      <Item29>
        <Filename Value="../src/audio/openal/castleinternalopenal.pas"/>
        <UnitName Value="CastleInternalOpenAL"/>
      </Item29>
      <Item30>
        <Filename Value="../src/audio/openal/castleinternalopenal_al.inc"/>
        <Type Value="Include"/>
      </Item30>
      <Item31>
        <Filename Value="../src/audio/openal/castleinternalopenal_alc.inc"/>
        <Type Value="Include"/>
      </Item31>
      <Item32>
        <Filename Value="../src/audio/openal/castleinternalopenal_alctypes.inc"/>
        <Type Value="Include"/>
      </Item32>
      <Item33>
        <Filename Value="../src/audio/openal/castleinternalopenal_altypes.inc"/>
        <Type Value="Include"/>
      </Item33>
      <Item34>
        <Filename Value="../src/audio/openal/castleinternalopenal_alut.inc"/>
        <Type Value="Include"/>
      </Item34>
      <Item35>
        <Filename Value="../src/audio/openal/castleopenalsoundbackend.pas"/>
        <UnitName Value="CastleOpenALSoundBackend"/>
      </Item35>
      <Item36>
        <Filename Value="../src/base/auto_generated_persistent_vectors/tcastlerenderoptions_persistent_vectors.inc"/>
        <Type Value="Include"/>
      </Item36>
      <Item37>
        <Filename Value="../src/base/castleapplicationproperties.pas"/>
        <UnitName Value="CastleApplicationProperties"/>
      </Item37>
      <Item38>
        <Filename Value="../src/base/castleclassutils.pas"/>
        <UnitName Value="CastleClassUtils"/>
      </Item38>
      <Item39>
        <Filename Value="../src/base/castlecolors.pas"/>
        <UnitName Value="CastleColors"/>
      </Item39>
      <Item40>
        <Filename Value="../src/base/castlecolors_persistent.inc"/>
        <Type Value="Include"/>
      </Item40>
      <Item41>
        <Filename Value="../src/base/castledynlib.pas"/>
        <UnitName Value="CastleDynLib"/>
      </Item41>
      <Item42>
        <Filename Value="../src/base/castleinternalclassutils.pas"/>
        <UnitName Value="CastleInternalClassUtils"/>
      </Item42>
      <Item43>
        <Filename Value="../src/base/castleinternalgzio.pas"/>
        <UnitName Value="CastleInternalGzio"/>
      </Item43>
      <Item44>
        <Filename Value="../src/base/castleinternalrttiutils.pas"/>
        <UnitName Value="CastleInternalRttiUtils"/>
      </Item44>
      <Item45>
        <Filename Value="../src/base/castleinternalzlib.pas"/>
        <UnitName Value="CastleInternalZLib"/>
      </Item45>
      <Item46>
        <Filename Value="../src/base/castleinternalzstream.pas"/>
        <UnitName Value="CastleInternalZStream"/>
      </Item46>
      <Item47>
        <Filename Value="../src/base/castlelog.pas"/>
        <UnitName Value="CastleLog"/>
      </Item47>
      <Item48>
        <Filename Value="../src/base/castlemessaging.pas"/>
        <UnitName Value="CastleMessaging"/>
      </Item48>
      <Item49>
        <Filename Value="../src/base/castleparameters.pas"/>
        <UnitName Value="CastleParameters"/>
      </Item49>
      <Item50>
        <Filename Value="../src/base/castleprojection.pas"/>
        <UnitName Value="CastleProjection"/>
      </Item50>
      <Item51>
        <Filename Value="../src/base/castlequaternions.pas"/>
        <UnitName Value="CastleQuaternions"/>
      </Item51>
      <Item52>
        <Filename Value="../src/base/castlerectangles.pas"/>
        <UnitName Value="CastleRectangles"/>
      </Item52>
      <Item53>
        <Filename Value="../src/base/castlerectangles_persistent.inc"/>
        <Type Value="Include"/>
      </Item53>
      <Item54>
        <Filename Value="../src/base/castlerenderoptions.pas"/>
        <UnitName Value="CastleRenderOptions"/>
      </Item54>
      <Item55>
        <Filename Value="../src/base/castlerenderoptions_globals.inc"/>
        <Type Value="Include"/>
      </Item55>
      <Item56>
        <Filename Value="../src/base/castlerenderoptions_renderoptions.inc"/>
        <Type Value="Include"/>
      </Item56>
      <Item57>
        <Filename Value="../src/base/castlestreamutils.pas"/>
        <UnitName Value="CastleStreamUtils"/>
      </Item57>
      <Item58>
        <Filename Value="../src/base/castlestringutils.pas"/>
        <UnitName Value="CastleStringUtils"/>
      </Item58>
      <Item59>
        <Filename Value="../src/base/castlesystemlanguage.pas"/>
        <UnitName Value="CastleSystemLanguage"/>
      </Item59>
      <Item60>
        <Filename Value="../src/base/castletimeutils.pas"/>
        <UnitName Value="CastleTimeUtils"/>
      </Item60>
      <Item61>
        <Filename Value="../src/base/castletimeutils_frameprofiler.inc"/>
        <Type Value="Include"/>
      </Item61>
      <Item62>
        <Filename Value="../src/base/castletimeutils_framespersecond.inc"/>
        <Type Value="Include"/>
      </Item62>
      <Item63>
        <Filename Value="../src/base/castletimeutils_gettickcount64.inc"/>
        <Type Value="Include"/>
      </Item63>
      <Item64>
        <Filename Value="../src/base/castletimeutils_miscellaneous.inc"/>
        <Type Value="Include"/>
      </Item64>
      <Item65>
        <Filename Value="../src/base/castletimeutils_now.inc"/>
        <Type Value="Include"/>
      </Item65>
      <Item66>
        <Filename Value="../src/base/castletimeutils_processtimer.inc"/>
        <Type Value="Include"/>
      </Item66>
      <Item67>
        <Filename Value="../src/base/castletimeutils_profiler.inc"/>
        <Type Value="Include"/>
      </Item67>
      <Item68>
        <Filename Value="../src/base/castletimeutils_timer.inc"/>
        <Type Value="Include"/>
      </Item68>
      <Item69>
        <Filename Value="../src/base/castleunicode.pas"/>
        <UnitName Value="CastleUnicode"/>
      </Item69>
      <Item70>
        <Filename Value="../src/base/castleutils.pas"/>
        <UnitName Value="CastleUtils"/>
      </Item70>
      <Item71>
        <Filename Value="../src/base/castleutils_delphi_compatibility.inc"/>
        <Type Value="Include"/>
      </Item71>
      <Item72>
        <Filename Value="../src/base/castleutils_filenames.inc"/>
        <Type Value="Include"/>
      </Item72>
      <Item73>
        <Filename Value="../src/base/castleutils_math.inc"/>
        <Type Value="Include"/>
      </Item73>
      <Item74>
        <Filename Value="../src/base/castleutils_miscella.inc"/>
        <Type Value="Include"/>
      </Item74>
      <Item75>
        <Filename Value="../src/base/castleutils_platform.inc"/>
        <Type Value="Include"/>
      </Item75>
      <Item76>
        <Filename Value="../src/base/castleutils_pointers.inc"/>
        <Type Value="Include"/>
      </Item76>
      <Item77>
        <Filename Value="../src/base/castleutils_primitive_lists.inc"/>
        <Type Value="Include"/>
      </Item77>
      <Item78>
        <Filename Value="../src/base/castleutils_program_exit.inc"/>
        <Type Value="Include"/>
      </Item78>
      <Item79>
        <Filename Value="../src/base/castleutils_read_write.inc"/>
        <Type Value="Include"/>
      </Item79>
      <Item80>
        <Filename Value="../src/base/castleutils_struct_list.inc"/>
        <Type Value="Include"/>
      </Item80>
      <Item81>
        <Filename Value="../src/base/castleutils_types.inc"/>
        <Type Value="Include"/>
      </Item81>
      <Item82>
        <Filename Value="../src/base/castlevectors.pas"/>
        <UnitName Value="CastleVectors"/>
      </Item82>
      <Item83>
        <Filename Value="../src/base/castlevectors_border.inc"/>
        <Type Value="Include"/>
      </Item83>
      <Item84>
        <Filename Value="../src/base/castlevectors_byte.inc"/>
        <Type Value="Include"/>
      </Item84>
      <Item85>
        <Filename Value="../src/base/castlevectors_cardinal.inc"/>
        <Type Value="Include"/>
      </Item85>
      <Item86>
        <Filename Value="../src/base/castlevectors_compatibility_deprecated.inc"/>
        <Type Value="Include"/>
      </Item86>
      <Item87>
        <Filename Value="../src/base/castlevectors_double.inc"/>
        <Type Value="Include"/>
      </Item87>
      <Item88>
        <Filename Value="../src/base/castlevectors_float.inc"/>
        <Type Value="Include"/>
      </Item88>
      <Item89>
        <Filename Value="../src/base/castlevectors_generic_float_record.inc"/>
        <Type Value="Include"/>
      </Item89>
      <Item90>
        <Filename Value="../src/base/castlevectors_integer.inc"/>
        <Type Value="Include"/>
      </Item90>
      <Item91>
        <Filename Value="../src/base/castlevectors_lists.inc"/>
        <Type Value="Include"/>
      </Item91>
      <Item92>
        <Filename Value="../src/base/castlevectors_lists_double.inc"/>
        <Type Value="Include"/>
      </Item92>
      <Item93>
        <Filename Value="../src/base/castlevectors_matrix_decompose.inc"/>
        <Type Value="Include"/>
      </Item93>
      <Item94>
        <Filename Value="../src/base/castlevectors_miscellaneous.inc"/>
        <Type Value="Include"/>
      </Item94>
      <Item95>
        <Filename Value="../src/base/castlevectors_persistent.inc"/>
        <Type Value="Include"/>
      </Item95>
      <Item96>
        <Filename Value="../src/base/castlevectors_single.inc"/>
        <Type Value="Include"/>
      </Item96>
      <Item97>
        <Filename Value="../src/base/castlevectors_smallint.inc"/>
        <Type Value="Include"/>
      </Item97>
      <Item98>
        <Filename Value="../src/base/castlevectors_transformation.inc"/>
        <Type Value="Include"/>
      </Item98>
      <Item99>
        <Filename Value="../src/base/castlevectorsinternaldouble.pas"/>
        <UnitName Value="CastleVectorsInternalDouble"/>
      </Item99>
      <Item100>
        <Filename Value="../src/base/castlevectorsinternalsingle.pas"/>
        <UnitName Value="CastleVectorsInternalSingle"/>
      </Item100>
      <Item101>
        <Filename Value="../src/base/castleversion.inc"/>
        <Type Value="Include"/>
      </Item101>
      <Item102>
        <Filename Value="../src/base/gl_texture_compression_constants.inc"/>
        <Type Value="Include"/>
      </Item102>
      <Item103>
        <Filename Value="../src/base/unix/castleutils_os_specific_unix.inc"/>
        <Type Value="Include"/>
      </Item103>
      <Item104>
        <Filename Value="../src/base/windows/castleutils_os_specific_windows.inc"/>
        <Type Value="Include"/>
      </Item104>
      <Item105>
        <Filename Value="../src/base_rendering/auto_generated_persistent_vectors/tcastleimagepersistent_persistent_vectors.inc"/>
        <Type Value="Include"/>
      </Item105>
      <Item106>
        <Filename Value="../src/base_rendering/castlegles.pas"/>
        <UnitName Value="CastleGLES"/>
      </Item106>
      <Item107>
        <Filename Value="../src/base_rendering/castleglimages.pas"/>
        <UnitName Value="CastleGLImages"/>
      </Item107>
      <Item108>
        <Filename Value="../src/base_rendering/castleglimages_drawableimage.inc"/>
        <Type Value="Include"/>
      </Item108>
      <Item109>
        <Filename Value="../src/base_rendering/castleglimages_drawableimagecache.inc"/>
        <Type Value="Include"/>
      </Item109>
      <Item110>
        <Filename Value="../src/base_rendering/castleglimages_filter.inc"/>
        <Type Value="Include"/>
      </Item110>
      <Item111>
        <Filename Value="../src/base_rendering/castleglimages_load_2d.inc"/>
        <Type Value="Include"/>
      </Item111>
      <Item112>
        <Filename Value="../src/base_rendering/castleglimages_load_3d.inc"/>
        <Type Value="Include"/>
      </Item112>
      <Item113>
        <Filename Value="../src/base_rendering/castleglimages_load_cubemap.inc"/>
        <Type Value="Include"/>
      </Item113>
      <Item114>
        <Filename Value="../src/base_rendering/castleglimages_miscellaneous.inc"/>
        <Type Value="Include"/>
      </Item114>
      <Item115>
        <Filename Value="../src/base_rendering/castleglimages_packing.inc"/>
        <Type Value="Include"/>
      </Item115>
      <Item116>
        <Filename Value="../src/base_rendering/castleglimages_persistentimage.inc"/>
        <Type Value="Include"/>
      </Item116>
      <Item117>
        <Filename Value="../src/base_rendering/castleglimages_rendertotexture.inc"/>
        <Type Value="Include"/>
      </Item117>
      <Item118>
        <Filename Value="../src/base_rendering/castleglimages_savescreen.inc"/>
        <Type Value="Include"/>
      </Item118>
      <Item119>
        <Filename Value="../src/base_rendering/castleglimages_sprite.inc"/>
        <Type Value="Include"/>
      </Item119>
      <Item120>
        <Filename Value="../src/base_rendering/castleglimages_texturememoryprofiler.inc"/>
        <Type Value="Include"/>
      </Item120>
      <Item121>
        <Filename Value="../src/base_rendering/castleglimages_video.inc"/>
        <Type Value="Include"/>
      </Item121>
      <Item122>
        <Filename Value="../src/base_rendering/castleglimages_wrap.inc"/>
        <Type Value="Include"/>
      </Item122>
      <Item123>
        <Filename Value="../src/base_rendering/castleglshaders.pas"/>
        <UnitName Value="CastleGLShaders"/>
      </Item123>
      <Item124>
        <Filename Value="../src/base_rendering/castleglutils.pas"/>
        <UnitName Value="CastleGLUtils"/>
      </Item124>
      <Item125>
        <Filename Value="../src/base_rendering/castleglutils_draw_primitive_2d.inc"/>
        <Type Value="Include"/>
      </Item125>
      <Item126>
        <Filename Value="../src/base_rendering/castleglutils_features.inc"/>
        <Type Value="Include"/>
      </Item126>
      <Item127>
        <Filename Value="../src/base_rendering/castleglutils_information.inc"/>
        <Type Value="Include"/>
      </Item127>
      <Item128>
        <Filename Value="../src/base_rendering/castleglutils_types.inc"/>
        <Type Value="Include"/>
      </Item128>
      <Item129>
        <Filename Value="../src/base_rendering/castleglutils_vertex_array_object.inc"/>
        <Type Value="Include"/>
      </Item129>
      <Item130>
        <Filename Value="../src/base_rendering/castleglversion.pas"/>
        <UnitName Value="CastleGLVersion"/>
      </Item130>
      <Item131>
        <Filename Value="../src/base_rendering/castleinternalcontextbase.pas"/>
        <UnitName Value="CastleInternalContextBase"/>
      </Item131>
      <Item132>
        <Filename Value="../src/base_rendering/castleinternalcontextegl.pas"/>
        <UnitName Value="CastleInternalContextEgl"/>
      </Item132>
      <Item133>
        <Filename Value="../src/base_rendering/castleinternalcontextglx.pas"/>
        <UnitName Value="CastleInternalContextGlx"/>
      </Item133>
      <Item134>
        <Filename Value="../src/base_rendering/castleinternalcontextwgl.pas"/>
        <UnitName Value="CastleInternalContextWgl"/>
      </Item134>
      <Item135>
        <Filename Value="../src/base_rendering/castleinternalegl.pas"/>
        <UnitName Value="CastleInternalEgl"/>
      </Item135>
      <Item136>
        <Filename Value="../src/base_rendering/castleinternalglutils.pas"/>
        <UnitName Value="CastleInternalGLUtils"/>
      </Item136>
      <Item137>
        <Filename Value="../src/base_rendering/castleinternalglutils_errors.inc"/>
        <Type Value="Include"/>
      </Item137>
      <Item138>
        <Filename Value="../src/base_rendering/castleinternalglutils_helpers.inc"/>
        <Type Value="Include"/>
      </Item138>
      <Item139>
        <Filename Value="../src/base_rendering/castleinternalglutils_mipmaps.inc"/>
        <Type Value="Include"/>
      </Item139>
      <Item140>
        <Filename Value="../src/base_rendering/castlerendercontext.pas"/>
        <UnitName Value="CastleRenderContext"/>
      </Item140>
      <Item141>
        <Filename Value="../src/base_rendering/castlerenderprimitives.pas"/>
        <UnitName Value="CastleRenderPrimitives"/>
      </Item141>
      <Item142>
        <Filename Value="../src/base_rendering/castlerenderprimitives_render_unlit_mesh.inc"/>
        <Type Value="Include"/>
      </Item142>
      <Item143>
        <Filename Value="../src/base_rendering/dglopengl/castlegl.pas"/>
        <UnitName Value="CastleGL"/>
      </Item143>
      <Item144>
        <Filename Value="../src/base_rendering/glsl/generated-pascal/image.fs.inc"/>
        <Type Value="Include"/>
      </Item144>
      <Item145>
        <Filename Value="../src/base_rendering/glsl/generated-pascal/image.vs.inc"/>
        <Type Value="Include"/>
      </Item145>
      <Item146>
        <Filename Value="../src/base_rendering/glsl/generated-pascal/primitive_2.fs.inc"/>
        <Type Value="Include"/>
      </Item146>
      <Item147>
        <Filename Value="../src/base_rendering/glsl/generated-pascal/primitive_2.vs.inc"/>
        <Type Value="Include"/>
      </Item147>
      <Item148>
        <Filename Value="../src/base_rendering/openglmac.inc"/>
        <Type Value="Include"/>
      </Item148>
      <Item149>
        <Filename Value="../src/castlescript/castlecurves.pas"/>
        <UnitName Value="CastleCurves"/>
      </Item149>
      <Item150>
        <Filename Value="../src/castlescript/castlescript.pas"/>
        <UnitName Value="CastleScript"/>
      </Item150>
      <Item151>
        <Filename Value="../src/castlescript/castlescriptarrays.pas"/>
        <UnitName Value="CastleScriptArrays"/>
      </Item151>
      <Item152>
        <Filename Value="../src/castlescript/castlescriptcorefunctions.pas"/>
        <UnitName Value="CastleScriptCoreFunctions"/>
      </Item152>
      <Item153>
        <Filename Value="../src/castlescript/castlescriptimages.pas"/>
        <UnitName Value="CastleScriptImages"/>
      </Item153>
      <Item154>
        <Filename Value="../src/castlescript/castlescriptlexer.pas"/>
        <UnitName Value="CastleScriptLexer"/>
      </Item154>
      <Item155>
        <Filename Value="../src/castlescript/castlescriptparser.pas"/>
        <UnitName Value="CastleScriptParser"/>
      </Item155>
      <Item156>
        <Filename Value="../src/castlescript/castlescriptvectors.pas"/>
        <UnitName Value="CastleScriptVectors"/>
      </Item156>
      <Item157>
        <Filename Value="../src/castlescript/castlescriptxml.pas"/>
        <UnitName Value="CastleScriptXML"/>
      </Item157>
      <Item158>
        <Filename Value="../src/common_includes/castleconf.inc"/>
        <Type Value="Include"/>
      </Item158>
      <Item159>
        <Filename Value="../src/common_includes/norqcheckbegin.inc"/>
        <Type Value="Include"/>
      </Item159>
      <Item160>
        <Filename Value="../src/common_includes/norqcheckend.inc"/>
        <Type Value="Include"/>
      </Item160>
      <Item161>
        <Filename Value="../src/deprecated_units/auto_generated_persistent_vectors/tcastleonscreenmenu_persistent_vectors.inc"/>
        <Type Value="Include"/>
      </Item161>
      <Item162>
        <Filename Value="../src/deprecated_units/castle2dscenemanager.pas"/>
        <AddToUsesPkgSection Value="False"/>
        <UnitName Value="Castle2DSceneManager"/>
      </Item162>
      <Item163>
        <Filename Value="../src/deprecated_units/castle3d.pas"/>
        <AddToUsesPkgSection Value="False"/>
        <UnitName Value="Castle3D"/>
      </Item163>
      <Item164>
        <Filename Value="../src/deprecated_units/castlecreatures.pas"/>
        <AddToUsesPkgSection Value="False"/>
        <UnitName Value="CastleCreatures"/>
      </Item164>
      <Item165>
        <Filename Value="../src/deprecated_units/castledialogstates.pas"/>
        <AddToUsesPkgSection Value="False"/>
        <UnitName Value="CastleDialogStates"/>
      </Item165>
      <Item166>
        <Filename Value="../src/deprecated_units/castlefontfamily.pas"/>
        <AddToUsesPkgSection Value="False"/>
        <UnitName Value="CastleFontFamily"/>
      </Item166>
      <Item167>
        <Filename Value="../src/deprecated_units/castlegamenotifications.pas"/>
        <AddToUsesPkgSection Value="False"/>
        <UnitName Value="CastleGameNotifications"/>
      </Item167>
      <Item168>
        <Filename Value="../src/deprecated_units/castleglcontainer.pas"/>
        <AddToUsesPkgSection Value="False"/>
        <UnitName Value="CastleGLContainer"/>
      </Item168>
      <Item169>
        <Filename Value="../src/deprecated_units/castlegoogleplaygames.pas"/>
        <AddToUsesPkgSection Value="False"/>
        <UnitName Value="CastleGooglePlayGames"/>
      </Item169>
      <Item170>
        <Filename Value="../src/deprecated_units/castleinternalusedeprecatedunits.pas"/>
        <UnitName Value="CastleInternalUseDeprecatedUnits"/>
      </Item170>
      <Item171>
        <Filename Value="../src/deprecated_units/castleitems.pas"/>
        <AddToUsesPkgSection Value="False"/>
        <UnitName Value="CastleItems"/>
      </Item171>
      <Item172>
        <Filename Value="../src/deprecated_units/castlelevels.pas"/>
        <AddToUsesPkgSection Value="False"/>
        <UnitName Value="CastleLevels"/>
      </Item172>
      <Item173>
        <Filename Value="../src/deprecated_units/castlelocalization.pas"/>
        <AddToUsesPkgSection Value="False"/>
        <UnitName Value="CastleLocalization"/>
      </Item173>
      <Item174>
        <Filename Value="../src/deprecated_units/castlelocalization_castlecore.inc"/>
        <Type Value="Include"/>
      </Item174>
      <Item175>
        <Filename Value="../src/deprecated_units/castlelocalizationfileloader.pas"/>
        <AddToUsesPkgSection Value="False"/>
        <UnitName Value="CastleLocalizationFileLoader"/>
      </Item175>
      <Item176>
        <Filename Value="../src/deprecated_units/castlematerialproperties.pas"/>
        <AddToUsesPkgSection Value="False"/>
        <UnitName Value="CastleMaterialProperties"/>
      </Item176>
      <Item177>
        <Filename Value="../src/deprecated_units/castleonscreenmenu.pas"/>
        <AddToUsesPkgSection Value="False"/>
        <UnitName Value="CastleOnScreenMenu"/>
      </Item177>
      <Item178>
        <Filename Value="../src/deprecated_units/castleplayer.pas"/>
        <AddToUsesPkgSection Value="False"/>
        <UnitName Value="CastlePlayer"/>
      </Item178>
      <Item179>
        <Filename Value="../src/deprecated_units/castleprogress.pas"/>
        <AddToUsesPkgSection Value="False"/>
        <UnitName Value="CastleProgress"/>
      </Item179>
      <Item180>
        <Filename Value="../src/deprecated_units/castleprogressconsole.pas"/>
        <AddToUsesPkgSection Value="False"/>
        <UnitName Value="CastleProgressConsole"/>
      </Item180>
      <Item181>
        <Filename Value="../src/deprecated_units/castlerenderer.pas"/>
        <AddToUsesPkgSection Value="False"/>
        <UnitName Value="CastleRenderer"/>
      </Item181>
      <Item182>
        <Filename Value="../src/deprecated_units/castlerendererbasetypes.pas"/>
        <AddToUsesPkgSection Value="False"/>
        <UnitName Value="CastleRendererBaseTypes"/>
      </Item182>
      <Item183>
        <Filename Value="../src/deprecated_units/castleresources.pas"/>
        <AddToUsesPkgSection Value="False"/>
        <UnitName Value="CastleResources"/>
      </Item183>
      <Item184>
        <Filename Value="../src/deprecated_units/castlescenemanager.pas"/>
        <AddToUsesPkgSection Value="False"/>
        <UnitName Value="CastleSceneManager"/>
      </Item184>
      <Item185>
        <Filename Value="../src/deprecated_units/castleshaders.pas"/>
        <AddToUsesPkgSection Value="False"/>
        <UnitName Value="CastleShaders"/>
      </Item185>
      <Item186>
        <Filename Value="../src/deprecated_units/castlesoundallocator.pas"/>
        <AddToUsesPkgSection Value="False"/>
        <UnitName Value="CastleSoundAllocator"/>
      </Item186>
      <Item187>
        <Filename Value="../src/deprecated_units/castletransformextra.pas"/>
        <AddToUsesPkgSection Value="False"/>
        <UnitName Value="CastleTransformExtra"/>
      </Item187>
      <Item188>
        <Filename Value="../src/deprecated_units/castleuistate.pas"/>
        <UnitName Value="CastleUIState"/>
      </Item188>
      <Item189>
        <Filename Value="../src/deprecated_units/castlewarnings.pas"/>
        <AddToUsesPkgSection Value="False"/>
        <UnitName Value="CastleWarnings"/>
      </Item189>
      <Item190>
        <Filename Value="../src/deprecated_units/castlewindowsfonts.pas"/>
        <AddToUsesPkgSection Value="False"/>
        <UnitName Value="CastleWindowsFonts"/>
      </Item190>
      <Item191>
        <Filename Value="../src/files/castlecomponentserialize.pas"/>
        <UnitName Value="CastleComponentSerialize"/>
      </Item191>
      <Item192>
        <Filename Value="../src/files/castleconfig.pas"/>
        <UnitName Value="CastleConfig"/>
      </Item192>
      <Item193>
        <Filename Value="../src/files/castledownload.pas"/>
        <UnitName Value="CastleDownload"/>
      </Item193>
      <Item194>
        <Filename Value="../src/files/castledownload_asynchronous.inc"/>
        <Type Value="Include"/>
      </Item194>
      <Item195>
        <Filename Value="../src/files/castledownload_internal_utils.inc"/>
        <Type Value="Include"/>
      </Item195>
      <Item196>
        <Filename Value="../src/files/castledownload_mime.inc"/>
        <Type Value="Include"/>
      </Item196>
      <Item197>
        <Filename Value="../src/files/castledownload_register.inc"/>
        <Type Value="Include"/>
      </Item197>
      <Item198>
        <Filename Value="../src/files/castledownload_save.inc"/>
        <Type Value="Include"/>
      </Item198>
      <Item199>
        <Filename Value="../src/files/castledownload_strings_helper.inc"/>
        <Type Value="Include"/>
      </Item199>
      <Item200>
        <Filename Value="../src/files/castledownload_synchronous.inc"/>
        <Type Value="Include"/>
      </Item200>
      <Item201>
        <Filename Value="../src/files/castledownload_text.inc"/>
        <Type Value="Include"/>
      </Item201>
      <Item202>
        <Filename Value="../src/files/castledownload_url_castleandroidassets.inc"/>
        <Type Value="Include"/>
      </Item202>
      <Item203>
        <Filename Value="../src/files/castledownload_url_castlescript.inc"/>
        <Type Value="Include"/>
      </Item203>
      <Item204>
        <Filename Value="../src/files/castledownload_url_compiled.inc"/>
        <Type Value="Include"/>
      </Item204>
      <Item205>
        <Filename Value="../src/files/castledownload_url_data.inc"/>
        <Type Value="Include"/>
      </Item205>
      <Item206>
        <Filename Value="../src/files/castledownload_url_ecmascript.inc"/>
        <Type Value="Include"/>
      </Item206>
      <Item207>
        <Filename Value="../src/files/castledownload_url_file.inc"/>
        <Type Value="Include"/>
      </Item207>
      <Item208>
        <Filename Value="../src/files/castledownload_url_http_android.inc"/>
        <Type Value="Include"/>
      </Item208>
      <Item209>
        <Filename Value="../src/files/castledownload_url_http_delphi_net.inc"/>
        <Type Value="Include"/>
      </Item209>
      <Item210>
        <Filename Value="../src/files/castledownload_url_http_fphttpclient.inc"/>
        <Type Value="Include"/>
      </Item210>
      <Item211>
        <Filename Value="../src/files/castledownload_url_http_indy.inc"/>
        <Type Value="Include"/>
      </Item211>
      <Item212>
        <Filename Value="../src/files/castledownload_utils.inc"/>
        <Type Value="Include"/>
      </Item212>
      <Item213>
        <Filename Value="../src/files/castlefilefilters.pas"/>
        <UnitName Value="CastleFileFilters"/>
      </Item213>
      <Item214>
        <Filename Value="../src/files/castlefilesutils.pas"/>
        <UnitName Value="CastleFilesUtils"/>
      </Item214>
      <Item215>
        <Filename Value="../src/files/castlefindfiles.pas"/>
        <UnitName Value="CastleFindFiles"/>
      </Item215>
      <Item216>
        <Filename Value="../src/files/castleinternaldatauri.pas"/>
        <UnitName Value="CastleInternalDataUri"/>
      </Item216>
      <Item217>
        <Filename Value="../src/files/castleinternaldirectoryinformation.pas"/>
        <UnitName Value="CastleInternalDirectoryInformation"/>
      </Item217>
      <Item218>
        <Filename Value="../src/files/castleinternalfilemonitor.pas"/>
        <UnitName Value="CastleInternalFileMonitor"/>
      </Item218>
      <Item219>
        <Filename Value="../src/files/castleinternaltools.pas"/>
        <UnitName Value="CastleInternalTools"/>
      </Item219>
      <Item220>
        <Filename Value="../src/files/castleinternalurlutils.pas"/>
        <UnitName Value="CastleInternalUrlUtils"/>
      </Item220>
      <Item221>
        <Filename Value="../src/files/castlelocalizationgettext.pas"/>
        <UnitName Value="CastleLocalizationGetText"/>
      </Item221>
      <Item222>
        <Filename Value="../src/files/castlerecentfiles.pas"/>
        <UnitName Value="CastleRecentFiles"/>
      </Item222>
      <Item223>
        <Filename Value="../src/files/castleuriutils.pas"/>
        <UnitName Value="CastleUriUtils"/>
      </Item223>
      <Item224>
        <Filename Value="../src/files/castlexmlcfginternal.pas"/>
        <UnitName Value="CastleXMLCfgInternal"/>
      </Item224>
      <Item225>
        <Filename Value="../src/files/castlexmlconfig.pas"/>
        <UnitName Value="CastleXMLConfig"/>
      </Item225>
      <Item226>
        <Filename Value="../src/files/castlexmlutils.pas"/>
        <UnitName Value="CastleXmlUtils"/>
      </Item226>
      <Item227>
        <Filename Value="../src/fonts/castlefonts.pas"/>
        <UnitName Value="CastleFonts"/>
      </Item227>
      <Item228>
        <Filename Value="../src/fonts/castlefonts_abstractfont.inc"/>
        <Type Value="Include"/>
      </Item228>
      <Item229>
        <Filename Value="../src/fonts/castlefonts_bitmapfont.inc"/>
        <Type Value="Include"/>
      </Item229>
      <Item230>
        <Filename Value="../src/fonts/castlefonts_font.inc"/>
        <Type Value="Include"/>
      </Item230>
      <Item231>
        <Filename Value="../src/fonts/castlefonts_fontfamily.inc"/>
        <Type Value="Include"/>
      </Item231>
      <Item232>
        <Filename Value="../src/fonts/castlefonts_fontsizevariants.inc"/>
        <Type Value="Include"/>
      </Item232>
      <Item233>
        <Filename Value="../src/fonts/castlefonts_miscellaneous.inc"/>
        <Type Value="Include"/>
      </Item233>
      <Item234>
        <Filename Value="../src/fonts/castleinternalfreetype.pas"/>
        <UnitName Value="CastleInternalFreeType"/>
      </Item234>
      <Item235>
        <Filename Value="../src/fonts/castleinternalfreetypeh.pas"/>
        <UnitName Value="CastleInternalFreeTypeH"/>
      </Item235>
      <Item236>
        <Filename Value="../src/fonts/castleinternalrichtext.pas"/>
        <UnitName Value="CastleInternalRichText"/>
      </Item236>
      <Item237>
        <Filename Value="../src/fonts/castletexturefont_default3d_sans.pas"/>
        <UnitName Value="CastleTextureFont_Default3D_Sans"/>
      </Item237>
      <Item238>
        <Filename Value="../src/fonts/castletexturefont_defaultui.pas"/>
        <UnitName Value="CastleTextureFont_DefaultUi"/>
      </Item238>
      <Item239>
        <Filename Value="../src/fonts/castletexturefontdata.pas"/>
        <UnitName Value="CastleTextureFontData"/>
      </Item239>
      <Item240>
        <Filename Value="../src/images/castleimages.pas"/>
        <UnitName Value="CastleImages"/>
      </Item240>
      <Item241>
        <Filename Value="../src/images/castleimages_assign.inc"/>
        <Type Value="Include"/>
      </Item241>
      <Item242>
        <Filename Value="../src/images/castleimages_astc.inc"/>
        <Type Value="Include"/>
      </Item242>
      <Item243>
        <Filename Value="../src/images/castleimages_class_gpu_compressed.inc"/>
        <Type Value="Include"/>
      </Item243>
      <Item244>
        <Filename Value="../src/images/castleimages_class_grayscale.inc"/>
        <Type Value="Include"/>
      </Item244>
      <Item245>
        <Filename Value="../src/images/castleimages_class_grayscale_alpha.inc"/>
        <Type Value="Include"/>
      </Item245>
      <Item246>
        <Filename Value="../src/images/castleimages_class_grayscale_alpha_float.inc"/>
        <Type Value="Include"/>
      </Item246>
      <Item247>
        <Filename Value="../src/images/castleimages_class_grayscale_float.inc"/>
        <Type Value="Include"/>
      </Item247>
      <Item248>
        <Filename Value="../src/images/castleimages_class_rgb.inc"/>
        <Type Value="Include"/>
      </Item248>
      <Item249>
        <Filename Value="../src/images/castleimages_class_rgb_alpha.inc"/>
        <Type Value="Include"/>
      </Item249>
      <Item250>
        <Filename Value="../src/images/castleimages_class_rgb_alpha_float.inc"/>
        <Type Value="Include"/>
      </Item250>
      <Item251>
        <Filename Value="../src/images/castleimages_class_rgb_float.inc"/>
        <Type Value="Include"/>
      </Item251>
      <Item252>
        <Filename Value="../src/images/castleimages_composite.inc"/>
        <Type Value="Include"/>
      </Item252>
      <Item253>
        <Filename Value="../src/images/castleimages_draw.inc"/>
        <Type Value="Include"/>
      </Item253>
      <Item254>
        <Filename Value="../src/images/castleimages_file_formats.inc"/>
        <Type Value="Include"/>
      </Item254>
      <Item255>
        <Filename Value="../src/images/castleimages_fpimage.inc"/>
        <Type Value="Include"/>
      </Item255>
      <Item256>
        <Filename Value="../src/images/castleimages_libpng.inc"/>
        <Type Value="Include"/>
      </Item256>
      <Item257>
        <Filename Value="../src/images/castleimages_loading_saving_func.inc"/>
        <Type Value="Include"/>
      </Item257>
      <Item258>
        <Filename Value="../src/images/castleimages_modulatergb_implement.inc"/>
        <Type Value="Include"/>
      </Item258>
      <Item259>
        <Filename Value="../src/images/castleimages_paint.inc"/>
        <Type Value="Include"/>
      </Item259>
      <Item260>
        <Filename Value="../src/images/castleimages_png.inc"/>
        <Type Value="Include"/>
      </Item260>
      <Item261>
        <Filename Value="../src/images/castleimages_s3tc_flip_vertical.inc"/>
        <Type Value="Include"/>
      </Item261>
      <Item262>
        <Filename Value="../src/images/castleimages_transformrgb_implement.inc"/>
        <Type Value="Include"/>
      </Item262>
      <Item263>
        <Filename Value="../src/images/castleimages_vampyre_imaging.inc"/>
        <Type Value="Include"/>
      </Item263>
      <Item264>
        <Filename Value="../src/images/castleimages_vcl_imaging.inc"/>
        <Type Value="Include"/>
      </Item264>
      <Item265>
        <Filename Value="../src/images/castleinternalautogenerated.pas"/>
        <UnitName Value="CastleInternalAutoGenerated"/>
      </Item265>
      <Item266>
        <Filename Value="../src/images/castleinternalcompositeimage.pas"/>
        <UnitName Value="CastleInternalCompositeImage"/>
      </Item266>
      <Item267>
        <Filename Value="../src/images/castleinternalcompositeimage_dds.inc"/>
        <Type Value="Include"/>
      </Item267>
      <Item268>
        <Filename Value="../src/images/castleinternalcompositeimage_format_handler.inc"/>
        <Type Value="Include"/>
      </Item268>
      <Item269>
        <Filename Value="../src/images/castleinternalcompositeimage_ktx.inc"/>
        <Type Value="Include"/>
      </Item269>
      <Item270>
        <Filename Value="../src/images/castleinternaldatacompression.pas"/>
        <UnitName Value="CastleInternalDataCompression"/>
      </Item270>
      <Item271>
        <Filename Value="../src/images/castleinternalpng.pas"/>
        <UnitName Value="CastleInternalPng"/>
      </Item271>
      <Item272>
        <Filename Value="../src/images/castleinternalpng_dynamic.inc"/>
        <Type Value="Include"/>
      </Item272>
      <Item273>
        <Filename Value="../src/images/castleinternalpng_static.inc"/>
        <Type Value="Include"/>
      </Item273>
      <Item274>
        <Filename Value="../src/images/castletextureimages.pas"/>
        <UnitName Value="CastleTextureImages"/>
      </Item274>
      <Item275>
        <Filename Value="../src/images/castlevideos.pas"/>
        <UnitName Value="CastleVideos"/>
      </Item275>
      <Item276>
        <Filename Value="../src/physics/kraft/castlekraft.inc"/>
        <Type Value="Include"/>
      </Item276>
      <Item277>
        <Filename Value="../src/physics/kraft/kraft.pas"/>
        <UnitName Value="kraft"/>
      </Item277>
      <Item278>
        <Filename Value="../src/scene/auto_generated_persistent_vectors/tcastleabstractprimitive_persistent_vectors.inc"/>
        <Type Value="Include"/>
      </Item278>
      <Item279>
        <Filename Value="../src/scene/auto_generated_persistent_vectors/tcastlebackground_persistent_vectors.inc"/>
        <Type Value="Include"/>
      </Item279>
      <Item280>
        <Filename Value="../src/scene/auto_generated_persistent_vectors/tcastlebox_persistent_vectors.inc"/>
        <Type Value="Include"/>
      </Item280>
      <Item281>
        <Filename Value="../src/scene/auto_generated_persistent_vectors/tcastledirectionallight_persistent_vectors.inc"/>
        <Type Value="Include"/>
      </Item281>
      <Item282>
        <Filename Value="../src/scene/auto_generated_persistent_vectors/tcastlefog_persistent_vectors.inc"/>
        <Type Value="Include"/>
      </Item282>
      <Item283>
        <Filename Value="../src/scene/auto_generated_persistent_vectors/tcastleimagetransform_persistent_vectors.inc"/>
        <Type Value="Include"/>
      </Item283>
      <Item284>
        <Filename Value="../src/scene/auto_generated_persistent_vectors/tcastleplane_persistent_vectors.inc"/>
        <Type Value="Include"/>
      </Item284>
      <Item285>
        <Filename Value="../src/scene/auto_generated_persistent_vectors/tcastlepointlight_persistent_vectors.inc"/>
        <Type Value="Include"/>
      </Item285>
      <Item286>
        <Filename Value="../src/scene/auto_generated_persistent_vectors/tcastlespotlight_persistent_vectors.inc"/>
        <Type Value="Include"/>
      </Item286>
      <Item287>
        <Filename Value="../src/scene/auto_generated_persistent_vectors/tcastleterrain_persistent_vectors.inc"/>
        <Type Value="Include"/>
      </Item287>
      <Item288>
        <Filename Value="../src/scene/auto_generated_persistent_vectors/tcastleterrainlayer_persistent_vectors.inc"/>
        <Type Value="Include"/>
      </Item288>
      <Item289>
        <Filename Value="../src/scene/auto_generated_persistent_vectors/tcastlethirdpersonnavigation_persistent_vectors.inc"/>
        <Type Value="Include"/>
      </Item289>
      <Item290>
        <Filename Value="../src/scene/auto_generated_persistent_vectors/tcastletiledmapcontrol_persistent_vectors.inc"/>
        <Type Value="Include"/>
      </Item290>
      <Item291>
        <Filename Value="../src/scene/auto_generated_persistent_vectors/tcastleviewport_persistent_vectors.inc"/>
        <Type Value="Include"/>
      </Item291>
      <Item292>
        <Filename Value="../src/scene/castledebugtransform.pas"/>
        <UnitName Value="CastleDebugTransform"/>
      </Item292>
      <Item293>
        <Filename Value="../src/scene/castleinternalarraysgenerator.pas"/>
        <UnitName Value="CastleInternalArraysGenerator"/>
      </Item293>
      <Item294>
        <Filename Value="../src/scene/castleinternalarraysgenerator_geometry3d.inc"/>
        <Type Value="Include"/>
      </Item294>
      <Item295>
        <Filename Value="../src/scene/castleinternalarraysgenerator_rendering.inc"/>
        <Type Value="Include"/>
      </Item295>
      <Item296>
        <Filename Value="../src/scene/castleinternalbackgroundrenderer.pas"/>
        <UnitName Value="CastleInternalBackgroundRenderer"/>
      </Item296>
      <Item297>
        <Filename Value="../src/scene/castleinternalbatchshapes.pas"/>
        <UnitName Value="CastleInternalBatchShapes"/>
      </Item297>
      <Item298>
        <Filename Value="../src/scene/castleinternalglcubemaps.pas"/>
        <UnitName Value="CastleInternalGLCubeMaps"/>
      </Item298>
      <Item299>
        <Filename Value="../src/scene/castleinternalmaterialproperties.pas"/>
        <UnitName Value="CastleInternalMaterialProperties"/>
      </Item299>
      <Item300>
        <Filename Value="../src/scene/castleinternalnodeinterpolator.pas"/>
        <UnitName Value="CastleInternalNodeInterpolator"/>
      </Item300>
      <Item301>
        <Filename Value="../src/scene/castleinternalnoise.pas"/>
        <UnitName Value="CastleInternalNoise"/>
      </Item301>
      <Item302>
        <Filename Value="../src/scene/castleinternalnoise_interpolatednoise2d_linear_cosine.inc"/>
        <Type Value="Include"/>
      </Item302>
      <Item303>
        <Filename Value="../src/scene/castleinternalnoise_interpolatednoise2d_spline.inc"/>
        <Type Value="Include"/>
      </Item303>
      <Item304>
        <Filename Value="../src/scene/castleinternalnormals.pas"/>
        <UnitName Value="CastleInternalNormals"/>
      </Item304>
      <Item305>
        <Filename Value="../src/scene/castleinternalocclusionculling.pas"/>
        <UnitName Value="CastleInternalOcclusionCulling"/>
      </Item305>
      <Item306>
        <Filename Value="../src/scene/castleinternalrenderer.pas"/>
        <UnitName Value="CastleInternalRenderer"/>
      </Item306>
      <Item307>
        <Filename Value="../src/scene/castleinternalrenderer_cache.inc"/>
        <Type Value="Include"/>
      </Item307>
      <Item308>
        <Filename Value="../src/scene/castleinternalrenderer_cache_types.inc"/>
        <Type Value="Include"/>
      </Item308>
      <Item309>
        <Filename Value="../src/scene/castleinternalrenderer_custom_shaders.inc"/>
        <Type Value="Include"/>
      </Item309>
      <Item310>
        <Filename Value="../src/scene/castleinternalrenderer_final_globals.inc"/>
        <Type Value="Include"/>
      </Item310>
      <Item311>
        <Filename Value="../src/scene/castleinternalrenderer_glsl.inc"/>
        <Type Value="Include"/>
      </Item311>
      <Item312>
        <Filename Value="../src/scene/castleinternalrenderer_initial_types.inc"/>
        <Type Value="Include"/>
      </Item312>
      <Item313>
        <Filename Value="../src/scene/castleinternalrenderer_materials.inc"/>
        <Type Value="Include"/>
      </Item313>
      <Item314>
        <Filename Value="../src/scene/castleinternalrenderer_meshrenderer.inc"/>
        <Type Value="Include"/>
      </Item314>
      <Item315>
        <Filename Value="../src/scene/castleinternalrenderer_pass.inc"/>
        <Type Value="Include"/>
      </Item315>
      <Item316>
        <Filename Value="../src/scene/castleinternalrenderer_renderer.inc"/>
        <Type Value="Include"/>
      </Item316>
      <Item317>
        <Filename Value="../src/scene/castleinternalrenderer_resource.inc"/>
        <Type Value="Include"/>
      </Item317>
      <Item318>
        <Filename Value="../src/scene/castleinternalrenderer_screen_effects.inc"/>
        <Type Value="Include"/>
      </Item318>
      <Item319>
        <Filename Value="../src/scene/castleinternalrenderer_shape.inc"/>
        <Type Value="Include"/>
      </Item319>
      <Item320>
        <Filename Value="../src/scene/castleinternalrenderer_surfacetextures.inc"/>
        <Type Value="Include"/>
      </Item320>
      <Item321>
        <Filename Value="../src/scene/castleinternalrenderer_texture.inc"/>
        <Type Value="Include"/>
      </Item321>
      <Item322>
        <Filename Value="../src/scene/castleinternalscreeneffects.pas"/>
        <UnitName Value="CastleInternalScreenEffects"/>
      </Item322>
      <Item323>
        <Filename Value="../src/scene/castleinternalshadowmaps.pas"/>
        <UnitName Value="CastleInternalShadowMaps"/>
      </Item323>
      <Item324>
        <Filename Value="../src/scene/castleinternalshapeoctree.pas"/>
        <UnitName Value="CastleInternalShapeOctree"/>
      </Item324>
      <Item325>
        <Filename Value="../src/scene/castleinternalshapesrenderer.pas"/>
        <UnitName Value="CastleInternalShapesRenderer"/>
      </Item325>
      <Item326>
        <Filename Value="../src/scene/castleinternalspritesheet.pas"/>
        <UnitName Value="CastleInternalSpriteSheet"/>
      </Item326>
      <Item327>
        <Filename Value="../src/scene/castleinternaltransformdata.pas"/>
        <UnitName Value="CastleInternalTransformData"/>
      </Item327>
      <Item328>
        <Filename Value="../src/scene/castleinternaltriangleoctree.pas"/>
        <UnitName Value="CastleInternalTriangleOctree"/>
      </Item328>
      <Item329>
        <Filename Value="../src/scene/castleinternaltriangleoctree_raysegmentcollisions.inc"/>
        <Type Value="Include"/>
      </Item329>
      <Item330>
        <Filename Value="../src/scene/castleinternalx3dlexer.pas"/>
        <UnitName Value="CastleInternalX3DLexer"/>
      </Item330>
      <Item331>
        <Filename Value="../src/scene/castleinternalx3dscript.pas"/>
        <UnitName Value="CastleInternalX3DScript"/>
      </Item331>
      <Item332>
        <Filename Value="../src/scene/castleraytracer.pas"/>
        <UnitName Value="CastleRayTracer"/>
      </Item332>
      <Item333>
        <Filename Value="../src/scene/castlerendererinternallights.pas"/>
        <UnitName Value="CastleRendererInternalLights"/>
      </Item333>
      <Item334>
        <Filename Value="../src/scene/castlerendererinternalshader.pas"/>
        <UnitName Value="CastleRendererInternalShader"/>
      </Item334>
      <Item335>
        <Filename Value="../src/scene/castlerendererinternalshader_bumpmapping.inc"/>
        <Type Value="Include"/>
      </Item335>
      <Item336>
        <Filename Value="../src/scene/castlerendererinternalshader_hash.inc"/>
        <Type Value="Include"/>
      </Item336>
      <Item337>
        <Filename Value="../src/scene/castlerendererinternalshader_light.inc"/>
        <Type Value="Include"/>
      </Item337>
      <Item338>
        <Filename Value="../src/scene/castlerendererinternalshader_mirrorplane.inc"/>
        <Type Value="Include"/>
      </Item338>
      <Item339>
        <Filename Value="../src/scene/castlerendererinternalshader_shadowmap.inc"/>
        <Type Value="Include"/>
      </Item339>
      <Item340>
        <Filename Value="../src/scene/castlerendererinternalshader_surfacetexture.inc"/>
        <Type Value="Include"/>
      </Item340>
      <Item341>
        <Filename Value="../src/scene/castlerendererinternalshader_texture.inc"/>
        <Type Value="Include"/>
      </Item341>
      <Item342>
        <Filename Value="../src/scene/castlerendererinternaltextureenv.pas"/>
        <UnitName Value="CastleRendererInternalTextureEnv"/>
      </Item342>
      <Item343>
        <Filename Value="../src/scene/castlescene.pas"/>
        <UnitName Value="CastleScene"/>
      </Item343>
      <Item344>
        <Filename Value="../src/scene/castlescene_abstractlight.inc"/>
        <Type Value="Include"/>
      </Item344>
      <Item345>
        <Filename Value="../src/scene/castlescene_abstractprimitive.inc"/>
        <Type Value="Include"/>
      </Item345>
      <Item346>
        <Filename Value="../src/scene/castlescene_background.inc"/>
        <Type Value="Include"/>
      </Item346>
      <Item347>
        <Filename Value="../src/scene/castlescene_box.inc"/>
        <Type Value="Include"/>
      </Item347>
      <Item348>
        <Filename Value="../src/scene/castlescene_cone.inc"/>
        <Type Value="Include"/>
      </Item348>
      <Item349>
        <Filename Value="../src/scene/castlescene_cylinder.inc"/>
        <Type Value="Include"/>
      </Item349>
      <Item350>
        <Filename Value="../src/scene/castlescene_directionallight.inc"/>
        <Type Value="Include"/>
      </Item350>
      <Item351>
        <Filename Value="../src/scene/castlescene_editorgizmo.inc"/>
        <Type Value="Include"/>
      </Item351>
      <Item352>
        <Filename Value="../src/scene/castlescene_environmentlight.inc"/>
        <Type Value="Include"/>
      </Item352>
      <Item353>
        <Filename Value="../src/scene/castlescene_fog.inc"/>
        <Type Value="Include"/>
      </Item353>
      <Item354>
        <Filename Value="../src/scene/castlescene_imagetransform.inc"/>
        <Type Value="Include"/>
      </Item354>
      <Item355>
        <Filename Value="../src/scene/castlescene_plane.inc"/>
        <Type Value="Include"/>
      </Item355>
      <Item356>
        <Filename Value="../src/scene/castlescene_pointlight.inc"/>
        <Type Value="Include"/>
      </Item356>
      <Item357>
        <Filename Value="../src/scene/castlescene_punctuallight.inc"/>
        <Type Value="Include"/>
      </Item357>
      <Item358>
        <Filename Value="../src/scene/castlescene_roottransform.inc"/>
        <Type Value="Include"/>
      </Item358>
      <Item359>
        <Filename Value="../src/scene/castlescene_sphere.inc"/>
        <Type Value="Include"/>
      </Item359>
      <Item360>
        <Filename Value="../src/scene/castlescene_spotlight.inc"/>
        <Type Value="Include"/>
      </Item360>
      <Item361>
        <Filename Value="../src/scene/castlescene_text.inc"/>
        <Type Value="Include"/>
      </Item361>
      <Item362>
        <Filename Value="../src/scene/castlescenecore.pas"/>
        <UnitName Value="CastleSceneCore"/>
      </Item362>
      <Item363>
        <Filename Value="../src/scene/castlescenecore_collisions.inc"/>
        <Type Value="Include"/>
      </Item363>
      <Item364>
        <Filename Value="../src/scene/castlesceneinternalblending.pas"/>
        <UnitName Value="CastleSceneInternalBlending"/>
      </Item364>
      <Item365>
        <Filename Value="../src/scene/castlesceneinternalshape.pas"/>
        <UnitName Value="CastleSceneInternalShape"/>
      </Item365>
      <Item366>
        <Filename Value="../src/scene/castlescreeneffects.pas"/>
        <UnitName Value="CastleScreenEffects"/>
      </Item366>
      <Item367>
        <Filename Value="../src/scene/castleshapeinternalrendershadowvolumes.pas"/>
        <UnitName Value="CastleShapeInternalRenderShadowVolumes"/>
      </Item367>
      <Item368>
        <Filename Value="../src/scene/castleshapeinternalshadowvolumes.pas"/>
        <UnitName Value="CastleShapeInternalShadowVolumes"/>
      </Item368>
      <Item369>
        <Filename Value="../src/scene/castleshapes.pas"/>
        <UnitName Value="CastleShapes"/>
      </Item369>
      <Item370>
        <Filename Value="../src/scene/castleterrain.pas"/>
        <UnitName Value="CastleTerrain"/>
      </Item370>
      <Item371>
        <Filename Value="../src/scene/castlethirdpersonnavigation.pas"/>
        <UnitName Value="CastleThirdPersonNavigation"/>
      </Item371>
      <Item372>
        <Filename Value="../src/scene/castletiledmap.pas"/>
        <UnitName Value="CastleTiledMap"/>
      </Item372>
      <Item373>
        <Filename Value="../src/scene/castletiledmap_control.inc"/>
        <Type Value="Include"/>
      </Item373>
      <Item374>
        <Filename Value="../src/scene/castletiledmap_data.inc"/>
        <Type Value="Include"/>
      </Item374>
      <Item375>
        <Filename Value="../src/scene/castletiledmap_scene.inc"/>
        <Type Value="Include"/>
      </Item375>
      <Item376>
        <Filename Value="../src/scene/castletransformmanipulate.pas"/>
        <UnitName Value="CastleTransformManipulate"/>
      </Item376>
      <Item377>
        <Filename Value="../src/scene/castleviewport.pas"/>
        <UnitName Value="CastleViewport"/>
      </Item377>
      <Item378>
        <Filename Value="../src/scene/castleviewport_autonavigation.inc"/>
        <Type Value="Include"/>
      </Item378>
      <Item379>
        <Filename Value="../src/scene/castleviewport_design_navigation.inc"/>
        <Type Value="Include"/>
      </Item379>
      <Item380>
        <Filename Value="../src/scene/castleviewport_scenemanager.inc"/>
        <Type Value="Include"/>
      </Item380>
      <Item381>
        <Filename Value="../src/scene/castleviewport_serialize.inc"/>
        <Type Value="Include"/>
      </Item381>
      <Item382>
        <Filename Value="../src/scene/castleviewport_touchnavigation.inc"/>
        <Type Value="Include"/>
      </Item382>
      <Item383>
        <Filename Value="../src/scene/castleviewport_warmup_cache.inc"/>
        <Type Value="Include"/>
      </Item383>
      <Item384>
        <Filename Value="../src/scene/glsl/generated-pascal/bump_mapping.fs.inc"/>
        <Type Value="Include"/>
      </Item384>
      <Item385>
        <Filename Value="../src/scene/glsl/generated-pascal/bump_mapping.vs.inc"/>
        <Type Value="Include"/>
      </Item385>
      <Item386>
        <Filename Value="../src/scene/glsl/generated-pascal/bump_mapping_parallax.fs.inc"/>
        <Type Value="Include"/>
      </Item386>
      <Item387>
        <Filename Value="../src/scene/glsl/generated-pascal/bump_mapping_parallax.vs.inc"/>
        <Type Value="Include"/>
      </Item387>
      <Item388>
        <Filename Value="../src/scene/glsl/generated-pascal/bump_mapping_steep_parallax_shadowing.fs.inc"/>
        <Type Value="Include"/>
      </Item388>
      <Item389>
        <Filename Value="../src/scene/glsl/generated-pascal/bump_mapping_steep_parallax_shadowing.vs.inc"/>
        <Type Value="Include"/>
      </Item389>
      <Item390>
        <Filename Value="../src/scene/glsl/generated-pascal/common.fs.inc"/>
        <Type Value="Include"/>
      </Item390>
      <Item391>
        <Filename Value="../src/scene/glsl/generated-pascal/common.vs.inc"/>
        <Type Value="Include"/>
      </Item391>
      <Item392>
        <Filename Value="../src/scene/glsl/generated-pascal/fallback.fs.inc"/>
        <Type Value="Include"/>
      </Item392>
      <Item393>
        <Filename Value="../src/scene/glsl/generated-pascal/fallback.vs.inc"/>
        <Type Value="Include"/>
      </Item393>
      <Item394>
        <Filename Value="../src/scene/glsl/generated-pascal/geometry_shader_utils.gs.inc"/>
        <Type Value="Include"/>
      </Item394>
      <Item395>
        <Filename Value="../src/scene/glsl/generated-pascal/lighting_model_phong_add_light.glsl.inc"/>
        <Type Value="Include"/>
      </Item395>
      <Item396>
        <Filename Value="../src/scene/glsl/generated-pascal/lighting_model_phong_shading_gouraud.vs.inc"/>
        <Type Value="Include"/>
      </Item396>
      <Item397>
        <Filename Value="../src/scene/glsl/generated-pascal/lighting_model_phong_shading_phong.fs.inc"/>
        <Type Value="Include"/>
      </Item397>
      <Item398>
        <Filename Value="../src/scene/glsl/generated-pascal/lighting_model_phong_structures.glsl.inc"/>
        <Type Value="Include"/>
      </Item398>
      <Item399>
        <Filename Value="../src/scene/glsl/generated-pascal/lighting_model_physical_add_light.glsl.inc"/>
        <Type Value="Include"/>
      </Item399>
      <Item400>
        <Filename Value="../src/scene/glsl/generated-pascal/lighting_model_physical_shading_gouraud.vs.inc"/>
        <Type Value="Include"/>
      </Item400>
      <Item401>
        <Filename Value="../src/scene/glsl/generated-pascal/lighting_model_physical_shading_phong.fs.inc"/>
        <Type Value="Include"/>
      </Item401>
      <Item402>
        <Filename Value="../src/scene/glsl/generated-pascal/lighting_model_physical_structures.glsl.inc"/>
        <Type Value="Include"/>
      </Item402>
      <Item403>
        <Filename Value="../src/scene/glsl/generated-pascal/lighting_model_unlit_add_light.glsl.inc"/>
        <Type Value="Include"/>
      </Item403>
      <Item404>
        <Filename Value="../src/scene/glsl/generated-pascal/lighting_model_unlit_shading_gouraud.vs.inc"/>
        <Type Value="Include"/>
      </Item404>
      <Item405>
        <Filename Value="../src/scene/glsl/generated-pascal/lighting_model_unlit_shading_phong.fs.inc"/>
        <Type Value="Include"/>
      </Item405>
      <Item406>
        <Filename Value="../src/scene/glsl/generated-pascal/lighting_model_unlit_structures.glsl.inc"/>
        <Type Value="Include"/>
      </Item406>
      <Item407>
        <Filename Value="../src/scene/glsl/generated-pascal/main_shading_gouraud.fs.inc"/>
        <Type Value="Include"/>
      </Item407>
      <Item408>
        <Filename Value="../src/scene/glsl/generated-pascal/main_shading_gouraud.vs.inc"/>
        <Type Value="Include"/>
      </Item408>
      <Item409>
        <Filename Value="../src/scene/glsl/generated-pascal/main_shading_phong.fs.inc"/>
        <Type Value="Include"/>
      </Item409>
      <Item410>
        <Filename Value="../src/scene/glsl/generated-pascal/main_shading_phong.vs.inc"/>
        <Type Value="Include"/>
      </Item410>
      <Item411>
        <Filename Value="../src/scene/glsl/generated-pascal/screen_effect.vs.inc"/>
        <Type Value="Include"/>
      </Item411>
      <Item412>
        <Filename Value="../src/scene/glsl/generated-pascal/screen_effect_library.glsl.inc"/>
        <Type Value="Include"/>
      </Item412>
      <Item413>
        <Filename Value="../src/scene/glsl/generated-pascal/shadow_map_common.fs.inc"/>
        <Type Value="Include"/>
      </Item413>
      <Item414>
        <Filename Value="../src/scene/glsl/generated-pascal/shadow_map_generate.fs.inc"/>
        <Type Value="Include"/>
      </Item414>
      <Item415>
        <Filename Value="../src/scene/glsl/generated-pascal/shadow_map_generate.vs.inc"/>
        <Type Value="Include"/>
      </Item415>
      <Item416>
        <Filename Value="../src/scene/glsl/generated-pascal/simplest.fs.inc"/>
        <Type Value="Include"/>
      </Item416>
      <Item417>
        <Filename Value="../src/scene/glsl/generated-pascal/simplest.vs.inc"/>
        <Type Value="Include"/>
      </Item417>
      <Item418>
        <Filename Value="../src/scene/glsl/generated-pascal/simplest_unlit.fs.inc"/>
        <Type Value="Include"/>
      </Item418>
      <Item419>
        <Filename Value="../src/scene/glsl/generated-pascal/ssao.glsl.inc"/>
        <Type Value="Include"/>
      </Item419>
      <Item420>
        <Filename Value="../src/scene/glsl/generated-pascal/ssr.glsl.inc"/>
        <Type Value="Include"/>
      </Item420>
      <Item421>
        <Filename Value="../src/scene/glsl/generated-pascal/terrain.fs.inc"/>
        <Type Value="Include"/>
      </Item421>
      <Item422>
        <Filename Value="../src/scene/glsl/generated-pascal/terrain.vs.inc"/>
        <Type Value="Include"/>
      </Item422>
      <Item423>
        <Filename Value="../src/scene/glsl/generated-pascal/tone_mapping.fs.inc"/>
        <Type Value="Include"/>
      </Item423>
      <Item424>
        <Filename Value="../src/scene/glsl/generated-pascal/variance_shadow_map_common.fs.inc"/>
        <Type Value="Include"/>
      </Item424>
      <Item425>
        <Filename Value="../src/scene/load/castleloadgltf.pas"/>
        <UnitName Value="CastleLoadGltf"/>
      </Item425>
      <Item426>
        <Filename Value="../src/scene/load/collada/x3dloadinternalcollada.pas"/>
        <UnitName Value="X3DLoadInternalCollada"/>
      </Item426>
      <Item427>
        <Filename Value="../src/scene/load/collada/x3dloadinternalcollada_cameras.inc"/>
        <Type Value="Include"/>
      </Item427>
      <Item428>
        <Filename Value="../src/scene/load/collada/x3dloadinternalcollada_childrenlist.inc"/>
        <Type Value="Include"/>
      </Item428>
      <Item429>
        <Filename Value="../src/scene/load/collada/x3dloadinternalcollada_controllers.inc"/>
        <Type Value="Include"/>
      </Item429>
      <Item430>
        <Filename Value="../src/scene/load/collada/x3dloadinternalcollada_effects.inc"/>
        <Type Value="Include"/>
      </Item430>
      <Item431>
        <Filename Value="../src/scene/load/collada/x3dloadinternalcollada_geometries.inc"/>
        <Type Value="Include"/>
      </Item431>
      <Item432>
        <Filename Value="../src/scene/load/collada/x3dloadinternalcollada_images.inc"/>
        <Type Value="Include"/>
      </Item432>
      <Item433>
        <Filename Value="../src/scene/load/collada/x3dloadinternalcollada_indexes.inc"/>
        <Type Value="Include"/>
      </Item433>
      <Item434>
        <Filename Value="../src/scene/load/collada/x3dloadinternalcollada_integerparser.inc"/>
        <Type Value="Include"/>
      </Item434>
      <Item435>
        <Filename Value="../src/scene/load/collada/x3dloadinternalcollada_librarynodes.inc"/>
        <Type Value="Include"/>
      </Item435>
      <Item436>
        <Filename Value="../src/scene/load/collada/x3dloadinternalcollada_lights.inc"/>
        <Type Value="Include"/>
      </Item436>
      <Item437>
        <Filename Value="../src/scene/load/collada/x3dloadinternalcollada_materials.inc"/>
        <Type Value="Include"/>
      </Item437>
      <Item438>
        <Filename Value="../src/scene/load/collada/x3dloadinternalcollada_matrix.inc"/>
        <Type Value="Include"/>
      </Item438>
      <Item439>
        <Filename Value="../src/scene/load/collada/x3dloadinternalcollada_node.inc"/>
        <Type Value="Include"/>
      </Item439>
      <Item440>
        <Filename Value="../src/scene/load/collada/x3dloadinternalcollada_primitives.inc"/>
        <Type Value="Include"/>
      </Item440>
      <Item441>
        <Filename Value="../src/scene/load/collada/x3dloadinternalcollada_read_helpers.inc"/>
        <Type Value="Include"/>
      </Item441>
      <Item442>
        <Filename Value="../src/scene/load/collada/x3dloadinternalcollada_scenes.inc"/>
        <Type Value="Include"/>
      </Item442>
      <Item443>
        <Filename Value="../src/scene/load/collada/x3dloadinternalcollada_source.inc"/>
        <Type Value="Include"/>
      </Item443>
      <Item444>
        <Filename Value="../src/scene/load/collada/x3dloadinternalcollada_sources.inc"/>
        <Type Value="Include"/>
      </Item444>
      <Item445>
        <Filename Value="../src/scene/load/md3/x3dloadinternalmd3.pas"/>
        <UnitName Value="X3DLoadInternalMD3"/>
      </Item445>
      <Item446>
        <Filename Value="../src/scene/load/md3/x3dloadinternalmd3_animation.inc"/>
        <Type Value="Include"/>
      </Item446>
      <Item447>
        <Filename Value="../src/scene/load/md3/x3dloadinternalmd3_converter.inc"/>
        <Type Value="Include"/>
      </Item447>
      <Item448>
        <Filename Value="../src/scene/load/md3/x3dloadinternalmd3_structs.inc"/>
        <Type Value="Include"/>
      </Item448>
      <Item449>
        <Filename Value="../src/scene/load/md3/x3dloadinternalmd3_surface.inc"/>
        <Type Value="Include"/>
      </Item449>
      <Item450>
        <Filename Value="../src/scene/load/pasgltf/CastlePasDblStrUtils.pas"/>
        <UnitName Value="CastlePasDblStrUtils"/>
      </Item450>
      <Item451>
        <Filename Value="../src/scene/load/pasgltf/CastlePasGLTF.pas"/>
        <UnitName Value="CastlePasGLTF"/>
      </Item451>
      <Item452>
        <Filename Value="../src/scene/load/pasgltf/CastlePasJSON.pas"/>
        <UnitName Value="CastlePasJSON"/>
      </Item452>
      <Item453>
        <Filename Value="../src/scene/load/spine/x3dloadinternalspine.pas"/>
        <UnitName Value="X3DLoadInternalSpine"/>
      </Item453>
      <Item454>
        <Filename Value="../src/scene/load/spine/x3dloadinternalspine_animations.inc"/>
        <Type Value="Include"/>
      </Item454>
      <Item455>
        <Filename Value="../src/scene/load/spine/x3dloadinternalspine_animutils.inc"/>
        <Type Value="Include"/>
      </Item455>
      <Item456>
        <Filename Value="../src/scene/load/spine/x3dloadinternalspine_atlas.inc"/>
        <Type Value="Include"/>
      </Item456>
      <Item457>
        <Filename Value="../src/scene/load/spine/x3dloadinternalspine_attachments.inc"/>
        <Type Value="Include"/>
      </Item457>
      <Item458>
        <Filename Value="../src/scene/load/spine/x3dloadinternalspine_bones.inc"/>
        <Type Value="Include"/>
      </Item458>
      <Item459>
        <Filename Value="../src/scene/load/spine/x3dloadinternalspine_bonetimelines.inc"/>
        <Type Value="Include"/>
      </Item459>
      <Item460>
        <Filename Value="../src/scene/load/spine/x3dloadinternalspine_deformtimelines.inc"/>
        <Type Value="Include"/>
      </Item460>
      <Item461>
        <Filename Value="../src/scene/load/spine/x3dloadinternalspine_drawordertimelines.inc"/>
        <Type Value="Include"/>
      </Item461>
      <Item462>
        <Filename Value="../src/scene/load/spine/x3dloadinternalspine_json.inc"/>
        <Type Value="Include"/>
      </Item462>
      <Item463>
        <Filename Value="../src/scene/load/spine/x3dloadinternalspine_simpletextureloader.inc"/>
        <Type Value="Include"/>
      </Item463>
      <Item464>
        <Filename Value="../src/scene/load/spine/x3dloadinternalspine_skeleton.inc"/>
        <Type Value="Include"/>
      </Item464>
      <Item465>
        <Filename Value="../src/scene/load/spine/x3dloadinternalspine_skins.inc"/>
        <Type Value="Include"/>
      </Item465>
      <Item466>
        <Filename Value="../src/scene/load/spine/x3dloadinternalspine_slots.inc"/>
        <Type Value="Include"/>
      </Item466>
      <Item467>
        <Filename Value="../src/scene/load/spine/x3dloadinternalspine_slottimelines.inc"/>
        <Type Value="Include"/>
      </Item467>
      <Item468>
        <Filename Value="../src/scene/load/spine/x3dloadinternalspine_textureloader.inc"/>
        <Type Value="Include"/>
      </Item468>
      <Item469>
        <Filename Value="../src/scene/load/spine/x3dloadinternalspine_url.inc"/>
        <Type Value="Include"/>
      </Item469>
      <Item470>
        <Filename Value="../src/scene/load/spine/x3dloadinternalspine_weightedmeshtimelines.inc"/>
        <Type Value="Include"/>
      </Item470>
      <Item471>
        <Filename Value="../src/scene/load/x3dload.pas"/>
        <UnitName Value="X3DLoad"/>
      </Item471>
      <Item472>
        <Filename Value="../src/scene/load/x3dloadinternal3ds.pas"/>
        <UnitName Value="X3DLoadInternal3DS"/>
      </Item472>
      <Item473>
        <Filename Value="../src/scene/load/x3dloadinternalcocos2d.pas"/>
        <UnitName Value="X3DLoadInternalCocos2d"/>
      </Item473>
      <Item474>
        <Filename Value="../src/scene/load/x3dloadinternalgeo.pas"/>
        <UnitName Value="X3DLoadInternalGEO"/>
      </Item474>
      <Item475>
        <Filename Value="../src/scene/load/x3dloadinternalgltf.pas"/>
        <UnitName Value="X3DLoadInternalGltf"/>
      </Item475>
      <Item476>
        <Filename Value="../src/scene/load/x3dloadinternalimage.pas"/>
        <UnitName Value="X3DLoadInternalImage"/>
      </Item476>
      <Item477>
        <Filename Value="../src/scene/load/x3dloadinternalobj.pas"/>
        <UnitName Value="X3DLoadInternalOBJ"/>
      </Item477>
      <Item478>
        <Filename Value="../src/scene/load/x3dloadinternalstl.pas"/>
        <UnitName Value="X3DLoadInternalSTL"/>
      </Item478>
      <Item479>
        <Filename Value="../src/scene/load/x3dloadinternaltiledmap.pas"/>
        <UnitName Value="X3DLoadInternalTiledMap"/>
      </Item479>
      <Item480>
        <Filename Value="../src/scene/load/x3dloadinternalutils.pas"/>
        <UnitName Value="X3DLoadInternalUtils"/>
      </Item480>
      <Item481>
        <Filename Value="../src/scene/octreeconf.inc"/>
        <Type Value="Include"/>
      </Item481>
      <Item482>
        <Filename Value="../src/scene/x3d/auto_generated_node_helpers/x3dnodes_abstractvrml1camera_1.inc"/>
        <Type Value="Include"/>
      </Item482>
      <Item483>
        <Filename Value="../src/scene/x3d/auto_generated_node_helpers/x3dnodes_abstractvrml1geometry_1.inc"/>
        <Type Value="Include"/>
      </Item483>
      <Item484>
        <Filename Value="../src/scene/x3d/auto_generated_node_helpers/x3dnodes_abstractvrml1indexed_1.inc"/>
        <Type Value="Include"/>
      </Item484>
      <Item485>
        <Filename Value="../src/scene/x3d/auto_generated_node_helpers/x3dnodes_abstractvrml1separator_1.inc"/>
        <Type Value="Include"/>
      </Item485>
      <Item486>
        <Filename Value="../src/scene/x3d/auto_generated_node_helpers/x3dnodes_abstractvrml1transformation_1.inc"/>
        <Type Value="Include"/>
      </Item486>
      <Item487>
        <Filename Value="../src/scene/x3d/auto_generated_node_helpers/x3dnodes_anchor.inc"/>
        <Type Value="Include"/>
      </Item487>
      <Item488>
        <Filename Value="../src/scene/x3d/auto_generated_node_helpers/x3dnodes_appearance.inc"/>
        <Type Value="Include"/>
      </Item488>
      <Item489>
        <Filename Value="../src/scene/x3d/auto_generated_node_helpers/x3dnodes_arc2d.inc"/>
        <Type Value="Include"/>
      </Item489>
      <Item490>
        <Filename Value="../src/scene/x3d/auto_generated_node_helpers/x3dnodes_arcclose2d.inc"/>
        <Type Value="Include"/>
      </Item490>
      <Item491>
        <Filename Value="../src/scene/x3d/auto_generated_node_helpers/x3dnodes_asciitext_1.inc"/>
        <Type Value="Include"/>
      </Item491>
      <Item492>
        <Filename Value="../src/scene/x3d/auto_generated_node_helpers/x3dnodes_audioclip.inc"/>
        <Type Value="Include"/>
      </Item492>
      <Item493>
        <Filename Value="../src/scene/x3d/auto_generated_node_helpers/x3dnodes_background.inc"/>
        <Type Value="Include"/>
      </Item493>
      <Item494>
        <Filename Value="../src/scene/x3d/auto_generated_node_helpers/x3dnodes_balljoint.inc"/>
        <Type Value="Include"/>
      </Item494>
      <Item495>
        <Filename Value="../src/scene/x3d/auto_generated_node_helpers/x3dnodes_billboard.inc"/>
        <Type Value="Include"/>
      </Item495>
      <Item496>
        <Filename Value="../src/scene/x3d/auto_generated_node_helpers/x3dnodes_blendmode.inc"/>
        <Type Value="Include"/>
      </Item496>
      <Item497>
        <Filename Value="../src/scene/x3d/auto_generated_node_helpers/x3dnodes_booleanfilter.inc"/>
        <Type Value="Include"/>
      </Item497>
      <Item498>
        <Filename Value="../src/scene/x3d/auto_generated_node_helpers/x3dnodes_booleansequencer.inc"/>
        <Type Value="Include"/>
      </Item498>
      <Item499>
        <Filename Value="../src/scene/x3d/auto_generated_node_helpers/x3dnodes_booleantoggle.inc"/>
        <Type Value="Include"/>
      </Item499>
      <Item500>
        <Filename Value="../src/scene/x3d/auto_generated_node_helpers/x3dnodes_booleantrigger.inc"/>
        <Type Value="Include"/>
      </Item500>
      <Item501>
        <Filename Value="../src/scene/x3d/auto_generated_node_helpers/x3dnodes_boundedphysicsmodel.inc"/>
        <Type Value="Include"/>
      </Item501>
      <Item502>
        <Filename Value="../src/scene/x3d/auto_generated_node_helpers/x3dnodes_box.inc"/>
        <Type Value="Include"/>
      </Item502>
      <Item503>
        <Filename Value="../src/scene/x3d/auto_generated_node_helpers/x3dnodes_cadassembly.inc"/>
        <Type Value="Include"/>
      </Item503>
      <Item504>
        <Filename Value="../src/scene/x3d/auto_generated_node_helpers/x3dnodes_cadface.inc"/>
        <Type Value="Include"/>
      </Item504>
      <Item505>
        <Filename Value="../src/scene/x3d/auto_generated_node_helpers/x3dnodes_cadlayer.inc"/>
        <Type Value="Include"/>
      </Item505>
      <Item506>
        <Filename Value="../src/scene/x3d/auto_generated_node_helpers/x3dnodes_cadpart.inc"/>
        <Type Value="Include"/>
      </Item506>
      <Item507>
        <Filename Value="../src/scene/x3d/auto_generated_node_helpers/x3dnodes_circle2d.inc"/>
        <Type Value="Include"/>
      </Item507>
      <Item508>
        <Filename Value="../src/scene/x3d/auto_generated_node_helpers/x3dnodes_clipplane.inc"/>
        <Type Value="Include"/>
      </Item508>
      <Item509>
        <Filename Value="../src/scene/x3d/auto_generated_node_helpers/x3dnodes_collidableoffset.inc"/>
        <Type Value="Include"/>
      </Item509>
      <Item510>
        <Filename Value="../src/scene/x3d/auto_generated_node_helpers/x3dnodes_collidableshape.inc"/>
        <Type Value="Include"/>
      </Item510>
      <Item511>
        <Filename Value="../src/scene/x3d/auto_generated_node_helpers/x3dnodes_collision.inc"/>
        <Type Value="Include"/>
      </Item511>
      <Item512>
        <Filename Value="../src/scene/x3d/auto_generated_node_helpers/x3dnodes_collisioncollection.inc"/>
        <Type Value="Include"/>
      </Item512>
      <Item513>
        <Filename Value="../src/scene/x3d/auto_generated_node_helpers/x3dnodes_collisionsensor.inc"/>
        <Type Value="Include"/>
      </Item513>
      <Item514>
        <Filename Value="../src/scene/x3d/auto_generated_node_helpers/x3dnodes_collisionspace.inc"/>
        <Type Value="Include"/>
      </Item514>
      <Item515>
        <Filename Value="../src/scene/x3d/auto_generated_node_helpers/x3dnodes_color.inc"/>
        <Type Value="Include"/>
      </Item515>
      <Item516>
        <Filename Value="../src/scene/x3d/auto_generated_node_helpers/x3dnodes_colordamper.inc"/>
        <Type Value="Include"/>
      </Item516>
      <Item517>
        <Filename Value="../src/scene/x3d/auto_generated_node_helpers/x3dnodes_colorinterpolator.inc"/>
        <Type Value="Include"/>
      </Item517>
      <Item518>
        <Filename Value="../src/scene/x3d/auto_generated_node_helpers/x3dnodes_colorrgba.inc"/>
        <Type Value="Include"/>
      </Item518>
      <Item519>
        <Filename Value="../src/scene/x3d/auto_generated_node_helpers/x3dnodes_colorsetinterpolator.inc"/>
        <Type Value="Include"/>
      </Item519>
      <Item520>
        <Filename Value="../src/scene/x3d/auto_generated_node_helpers/x3dnodes_commonsurfaceshader.inc"/>
        <Type Value="Include"/>
      </Item520>
      <Item521>
        <Filename Value="../src/scene/x3d/auto_generated_node_helpers/x3dnodes_composedcubemaptexture.inc"/>
        <Type Value="Include"/>
      </Item521>
      <Item522>
        <Filename Value="../src/scene/x3d/auto_generated_node_helpers/x3dnodes_composedshader.inc"/>
        <Type Value="Include"/>
      </Item522>
      <Item523>
        <Filename Value="../src/scene/x3d/auto_generated_node_helpers/x3dnodes_composedtexture3d.inc"/>
        <Type Value="Include"/>
      </Item523>
      <Item524>
        <Filename Value="../src/scene/x3d/auto_generated_node_helpers/x3dnodes_cone.inc"/>
        <Type Value="Include"/>
      </Item524>
      <Item525>
        <Filename Value="../src/scene/x3d/auto_generated_node_helpers/x3dnodes_cone_1.inc"/>
        <Type Value="Include"/>
      </Item525>
      <Item526>
        <Filename Value="../src/scene/x3d/auto_generated_node_helpers/x3dnodes_coneemitter.inc"/>
        <Type Value="Include"/>
      </Item526>
      <Item527>
        <Filename Value="../src/scene/x3d/auto_generated_node_helpers/x3dnodes_contact.inc"/>
        <Type Value="Include"/>
      </Item527>
      <Item528>
        <Filename Value="../src/scene/x3d/auto_generated_node_helpers/x3dnodes_contour2d.inc"/>
        <Type Value="Include"/>
      </Item528>
      <Item529>
        <Filename Value="../src/scene/x3d/auto_generated_node_helpers/x3dnodes_contourpolyline2d.inc"/>
        <Type Value="Include"/>
      </Item529>
      <Item530>
        <Filename Value="../src/scene/x3d/auto_generated_node_helpers/x3dnodes_converter.inc"/>
        <Type Value="Include"/>
      </Item530>
      <Item531>
        <Filename Value="../src/scene/x3d/auto_generated_node_helpers/x3dnodes_coordinate.inc"/>
        <Type Value="Include"/>
      </Item531>
      <Item532>
        <Filename Value="../src/scene/x3d/auto_generated_node_helpers/x3dnodes_coordinate3_1.inc"/>
        <Type Value="Include"/>
      </Item532>
      <Item533>
        <Filename Value="../src/scene/x3d/auto_generated_node_helpers/x3dnodes_coordinatedamper.inc"/>
        <Type Value="Include"/>
      </Item533>
      <Item534>
        <Filename Value="../src/scene/x3d/auto_generated_node_helpers/x3dnodes_coordinatedouble.inc"/>
        <Type Value="Include"/>
      </Item534>
      <Item535>
        <Filename Value="../src/scene/x3d/auto_generated_node_helpers/x3dnodes_coordinateinterpolator.inc"/>
        <Type Value="Include"/>
      </Item535>
      <Item536>
        <Filename Value="../src/scene/x3d/auto_generated_node_helpers/x3dnodes_coordinateinterpolator2d.inc"/>
        <Type Value="Include"/>
      </Item536>
      <Item537>
        <Filename Value="../src/scene/x3d/auto_generated_node_helpers/x3dnodes_cube_1.inc"/>
        <Type Value="Include"/>
      </Item537>
      <Item538>
        <Filename Value="../src/scene/x3d/auto_generated_node_helpers/x3dnodes_cubicbezier2dorientationinterpolator.inc"/>
        <Type Value="Include"/>
      </Item538>
      <Item539>
        <Filename Value="../src/scene/x3d/auto_generated_node_helpers/x3dnodes_cubicbeziercoordinateinterpolator.inc"/>
        <Type Value="Include"/>
      </Item539>
      <Item540>
        <Filename Value="../src/scene/x3d/auto_generated_node_helpers/x3dnodes_cubicbezierpositioninterpolator.inc"/>
        <Type Value="Include"/>
      </Item540>
      <Item541>
        <Filename Value="../src/scene/x3d/auto_generated_node_helpers/x3dnodes_cylinder.inc"/>
        <Type Value="Include"/>
      </Item541>
      <Item542>
        <Filename Value="../src/scene/x3d/auto_generated_node_helpers/x3dnodes_cylinder_1.inc"/>
        <Type Value="Include"/>
      </Item542>
      <Item543>
        <Filename Value="../src/scene/x3d/auto_generated_node_helpers/x3dnodes_cylindersensor.inc"/>
        <Type Value="Include"/>
      </Item543>
      <Item544>
        <Filename Value="../src/scene/x3d/auto_generated_node_helpers/x3dnodes_directionallight.inc"/>
        <Type Value="Include"/>
      </Item544>
      <Item545>
        <Filename Value="../src/scene/x3d/auto_generated_node_helpers/x3dnodes_directionallight_1.inc"/>
        <Type Value="Include"/>
      </Item545>
      <Item546>
        <Filename Value="../src/scene/x3d/auto_generated_node_helpers/x3dnodes_disentitymanager.inc"/>
        <Type Value="Include"/>
      </Item546>
      <Item547>
        <Filename Value="../src/scene/x3d/auto_generated_node_helpers/x3dnodes_disentitytypemapping.inc"/>
        <Type Value="Include"/>
      </Item547>
      <Item548>
        <Filename Value="../src/scene/x3d/auto_generated_node_helpers/x3dnodes_disk2d.inc"/>
        <Type Value="Include"/>
      </Item548>
      <Item549>
        <Filename Value="../src/scene/x3d/auto_generated_node_helpers/x3dnodes_doubleaxishingejoint.inc"/>
        <Type Value="Include"/>
      </Item549>
      <Item550>
        <Filename Value="../src/scene/x3d/auto_generated_node_helpers/x3dnodes_easeineaseout.inc"/>
        <Type Value="Include"/>
      </Item550>
      <Item551>
        <Filename Value="../src/scene/x3d/auto_generated_node_helpers/x3dnodes_effect.inc"/>
        <Type Value="Include"/>
      </Item551>
      <Item552>
        <Filename Value="../src/scene/x3d/auto_generated_node_helpers/x3dnodes_effectpart.inc"/>
        <Type Value="Include"/>
      </Item552>
      <Item553>
        <Filename Value="../src/scene/x3d/auto_generated_node_helpers/x3dnodes_elevationgrid.inc"/>
        <Type Value="Include"/>
      </Item553>
      <Item554>
        <Filename Value="../src/scene/x3d/auto_generated_node_helpers/x3dnodes_environment.inc"/>
        <Type Value="Include"/>
      </Item554>
      <Item555>
        <Filename Value="../src/scene/x3d/auto_generated_node_helpers/x3dnodes_environmentlight.inc"/>
        <Type Value="Include"/>
      </Item555>
      <Item556>
        <Filename Value="../src/scene/x3d/auto_generated_node_helpers/x3dnodes_espdutransform.inc"/>
        <Type Value="Include"/>
      </Item556>
      <Item557>
        <Filename Value="../src/scene/x3d/auto_generated_node_helpers/x3dnodes_explosionemitter.inc"/>
        <Type Value="Include"/>
      </Item557>
      <Item558>
        <Filename Value="../src/scene/x3d/auto_generated_node_helpers/x3dnodes_extrusion.inc"/>
        <Type Value="Include"/>
      </Item558>
      <Item559>
        <Filename Value="../src/scene/x3d/auto_generated_node_helpers/x3dnodes_fillproperties.inc"/>
        <Type Value="Include"/>
      </Item559>
      <Item560>
        <Filename Value="../src/scene/x3d/auto_generated_node_helpers/x3dnodes_floatvertexattribute.inc"/>
        <Type Value="Include"/>
      </Item560>
      <Item561>
        <Filename Value="../src/scene/x3d/auto_generated_node_helpers/x3dnodes_fog.inc"/>
        <Type Value="Include"/>
      </Item561>
      <Item562>
        <Filename Value="../src/scene/x3d/auto_generated_node_helpers/x3dnodes_fogcoordinate.inc"/>
        <Type Value="Include"/>
      </Item562>
      <Item563>
        <Filename Value="../src/scene/x3d/auto_generated_node_helpers/x3dnodes_fontstyle.inc"/>
        <Type Value="Include"/>
      </Item563>
      <Item564>
        <Filename Value="../src/scene/x3d/auto_generated_node_helpers/x3dnodes_fontstyle_1.inc"/>
        <Type Value="Include"/>
      </Item564>
      <Item565>
        <Filename Value="../src/scene/x3d/auto_generated_node_helpers/x3dnodes_forcephysicsmodel.inc"/>
        <Type Value="Include"/>
      </Item565>
      <Item566>
        <Filename Value="../src/scene/x3d/auto_generated_node_helpers/x3dnodes_generatedcubemaptexture.inc"/>
        <Type Value="Include"/>
      </Item566>
      <Item567>
        <Filename Value="../src/scene/x3d/auto_generated_node_helpers/x3dnodes_generatedshadowmap.inc"/>
        <Type Value="Include"/>
      </Item567>
      <Item568>
        <Filename Value="../src/scene/x3d/auto_generated_node_helpers/x3dnodes_geocoordinate.inc"/>
        <Type Value="Include"/>
      </Item568>
      <Item569>
        <Filename Value="../src/scene/x3d/auto_generated_node_helpers/x3dnodes_geoelevationgrid.inc"/>
        <Type Value="Include"/>
      </Item569>
      <Item570>
        <Filename Value="../src/scene/x3d/auto_generated_node_helpers/x3dnodes_geolocation.inc"/>
        <Type Value="Include"/>
      </Item570>
      <Item571>
        <Filename Value="../src/scene/x3d/auto_generated_node_helpers/x3dnodes_geolod.inc"/>
        <Type Value="Include"/>
      </Item571>
      <Item572>
        <Filename Value="../src/scene/x3d/auto_generated_node_helpers/x3dnodes_geometadata.inc"/>
        <Type Value="Include"/>
      </Item572>
      <Item573>
        <Filename Value="../src/scene/x3d/auto_generated_node_helpers/x3dnodes_geoorigin.inc"/>
        <Type Value="Include"/>
      </Item573>
      <Item574>
        <Filename Value="../src/scene/x3d/auto_generated_node_helpers/x3dnodes_geopositioninterpolator.inc"/>
        <Type Value="Include"/>
      </Item574>
      <Item575>
        <Filename Value="../src/scene/x3d/auto_generated_node_helpers/x3dnodes_geoproximitysensor.inc"/>
        <Type Value="Include"/>
      </Item575>
      <Item576>
        <Filename Value="../src/scene/x3d/auto_generated_node_helpers/x3dnodes_geotouchsensor.inc"/>
        <Type Value="Include"/>
      </Item576>
      <Item577>
        <Filename Value="../src/scene/x3d/auto_generated_node_helpers/x3dnodes_geotransform.inc"/>
        <Type Value="Include"/>
      </Item577>
      <Item578>
        <Filename Value="../src/scene/x3d/auto_generated_node_helpers/x3dnodes_geoviewpoint.inc"/>
        <Type Value="Include"/>
      </Item578>
      <Item579>
        <Filename Value="../src/scene/x3d/auto_generated_node_helpers/x3dnodes_group.inc"/>
        <Type Value="Include"/>
      </Item579>
      <Item580>
        <Filename Value="../src/scene/x3d/auto_generated_node_helpers/x3dnodes_group_1.inc"/>
        <Type Value="Include"/>
      </Item580>
      <Item581>
        <Filename Value="../src/scene/x3d/auto_generated_node_helpers/x3dnodes_hanimdisplacer.inc"/>
        <Type Value="Include"/>
      </Item581>
      <Item582>
        <Filename Value="../src/scene/x3d/auto_generated_node_helpers/x3dnodes_hanimhumanoid.inc"/>
        <Type Value="Include"/>
      </Item582>
      <Item583>
        <Filename Value="../src/scene/x3d/auto_generated_node_helpers/x3dnodes_hanimjoint.inc"/>
        <Type Value="Include"/>
      </Item583>
      <Item584>
        <Filename Value="../src/scene/x3d/auto_generated_node_helpers/x3dnodes_hanimmotion.inc"/>
        <Type Value="Include"/>
      </Item584>
      <Item585>
        <Filename Value="../src/scene/x3d/auto_generated_node_helpers/x3dnodes_hanimsegment.inc"/>
        <Type Value="Include"/>
      </Item585>
      <Item586>
        <Filename Value="../src/scene/x3d/auto_generated_node_helpers/x3dnodes_hanimsite.inc"/>
        <Type Value="Include"/>
      </Item586>
      <Item587>
        <Filename Value="../src/scene/x3d/auto_generated_node_helpers/x3dnodes_imagebackground.inc"/>
        <Type Value="Include"/>
      </Item587>
      <Item588>
        <Filename Value="../src/scene/x3d/auto_generated_node_helpers/x3dnodes_imagecubemaptexture.inc"/>
        <Type Value="Include"/>
      </Item588>
      <Item589>
        <Filename Value="../src/scene/x3d/auto_generated_node_helpers/x3dnodes_imagetexture.inc"/>
        <Type Value="Include"/>
      </Item589>
      <Item590>
        <Filename Value="../src/scene/x3d/auto_generated_node_helpers/x3dnodes_imagetexture3d.inc"/>
        <Type Value="Include"/>
      </Item590>
      <Item591>
        <Filename Value="../src/scene/x3d/auto_generated_node_helpers/x3dnodes_indexedfaceset.inc"/>
        <Type Value="Include"/>
      </Item591>
      <Item592>
        <Filename Value="../src/scene/x3d/auto_generated_node_helpers/x3dnodes_indexedfaceset_1.inc"/>
        <Type Value="Include"/>
      </Item592>
      <Item593>
        <Filename Value="../src/scene/x3d/auto_generated_node_helpers/x3dnodes_indexedlineset.inc"/>
        <Type Value="Include"/>
      </Item593>
      <Item594>
        <Filename Value="../src/scene/x3d/auto_generated_node_helpers/x3dnodes_indexedlineset_1.inc"/>
        <Type Value="Include"/>
      </Item594>
      <Item595>
        <Filename Value="../src/scene/x3d/auto_generated_node_helpers/x3dnodes_indexedquadset.inc"/>
        <Type Value="Include"/>
      </Item595>
      <Item596>
        <Filename Value="../src/scene/x3d/auto_generated_node_helpers/x3dnodes_indexedtrianglefanset.inc"/>
        <Type Value="Include"/>
      </Item596>
      <Item597>
        <Filename Value="../src/scene/x3d/auto_generated_node_helpers/x3dnodes_indexedtrianglemesh_1.inc"/>
        <Type Value="Include"/>
      </Item597>
      <Item598>
        <Filename Value="../src/scene/x3d/auto_generated_node_helpers/x3dnodes_indexedtriangleset.inc"/>
        <Type Value="Include"/>
      </Item598>
      <Item599>
        <Filename Value="../src/scene/x3d/auto_generated_node_helpers/x3dnodes_indexedtrianglestripset.inc"/>
        <Type Value="Include"/>
      </Item599>
      <Item600>
        <Filename Value="../src/scene/x3d/auto_generated_node_helpers/x3dnodes_info_1.inc"/>
        <Type Value="Include"/>
      </Item600>
      <Item601>
        <Filename Value="../src/scene/x3d/auto_generated_node_helpers/x3dnodes_inline.inc"/>
        <Type Value="Include"/>
      </Item601>
      <Item602>
        <Filename Value="../src/scene/x3d/auto_generated_node_helpers/x3dnodes_inlineloadcontrol.inc"/>
        <Type Value="Include"/>
      </Item602>
      <Item603>
        <Filename Value="../src/scene/x3d/auto_generated_node_helpers/x3dnodes_integersequencer.inc"/>
        <Type Value="Include"/>
      </Item603>
      <Item604>
        <Filename Value="../src/scene/x3d/auto_generated_node_helpers/x3dnodes_integertrigger.inc"/>
        <Type Value="Include"/>
      </Item604>
      <Item605>
        <Filename Value="../src/scene/x3d/auto_generated_node_helpers/x3dnodes_kambiappearance.inc"/>
        <Type Value="Include"/>
      </Item605>
      <Item606>
        <Filename Value="../src/scene/x3d/auto_generated_node_helpers/x3dnodes_kambiinline.inc"/>
        <Type Value="Include"/>
      </Item606>
      <Item607>
        <Filename Value="../src/scene/x3d/auto_generated_node_helpers/x3dnodes_kambinavigationinfo.inc"/>
        <Type Value="Include"/>
      </Item607>
      <Item608>
        <Filename Value="../src/scene/x3d/auto_generated_node_helpers/x3dnodes_keysensor.inc"/>
        <Type Value="Include"/>
      </Item608>
      <Item609>
        <Filename Value="../src/scene/x3d/auto_generated_node_helpers/x3dnodes_layer.inc"/>
        <Type Value="Include"/>
      </Item609>
      <Item610>
        <Filename Value="../src/scene/x3d/auto_generated_node_helpers/x3dnodes_layerset.inc"/>
        <Type Value="Include"/>
      </Item610>
      <Item611>
        <Filename Value="../src/scene/x3d/auto_generated_node_helpers/x3dnodes_layout.inc"/>
        <Type Value="Include"/>
      </Item611>
      <Item612>
        <Filename Value="../src/scene/x3d/auto_generated_node_helpers/x3dnodes_layoutgroup.inc"/>
        <Type Value="Include"/>
      </Item612>
      <Item613>
        <Filename Value="../src/scene/x3d/auto_generated_node_helpers/x3dnodes_layoutlayer.inc"/>
        <Type Value="Include"/>
      </Item613>
      <Item614>
        <Filename Value="../src/scene/x3d/auto_generated_node_helpers/x3dnodes_linepicksensor.inc"/>
        <Type Value="Include"/>
      </Item614>
      <Item615>
        <Filename Value="../src/scene/x3d/auto_generated_node_helpers/x3dnodes_lineproperties.inc"/>
        <Type Value="Include"/>
      </Item615>
      <Item616>
        <Filename Value="../src/scene/x3d/auto_generated_node_helpers/x3dnodes_lineset.inc"/>
        <Type Value="Include"/>
      </Item616>
      <Item617>
        <Filename Value="../src/scene/x3d/auto_generated_node_helpers/x3dnodes_loadsensor.inc"/>
        <Type Value="Include"/>
      </Item617>
      <Item618>
        <Filename Value="../src/scene/x3d/auto_generated_node_helpers/x3dnodes_localfog.inc"/>
        <Type Value="Include"/>
      </Item618>
      <Item619>
        <Filename Value="../src/scene/x3d/auto_generated_node_helpers/x3dnodes_lod.inc"/>
        <Type Value="Include"/>
      </Item619>
      <Item620>
        <Filename Value="../src/scene/x3d/auto_generated_node_helpers/x3dnodes_lod_1.inc"/>
        <Type Value="Include"/>
      </Item620>
      <Item621>
        <Filename Value="../src/scene/x3d/auto_generated_node_helpers/x3dnodes_logger.inc"/>
        <Type Value="Include"/>
      </Item621>
      <Item622>
        <Filename Value="../src/scene/x3d/auto_generated_node_helpers/x3dnodes_material.inc"/>
        <Type Value="Include"/>
      </Item622>
      <Item623>
        <Filename Value="../src/scene/x3d/auto_generated_node_helpers/x3dnodes_material_1.inc"/>
        <Type Value="Include"/>
      </Item623>
      <Item624>
        <Filename Value="../src/scene/x3d/auto_generated_node_helpers/x3dnodes_materialbinding_1.inc"/>
        <Type Value="Include"/>
      </Item624>
      <Item625>
        <Filename Value="../src/scene/x3d/auto_generated_node_helpers/x3dnodes_matrix3vertexattribute.inc"/>
        <Type Value="Include"/>
      </Item625>
      <Item626>
        <Filename Value="../src/scene/x3d/auto_generated_node_helpers/x3dnodes_matrix4vertexattribute.inc"/>
        <Type Value="Include"/>
      </Item626>
      <Item627>
        <Filename Value="../src/scene/x3d/auto_generated_node_helpers/x3dnodes_matrixtransform.inc"/>
        <Type Value="Include"/>
      </Item627>
      <Item628>
        <Filename Value="../src/scene/x3d/auto_generated_node_helpers/x3dnodes_matrixtransform_1.inc"/>
        <Type Value="Include"/>
      </Item628>
      <Item629>
        <Filename Value="../src/scene/x3d/auto_generated_node_helpers/x3dnodes_metadataboolean.inc"/>
        <Type Value="Include"/>
      </Item629>
      <Item630>
        <Filename Value="../src/scene/x3d/auto_generated_node_helpers/x3dnodes_metadatadouble.inc"/>
        <Type Value="Include"/>
      </Item630>
      <Item631>
        <Filename Value="../src/scene/x3d/auto_generated_node_helpers/x3dnodes_metadatafloat.inc"/>
        <Type Value="Include"/>
      </Item631>
      <Item632>
        <Filename Value="../src/scene/x3d/auto_generated_node_helpers/x3dnodes_metadatainteger.inc"/>
        <Type Value="Include"/>
      </Item632>
      <Item633>
        <Filename Value="../src/scene/x3d/auto_generated_node_helpers/x3dnodes_metadataset.inc"/>
        <Type Value="Include"/>
      </Item633>
      <Item634>
        <Filename Value="../src/scene/x3d/auto_generated_node_helpers/x3dnodes_metadatastring.inc"/>
        <Type Value="Include"/>
      </Item634>
      <Item635>
        <Filename Value="../src/scene/x3d/auto_generated_node_helpers/x3dnodes_motorjoint.inc"/>
        <Type Value="Include"/>
      </Item635>
      <Item636>
        <Filename Value="../src/scene/x3d/auto_generated_node_helpers/x3dnodes_movietexture.inc"/>
        <Type Value="Include"/>
      </Item636>
      <Item637>
        <Filename Value="../src/scene/x3d/auto_generated_node_helpers/x3dnodes_multigeneratedtexturecoordinate.inc"/>
        <Type Value="Include"/>
      </Item637>
      <Item638>
        <Filename Value="../src/scene/x3d/auto_generated_node_helpers/x3dnodes_multitexture.inc"/>
        <Type Value="Include"/>
      </Item638>
      <Item639>
        <Filename Value="../src/scene/x3d/auto_generated_node_helpers/x3dnodes_multitexturecoordinate.inc"/>
        <Type Value="Include"/>
      </Item639>
      <Item640>
        <Filename Value="../src/scene/x3d/auto_generated_node_helpers/x3dnodes_multitexturetransform.inc"/>
        <Type Value="Include"/>
      </Item640>
      <Item641>
        <Filename Value="../src/scene/x3d/auto_generated_node_helpers/x3dnodes_navigationinfo.inc"/>
        <Type Value="Include"/>
      </Item641>
      <Item642>
        <Filename Value="../src/scene/x3d/auto_generated_node_helpers/x3dnodes_normal.inc"/>
        <Type Value="Include"/>
      </Item642>
      <Item643>
        <Filename Value="../src/scene/x3d/auto_generated_node_helpers/x3dnodes_normalbinding_1.inc"/>
        <Type Value="Include"/>
      </Item643>
      <Item644>
        <Filename Value="../src/scene/x3d/auto_generated_node_helpers/x3dnodes_normalinterpolator.inc"/>
        <Type Value="Include"/>
      </Item644>
      <Item645>
        <Filename Value="../src/scene/x3d/auto_generated_node_helpers/x3dnodes_nurbscurve.inc"/>
        <Type Value="Include"/>
      </Item645>
      <Item646>
        <Filename Value="../src/scene/x3d/auto_generated_node_helpers/x3dnodes_nurbscurve2d.inc"/>
        <Type Value="Include"/>
      </Item646>
      <Item647>
        <Filename Value="../src/scene/x3d/auto_generated_node_helpers/x3dnodes_nurbsorientationinterpolator.inc"/>
        <Type Value="Include"/>
      </Item647>
      <Item648>
        <Filename Value="../src/scene/x3d/auto_generated_node_helpers/x3dnodes_nurbspatchsurface.inc"/>
        <Type Value="Include"/>
      </Item648>
      <Item649>
        <Filename Value="../src/scene/x3d/auto_generated_node_helpers/x3dnodes_nurbspositioninterpolator.inc"/>
        <Type Value="Include"/>
      </Item649>
      <Item650>
        <Filename Value="../src/scene/x3d/auto_generated_node_helpers/x3dnodes_nurbsset.inc"/>
        <Type Value="Include"/>
      </Item650>
      <Item651>
        <Filename Value="../src/scene/x3d/auto_generated_node_helpers/x3dnodes_nurbssurfaceinterpolator.inc"/>
        <Type Value="Include"/>
      </Item651>
      <Item652>
        <Filename Value="../src/scene/x3d/auto_generated_node_helpers/x3dnodes_nurbssweptsurface.inc"/>
        <Type Value="Include"/>
      </Item652>
      <Item653>
        <Filename Value="../src/scene/x3d/auto_generated_node_helpers/x3dnodes_nurbsswungsurface.inc"/>
        <Type Value="Include"/>
      </Item653>
      <Item654>
        <Filename Value="../src/scene/x3d/auto_generated_node_helpers/x3dnodes_nurbstexturecoordinate.inc"/>
        <Type Value="Include"/>
      </Item654>
      <Item655>
        <Filename Value="../src/scene/x3d/auto_generated_node_helpers/x3dnodes_nurbstrimmedsurface.inc"/>
        <Type Value="Include"/>
      </Item655>
      <Item656>
        <Filename Value="../src/scene/x3d/auto_generated_node_helpers/x3dnodes_orientationchaser.inc"/>
        <Type Value="Include"/>
      </Item656>
      <Item657>
        <Filename Value="../src/scene/x3d/auto_generated_node_helpers/x3dnodes_orientationdamper.inc"/>
        <Type Value="Include"/>
      </Item657>
      <Item658>
        <Filename Value="../src/scene/x3d/auto_generated_node_helpers/x3dnodes_orientationinterpolator.inc"/>
        <Type Value="Include"/>
      </Item658>
      <Item659>
        <Filename Value="../src/scene/x3d/auto_generated_node_helpers/x3dnodes_orientationinterpolator2d.inc"/>
        <Type Value="Include"/>
      </Item659>
      <Item660>
        <Filename Value="../src/scene/x3d/auto_generated_node_helpers/x3dnodes_orthographiccamera_1.inc"/>
        <Type Value="Include"/>
      </Item660>
      <Item661>
        <Filename Value="../src/scene/x3d/auto_generated_node_helpers/x3dnodes_orthoviewpoint.inc"/>
        <Type Value="Include"/>
      </Item661>
      <Item662>
        <Filename Value="../src/scene/x3d/auto_generated_node_helpers/x3dnodes_packagedshader.inc"/>
        <Type Value="Include"/>
      </Item662>
      <Item663>
        <Filename Value="../src/scene/x3d/auto_generated_node_helpers/x3dnodes_particlesystem.inc"/>
        <Type Value="Include"/>
      </Item663>
      <Item664>
        <Filename Value="../src/scene/x3d/auto_generated_node_helpers/x3dnodes_perspectivecamera_1.inc"/>
        <Type Value="Include"/>
      </Item664>
      <Item665>
        <Filename Value="../src/scene/x3d/auto_generated_node_helpers/x3dnodes_physicalmaterial.inc"/>
        <Type Value="Include"/>
      </Item665>
      <Item666>
        <Filename Value="../src/scene/x3d/auto_generated_node_helpers/x3dnodes_pickablegroup.inc"/>
        <Type Value="Include"/>
      </Item666>
      <Item667>
        <Filename Value="../src/scene/x3d/auto_generated_node_helpers/x3dnodes_pixeltexture.inc"/>
        <Type Value="Include"/>
      </Item667>
      <Item668>
        <Filename Value="../src/scene/x3d/auto_generated_node_helpers/x3dnodes_pixeltexture3d.inc"/>
        <Type Value="Include"/>
      </Item668>
      <Item669>
        <Filename Value="../src/scene/x3d/auto_generated_node_helpers/x3dnodes_plane.inc"/>
        <Type Value="Include"/>
      </Item669>
      <Item670>
        <Filename Value="../src/scene/x3d/auto_generated_node_helpers/x3dnodes_planesensor.inc"/>
        <Type Value="Include"/>
      </Item670>
      <Item671>
        <Filename Value="../src/scene/x3d/auto_generated_node_helpers/x3dnodes_pointemitter.inc"/>
        <Type Value="Include"/>
      </Item671>
      <Item672>
        <Filename Value="../src/scene/x3d/auto_generated_node_helpers/x3dnodes_pointlight.inc"/>
        <Type Value="Include"/>
      </Item672>
      <Item673>
        <Filename Value="../src/scene/x3d/auto_generated_node_helpers/x3dnodes_pointlight_1.inc"/>
        <Type Value="Include"/>
      </Item673>
      <Item674>
        <Filename Value="../src/scene/x3d/auto_generated_node_helpers/x3dnodes_pointpicksensor.inc"/>
        <Type Value="Include"/>
      </Item674>
      <Item675>
        <Filename Value="../src/scene/x3d/auto_generated_node_helpers/x3dnodes_pointset.inc"/>
        <Type Value="Include"/>
      </Item675>
      <Item676>
        <Filename Value="../src/scene/x3d/auto_generated_node_helpers/x3dnodes_pointset_1.inc"/>
        <Type Value="Include"/>
      </Item676>
      <Item677>
        <Filename Value="../src/scene/x3d/auto_generated_node_helpers/x3dnodes_polyline2d.inc"/>
        <Type Value="Include"/>
      </Item677>
      <Item678>
        <Filename Value="../src/scene/x3d/auto_generated_node_helpers/x3dnodes_polylineemitter.inc"/>
        <Type Value="Include"/>
      </Item678>
      <Item679>
        <Filename Value="../src/scene/x3d/auto_generated_node_helpers/x3dnodes_polypoint2d.inc"/>
        <Type Value="Include"/>
      </Item679>
      <Item680>
        <Filename Value="../src/scene/x3d/auto_generated_node_helpers/x3dnodes_positionchaser.inc"/>
        <Type Value="Include"/>
      </Item680>
      <Item681>
        <Filename Value="../src/scene/x3d/auto_generated_node_helpers/x3dnodes_positionchaser2d.inc"/>
        <Type Value="Include"/>
      </Item681>
      <Item682>
        <Filename Value="../src/scene/x3d/auto_generated_node_helpers/x3dnodes_positiondamper.inc"/>
        <Type Value="Include"/>
      </Item682>
      <Item683>
        <Filename Value="../src/scene/x3d/auto_generated_node_helpers/x3dnodes_positiondamper2d.inc"/>
        <Type Value="Include"/>
      </Item683>
      <Item684>
        <Filename Value="../src/scene/x3d/auto_generated_node_helpers/x3dnodes_positioninterpolator.inc"/>
        <Type Value="Include"/>
      </Item684>
      <Item685>
        <Filename Value="../src/scene/x3d/auto_generated_node_helpers/x3dnodes_positioninterpolator2d.inc"/>
        <Type Value="Include"/>
      </Item685>
      <Item686>
        <Filename Value="../src/scene/x3d/auto_generated_node_helpers/x3dnodes_primitivepicksensor.inc"/>
        <Type Value="Include"/>
      </Item686>
      <Item687>
        <Filename Value="../src/scene/x3d/auto_generated_node_helpers/x3dnodes_programshader.inc"/>
        <Type Value="Include"/>
      </Item687>
      <Item688>
        <Filename Value="../src/scene/x3d/auto_generated_node_helpers/x3dnodes_projectedtexturecoordinate.inc"/>
        <Type Value="Include"/>
      </Item688>
      <Item689>
        <Filename Value="../src/scene/x3d/auto_generated_node_helpers/x3dnodes_proximitysensor.inc"/>
        <Type Value="Include"/>
      </Item689>
      <Item690>
        <Filename Value="../src/scene/x3d/auto_generated_node_helpers/x3dnodes_quadset.inc"/>
        <Type Value="Include"/>
      </Item690>
      <Item691>
        <Filename Value="../src/scene/x3d/auto_generated_node_helpers/x3dnodes_receiverpdu.inc"/>
        <Type Value="Include"/>
      </Item691>
      <Item692>
        <Filename Value="../src/scene/x3d/auto_generated_node_helpers/x3dnodes_rectangle2d.inc"/>
        <Type Value="Include"/>
      </Item692>
      <Item693>
        <Filename Value="../src/scene/x3d/auto_generated_node_helpers/x3dnodes_renderedtexture.inc"/>
        <Type Value="Include"/>
      </Item693>
      <Item694>
        <Filename Value="../src/scene/x3d/auto_generated_node_helpers/x3dnodes_rigidbody.inc"/>
        <Type Value="Include"/>
      </Item694>
      <Item695>
        <Filename Value="../src/scene/x3d/auto_generated_node_helpers/x3dnodes_rigidbodycollection.inc"/>
        <Type Value="Include"/>
      </Item695>
      <Item696>
        <Filename Value="../src/scene/x3d/auto_generated_node_helpers/x3dnodes_rotation_1.inc"/>
        <Type Value="Include"/>
      </Item696>
      <Item697>
        <Filename Value="../src/scene/x3d/auto_generated_node_helpers/x3dnodes_rotationxyz_1.inc"/>
        <Type Value="Include"/>
      </Item697>
      <Item698>
        <Filename Value="../src/scene/x3d/auto_generated_node_helpers/x3dnodes_scalarchaser.inc"/>
        <Type Value="Include"/>
      </Item698>
      <Item699>
        <Filename Value="../src/scene/x3d/auto_generated_node_helpers/x3dnodes_scalarinterpolator.inc"/>
        <Type Value="Include"/>
      </Item699>
      <Item700>
        <Filename Value="../src/scene/x3d/auto_generated_node_helpers/x3dnodes_scale_1.inc"/>
        <Type Value="Include"/>
      </Item700>
      <Item701>
        <Filename Value="../src/scene/x3d/auto_generated_node_helpers/x3dnodes_screeneffect.inc"/>
        <Type Value="Include"/>
      </Item701>
      <Item702>
        <Filename Value="../src/scene/x3d/auto_generated_node_helpers/x3dnodes_screenfontstyle.inc"/>
        <Type Value="Include"/>
      </Item702>
      <Item703>
        <Filename Value="../src/scene/x3d/auto_generated_node_helpers/x3dnodes_screengroup.inc"/>
        <Type Value="Include"/>
      </Item703>
      <Item704>
        <Filename Value="../src/scene/x3d/auto_generated_node_helpers/x3dnodes_script.inc"/>
        <Type Value="Include"/>
      </Item704>
      <Item705>
        <Filename Value="../src/scene/x3d/auto_generated_node_helpers/x3dnodes_separator_1.inc"/>
        <Type Value="Include"/>
      </Item705>
      <Item706>
        <Filename Value="../src/scene/x3d/auto_generated_node_helpers/x3dnodes_shaderpart.inc"/>
        <Type Value="Include"/>
      </Item706>
      <Item707>
        <Filename Value="../src/scene/x3d/auto_generated_node_helpers/x3dnodes_shaderprogram.inc"/>
        <Type Value="Include"/>
      </Item707>
      <Item708>
        <Filename Value="../src/scene/x3d/auto_generated_node_helpers/x3dnodes_shadertexture.inc"/>
        <Type Value="Include"/>
      </Item708>
      <Item709>
        <Filename Value="../src/scene/x3d/auto_generated_node_helpers/x3dnodes_shape.inc"/>
        <Type Value="Include"/>
      </Item709>
      <Item710>
        <Filename Value="../src/scene/x3d/auto_generated_node_helpers/x3dnodes_shapehints_1.inc"/>
        <Type Value="Include"/>
      </Item710>
      <Item711>
        <Filename Value="../src/scene/x3d/auto_generated_node_helpers/x3dnodes_signalpdu.inc"/>
        <Type Value="Include"/>
      </Item711>
      <Item712>
        <Filename Value="../src/scene/x3d/auto_generated_node_helpers/x3dnodes_singleaxishingejoint.inc"/>
        <Type Value="Include"/>
      </Item712>
      <Item713>
        <Filename Value="../src/scene/x3d/auto_generated_node_helpers/x3dnodes_sliderjoint.inc"/>
        <Type Value="Include"/>
      </Item713>
      <Item714>
        <Filename Value="../src/scene/x3d/auto_generated_node_helpers/x3dnodes_sound.inc"/>
        <Type Value="Include"/>
      </Item714>
      <Item715>
        <Filename Value="../src/scene/x3d/auto_generated_node_helpers/x3dnodes_sphere.inc"/>
        <Type Value="Include"/>
      </Item715>
      <Item716>
        <Filename Value="../src/scene/x3d/auto_generated_node_helpers/x3dnodes_sphere_1.inc"/>
        <Type Value="Include"/>
      </Item716>
      <Item717>
        <Filename Value="../src/scene/x3d/auto_generated_node_helpers/x3dnodes_spheresensor.inc"/>
        <Type Value="Include"/>
      </Item717>
      <Item718>
        <Filename Value="../src/scene/x3d/auto_generated_node_helpers/x3dnodes_splinepositioninterpolator.inc"/>
        <Type Value="Include"/>
      </Item718>
      <Item719>
        <Filename Value="../src/scene/x3d/auto_generated_node_helpers/x3dnodes_splinepositioninterpolator2d.inc"/>
        <Type Value="Include"/>
      </Item719>
      <Item720>
        <Filename Value="../src/scene/x3d/auto_generated_node_helpers/x3dnodes_splinescalarinterpolator.inc"/>
        <Type Value="Include"/>
      </Item720>
      <Item721>
        <Filename Value="../src/scene/x3d/auto_generated_node_helpers/x3dnodes_spotlight.inc"/>
        <Type Value="Include"/>
      </Item721>
      <Item722>
        <Filename Value="../src/scene/x3d/auto_generated_node_helpers/x3dnodes_spotlight_1.inc"/>
        <Type Value="Include"/>
      </Item722>
      <Item723>
        <Filename Value="../src/scene/x3d/auto_generated_node_helpers/x3dnodes_squadorientationinterpolator.inc"/>
        <Type Value="Include"/>
      </Item723>
      <Item724>
        <Filename Value="../src/scene/x3d/auto_generated_node_helpers/x3dnodes_staticgroup.inc"/>
        <Type Value="Include"/>
      </Item724>
      <Item725>
        <Filename Value="../src/scene/x3d/auto_generated_node_helpers/x3dnodes_stringsensor.inc"/>
        <Type Value="Include"/>
      </Item725>
      <Item726>
        <Filename Value="../src/scene/x3d/auto_generated_node_helpers/x3dnodes_surfaceemitter.inc"/>
        <Type Value="Include"/>
      </Item726>
      <Item727>
        <Filename Value="../src/scene/x3d/auto_generated_node_helpers/x3dnodes_switch.inc"/>
        <Type Value="Include"/>
      </Item727>
      <Item728>
        <Filename Value="../src/scene/x3d/auto_generated_node_helpers/x3dnodes_switch_1.inc"/>
        <Type Value="Include"/>
      </Item728>
      <Item729>
        <Filename Value="../src/scene/x3d/auto_generated_node_helpers/x3dnodes_tangent.inc"/>
        <Type Value="Include"/>
      </Item729>
      <Item730>
        <Filename Value="../src/scene/x3d/auto_generated_node_helpers/x3dnodes_teapot.inc"/>
        <Type Value="Include"/>
      </Item730>
      <Item731>
        <Filename Value="../src/scene/x3d/auto_generated_node_helpers/x3dnodes_texcoorddamper2d.inc"/>
        <Type Value="Include"/>
      </Item731>
      <Item732>
        <Filename Value="../src/scene/x3d/auto_generated_node_helpers/x3dnodes_text.inc"/>
        <Type Value="Include"/>
      </Item732>
      <Item733>
        <Filename Value="../src/scene/x3d/auto_generated_node_helpers/x3dnodes_text3d.inc"/>
        <Type Value="Include"/>
      </Item733>
      <Item734>
        <Filename Value="../src/scene/x3d/auto_generated_node_helpers/x3dnodes_texture2_1.inc"/>
        <Type Value="Include"/>
      </Item734>
      <Item735>
        <Filename Value="../src/scene/x3d/auto_generated_node_helpers/x3dnodes_texture2transform_1.inc"/>
        <Type Value="Include"/>
      </Item735>
      <Item736>
        <Filename Value="../src/scene/x3d/auto_generated_node_helpers/x3dnodes_texturebackground.inc"/>
        <Type Value="Include"/>
      </Item736>
      <Item737>
        <Filename Value="../src/scene/x3d/auto_generated_node_helpers/x3dnodes_texturecoordinate.inc"/>
        <Type Value="Include"/>
      </Item737>
      <Item738>
        <Filename Value="../src/scene/x3d/auto_generated_node_helpers/x3dnodes_texturecoordinate2_1.inc"/>
        <Type Value="Include"/>
      </Item738>
      <Item739>
        <Filename Value="../src/scene/x3d/auto_generated_node_helpers/x3dnodes_texturecoordinate3d.inc"/>
        <Type Value="Include"/>
      </Item739>
      <Item740>
        <Filename Value="../src/scene/x3d/auto_generated_node_helpers/x3dnodes_texturecoordinate4d.inc"/>
        <Type Value="Include"/>
      </Item740>
      <Item741>
        <Filename Value="../src/scene/x3d/auto_generated_node_helpers/x3dnodes_texturecoordinategenerator.inc"/>
        <Type Value="Include"/>
      </Item741>
      <Item742>
        <Filename Value="../src/scene/x3d/auto_generated_node_helpers/x3dnodes_textureprojector.inc"/>
        <Type Value="Include"/>
      </Item742>
      <Item743>
        <Filename Value="../src/scene/x3d/auto_generated_node_helpers/x3dnodes_textureprojectorparallel.inc"/>
        <Type Value="Include"/>
      </Item743>
      <Item744>
        <Filename Value="../src/scene/x3d/auto_generated_node_helpers/x3dnodes_textureproperties.inc"/>
        <Type Value="Include"/>
      </Item744>
      <Item745>
        <Filename Value="../src/scene/x3d/auto_generated_node_helpers/x3dnodes_texturetransform.inc"/>
        <Type Value="Include"/>
      </Item745>
      <Item746>
        <Filename Value="../src/scene/x3d/auto_generated_node_helpers/x3dnodes_texturetransform3d.inc"/>
        <Type Value="Include"/>
      </Item746>
      <Item747>
        <Filename Value="../src/scene/x3d/auto_generated_node_helpers/x3dnodes_texturetransformmatrix3d.inc"/>
        <Type Value="Include"/>
      </Item747>
      <Item748>
        <Filename Value="../src/scene/x3d/auto_generated_node_helpers/x3dnodes_timesensor.inc"/>
        <Type Value="Include"/>
      </Item748>
      <Item749>
        <Filename Value="../src/scene/x3d/auto_generated_node_helpers/x3dnodes_timetrigger.inc"/>
        <Type Value="Include"/>
      </Item749>
      <Item750>
        <Filename Value="../src/scene/x3d/auto_generated_node_helpers/x3dnodes_toggler.inc"/>
        <Type Value="Include"/>
      </Item750>
      <Item751>
        <Filename Value="../src/scene/x3d/auto_generated_node_helpers/x3dnodes_touchsensor.inc"/>
        <Type Value="Include"/>
      </Item751>
      <Item752>
        <Filename Value="../src/scene/x3d/auto_generated_node_helpers/x3dnodes_transform.inc"/>
        <Type Value="Include"/>
      </Item752>
      <Item753>
        <Filename Value="../src/scene/x3d/auto_generated_node_helpers/x3dnodes_transform_1.inc"/>
        <Type Value="Include"/>
      </Item753>
      <Item754>
        <Filename Value="../src/scene/x3d/auto_generated_node_helpers/x3dnodes_transformsensor.inc"/>
        <Type Value="Include"/>
      </Item754>
      <Item755>
        <Filename Value="../src/scene/x3d/auto_generated_node_helpers/x3dnodes_transformseparator_1.inc"/>
        <Type Value="Include"/>
      </Item755>
      <Item756>
        <Filename Value="../src/scene/x3d/auto_generated_node_helpers/x3dnodes_translation_1.inc"/>
        <Type Value="Include"/>
      </Item756>
      <Item757>
        <Filename Value="../src/scene/x3d/auto_generated_node_helpers/x3dnodes_transmitterpdu.inc"/>
        <Type Value="Include"/>
      </Item757>
      <Item758>
        <Filename Value="../src/scene/x3d/auto_generated_node_helpers/x3dnodes_trianglefanset.inc"/>
        <Type Value="Include"/>
      </Item758>
      <Item759>
        <Filename Value="../src/scene/x3d/auto_generated_node_helpers/x3dnodes_triangleset.inc"/>
        <Type Value="Include"/>
      </Item759>
      <Item760>
        <Filename Value="../src/scene/x3d/auto_generated_node_helpers/x3dnodes_triangleset2d.inc"/>
        <Type Value="Include"/>
      </Item760>
      <Item761>
        <Filename Value="../src/scene/x3d/auto_generated_node_helpers/x3dnodes_trianglestripset.inc"/>
        <Type Value="Include"/>
      </Item761>
      <Item762>
        <Filename Value="../src/scene/x3d/auto_generated_node_helpers/x3dnodes_twosidedmaterial.inc"/>
        <Type Value="Include"/>
      </Item762>
      <Item763>
        <Filename Value="../src/scene/x3d/auto_generated_node_helpers/x3dnodes_universaljoint.inc"/>
        <Type Value="Include"/>
      </Item763>
      <Item764>
        <Filename Value="../src/scene/x3d/auto_generated_node_helpers/x3dnodes_unlitmaterial.inc"/>
        <Type Value="Include"/>
      </Item764>
      <Item765>
        <Filename Value="../src/scene/x3d/auto_generated_node_helpers/x3dnodes_valuetrigger.inc"/>
        <Type Value="Include"/>
      </Item765>
      <Item766>
        <Filename Value="../src/scene/x3d/auto_generated_node_helpers/x3dnodes_vectorinterpolator.inc"/>
        <Type Value="Include"/>
      </Item766>
      <Item767>
        <Filename Value="../src/scene/x3d/auto_generated_node_helpers/x3dnodes_viewpoint.inc"/>
        <Type Value="Include"/>
      </Item767>
      <Item768>
        <Filename Value="../src/scene/x3d/auto_generated_node_helpers/x3dnodes_viewpointgroup.inc"/>
        <Type Value="Include"/>
      </Item768>
      <Item769>
        <Filename Value="../src/scene/x3d/auto_generated_node_helpers/x3dnodes_viewpointmirror.inc"/>
        <Type Value="Include"/>
      </Item769>
      <Item770>
        <Filename Value="../src/scene/x3d/auto_generated_node_helpers/x3dnodes_viewport.inc"/>
        <Type Value="Include"/>
      </Item770>
      <Item771>
        <Filename Value="../src/scene/x3d/auto_generated_node_helpers/x3dnodes_visibilitysensor.inc"/>
        <Type Value="Include"/>
      </Item771>
      <Item772>
        <Filename Value="../src/scene/x3d/auto_generated_node_helpers/x3dnodes_volumeemitter.inc"/>
        <Type Value="Include"/>
      </Item772>
      <Item773>
        <Filename Value="../src/scene/x3d/auto_generated_node_helpers/x3dnodes_volumepicksensor.inc"/>
        <Type Value="Include"/>
      </Item773>
      <Item774>
        <Filename Value="../src/scene/x3d/auto_generated_node_helpers/x3dnodes_windphysicsmodel.inc"/>
        <Type Value="Include"/>
      </Item774>
      <Item775>
        <Filename Value="../src/scene/x3d/auto_generated_node_helpers/x3dnodes_worldinfo.inc"/>
        <Type Value="Include"/>
      </Item775>
      <Item776>
        <Filename Value="../src/scene/x3d/auto_generated_node_helpers/x3dnodes_wwwanchor_1.inc"/>
        <Type Value="Include"/>
      </Item776>
      <Item777>
        <Filename Value="../src/scene/x3d/auto_generated_node_helpers/x3dnodes_wwwinline_1.inc"/>
        <Type Value="Include"/>
      </Item777>
      <Item778>
        <Filename Value="../src/scene/x3d/auto_generated_node_helpers/x3dnodes_x3d3dbackgroundnode.inc"/>
        <Type Value="Include"/>
      </Item778>
      <Item779>
        <Filename Value="../src/scene/x3d/auto_generated_node_helpers/x3dnodes_x3dappearancechildnode.inc"/>
        <Type Value="Include"/>
      </Item779>
      <Item780>
        <Filename Value="../src/scene/x3d/auto_generated_node_helpers/x3dnodes_x3dappearancenode.inc"/>
        <Type Value="Include"/>
      </Item780>
      <Item781>
        <Filename Value="../src/scene/x3d/auto_generated_node_helpers/x3dnodes_x3dbackgroundnode.inc"/>
        <Type Value="Include"/>
      </Item781>
      <Item782>
        <Filename Value="../src/scene/x3d/auto_generated_node_helpers/x3dnodes_x3dbindablenode.inc"/>
        <Type Value="Include"/>
      </Item782>
      <Item783>
        <Filename Value="../src/scene/x3d/auto_generated_node_helpers/x3dnodes_x3dchasernode.inc"/>
        <Type Value="Include"/>
      </Item783>
      <Item784>
        <Filename Value="../src/scene/x3d/auto_generated_node_helpers/x3dnodes_x3dchildnode.inc"/>
        <Type Value="Include"/>
      </Item784>
      <Item785>
        <Filename Value="../src/scene/x3d/auto_generated_node_helpers/x3dnodes_x3dcolornode.inc"/>
        <Type Value="Include"/>
      </Item785>
      <Item786>
        <Filename Value="../src/scene/x3d/auto_generated_node_helpers/x3dnodes_x3dcomposedgeometrynode.inc"/>
        <Type Value="Include"/>
      </Item786>
      <Item787>
        <Filename Value="../src/scene/x3d/auto_generated_node_helpers/x3dnodes_x3dcoordinatenode.inc"/>
        <Type Value="Include"/>
      </Item787>
      <Item788>
        <Filename Value="../src/scene/x3d/auto_generated_node_helpers/x3dnodes_x3dcubicbezierinterpolator.inc"/>
        <Type Value="Include"/>
      </Item788>
      <Item789>
        <Filename Value="../src/scene/x3d/auto_generated_node_helpers/x3dnodes_x3ddampernode.inc"/>
        <Type Value="Include"/>
      </Item789>
      <Item790>
        <Filename Value="../src/scene/x3d/auto_generated_node_helpers/x3dnodes_x3ddirectionallightnode.inc"/>
        <Type Value="Include"/>
      </Item790>
      <Item791>
        <Filename Value="../src/scene/x3d/auto_generated_node_helpers/x3dnodes_x3ddragsensornode.inc"/>
        <Type Value="Include"/>
      </Item791>
      <Item792>
        <Filename Value="../src/scene/x3d/auto_generated_node_helpers/x3dnodes_x3denvironmentalsensornode.inc"/>
        <Type Value="Include"/>
      </Item792>
      <Item793>
        <Filename Value="../src/scene/x3d/auto_generated_node_helpers/x3dnodes_x3denvironmenttexturenode.inc"/>
        <Type Value="Include"/>
      </Item793>
      <Item794>
        <Filename Value="../src/scene/x3d/auto_generated_node_helpers/x3dnodes_x3dfollowernode.inc"/>
        <Type Value="Include"/>
      </Item794>
      <Item795>
        <Filename Value="../src/scene/x3d/auto_generated_node_helpers/x3dnodes_x3dfontstylenode.inc"/>
        <Type Value="Include"/>
      </Item795>
      <Item796>
        <Filename Value="../src/scene/x3d/auto_generated_node_helpers/x3dnodes_x3dgeometricpropertynode.inc"/>
        <Type Value="Include"/>
      </Item796>
      <Item797>
        <Filename Value="../src/scene/x3d/auto_generated_node_helpers/x3dnodes_x3dgeometrynode.inc"/>
        <Type Value="Include"/>
      </Item797>
      <Item798>
        <Filename Value="../src/scene/x3d/auto_generated_node_helpers/x3dnodes_x3dgroupingnode.inc"/>
        <Type Value="Include"/>
      </Item798>
      <Item799>
        <Filename Value="../src/scene/x3d/auto_generated_node_helpers/x3dnodes_x3dinfonode.inc"/>
        <Type Value="Include"/>
      </Item799>
      <Item800>
        <Filename Value="../src/scene/x3d/auto_generated_node_helpers/x3dnodes_x3dinterpolatornode.inc"/>
        <Type Value="Include"/>
      </Item800>
      <Item801>
        <Filename Value="../src/scene/x3d/auto_generated_node_helpers/x3dnodes_x3dkeydevicesensornode.inc"/>
        <Type Value="Include"/>
      </Item801>
      <Item802>
        <Filename Value="../src/scene/x3d/auto_generated_node_helpers/x3dnodes_x3dlayernode.inc"/>
        <Type Value="Include"/>
      </Item802>
      <Item803>
        <Filename Value="../src/scene/x3d/auto_generated_node_helpers/x3dnodes_x3dlayoutnode.inc"/>
        <Type Value="Include"/>
      </Item803>
      <Item804>
        <Filename Value="../src/scene/x3d/auto_generated_node_helpers/x3dnodes_x3dlightnode.inc"/>
        <Type Value="Include"/>
      </Item804>
      <Item805>
        <Filename Value="../src/scene/x3d/auto_generated_node_helpers/x3dnodes_x3dmaterialnode.inc"/>
        <Type Value="Include"/>
      </Item805>
      <Item806>
        <Filename Value="../src/scene/x3d/auto_generated_node_helpers/x3dnodes_x3dmetadatanode.inc"/>
        <Type Value="Include"/>
      </Item806>
      <Item807>
        <Filename Value="../src/scene/x3d/auto_generated_node_helpers/x3dnodes_x3dnbodycollidablenode.inc"/>
        <Type Value="Include"/>
      </Item807>
      <Item808>
        <Filename Value="../src/scene/x3d/auto_generated_node_helpers/x3dnodes_x3dnbodycollisionspacenode.inc"/>
        <Type Value="Include"/>
      </Item808>
      <Item809>
        <Filename Value="../src/scene/x3d/auto_generated_node_helpers/x3dnodes_x3dnetworksensornode.inc"/>
        <Type Value="Include"/>
      </Item809>
      <Item810>
        <Filename Value="../src/scene/x3d/auto_generated_node_helpers/x3dnodes_x3dnode.inc"/>
        <Type Value="Include"/>
      </Item810>
      <Item811>
        <Filename Value="../src/scene/x3d/auto_generated_node_helpers/x3dnodes_x3dnormalnode.inc"/>
        <Type Value="Include"/>
      </Item811>
      <Item812>
        <Filename Value="../src/scene/x3d/auto_generated_node_helpers/x3dnodes_x3dnurbscontrolcurvenode.inc"/>
        <Type Value="Include"/>
      </Item812>
      <Item813>
        <Filename Value="../src/scene/x3d/auto_generated_node_helpers/x3dnodes_x3dnurbssurfacegeometrynode.inc"/>
        <Type Value="Include"/>
      </Item813>
      <Item814>
        <Filename Value="../src/scene/x3d/auto_generated_node_helpers/x3dnodes_x3donesidedmaterialnode.inc"/>
        <Type Value="Include"/>
      </Item814>
      <Item815>
        <Filename Value="../src/scene/x3d/auto_generated_node_helpers/x3dnodes_x3dparametricgeometrynode.inc"/>
        <Type Value="Include"/>
      </Item815>
      <Item816>
        <Filename Value="../src/scene/x3d/auto_generated_node_helpers/x3dnodes_x3dparticleemitternode.inc"/>
        <Type Value="Include"/>
      </Item816>
      <Item817>
        <Filename Value="../src/scene/x3d/auto_generated_node_helpers/x3dnodes_x3dparticlephysicsmodelnode.inc"/>
        <Type Value="Include"/>
      </Item817>
      <Item818>
        <Filename Value="../src/scene/x3d/auto_generated_node_helpers/x3dnodes_x3dpicksensornode.inc"/>
        <Type Value="Include"/>
      </Item818>
      <Item819>
        <Filename Value="../src/scene/x3d/auto_generated_node_helpers/x3dnodes_x3dpointingdevicesensornode.inc"/>
        <Type Value="Include"/>
      </Item819>
      <Item820>
        <Filename Value="../src/scene/x3d/auto_generated_node_helpers/x3dnodes_x3dpointlightnode.inc"/>
        <Type Value="Include"/>
      </Item820>
      <Item821>
        <Filename Value="../src/scene/x3d/auto_generated_node_helpers/x3dnodes_x3dpositionallightnode.inc"/>
        <Type Value="Include"/>
      </Item821>
      <Item822>
        <Filename Value="../src/scene/x3d/auto_generated_node_helpers/x3dnodes_x3dproductstructurechildnode.inc"/>
        <Type Value="Include"/>
      </Item822>
      <Item823>
        <Filename Value="../src/scene/x3d/auto_generated_node_helpers/x3dnodes_x3dpunctuallightnode.inc"/>
        <Type Value="Include"/>
      </Item823>
      <Item824>
        <Filename Value="../src/scene/x3d/auto_generated_node_helpers/x3dnodes_x3drigidjointnode.inc"/>
        <Type Value="Include"/>
      </Item824>
      <Item825>
        <Filename Value="../src/scene/x3d/auto_generated_node_helpers/x3dnodes_x3dscriptnode.inc"/>
        <Type Value="Include"/>
      </Item825>
      <Item826>
        <Filename Value="../src/scene/x3d/auto_generated_node_helpers/x3dnodes_x3dsensornode.inc"/>
        <Type Value="Include"/>
      </Item826>
      <Item827>
        <Filename Value="../src/scene/x3d/auto_generated_node_helpers/x3dnodes_x3dsequencernode.inc"/>
        <Type Value="Include"/>
      </Item827>
      <Item828>
        <Filename Value="../src/scene/x3d/auto_generated_node_helpers/x3dnodes_x3dshadernode.inc"/>
        <Type Value="Include"/>
      </Item828>
      <Item829>
        <Filename Value="../src/scene/x3d/auto_generated_node_helpers/x3dnodes_x3dshapenode.inc"/>
        <Type Value="Include"/>
      </Item829>
      <Item830>
        <Filename Value="../src/scene/x3d/auto_generated_node_helpers/x3dnodes_x3dsingletexturecoordinatenode.inc"/>
        <Type Value="Include"/>
      </Item830>
      <Item831>
        <Filename Value="../src/scene/x3d/auto_generated_node_helpers/x3dnodes_x3dsingletexturenode.inc"/>
        <Type Value="Include"/>
      </Item831>
      <Item832>
        <Filename Value="../src/scene/x3d/auto_generated_node_helpers/x3dnodes_x3dsingletexturetransformnode.inc"/>
        <Type Value="Include"/>
      </Item832>
      <Item833>
        <Filename Value="../src/scene/x3d/auto_generated_node_helpers/x3dnodes_x3dsoundnode.inc"/>
        <Type Value="Include"/>
      </Item833>
      <Item834>
        <Filename Value="../src/scene/x3d/auto_generated_node_helpers/x3dnodes_x3dsoundsourcenode.inc"/>
        <Type Value="Include"/>
      </Item834>
      <Item835>
        <Filename Value="../src/scene/x3d/auto_generated_node_helpers/x3dnodes_x3dtexture2dnode.inc"/>
        <Type Value="Include"/>
      </Item835>
      <Item836>
        <Filename Value="../src/scene/x3d/auto_generated_node_helpers/x3dnodes_x3dtexture3dnode.inc"/>
        <Type Value="Include"/>
      </Item836>
      <Item837>
        <Filename Value="../src/scene/x3d/auto_generated_node_helpers/x3dnodes_x3dtexturecoordinatenode.inc"/>
        <Type Value="Include"/>
      </Item837>
      <Item838>
        <Filename Value="../src/scene/x3d/auto_generated_node_helpers/x3dnodes_x3dtexturenode.inc"/>
        <Type Value="Include"/>
      </Item838>
      <Item839>
        <Filename Value="../src/scene/x3d/auto_generated_node_helpers/x3dnodes_x3dtextureprojectornode.inc"/>
        <Type Value="Include"/>
      </Item839>
      <Item840>
        <Filename Value="../src/scene/x3d/auto_generated_node_helpers/x3dnodes_x3dtexturetransformnode.inc"/>
        <Type Value="Include"/>
      </Item840>
      <Item841>
        <Filename Value="../src/scene/x3d/auto_generated_node_helpers/x3dnodes_x3dtimedependentnode.inc"/>
        <Type Value="Include"/>
      </Item841>
      <Item842>
        <Filename Value="../src/scene/x3d/auto_generated_node_helpers/x3dnodes_x3dtouchsensornode.inc"/>
        <Type Value="Include"/>
      </Item842>
      <Item843>
        <Filename Value="../src/scene/x3d/auto_generated_node_helpers/x3dnodes_x3dtriggernode.inc"/>
        <Type Value="Include"/>
      </Item843>
      <Item844>
        <Filename Value="../src/scene/x3d/auto_generated_node_helpers/x3dnodes_x3dvertexattributenode.inc"/>
        <Type Value="Include"/>
      </Item844>
      <Item845>
        <Filename Value="../src/scene/x3d/auto_generated_node_helpers/x3dnodes_x3dviewpointnode.inc"/>
        <Type Value="Include"/>
      </Item845>
      <Item846>
        <Filename Value="../src/scene/x3d/auto_generated_node_helpers/x3dnodes_x3dviewportnode.inc"/>
        <Type Value="Include"/>
      </Item846>
      <Item847>
        <Filename Value="../src/scene/x3d/auto_generated_teapot/teapot.inc"/>
        <Type Value="Include"/>
      </Item847>
      <Item848>
        <Filename Value="../src/scene/x3d/castlefields_internalglobals.inc"/>
        <Type Value="Include"/>
      </Item848>
      <Item849>
        <Filename Value="../src/scene/x3d/castlefields_miscglobals.inc"/>
        <Type Value="Include"/>
      </Item849>
      <Item850>
        <Filename Value="../src/scene/x3d/castlefields_misctypes.inc"/>
        <Type Value="Include"/>
      </Item850>
      <Item851>
        <Filename Value="../src/scene/x3d/castlefields_x3devent.inc"/>
        <Type Value="Include"/>
      </Item851>
      <Item852>
        <Filename Value="../src/scene/x3d/castlefields_x3devent_descendants.inc"/>
        <Type Value="Include"/>
      </Item852>
      <Item853>
        <Filename Value="../src/scene/x3d/castlefields_x3dfield.inc"/>
        <Type Value="Include"/>
      </Item853>
      <Item854>
        <Filename Value="../src/scene/x3d/castlefields_x3dfieldorevent.inc"/>
        <Type Value="Include"/>
      </Item854>
      <Item855>
        <Filename Value="../src/scene/x3d/castlefields_x3dfieldsmanager.inc"/>
        <Type Value="Include"/>
      </Item855>
      <Item856>
        <Filename Value="../src/scene/x3d/castlefields_x3dfileitem.inc"/>
        <Type Value="Include"/>
      </Item856>
      <Item857>
        <Filename Value="../src/scene/x3d/castlefields_x3dmultfield.inc"/>
        <Type Value="Include"/>
      </Item857>
      <Item858>
        <Filename Value="../src/scene/x3d/castlefields_x3dreader.inc"/>
        <Type Value="Include"/>
      </Item858>
      <Item859>
        <Filename Value="../src/scene/x3d/castlefields_x3dsimplemultfield.inc"/>
        <Type Value="Include"/>
      </Item859>
      <Item860>
        <Filename Value="../src/scene/x3d/castlefields_x3dsimplemultfield_descendants.inc"/>
        <Type Value="Include"/>
      </Item860>
      <Item861>
        <Filename Value="../src/scene/x3d/castlefields_x3dsinglefield.inc"/>
        <Type Value="Include"/>
      </Item861>
      <Item862>
        <Filename Value="../src/scene/x3d/castlefields_x3dsinglefield_descendants.inc"/>
        <Type Value="Include"/>
      </Item862>
      <Item863>
        <Filename Value="../src/scene/x3d/castlefields_x3dwriter.inc"/>
        <Type Value="Include"/>
      </Item863>
      <Item864>
        <Filename Value="../src/scene/x3d/castleinternalnodesunsupported.pas"/>
        <UnitName Value="CastleInternalNodesUnsupported"/>
      </Item864>
      <Item865>
        <Filename Value="../src/scene/x3d/x3dfields.pas"/>
        <UnitName Value="X3DFields"/>
      </Item865>
      <Item866>
        <Filename Value="../src/scene/x3d/x3dnodes.pas"/>
        <UnitName Value="X3DNodes"/>
      </Item866>
      <Item867>
        <Filename Value="../src/scene/x3d/x3dnodes_1.inc"/>
        <Type Value="Include"/>
      </Item867>
      <Item868>
        <Filename Value="../src/scene/x3d/x3dnodes_97_hanim.inc"/>
        <Type Value="Include"/>
      </Item868>
      <Item869>
        <Filename Value="../src/scene/x3d/x3dnodes_boundingboxes.inc"/>
        <Type Value="Include"/>
      </Item869>
      <Item870>
        <Filename Value="../src/scene/x3d/x3dnodes_castle.inc"/>
        <Type Value="Include"/>
      </Item870>
      <Item871>
        <Filename Value="../src/scene/x3d/x3dnodes_clipplane.inc"/>
        <Type Value="Include"/>
      </Item871>
      <Item872>
        <Filename Value="../src/scene/x3d/x3dnodes_coordpolygons.inc"/>
        <Type Value="Include"/>
      </Item872>
      <Item873>
        <Filename Value="../src/scene/x3d/x3dnodes_destructionnotification.inc"/>
        <Type Value="Include"/>
      </Item873>
      <Item874>
        <Filename Value="../src/scene/x3d/x3dnodes_encoding_classic.inc"/>
        <Type Value="Include"/>
      </Item874>
      <Item875>
        <Filename Value="../src/scene/x3d/x3dnodes_encoding_xml.inc"/>
        <Type Value="Include"/>
      </Item875>
      <Item876>
        <Filename Value="../src/scene/x3d/x3dnodes_eventsengine.inc"/>
        <Type Value="Include"/>
      </Item876>
      <Item877>
        <Filename Value="../src/scene/x3d/x3dnodes_generatedtextures.inc"/>
        <Type Value="Include"/>
      </Item877>
      <Item878>
        <Filename Value="../src/scene/x3d/x3dnodes_importexport.inc"/>
        <Type Value="Include"/>
      </Item878>
      <Item879>
        <Filename Value="../src/scene/x3d/x3dnodes_initial_types.inc"/>
        <Type Value="Include"/>
      </Item879>
      <Item880>
        <Filename Value="../src/scene/x3d/x3dnodes_instantreality.inc"/>
        <Type Value="Include"/>
      </Item880>
      <Item881>
        <Filename Value="../src/scene/x3d/x3dnodes_inventor.inc"/>
        <Type Value="Include"/>
      </Item881>
      <Item882>
        <Filename Value="../src/scene/x3d/x3dnodes_lightinstance.inc"/>
        <Type Value="Include"/>
      </Item882>
      <Item883>
        <Filename Value="../src/scene/x3d/x3dnodes_load.inc"/>
        <Type Value="Include"/>
      </Item883>
      <Item884>
        <Filename Value="../src/scene/x3d/x3dnodes_mfnode.inc"/>
        <Type Value="Include"/>
      </Item884>
      <Item885>
        <Filename Value="../src/scene/x3d/x3dnodes_miscellaneous_globals.inc"/>
        <Type Value="Include"/>
      </Item885>
      <Item886>
        <Filename Value="../src/scene/x3d/x3dnodes_miscellaneous_internals.inc"/>
        <Type Value="Include"/>
      </Item886>
      <Item887>
        <Filename Value="../src/scene/x3d/x3dnodes_names.inc"/>
        <Type Value="Include"/>
      </Item887>
      <Item888>
        <Filename Value="../src/scene/x3d/x3dnodes_nodesmanager.inc"/>
        <Type Value="Include"/>
      </Item888>
      <Item889>
        <Filename Value="../src/scene/x3d/x3dnodes_prototypes.inc"/>
        <Type Value="Include"/>
      </Item889>
      <Item890>
        <Filename Value="../src/scene/x3d/x3dnodes_save.inc"/>
        <Type Value="Include"/>
      </Item890>
      <Item891>
        <Filename Value="../src/scene/x3d/x3dnodes_sfnode.inc"/>
        <Type Value="Include"/>
      </Item891>
      <Item892>
        <Filename Value="../src/scene/x3d/x3dnodes_standard_cadgeometry.inc"/>
        <Type Value="Include"/>
      </Item892>
      <Item893>
        <Filename Value="../src/scene/x3d/x3dnodes_standard_core.inc"/>
        <Type Value="Include"/>
      </Item893>
      <Item894>
        <Filename Value="../src/scene/x3d/x3dnodes_standard_cubemaptexturing.inc"/>
        <Type Value="Include"/>
      </Item894>
      <Item895>
        <Filename Value="../src/scene/x3d/x3dnodes_standard_dis.inc"/>
        <Type Value="Include"/>
      </Item895>
      <Item896>
        <Filename Value="../src/scene/x3d/x3dnodes_standard_environmentaleffects.inc"/>
        <Type Value="Include"/>
      </Item896>
      <Item897>
        <Filename Value="../src/scene/x3d/x3dnodes_standard_environmentalsensor.inc"/>
        <Type Value="Include"/>
      </Item897>
      <Item898>
        <Filename Value="../src/scene/x3d/x3dnodes_standard_eventutilities.inc"/>
        <Type Value="Include"/>
      </Item898>
      <Item899>
        <Filename Value="../src/scene/x3d/x3dnodes_standard_followers.inc"/>
        <Type Value="Include"/>
      </Item899>
      <Item900>
        <Filename Value="../src/scene/x3d/x3dnodes_standard_geometry2d.inc"/>
        <Type Value="Include"/>
      </Item900>
      <Item901>
        <Filename Value="../src/scene/x3d/x3dnodes_standard_geometry3d.inc"/>
        <Type Value="Include"/>
      </Item901>
      <Item902>
        <Filename Value="../src/scene/x3d/x3dnodes_standard_geospatial.inc"/>
        <Type Value="Include"/>
      </Item902>
      <Item903>
        <Filename Value="../src/scene/x3d/x3dnodes_standard_grouping.inc"/>
        <Type Value="Include"/>
      </Item903>
      <Item904>
        <Filename Value="../src/scene/x3d/x3dnodes_standard_h-anim.inc"/>
        <Type Value="Include"/>
      </Item904>
      <Item905>
        <Filename Value="../src/scene/x3d/x3dnodes_standard_interpolation.inc"/>
        <Type Value="Include"/>
      </Item905>
      <Item906>
        <Filename Value="../src/scene/x3d/x3dnodes_standard_interpolation_cubic_bezier.inc"/>
        <Type Value="Include"/>
      </Item906>
      <Item907>
        <Filename Value="../src/scene/x3d/x3dnodes_standard_keydevicesensor.inc"/>
        <Type Value="Include"/>
      </Item907>
      <Item908>
        <Filename Value="../src/scene/x3d/x3dnodes_standard_layering.inc"/>
        <Type Value="Include"/>
      </Item908>
      <Item909>
        <Filename Value="../src/scene/x3d/x3dnodes_standard_layout.inc"/>
        <Type Value="Include"/>
      </Item909>
      <Item910>
        <Filename Value="../src/scene/x3d/x3dnodes_standard_lighting.inc"/>
        <Type Value="Include"/>
      </Item910>
      <Item911>
        <Filename Value="../src/scene/x3d/x3dnodes_standard_navigation.inc"/>
        <Type Value="Include"/>
      </Item911>
      <Item912>
        <Filename Value="../src/scene/x3d/x3dnodes_standard_networking.inc"/>
        <Type Value="Include"/>
      </Item912>
      <Item913>
        <Filename Value="../src/scene/x3d/x3dnodes_standard_nurbs.inc"/>
        <Type Value="Include"/>
      </Item913>
      <Item914>
        <Filename Value="../src/scene/x3d/x3dnodes_standard_particlesystems.inc"/>
        <Type Value="Include"/>
      </Item914>
      <Item915>
        <Filename Value="../src/scene/x3d/x3dnodes_standard_picking.inc"/>
        <Type Value="Include"/>
      </Item915>
      <Item916>
        <Filename Value="../src/scene/x3d/x3dnodes_standard_pointingdevicesensor.inc"/>
        <Type Value="Include"/>
      </Item916>
      <Item917>
        <Filename Value="../src/scene/x3d/x3dnodes_standard_rendering.inc"/>
        <Type Value="Include"/>
      </Item917>
      <Item918>
        <Filename Value="../src/scene/x3d/x3dnodes_standard_rigidbodyphysics.inc"/>
        <Type Value="Include"/>
      </Item918>
      <Item919>
        <Filename Value="../src/scene/x3d/x3dnodes_standard_scripting.inc"/>
        <Type Value="Include"/>
      </Item919>
      <Item920>
        <Filename Value="../src/scene/x3d/x3dnodes_standard_shaders.inc"/>
        <Type Value="Include"/>
      </Item920>
      <Item921>
        <Filename Value="../src/scene/x3d/x3dnodes_standard_shape.inc"/>
        <Type Value="Include"/>
      </Item921>
      <Item922>
        <Filename Value="../src/scene/x3d/x3dnodes_standard_sound.inc"/>
        <Type Value="Include"/>
      </Item922>
      <Item923>
        <Filename Value="../src/scene/x3d/x3dnodes_standard_text.inc"/>
        <Type Value="Include"/>
      </Item923>
      <Item924>
        <Filename Value="../src/scene/x3d/x3dnodes_standard_textureprojector.inc"/>
        <Type Value="Include"/>
      </Item924>
      <Item925>
        <Filename Value="../src/scene/x3d/x3dnodes_standard_texturing.inc"/>
        <Type Value="Include"/>
      </Item925>
      <Item926>
        <Filename Value="../src/scene/x3d/x3dnodes_standard_texturing3d.inc"/>
        <Type Value="Include"/>
      </Item926>
      <Item927>
        <Filename Value="../src/scene/x3d/x3dnodes_standard_time.inc"/>
        <Type Value="Include"/>
      </Item927>
      <Item928>
        <Filename Value="../src/scene/x3d/x3dnodes_utils_box.inc"/>
        <Type Value="Include"/>
      </Item928>
      <Item929>
        <Filename Value="../src/scene/x3d/x3dnodes_utils_cone_cylinder.inc"/>
        <Type Value="Include"/>
      </Item929>
      <Item930>
        <Filename Value="../src/scene/x3d/x3dnodes_utils_elevationgrid.inc"/>
        <Type Value="Include"/>
      </Item930>
      <Item931>
        <Filename Value="../src/scene/x3d/x3dnodes_utils_extrusion.inc"/>
        <Type Value="Include"/>
      </Item931>
      <Item932>
        <Filename Value="../src/scene/x3d/x3dnodes_utils_materials.inc"/>
        <Type Value="Include"/>
      </Item932>
      <Item933>
        <Filename Value="../src/scene/x3d/x3dnodes_utils_sphere.inc"/>
        <Type Value="Include"/>
      </Item933>
      <Item934>
        <Filename Value="../src/scene/x3d/x3dnodes_verticesandtrianglescounting.inc"/>
        <Type Value="Include"/>
      </Item934>
      <Item935>
        <Filename Value="../src/scene/x3d/x3dnodes_vrml1state.inc"/>
        <Type Value="Include"/>
      </Item935>
      <Item936>
        <Filename Value="../src/scene/x3d/x3dnodes_x3dfonttexturescache.inc"/>
        <Type Value="Include"/>
      </Item936>
      <Item937>
        <Filename Value="../src/scene/x3d/x3dnodes_x3dgraphtraversestate.inc"/>
        <Type Value="Include"/>
      </Item937>
      <Item938>
        <Filename Value="../src/scene/x3d/x3dnodes_x3dinterfacedeclaration.inc"/>
        <Type Value="Include"/>
      </Item938>
      <Item939>
        <Filename Value="../src/scene/x3d/x3dnodes_x3dnode.inc"/>
        <Type Value="Include"/>
      </Item939>
      <Item940>
        <Filename Value="../src/scene/x3d/x3dnodes_x3dnodeclasseslist.inc"/>
        <Type Value="Include"/>
      </Item940>
      <Item941>
        <Filename Value="../src/scene/x3d/x3dnodes_x3dnodescache.inc"/>
        <Type Value="Include"/>
      </Item941>
      <Item942>
        <Filename Value="../src/scene/x3d/x3dnodes_x3droute.inc"/>
        <Type Value="Include"/>
      </Item942>
      <Item943>
        <Filename Value="../src/scene/x3d/x3dnodes_x3dunknownnode.inc"/>
        <Type Value="Include"/>
      </Item943>
      <Item944>
        <Filename Value="../src/scene/x3dcamerautils.pas"/>
        <UnitName Value="X3DCameraUtils"/>
      </Item944>
      <Item945>
        <Filename Value="../src/scene/x3dtime.pas"/>
        <UnitName Value="X3DTime"/>
      </Item945>
      <Item946>
        <Filename Value="../src/services/castleactivityrecognition.pas"/>
        <UnitName Value="CastleActivityRecognition"/>
      </Item946>
      <Item947>
        <Filename Value="../src/services/castleads.pas"/>
        <UnitName Value="CastleAds"/>
      </Item947>
      <Item948>
        <Filename Value="../src/services/castleanalytics.pas"/>
        <UnitName Value="CastleAnalytics"/>
      </Item948>
      <Item949>
        <Filename Value="../src/services/castlefacebook.pas"/>
        <UnitName Value="CastleFacebook"/>
      </Item949>
      <Item950>
        <Filename Value="../src/services/castlegameservice.pas"/>
        <UnitName Value="CastleGameService"/>
      </Item950>
      <Item951>
        <Filename Value="../src/services/castlehelpshift.pas"/>
        <UnitName Value="CastleHelpshift"/>
      </Item951>
      <Item952>
        <Filename Value="../src/services/castleinapppurchases.pas"/>
        <UnitName Value="CastleInAppPurchases"/>
      </Item952>
      <Item953>
        <Filename Value="../src/services/castleopendocument.pas"/>
        <UnitName Value="CastleOpenDocument"/>
      </Item953>
      <Item954>
        <Filename Value="../src/services/castleopendocument_freedesktop.inc"/>
        <Type Value="Include"/>
      </Item954>
      <Item955>
        <Filename Value="../src/services/castleopendocument_macos.inc"/>
        <Type Value="Include"/>
      </Item955>
      <Item956>
        <Filename Value="../src/services/castleopendocument_messaging.inc"/>
        <Type Value="Include"/>
      </Item956>
      <Item957>
        <Filename Value="../src/services/castleopendocument_open.inc"/>
        <Type Value="Include"/>
      </Item957>
      <Item958>
        <Filename Value="../src/services/castleopendocument_process.inc"/>
        <Type Value="Include"/>
      </Item958>
      <Item959>
        <Filename Value="../src/services/castleopendocument_shellexecute.inc"/>
        <Type Value="Include"/>
      </Item959>
      <Item960>
        <Filename Value="../src/services/castleopendocument_unimplemented.inc"/>
        <Type Value="Include"/>
      </Item960>
      <Item961>
        <Filename Value="../src/services/castlephotoservice.pas"/>
        <UnitName Value="CastlePhotoService"/>
      </Item961>
      <Item962>
        <Filename Value="../src/services/castletenjin.pas"/>
        <UnitName Value="CastleTenjin"/>
      </Item962>
      <Item963>
        <Filename Value="../src/services/castletestfairy.pas"/>
        <UnitName Value="CastleTestFairy"/>
      </Item963>
      <Item964>
        <Filename Value="../src/transform/auto_generated_persistent_vectors/tcastleballjoint_persistent_vectors.inc"/>
        <Type Value="Include"/>
      </Item964>
      <Item965>
        <Filename Value="../src/transform/auto_generated_persistent_vectors/tcastlebillboard_persistent_vectors.inc"/>
        <Type Value="Include"/>
      </Item965>
      <Item966>
        <Filename Value="../src/transform/auto_generated_persistent_vectors/tcastleboxcollider_persistent_vectors.inc"/>
        <Type Value="Include"/>
      </Item966>
      <Item967>
        <Filename Value="../src/transform/auto_generated_persistent_vectors/tcastlecamera_persistent_vectors.inc"/>
        <Type Value="Include"/>
      </Item967>
      <Item968>
        <Filename Value="../src/transform/auto_generated_persistent_vectors/tcastlecollider_persistent_vectors.inc"/>
        <Type Value="Include"/>
      </Item968>
      <Item969>
        <Filename Value="../src/transform/auto_generated_persistent_vectors/tcastledistancejoint_persistent_vectors.inc"/>
        <Type Value="Include"/>
      </Item969>
      <Item970>
        <Filename Value="../src/transform/auto_generated_persistent_vectors/tcastlefixedjoint_persistent_vectors.inc"/>
        <Type Value="Include"/>
      </Item970>
      <Item971>
        <Filename Value="../src/transform/auto_generated_persistent_vectors/tcastlegrabjoint_persistent_vectors.inc"/>
        <Type Value="Include"/>
      </Item971>
      <Item972>
        <Filename Value="../src/transform/auto_generated_persistent_vectors/tcastlehingejoint_persistent_vectors.inc"/>
        <Type Value="Include"/>
      </Item972>
      <Item973>
        <Filename Value="../src/transform/auto_generated_persistent_vectors/tcastleorthographic_persistent_vectors.inc"/>
        <Type Value="Include"/>
      </Item973>
      <Item974>
        <Filename Value="../src/transform/auto_generated_persistent_vectors/tcastleplanecollider_persistent_vectors.inc"/>
        <Type Value="Include"/>
      </Item974>
      <Item975>
        <Filename Value="../src/transform/auto_generated_persistent_vectors/tcastlepulleyjoint_persistent_vectors.inc"/>
        <Type Value="Include"/>
      </Item975>
      <Item976>
        <Filename Value="../src/transform/auto_generated_persistent_vectors/tcastlerigidbody_persistent_vectors.inc"/>
        <Type Value="Include"/>
      </Item976>
      <Item977>
        <Filename Value="../src/transform/auto_generated_persistent_vectors/tcastleropejoint_persistent_vectors.inc"/>
        <Type Value="Include"/>
      </Item977>
      <Item978>
        <Filename Value="../src/transform/auto_generated_persistent_vectors/tcastlesliderjoint_persistent_vectors.inc"/>
        <Type Value="Include"/>
      </Item978>
      <Item979>
        <Filename Value="../src/transform/auto_generated_persistent_vectors/tcastlesticktosurface_persistent_vectors.inc"/>
        <Type Value="Include"/>
      </Item979>
      <Item980>
        <Filename Value="../src/transform/auto_generated_persistent_vectors/tcastletransform_persistent_vectors.inc"/>
        <Type Value="Include"/>
      </Item980>
      <Item981>
        <Filename Value="../src/transform/auto_generated_persistent_vectors/tcastleworldplanedistancejoint_persistent_vectors.inc"/>
        <Type Value="Include"/>
      </Item981>
      <Item982>
        <Filename Value="../src/transform/castlebehaviors.pas"/>
        <UnitName Value="CastleBehaviors"/>
      </Item982>
      <Item983>
        <Filename Value="../src/transform/castlebehaviors_alive.inc"/>
        <Type Value="Include"/>
      </Item983>
      <Item984>
        <Filename Value="../src/transform/castlebehaviors_billboard.inc"/>
        <Type Value="Include"/>
      </Item984>
      <Item985>
        <Filename Value="../src/transform/castlebehaviors_moveattack.inc"/>
        <Type Value="Include"/>
      </Item985>
      <Item986>
        <Filename Value="../src/transform/castlebehaviors_soundsource.inc"/>
        <Type Value="Include"/>
      </Item986>
      <Item987>
        <Filename Value="../src/transform/castlebehaviors_sticktosurface.inc"/>
        <Type Value="Include"/>
      </Item987>
      <Item988>
        <Filename Value="../src/transform/castleboxes.pas"/>
        <UnitName Value="CastleBoxes"/>
      </Item988>
      <Item989>
        <Filename Value="../src/transform/castlecameras.pas"/>
        <UnitName Value="CastleCameras"/>
      </Item989>
      <Item990>
        <Filename Value="../src/transform/castlefrustum.pas"/>
        <UnitName Value="CastleFrustum"/>
      </Item990>
      <Item991>
        <Filename Value="../src/transform/castleinternalbasetriangleoctree.pas"/>
        <UnitName Value="CastleInternalBaseTriangleOctree"/>
      </Item991>
      <Item992>
        <Filename Value="../src/transform/castleinternalbasetriangleoctree_raysegment_nonleaf.inc"/>
        <Type Value="Include"/>
      </Item992>
      <Item993>
        <Filename Value="../src/transform/castleinternalcubemaps.pas"/>
        <UnitName Value="CastleInternalCubeMaps"/>
      </Item993>
      <Item994>
        <Filename Value="../src/transform/castleinternalgeometryarrays.pas"/>
        <UnitName Value="CastleInternalGeometryArrays"/>
      </Item994>
      <Item995>
        <Filename Value="../src/transform/castleinternalglshadowvolumes.pas"/>
        <UnitName Value="CastleInternalGLShadowVolumes"/>
      </Item995>
      <Item996>
        <Filename Value="../src/transform/castleinternalnurbs.pas"/>
        <AddToUsesPkgSection Value="False"/>
        <UnitName Value="CastleInternalNurbs"/>
      </Item996>
      <Item997>
        <Filename Value="../src/transform/castleinternaloctree.pas"/>
        <UnitName Value="CastleInternalOctree"/>
      </Item997>
      <Item998>
        <Filename Value="../src/transform/castleinternalphysicsvisualization.pas"/>
        <UnitName Value="CastleInternalPhysicsVisualization"/>
      </Item998>
      <Item999>
        <Filename Value="../src/transform/castleinternalrays.pas"/>
        <UnitName Value="CastleInternalRays"/>
      </Item999>
      <Item1000>
        <Filename Value="../src/transform/castleinternalspacefillingcurves.pas"/>
        <UnitName Value="CastleInternalSpaceFillingCurves"/>
      </Item1000>
      <Item1001>
        <Filename Value="../src/transform/castleinternalspheresampling.pas"/>
        <UnitName Value="CastleInternalSphereSampling"/>
      </Item1001>
      <Item1002>
        <Filename Value="../src/transform/castleinternalsphericalharmonics.pas"/>
        <UnitName Value="CastleInternalSphericalHarmonics"/>
      </Item1002>
      <Item1003>
        <Filename Value="../src/transform/castlesectors.pas"/>
        <UnitName Value="CastleSectors"/>
      </Item1003>
      <Item1004>
        <Filename Value="../src/transform/castletransform.pas"/>
        <UnitName Value="CastleTransform"/>
      </Item1004>
      <Item1005>
        <Filename Value="../src/transform/castletransform_abstractroottransform.inc"/>
        <Type Value="Include"/>
      </Item1005>
      <Item1006>
        <Filename Value="../src/transform/castletransform_behavior.inc"/>
        <Type Value="Include"/>
      </Item1006>
      <Item1007>
        <Filename Value="../src/transform/castletransform_camera.inc"/>
        <Type Value="Include"/>
      </Item1007>
      <Item1008>
        <Filename Value="../src/transform/castletransform_camera_utils.inc"/>
        <Type Value="Include"/>
      </Item1008>
      <Item1009>
        <Filename Value="../src/transform/castletransform_collisions.inc"/>
        <Type Value="Include"/>
      </Item1009>
      <Item1010>
        <Filename Value="../src/transform/castletransform_design.inc"/>
        <Type Value="Include"/>
      </Item1010>
      <Item1011>
        <Filename Value="../src/transform/castletransform_initial_types.inc"/>
        <Type Value="Include"/>
      </Item1011>
      <Item1012>
        <Filename Value="../src/transform/castletransform_joints.inc"/>
        <Type Value="Include"/>
      </Item1012>
      <Item1013>
        <Filename Value="../src/transform/castletransform_joints_experimental.inc"/>
        <Type Value="Include"/>
      </Item1013>
      <Item1014>
        <Filename Value="../src/transform/castletransform_miscellaneous_globals.inc"/>
        <Type Value="Include"/>
      </Item1014>
      <Item1015>
        <Filename Value="../src/transform/castletransform_physics.inc"/>
        <Type Value="Include"/>
      </Item1015>
      <Item1016>
        <Filename Value="../src/transform/castletransform_reference.inc"/>
        <Type Value="Include"/>
      </Item1016>
      <Item1017>
        <Filename Value="../src/transform/castletransform_renderparams.inc"/>
        <Type Value="Include"/>
      </Item1017>
      <Item1018>
        <Filename Value="../src/transform/castletransform_serialize.inc"/>
        <Type Value="Include"/>
      </Item1018>
      <Item1019>
        <Filename Value="../src/transform/castletransform_transform.inc"/>
        <Type Value="Include"/>
      </Item1019>
      <Item1020>
        <Filename Value="../src/transform/castletransform_transformlist.inc"/>
        <Type Value="Include"/>
      </Item1020>
      <Item1021>
        <Filename Value="../src/transform/castletriangles.pas"/>
        <UnitName Value="CastleTriangles"/>
      </Item1021>
      <Item1022>
        <Filename Value="../src/transform/castletriangles_istrianglespherecollision.inc"/>
        <Type Value="Include"/>
      </Item1022>
      <Item1023>
        <Filename Value="../src/transform/castletriangulate.pas"/>
        <UnitName Value="CastleTriangulate"/>
      </Item1023>
      <Item1024>
        <Filename Value="../src/ui/auto_generated_persistent_vectors/tcastleabstractslider_persistent_vectors.inc"/>
        <Type Value="Include"/>
      </Item1024>
      <Item1025>
        <Filename Value="../src/ui/auto_generated_persistent_vectors/tcastlebutton_persistent_vectors.inc"/>
        <Type Value="Include"/>
      </Item1025>
      <Item1026>
        <Filename Value="../src/ui/auto_generated_persistent_vectors/tcastlecheckbox_persistent_vectors.inc"/>
        <Type Value="Include"/>
      </Item1026>
      <Item1027>
        <Filename Value="../src/ui/auto_generated_persistent_vectors/tcastlecrosshair_persistent_vectors.inc"/>
        <Type Value="Include"/>
      </Item1027>
      <Item1028>
        <Filename Value="../src/ui/auto_generated_persistent_vectors/tcastleedit_persistent_vectors.inc"/>
        <Type Value="Include"/>
      </Item1028>
      <Item1029>
        <Filename Value="../src/ui/auto_generated_persistent_vectors/tcastleimagecontrol_persistent_vectors.inc"/>
        <Type Value="Include"/>
      </Item1029>
      <Item1030>
        <Filename Value="../src/ui/auto_generated_persistent_vectors/tcastlelabel_persistent_vectors.inc"/>
        <Type Value="Include"/>
      </Item1030>
      <Item1031>
        <Filename Value="../src/ui/auto_generated_persistent_vectors/tcastlenotifications_persistent_vectors.inc"/>
        <Type Value="Include"/>
      </Item1031>
      <Item1032>
        <Filename Value="../src/ui/auto_generated_persistent_vectors/tcastlepackedgroup_persistent_vectors.inc"/>
        <Type Value="Include"/>
      </Item1032>
      <Item1033>
        <Filename Value="../src/ui/auto_generated_persistent_vectors/tcastlerectanglecontrol_persistent_vectors.inc"/>
        <Type Value="Include"/>
      </Item1033>
      <Item1034>
        <Filename Value="../src/ui/auto_generated_persistent_vectors/tcastlescrollviewcustom_persistent_vectors.inc"/>
        <Type Value="Include"/>
      </Item1034>
      <Item1035>
        <Filename Value="../src/ui/auto_generated_persistent_vectors/tcastleshape_persistent_vectors.inc"/>
        <Type Value="Include"/>
      </Item1035>
      <Item1036>
        <Filename Value="../src/ui/auto_generated_persistent_vectors/tcastleuserinterface_persistent_vectors.inc"/>
        <Type Value="Include"/>
      </Item1036>
      <Item1037>
        <Filename Value="../src/ui/auto_generated_persistent_vectors/tcastleuserinterfacefont_persistent_vectors.inc"/>
        <Type Value="Include"/>
      </Item1037>
      <Item1038>
        <Filename Value="../src/ui/auto_generated_persistent_vectors/tviewdialog_persistent_vectors.inc"/>
        <Type Value="Include"/>
      </Item1038>
      <Item1039>
        <Filename Value="../src/ui/castlecontrols.pas"/>
        <UnitName Value="CastleControls"/>
      </Item1039>
      <Item1040>
        <Filename Value="../src/ui/castlecontrols_button.inc"/>
        <Type Value="Include"/>
      </Item1040>
      <Item1041>
        <Filename Value="../src/ui/castlecontrols_checkbox.inc"/>
        <Type Value="Include"/>
      </Item1041>
      <Item1042>
        <Filename Value="../src/ui/castlecontrols_clipboard.inc"/>
        <Type Value="Include"/>
      </Item1042>
      <Item1043>
        <Filename Value="../src/ui/castlecontrols_crosshair.inc"/>
        <Type Value="Include"/>
      </Item1043>
      <Item1044>
        <Filename Value="../src/ui/castlecontrols_design.inc"/>
        <Type Value="Include"/>
      </Item1044>
      <Item1045>
        <Filename Value="../src/ui/castlecontrols_edit.inc"/>
        <Type Value="Include"/>
      </Item1045>
      <Item1046>
        <Filename Value="../src/ui/castlecontrols_groups.inc"/>
        <Type Value="Include"/>
      </Item1046>
      <Item1047>
        <Filename Value="../src/ui/castlecontrols_imagecontrol.inc"/>
        <Type Value="Include"/>
      </Item1047>
      <Item1048>
        <Filename Value="../src/ui/castlecontrols_initial_types.inc"/>
        <Type Value="Include"/>
      </Item1048>
      <Item1049>
        <Filename Value="../src/ui/castlecontrols_label.inc"/>
        <Type Value="Include"/>
      </Item1049>
      <Item1050>
        <Filename Value="../src/ui/castlecontrols_mask.inc"/>
        <Type Value="Include"/>
      </Item1050>
      <Item1051>
        <Filename Value="../src/ui/castlecontrols_panel.inc"/>
        <Type Value="Include"/>
      </Item1051>
      <Item1052>
        <Filename Value="../src/ui/castlecontrols_rectanglecontrol.inc"/>
        <Type Value="Include"/>
      </Item1052>
      <Item1053>
        <Filename Value="../src/ui/castlecontrols_scrollview.inc"/>
        <Type Value="Include"/>
      </Item1053>
      <Item1054>
        <Filename Value="../src/ui/castlecontrols_shape.inc"/>
        <Type Value="Include"/>
      </Item1054>
      <Item1055>
        <Filename Value="../src/ui/castlecontrols_simplebackground.inc"/>
        <Type Value="Include"/>
      </Item1055>
      <Item1056>
        <Filename Value="../src/ui/castlecontrols_sliders.inc"/>
        <Type Value="Include"/>
      </Item1056>
      <Item1057>
        <Filename Value="../src/ui/castlecontrols_switchcontrol.inc"/>
        <Type Value="Include"/>
      </Item1057>
      <Item1058>
        <Filename Value="../src/ui/castlecontrols_timer.inc"/>
        <Type Value="Include"/>
      </Item1058>
      <Item1059>
        <Filename Value="../src/ui/castlecontrols_uifont.inc"/>
        <Type Value="Include"/>
      </Item1059>
      <Item1060>
        <Filename Value="../src/ui/castlecontrols_userinterfacefont.inc"/>
        <Type Value="Include"/>
      </Item1060>
      <Item1061>
        <Filename Value="../src/ui/castledialogviews.pas"/>
        <UnitName Value="CastleDialogViews"/>
      </Item1061>
      <Item1062>
        <Filename Value="../src/ui/castledialogviews_dialog.inc"/>
        <Type Value="Include"/>
      </Item1062>
      <Item1063>
        <Filename Value="../src/ui/castleflasheffect.pas"/>
        <UnitName Value="CastleFlashEffect"/>
      </Item1063>
      <Item1064>
        <Filename Value="../src/ui/castleinputs.pas"/>
        <UnitName Value="CastleInputs"/>
      </Item1064>
      <Item1065>
        <Filename Value="../src/ui/castleinternalcameragestures.pas"/>
        <UnitName Value="CastleInternalCameraGestures"/>
      </Item1065>
      <Item1066>
        <Filename Value="../src/ui/castleinternalcontrolsimages.pas"/>
        <UnitName Value="CastleInternalControlsImages"/>
      </Item1066>
      <Item1067>
        <Filename Value="../src/ui/castleinternalcontrolsimages.image_data"/>
        <Type Value="Text"/>
      </Item1067>
      <Item1068>
        <Filename Value="../src/ui/castleinternalinspector.pas"/>
        <UnitName Value="CastleInternalInspector"/>
      </Item1068>
      <Item1069>
        <Filename Value="../src/ui/castleinternaljoysticksexplicit.pas"/>
        <UnitName Value="CastleInternalJoysticksExplicit"/>
      </Item1069>
      <Item1070>
        <Filename Value="../src/ui/castleinternaljoystickslinux.pas"/>
        <AddToUsesPkgSection Value="False"/>
        <UnitName Value="CastleInternalJoysticksLinux"/>
      </Item1070>
      <Item1071>
        <Filename Value="../src/ui/castleinternaljoystickswindows.pas"/>
        <AddToUsesPkgSection Value="False"/>
        <UnitName Value="CastleInternalJoysticksWindows"/>
      </Item1071>
      <Item1072>
        <Filename Value="../src/ui/castleinternalpk3dconnexion.pas"/>
        <UnitName Value="CastleInternalPk3DConnexion"/>
      </Item1072>
      <Item1073>
        <Filename Value="../src/ui/castleinternalsettings.pas"/>
        <UnitName Value="CastleInternalSettings"/>
      </Item1073>
      <Item1074>
        <Filename Value="../src/ui/castlejoysticks.pas"/>
        <UnitName Value="CastleJoysticks"/>
      </Item1074>
      <Item1075>
        <Filename Value="../src/ui/castlekeysmouse.pas"/>
        <UnitName Value="CastleKeysMouse"/>
      </Item1075>
      <Item1076>
        <Filename Value="../src/ui/castlenotifications.pas"/>
        <UnitName Value="CastleNotifications"/>
      </Item1076>
      <Item1077>
        <Filename Value="../src/ui/castleuicontrols.pas"/>
        <UnitName Value="CastleUIControls"/>
      </Item1077>
      <Item1078>
        <Filename Value="../src/ui/castleuicontrols_container.inc"/>
        <Type Value="Include"/>
      </Item1078>
      <Item1079>
        <Filename Value="../src/ui/castleuicontrols_deprecated.inc"/>
        <Type Value="Include"/>
      </Item1079>
      <Item1080>
        <Filename Value="../src/ui/castleuicontrols_initial_constants.inc"/>
        <Type Value="Include"/>
      </Item1080>
      <Item1081>
        <Filename Value="../src/ui/castleuicontrols_initial_types.inc"/>
        <Type Value="Include"/>
      </Item1081>
      <Item1082>
        <Filename Value="../src/ui/castleuicontrols_inputinspector.inc"/>
        <Type Value="Include"/>
      </Item1082>
      <Item1083>
        <Filename Value="../src/ui/castleuicontrols_internalchildrencontrols.inc"/>
        <Type Value="Include"/>
      </Item1083>
      <Item1084>
        <Filename Value="../src/ui/castleuicontrols_miscellaneous_globals.inc"/>
        <Type Value="Include"/>
      </Item1084>
      <Item1085>
        <Filename Value="../src/ui/castleuicontrols_serialize.inc"/>
        <Type Value="Include"/>
      </Item1085>
      <Item1086>
        <Filename Value="../src/ui/castleuicontrols_theme.inc"/>
        <Type Value="Include"/>
      </Item1086>
      <Item1087>
        <Filename Value="../src/ui/castleuicontrols_touchlist.inc"/>
        <Type Value="Include"/>
      </Item1087>
      <Item1088>
        <Filename Value="../src/ui/castleuicontrols_userinterface.inc"/>
        <Type Value="Include"/>
      </Item1088>
      <Item1089>
        <Filename Value="../src/ui/castleuicontrols_userinterfacelist.inc"/>
        <Type Value="Include"/>
      </Item1089>
      <Item1090>
        <Filename Value="../src/ui/castleuicontrols_view.inc"/>
        <Type Value="Include"/>
      </Item1090>
      <Item1091>
        <Filename Value="../src/ui/designs/inspector_ui.castle-user-interface.inc"/>
        <Type Value="Include"/>
      </Item1091>
      <Item1092>
        <Filename Value="../src/ui/windows/castleinternaltdxinput_tlb.pas"/>
        <AddToUsesPkgSection Value="False"/>
        <UnitName Value="CastleInternalTDxInput_TLB"/>
      </Item1092>
      <Item1093>
        <Filename Value="../src/vampyre_imaginglib/src/Extensions/ImagingExtFileFormats.pas"/>
        <UnitName Value="ImagingExtFileFormats"/>
      </Item1093>
      <Item1094>
        <Filename Value="../src/vampyre_imaginglib/src/Source/Imaging.pas"/>
        <UnitName Value="Imaging"/>
      </Item1094>
      <Item1095>
        <Filename Value="../src/vampyre_imaginglib/src/Source/ImagingBitmap.pas"/>
        <UnitName Value="ImagingBitmap"/>
      </Item1095>
      <Item1096>
        <Filename Value="../src/vampyre_imaginglib/src/Source/ImagingCanvases.pas"/>
        <UnitName Value="ImagingCanvases"/>
      </Item1096>
      <Item1097>
        <Filename Value="../src/vampyre_imaginglib/src/Source/ImagingClasses.pas"/>
        <UnitName Value="ImagingClasses"/>
      </Item1097>
      <Item1098>
        <Filename Value="../src/vampyre_imaginglib/src/Source/ImagingColors.pas"/>
        <UnitName Value="ImagingColors"/>
      </Item1098>
      <Item1099>
        <Filename Value="../src/vampyre_imaginglib/src/Source/ImagingComponents.pas"/>
        <UnitName Value="ImagingComponents"/>
      </Item1099>
      <Item1100>
        <Filename Value="../src/vampyre_imaginglib/src/Source/ImagingDds.pas"/>
        <UnitName Value="ImagingDds"/>
      </Item1100>
      <Item1101>
        <Filename Value="../src/vampyre_imaginglib/src/Source/ImagingFormats.pas"/>
        <UnitName Value="ImagingFormats"/>
      </Item1101>
      <Item1102>
        <Filename Value="../src/vampyre_imaginglib/src/Source/ImagingGif.pas"/>
        <UnitName Value="ImagingGif"/>
      </Item1102>
      <Item1103>
        <Filename Value="../src/vampyre_imaginglib/src/Source/ImagingIO.pas"/>
        <UnitName Value="ImagingIO"/>
      </Item1103>
      <Item1104>
        <Filename Value="../src/vampyre_imaginglib/src/Source/ImagingJpeg.pas"/>
        <UnitName Value="ImagingJpeg"/>
      </Item1104>
      <Item1105>
        <Filename Value="../src/vampyre_imaginglib/src/Source/ImagingNetworkGraphics.pas"/>
        <UnitName Value="ImagingNetworkGraphics"/>
      </Item1105>
      <Item1106>
        <Filename Value="../src/vampyre_imaginglib/src/Source/ImagingOptions.inc"/>
        <Type Value="Include"/>
      </Item1106>
      <Item1107>
        <Filename Value="../src/vampyre_imaginglib/src/Source/ImagingPortableMaps.pas"/>
        <UnitName Value="ImagingPortableMaps"/>
      </Item1107>
      <Item1108>
        <Filename Value="../src/vampyre_imaginglib/src/Source/ImagingRadiance.pas"/>
        <UnitName Value="ImagingRadiance"/>
      </Item1108>
      <Item1109>
        <Filename Value="../src/vampyre_imaginglib/src/Source/ImagingTarga.pas"/>
        <UnitName Value="ImagingTarga"/>
      </Item1109>
      <Item1110>
        <Filename Value="../src/vampyre_imaginglib/src/Source/ImagingTypes.pas"/>
        <UnitName Value="ImagingTypes"/>
      </Item1110>
      <Item1111>
        <Filename Value="../src/vampyre_imaginglib/src/Source/ImagingUtility.pas"/>
        <UnitName Value="ImagingUtility"/>
      </Item1111>
      <Item1112>
        <Filename Value="../src/scene/transform_manipulate_data/generated-pascal/rotate.glb.inc"/>
        <Type Value="Include"/>
      </Item1112>
      <Item1113>
        <Filename Value="../src/scene/transform_manipulate_data/generated-pascal/rotate_collider.glb.inc"/>
        <Type Value="Include"/>
      </Item1113>
      <Item1114>
        <Filename Value="../src/scene/transform_manipulate_data/generated-pascal/rotate_final.x3dv.inc"/>
        <Type Value="Include"/>
      </Item1114>
      <Item1115>
        <Filename Value="../src/scene/transform_manipulate_data/generated-pascal/scale.glb.inc"/>
        <Type Value="Include"/>
      </Item1115>
      <Item1116>
        <Filename Value="../src/scene/transform_manipulate_data/generated-pascal/scale_final.x3dv.inc"/>
        <Type Value="Include"/>
      </Item1116>
      <Item1117>
        <Filename Value="../src/scene/transform_manipulate_data/generated-pascal/translate.glb.inc"/>
        <Type Value="Include"/>
      </Item1117>
      <Item1118>
        <Filename Value="../src/scene/transform_manipulate_data/generated-pascal/translate_collider.glb.inc"/>
        <Type Value="Include"/>
      </Item1118>
      <Item1119>
        <Filename Value="../src/scene/transform_manipulate_data/generated-pascal/translate_final.x3dv.inc"/>
        <Type Value="Include"/>
      </Item1119>
      <Item1120>
        <Filename Value="../src/base_rendering/glsl/generated-pascal/distance_field_font.fs.inc"/>
        <Type Value="Include"/>
      </Item1120>
<<<<<<< HEAD
      <Item1121>
        <Filename Value="../src/scene/x3d/x3dnodes_processurls.inc"/>
        <Type Value="Include"/>
      </Item1121>
=======
      <Item1125>
        <Filename Value="../src/scene/load/ifc/castleinternalloadsaveifc.pas"/>
        <UnitName Value="CastleInternalLoadSaveIfc"/>
      </Item1125>
      <Item1121>
        <Filename Value="../src/scene/load/ifc/castleinternalloadsaveifc_ifc_types.inc"/>
        <Type Value="Include"/>
      </Item1121>
      <Item1122>
        <Filename Value="../src/scene/load/ifc/castleinternalloadsaveifc_json.inc"/>
        <Type Value="Include"/>
      </Item1122>
      <Item1123>
        <Filename Value="../src/scene/load/ifc/castleinternalloadsaveifc_ifc_standard_types.inc"/>
        <Type Value="Include"/>
      </Item1123>
      <Item1124>
        <Filename Value="../src/scene/load/ifc/castleinternalloadsaveifc_x3d.inc"/>
        <Type Value="Include"/>
      </Item1124>
>>>>>>> 16743272
    </Files>
    <CompatibilityMode Value="True"/>
    <RequiredPkgs Count="1">
      <Item1>
        <PackageName Value="FCL"/>
        <MinVersion Major="1" Valid="True"/>
      </Item1>
    </RequiredPkgs>
    <UsageOptions>
      <UnitPath Value="$(PkgOutDir)"/>
    </UsageOptions>
    <PublishOptions>
      <Version Value="2"/>
    </PublishOptions>
    <CustomOptions Items="ExternHelp" Version="2">
      <_ExternHelp Items="Count"/>
    </CustomOptions>
  </Package>
</CONFIG><|MERGE_RESOLUTION|>--- conflicted
+++ resolved
@@ -60,11 +60,7 @@
 See https://castle-engine.io/license for details.
 "/>
     <Version Major="6" Minor="93" Release="1"/>
-<<<<<<< HEAD
-    <Files Count="1121">
-=======
-    <Files Count="1125">
->>>>>>> 16743272
+    <Files Count="1126">
       <Item1>
         <Filename Value="../src/audio/castleinternalabstractsoundbackend.pas"/>
         <UnitName Value="CastleInternalAbstractSoundBackend"/>
@@ -4575,12 +4571,6 @@
         <Filename Value="../src/base_rendering/glsl/generated-pascal/distance_field_font.fs.inc"/>
         <Type Value="Include"/>
       </Item1120>
-<<<<<<< HEAD
-      <Item1121>
-        <Filename Value="../src/scene/x3d/x3dnodes_processurls.inc"/>
-        <Type Value="Include"/>
-      </Item1121>
-=======
       <Item1125>
         <Filename Value="../src/scene/load/ifc/castleinternalloadsaveifc.pas"/>
         <UnitName Value="CastleInternalLoadSaveIfc"/>
@@ -4601,7 +4591,10 @@
         <Filename Value="../src/scene/load/ifc/castleinternalloadsaveifc_x3d.inc"/>
         <Type Value="Include"/>
       </Item1124>
->>>>>>> 16743272
+      <Item1126>
+        <Filename Value="../src/scene/x3d/x3dnodes_processurls.inc"/>
+        <Type Value="Include"/>
+      </Item1126>
     </Files>
     <CompatibilityMode Value="True"/>
     <RequiredPkgs Count="1">
