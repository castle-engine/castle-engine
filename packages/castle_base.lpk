--- conflicted
+++ resolved
@@ -60,11 +60,7 @@
 See https://castle-engine.io/license for details.
 "/>
     <Version Major="6" Minor="93" Release="1"/>
-<<<<<<< HEAD
-    <Files Count="1147">
-=======
-    <Files Count="1148">
->>>>>>> 319415d4
+    <Files Count="1149">
       <Item1>
         <Filename Value="../src/audio/castleinternalabstractsoundbackend.pas"/>
         <UnitName Value="CastleInternalAbstractSoundBackend"/>
@@ -4680,11 +4676,6 @@
         <Type Value="Include"/>
       </Item1146>
       <Item1147>
-<<<<<<< HEAD
-        <Filename Value="../src/scene/x3d/x3dnodes_processurls.inc"/>
-        <Type Value="Include"/>
-      </Item1147>
-=======
         <Filename Value="../src/files/castleuriutils_memoryfilesystem.inc"/>
         <Type Value="Include"/>
       </Item1147>
@@ -4692,7 +4683,10 @@
         <Filename Value="../src/services/castleopendocument_wasi.inc"/>
         <Type Value="Include"/>
       </Item1148>
->>>>>>> 319415d4
+      </Item1149>
+        <Filename Value="../src/scene/x3d/x3dnodes_processurls.inc"/>
+        <Type Value="Include"/>
+      </Item1149>
     </Files>
     <CompatibilityMode Value="True"/>
     <RequiredPkgs Count="1">
