<?xml version="1.0" encoding="UTF-8"?>
<CONFIG>
  <Package Version="5">
    <Name Value="castle_base"/>
    <Type Value="RunAndDesignTime"/>
    <AddToProjectUsesSection Value="True"/>
    <Author Value="Michalis Kamburelis"/>
    <CompilerOptions>
      <Version Value="11"/>
      <SearchPaths>
        <IncludeFiles Value="../src/common_includes;../src/base;../src/base/unix;../src/base/windows;../src/audio;../src/castlescript;../src/transform;../src/scene/glsl/generated-pascal;../src/scene;../src/scene/x3d;../src/scene/load;../src/scene/load/spine;../src/scene/load/md3;../src/scene/load/collada;../src/scene/load/pasgltf;../src/base_rendering;../src/physics/kraft;../src/base_rendering/dglopengl;../src/base_rendering/glsl/generated-pascal;../src/images;../src/scene/x3d/auto_generated_node_helpers;../src/ui;../src/deprecated_units;../src/files;../src/files/tools;../src/fonts;../src/transform/auto_generated_persistent_vectors;../src/vampyre_imaginglib/src/Source;../src/vampyre_imaginglib/src/Source/JpegLib;../src/vampyre_imaginglib/src/Source/ZLib;../src/scene/transform_manipulate_data/generated-pascal;../src/scene/load/ifc;../src/services/steam;../src/ui/designs;../src/services"/>
        <OtherUnitFiles Value="../src/base;../src/transform;../src/images;../src/fonts;../src/audio;../src/files;../src/files/tools;../src/castlescript;../src/ui;../src/ui/windows;../src/services;../src/base_rendering;../src/base_rendering/dglopengl;../src/physics/kraft;../src/scene;../src/scene/x3d;../src/scene/load;../src/scene/load/spine;../src/scene/load/md3;../src/scene/load/collada;../src/scene/load/pasgltf;../src/audio/openal;../src/audio/ogg_vorbis;../src/audio/fmod;../src/deprecated_units;../src/vampyre_imaginglib/src/Source;../src/vampyre_imaginglib/src/Source/JpegLib;../src/vampyre_imaginglib/src/Source/ZLib;../src/vampyre_imaginglib/src/Extensions;../src/vampyre_imaginglib/src/Extensions/LibTiff;../src/scene/load/ifc;../src/services/steam"/>
        <UnitOutputDirectory Value="lib/castle_base/$(TargetCPU)-$(TargetOS)"/>
      </SearchPaths>
      <Conditionals Value="// example for adding linker options on macOS
//if TargetOS=&apos;darwin&apos; then
//  LinkerOptions := &apos; -framework OpenGL&apos;;

// example for adding a unit and include path on Windows
//if SrcOS=&apos;win&apos; then begin
//  UnitPath += &apos;;win&apos;;
//  IncPath += &apos;;win&apos;;
//end;

// See http://wiki.freepascal.org/Macros_and_Conditionals"/>
      <Parsing>
        <SyntaxOptions>
          <CStyleMacros Value="True"/>
        </SyntaxOptions>
      </Parsing>
      <CodeGeneration>
        <Checks>
          <IOChecks Value="True"/>
        </Checks>
        <Optimizations>
          <OptimizationLevel Value="2"/>
        </Optimizations>
      </CodeGeneration>
      <Other>
        <Verbosity>
          <ShowHints Value="False"/>
        </Verbosity>
        <CompilerMessages>
          <IgnoredMessages idx5063="True" idx4046="True"/>
        </CompilerMessages>
        <ConfigFile>
          <CustomConfigFile Value="True"/>
          <ConfigFilePath Value="../castle-fpc-messages.cfg"/>
        </ConfigFile>
        <CustomOptions Value="-dCASTLE_ENGINE_LAZARUS_PACKAGE"/>
      </Other>
    </CompilerOptions>
    <Description Value="Castle Game Engine is an open-source 3D and 2D game engine. We support many game model formats (glTF, X3D, Spine...), we are cross-platform (desktop, mobile, console), we have an optimized renderer with many cool graphic effects (physically-based rendering, shadows, mirrors, bump mapping, gamma correction...). See https://castle-engine.io/features.php for a complete list of features.

This package, castle_base.lpk, contains the core engine units. It is not dependent on CastleWindow or Lazarus LCL.

You can install this package in Lazarus, it&apos;s required by all other programs and packages that are part of Castle Game Engine."/>
    <License Value="GNU LGPL with static linking exception >= 2.
This is the same license as used by Lazarus LCL and FPC RTL.
See https://castle-engine.io/license for details.
"/>
    <Version Major="6" Minor="93" Release="1"/>
<<<<<<< HEAD
    <Files Count="1154">
=======
    <Files Count="1152">
>>>>>>> 2d85a501
      <Item1>
        <Filename Value="../src/audio/castleinternalabstractsoundbackend.pas"/>
        <UnitName Value="CastleInternalAbstractSoundBackend"/>
      </Item1>
      <Item2>
        <Filename Value="../src/audio/castleinternalsoundfile.pas"/>
        <UnitName Value="CastleInternalSoundFile"/>
      </Item2>
      <Item3>
        <Filename Value="../src/audio/castleinternalsoxsoundbackend.pas"/>
        <UnitName Value="CastleInternalSoxSoundBackend"/>
      </Item3>
      <Item4>
        <Filename Value="../src/audio/castlesoundbase.pas"/>
        <UnitName Value="CastleSoundBase"/>
      </Item4>
      <Item5>
        <Filename Value="../src/audio/castlesoundengine.pas"/>
        <UnitName Value="CastleSoundEngine"/>
      </Item5>
      <Item6>
        <Filename Value="../src/audio/castlesoundengine_allocator.inc"/>
        <Type Value="Include"/>
      </Item6>
      <Item7>
        <Filename Value="../src/audio/castlesoundengine_engine.inc"/>
        <Type Value="Include"/>
      </Item7>
      <Item8>
        <Filename Value="../src/audio/castlesoundengine_initial_types.inc"/>
        <Type Value="Include"/>
      </Item8>
      <Item9>
        <Filename Value="../src/audio/castlesoundengine_internalsoundbuffer.inc"/>
        <Type Value="Include"/>
      </Item9>
      <Item10>
        <Filename Value="../src/audio/castlesoundengine_internalsoundsource.inc"/>
        <Type Value="Include"/>
      </Item10>
      <Item11>
        <Filename Value="../src/audio/castlesoundengine_loopingchannel.inc"/>
        <Type Value="Include"/>
      </Item11>
      <Item12>
        <Filename Value="../src/audio/castlesoundengine_miscellaneous.inc"/>
        <Type Value="Include"/>
      </Item12>
      <Item13>
        <Filename Value="../src/audio/castlesoundengine_playingsound.inc"/>
        <Type Value="Include"/>
      </Item13>
      <Item14>
        <Filename Value="../src/audio/castlesoundengine_playsoundparameters.inc"/>
        <Type Value="Include"/>
      </Item14>
      <Item15>
        <Filename Value="../src/audio/castlesoundengine_repoengine.inc"/>
        <Type Value="Include"/>
      </Item15>
      <Item16>
        <Filename Value="../src/audio/castlesoundengine_sound.inc"/>
        <Type Value="Include"/>
      </Item16>
      <Item17>
        <Filename Value="../src/audio/fmod/castlefmodsoundbackend.pas"/>
        <UnitName Value="CastleFMODSoundBackend"/>
      </Item17>
      <Item18>
        <Filename Value="../src/audio/fmod/castleinternalfmod.pas"/>
        <UnitName Value="CastleInternalFMOD"/>
      </Item18>
      <Item19>
        <Filename Value="../src/audio/fmod/castleinternalfmod_dynamic.inc"/>
        <Type Value="Include"/>
      </Item19>
      <Item20>
        <Filename Value="../src/audio/fmod/castleinternalfmod_static.inc"/>
        <Type Value="Include"/>
      </Item20>
      <Item21>
        <Filename Value="../src/audio/ogg_vorbis/castleinternalogg.pas"/>
        <UnitName Value="CastleInternalOgg"/>
      </Item21>
      <Item22>
        <Filename Value="../src/audio/ogg_vorbis/castleinternalvorbiscodec.pas"/>
        <UnitName Value="CastleInternalVorbisCodec"/>
      </Item22>
      <Item23>
        <Filename Value="../src/audio/ogg_vorbis/castleinternalvorbisdecoder.pas"/>
        <UnitName Value="CastleInternalVorbisDecoder"/>
      </Item23>
      <Item24>
        <Filename Value="../src/audio/ogg_vorbis/castleinternalvorbisfile.pas"/>
        <UnitName Value="CastleInternalVorbisFile"/>
      </Item24>
      <Item25>
        <Filename Value="../src/audio/openal/castleinternalalutils.pas"/>
        <UnitName Value="CastleInternalALUtils"/>
      </Item25>
      <Item26>
        <Filename Value="../src/audio/openal/castleinternalefx.pas"/>
        <UnitName Value="CastleInternalEFX"/>
      </Item26>
      <Item27>
        <Filename Value="../src/audio/openal/castleinternalefx_api.inc"/>
        <Type Value="Include"/>
      </Item27>
      <Item28>
        <Filename Value="../src/audio/openal/castleinternalefx_api_creative.inc"/>
        <Type Value="Include"/>
      </Item28>
      <Item29>
        <Filename Value="../src/audio/openal/castleinternalopenal.pas"/>
        <UnitName Value="CastleInternalOpenAL"/>
      </Item29>
      <Item30>
        <Filename Value="../src/audio/openal/castleinternalopenal_al.inc"/>
        <Type Value="Include"/>
      </Item30>
      <Item31>
        <Filename Value="../src/audio/openal/castleinternalopenal_alc.inc"/>
        <Type Value="Include"/>
      </Item31>
      <Item32>
        <Filename Value="../src/audio/openal/castleinternalopenal_alctypes.inc"/>
        <Type Value="Include"/>
      </Item32>
      <Item33>
        <Filename Value="../src/audio/openal/castleinternalopenal_altypes.inc"/>
        <Type Value="Include"/>
      </Item33>
      <Item34>
        <Filename Value="../src/audio/openal/castleinternalopenal_alut.inc"/>
        <Type Value="Include"/>
      </Item34>
      <Item35>
        <Filename Value="../src/audio/openal/castleopenalsoundbackend.pas"/>
        <UnitName Value="CastleOpenALSoundBackend"/>
      </Item35>
      <Item36>
        <Filename Value="../src/base/auto_generated_persistent_vectors/tcastlerenderoptions_persistent_vectors.inc"/>
        <Type Value="Include"/>
      </Item36>
      <Item37>
        <Filename Value="../src/base/castleapplicationproperties.pas"/>
        <UnitName Value="CastleApplicationProperties"/>
      </Item37>
      <Item38>
        <Filename Value="../src/base/castleclassutils.pas"/>
        <UnitName Value="CastleClassUtils"/>
      </Item38>
      <Item39>
        <Filename Value="../src/base/castlecolors.pas"/>
        <UnitName Value="CastleColors"/>
      </Item39>
      <Item40>
        <Filename Value="../src/base/castlecolors_persistent.inc"/>
        <Type Value="Include"/>
      </Item40>
      <Item41>
        <Filename Value="../src/base/castledynlib.pas"/>
        <UnitName Value="CastleDynLib"/>
      </Item41>
      <Item42>
        <Filename Value="../src/base/castleinternalclassutils.pas"/>
        <UnitName Value="CastleInternalClassUtils"/>
      </Item42>
      <Item43>
        <Filename Value="../src/base/castleinternalgzio.pas"/>
        <UnitName Value="CastleInternalGzio"/>
      </Item43>
      <Item44>
        <Filename Value="../src/base/castleinternalrttiutils.pas"/>
        <UnitName Value="CastleInternalRttiUtils"/>
      </Item44>
      <Item45>
        <Filename Value="../src/base/castleinternalzlib.pas"/>
        <UnitName Value="CastleInternalZLib"/>
      </Item45>
      <Item46>
        <Filename Value="../src/base/castleinternalzstream.pas"/>
        <UnitName Value="CastleInternalZStream"/>
      </Item46>
      <Item47>
        <Filename Value="../src/base/castlelog.pas"/>
        <UnitName Value="CastleLog"/>
      </Item47>
      <Item48>
        <Filename Value="../src/base/castlemessaging.pas"/>
        <UnitName Value="CastleMessaging"/>
      </Item48>
      <Item49>
        <Filename Value="../src/base/castleparameters.pas"/>
        <UnitName Value="CastleParameters"/>
      </Item49>
      <Item50>
        <Filename Value="../src/base/castleprojection.pas"/>
        <UnitName Value="CastleProjection"/>
      </Item50>
      <Item51>
        <Filename Value="../src/base/castlequaternions.pas"/>
        <UnitName Value="CastleQuaternions"/>
      </Item51>
      <Item52>
        <Filename Value="../src/base/castlerectangles.pas"/>
        <UnitName Value="CastleRectangles"/>
      </Item52>
      <Item53>
        <Filename Value="../src/base/castlerectangles_persistent.inc"/>
        <Type Value="Include"/>
      </Item53>
      <Item54>
        <Filename Value="../src/base/castlerenderoptions.pas"/>
        <UnitName Value="CastleRenderOptions"/>
      </Item54>
      <Item55>
        <Filename Value="../src/base/castlerenderoptions_globals.inc"/>
        <Type Value="Include"/>
      </Item55>
      <Item56>
        <Filename Value="../src/base/castlerenderoptions_renderoptions.inc"/>
        <Type Value="Include"/>
      </Item56>
      <Item57>
        <Filename Value="../src/base/castlestreamutils.pas"/>
        <UnitName Value="CastleStreamUtils"/>
      </Item57>
      <Item58>
        <Filename Value="../src/base/castlestringutils.pas"/>
        <UnitName Value="CastleStringUtils"/>
      </Item58>
      <Item59>
        <Filename Value="../src/base/castlesystemlanguage.pas"/>
        <UnitName Value="CastleSystemLanguage"/>
      </Item59>
      <Item60>
        <Filename Value="../src/base/castletimeutils.pas"/>
        <UnitName Value="CastleTimeUtils"/>
      </Item60>
      <Item61>
        <Filename Value="../src/base/castletimeutils_frameprofiler.inc"/>
        <Type Value="Include"/>
      </Item61>
      <Item62>
        <Filename Value="../src/base/castletimeutils_framespersecond.inc"/>
        <Type Value="Include"/>
      </Item62>
      <Item63>
        <Filename Value="../src/base/castletimeutils_gettickcount64.inc"/>
        <Type Value="Include"/>
      </Item63>
      <Item64>
        <Filename Value="../src/base/castletimeutils_miscellaneous.inc"/>
        <Type Value="Include"/>
      </Item64>
      <Item65>
        <Filename Value="../src/base/castletimeutils_now.inc"/>
        <Type Value="Include"/>
      </Item65>
      <Item66>
        <Filename Value="../src/base/castletimeutils_processtimer.inc"/>
        <Type Value="Include"/>
      </Item66>
      <Item67>
        <Filename Value="../src/base/castletimeutils_profiler.inc"/>
        <Type Value="Include"/>
      </Item67>
      <Item68>
        <Filename Value="../src/base/castletimeutils_timer.inc"/>
        <Type Value="Include"/>
      </Item68>
      <Item69>
        <Filename Value="../src/base/castleunicode.pas"/>
        <UnitName Value="CastleUnicode"/>
      </Item69>
      <Item70>
        <Filename Value="../src/base/castleutils.pas"/>
        <UnitName Value="CastleUtils"/>
      </Item70>
      <Item71>
        <Filename Value="../src/base/castleutils_delphi_compatibility.inc"/>
        <Type Value="Include"/>
      </Item71>
      <Item72>
        <Filename Value="../src/base/castleutils_filenames.inc"/>
        <Type Value="Include"/>
      </Item72>
      <Item73>
        <Filename Value="../src/base/castleutils_math.inc"/>
        <Type Value="Include"/>
      </Item73>
      <Item74>
        <Filename Value="../src/base/castleutils_miscella.inc"/>
        <Type Value="Include"/>
      </Item74>
      <Item75>
        <Filename Value="../src/base/castleutils_platform.inc"/>
        <Type Value="Include"/>
      </Item75>
      <Item76>
        <Filename Value="../src/base/castleutils_pointers.inc"/>
        <Type Value="Include"/>
      </Item76>
      <Item77>
        <Filename Value="../src/base/castleutils_primitive_lists.inc"/>
        <Type Value="Include"/>
      </Item77>
      <Item78>
        <Filename Value="../src/base/castleutils_program_exit.inc"/>
        <Type Value="Include"/>
      </Item78>
      <Item79>
        <Filename Value="../src/base/castleutils_read_write.inc"/>
        <Type Value="Include"/>
      </Item79>
      <Item80>
        <Filename Value="../src/base/castleutils_struct_list.inc"/>
        <Type Value="Include"/>
      </Item80>
      <Item81>
        <Filename Value="../src/base/castleutils_types.inc"/>
        <Type Value="Include"/>
      </Item81>
      <Item82>
        <Filename Value="../src/base/castlevectors.pas"/>
        <UnitName Value="CastleVectors"/>
      </Item82>
      <Item83>
        <Filename Value="../src/base/castlevectors_border.inc"/>
        <Type Value="Include"/>
      </Item83>
      <Item84>
        <Filename Value="../src/base/castlevectors_byte.inc"/>
        <Type Value="Include"/>
      </Item84>
      <Item85>
        <Filename Value="../src/base/castlevectors_cardinal.inc"/>
        <Type Value="Include"/>
      </Item85>
      <Item86>
        <Filename Value="../src/base/castlevectors_compatibility_deprecated.inc"/>
        <Type Value="Include"/>
      </Item86>
      <Item87>
        <Filename Value="../src/base/castlevectors_double.inc"/>
        <Type Value="Include"/>
      </Item87>
      <Item88>
        <Filename Value="../src/base/castlevectors_float.inc"/>
        <Type Value="Include"/>
      </Item88>
      <Item89>
        <Filename Value="../src/base/castlevectors_generic_float_record.inc"/>
        <Type Value="Include"/>
      </Item89>
      <Item90>
        <Filename Value="../src/base/castlevectors_integer.inc"/>
        <Type Value="Include"/>
      </Item90>
      <Item91>
        <Filename Value="../src/base/castlevectors_lists.inc"/>
        <Type Value="Include"/>
      </Item91>
      <Item92>
        <Filename Value="../src/base/castlevectors_lists_double.inc"/>
        <Type Value="Include"/>
      </Item92>
      <Item93>
        <Filename Value="../src/base/castlevectors_matrix_decompose.inc"/>
        <Type Value="Include"/>
      </Item93>
      <Item94>
        <Filename Value="../src/base/castlevectors_miscellaneous.inc"/>
        <Type Value="Include"/>
      </Item94>
      <Item95>
        <Filename Value="../src/base/castlevectors_persistent.inc"/>
        <Type Value="Include"/>
      </Item95>
      <Item96>
        <Filename Value="../src/base/castlevectors_single.inc"/>
        <Type Value="Include"/>
      </Item96>
      <Item97>
        <Filename Value="../src/base/castlevectors_smallint.inc"/>
        <Type Value="Include"/>
      </Item97>
      <Item98>
        <Filename Value="../src/base/castlevectors_transformation.inc"/>
        <Type Value="Include"/>
      </Item98>
      <Item99>
        <Filename Value="../src/base/castlevectorsinternaldouble.pas"/>
        <UnitName Value="CastleVectorsInternalDouble"/>
      </Item99>
      <Item100>
        <Filename Value="../src/base/castlevectorsinternalsingle.pas"/>
        <UnitName Value="CastleVectorsInternalSingle"/>
      </Item100>
      <Item101>
        <Filename Value="../src/base/castleversion.inc"/>
        <Type Value="Include"/>
      </Item101>
      <Item102>
        <Filename Value="../src/base/gl_texture_compression_constants.inc"/>
        <Type Value="Include"/>
      </Item102>
      <Item103>
        <Filename Value="../src/base/unix/castleutils_os_specific_unix.inc"/>
        <Type Value="Include"/>
      </Item103>
      <Item104>
        <Filename Value="../src/base/wasi/castleutils_os_specific_wasi.inc"/>
        <Type Value="Include"/>
      </Item104>
      <Item105>
        <Filename Value="../src/base/windows/castleutils_os_specific_windows.inc"/>
        <Type Value="Include"/>
      </Item105>
      <Item106>
        <Filename Value="../src/base_rendering/auto_generated_persistent_vectors/tcastleimagepersistent_persistent_vectors.inc"/>
        <Type Value="Include"/>
      </Item106>
      <Item107>
        <Filename Value="../src/base_rendering/castlegles.pas"/>
        <UnitName Value="CastleGLES"/>
      </Item107>
      <Item108>
        <Filename Value="../src/base_rendering/castleglimages.pas"/>
        <UnitName Value="CastleGLImages"/>
      </Item108>
      <Item109>
        <Filename Value="../src/base_rendering/castleglimages_drawableimage.inc"/>
        <Type Value="Include"/>
      </Item109>
      <Item110>
        <Filename Value="../src/base_rendering/castleglimages_drawableimagecache.inc"/>
        <Type Value="Include"/>
      </Item110>
      <Item111>
        <Filename Value="../src/base_rendering/castleglimages_filter.inc"/>
        <Type Value="Include"/>
      </Item111>
      <Item112>
        <Filename Value="../src/base_rendering/castleglimages_load_2d.inc"/>
        <Type Value="Include"/>
      </Item112>
      <Item113>
        <Filename Value="../src/base_rendering/castleglimages_load_3d.inc"/>
        <Type Value="Include"/>
      </Item113>
      <Item114>
        <Filename Value="../src/base_rendering/castleglimages_load_cubemap.inc"/>
        <Type Value="Include"/>
      </Item114>
      <Item115>
        <Filename Value="../src/base_rendering/castleglimages_miscellaneous.inc"/>
        <Type Value="Include"/>
      </Item115>
      <Item116>
        <Filename Value="../src/base_rendering/castleglimages_packing.inc"/>
        <Type Value="Include"/>
      </Item116>
      <Item117>
        <Filename Value="../src/base_rendering/castleglimages_persistentimage.inc"/>
        <Type Value="Include"/>
      </Item117>
      <Item118>
        <Filename Value="../src/base_rendering/castleglimages_rendertotexture.inc"/>
        <Type Value="Include"/>
      </Item118>
      <Item119>
        <Filename Value="../src/base_rendering/castleglimages_savescreen.inc"/>
        <Type Value="Include"/>
      </Item119>
      <Item120>
        <Filename Value="../src/base_rendering/castleglimages_sprite.inc"/>
        <Type Value="Include"/>
      </Item120>
      <Item121>
        <Filename Value="../src/base_rendering/castleglimages_texturememoryprofiler.inc"/>
        <Type Value="Include"/>
      </Item121>
      <Item122>
        <Filename Value="../src/base_rendering/castleglimages_video.inc"/>
        <Type Value="Include"/>
      </Item122>
      <Item123>
        <Filename Value="../src/base_rendering/castleglimages_wrap.inc"/>
        <Type Value="Include"/>
      </Item123>
      <Item124>
        <Filename Value="../src/base_rendering/castleglshaders.pas"/>
        <UnitName Value="CastleGLShaders"/>
      </Item124>
      <Item125>
        <Filename Value="../src/base_rendering/castleglutils.pas"/>
        <UnitName Value="CastleGLUtils"/>
      </Item125>
      <Item126>
        <Filename Value="../src/base_rendering/castleglutils_draw_primitive_2d.inc"/>
        <Type Value="Include"/>
      </Item126>
      <Item127>
        <Filename Value="../src/base_rendering/castleglutils_features.inc"/>
        <Type Value="Include"/>
      </Item127>
      <Item128>
        <Filename Value="../src/base_rendering/castleglutils_features_debug.inc"/>
        <Type Value="Include"/>
      </Item128>
      <Item129>
        <Filename Value="../src/base_rendering/castleglutils_information.inc"/>
        <Type Value="Include"/>
      </Item129>
      <Item130>
        <Filename Value="../src/base_rendering/castleglutils_types.inc"/>
        <Type Value="Include"/>
      </Item130>
      <Item131>
        <Filename Value="../src/base_rendering/castleglutils_vertex_array_object.inc"/>
        <Type Value="Include"/>
      </Item131>
      <Item132>
        <Filename Value="../src/base_rendering/castleglversion.pas"/>
        <UnitName Value="CastleGLVersion"/>
      </Item132>
      <Item133>
        <Filename Value="../src/base_rendering/castleinternalcontextbase.pas"/>
        <UnitName Value="CastleInternalContextBase"/>
      </Item133>
      <Item134>
        <Filename Value="../src/base_rendering/castleinternalcontextegl.pas"/>
        <UnitName Value="CastleInternalContextEgl"/>
      </Item134>
      <Item135>
        <Filename Value="../src/base_rendering/castleinternalcontextglx.pas"/>
        <UnitName Value="CastleInternalContextGlx"/>
      </Item135>
      <Item136>
        <Filename Value="../src/base_rendering/castleinternalcontextwgl.pas"/>
        <UnitName Value="CastleInternalContextWgl"/>
      </Item136>
      <Item137>
        <Filename Value="../src/base_rendering/castleinternalegl.pas"/>
        <UnitName Value="CastleInternalEgl"/>
      </Item137>
      <Item138>
        <Filename Value="../src/base_rendering/castleinternalglutils.pas"/>
        <UnitName Value="CastleInternalGLUtils"/>
      </Item138>
      <Item139>
        <Filename Value="../src/base_rendering/castleinternalglutils_create_delete.inc"/>
        <Type Value="Include"/>
      </Item139>
      <Item140>
        <Filename Value="../src/base_rendering/castleinternalglutils_errors.inc"/>
        <Type Value="Include"/>
      </Item140>
      <Item141>
        <Filename Value="../src/base_rendering/castleinternalglutils_helpers.inc"/>
        <Type Value="Include"/>
      </Item141>
      <Item142>
        <Filename Value="../src/base_rendering/castleinternalglutils_mipmaps.inc"/>
        <Type Value="Include"/>
      </Item142>
      <Item143>
        <Filename Value="../src/base_rendering/castlerendercontext.pas"/>
        <UnitName Value="CastleRenderContext"/>
      </Item143>
      <Item144>
        <Filename Value="../src/base_rendering/castlerenderprimitives.pas"/>
        <UnitName Value="CastleRenderPrimitives"/>
      </Item144>
      <Item145>
        <Filename Value="../src/base_rendering/castlerenderprimitives_render_unlit_mesh.inc"/>
        <Type Value="Include"/>
      </Item145>
      <Item146>
        <Filename Value="../src/base_rendering/dglopengl/castlegl.pas"/>
        <UnitName Value="CastleGL"/>
      </Item146>
      <Item147>
        <Filename Value="../src/base_rendering/glsl/generated-pascal/distance_field_font.fs.inc"/>
        <Type Value="Include"/>
      </Item147>
      <Item148>
        <Filename Value="../src/base_rendering/glsl/generated-pascal/image.fs.inc"/>
        <Type Value="Include"/>
      </Item148>
      <Item149>
        <Filename Value="../src/base_rendering/glsl/generated-pascal/image.vs.inc"/>
        <Type Value="Include"/>
      </Item149>
      <Item150>
        <Filename Value="../src/base_rendering/glsl/generated-pascal/primitive_2.fs.inc"/>
        <Type Value="Include"/>
      </Item150>
      <Item151>
        <Filename Value="../src/base_rendering/glsl/generated-pascal/primitive_2.vs.inc"/>
        <Type Value="Include"/>
      </Item151>
      <Item152>
        <Filename Value="../src/base_rendering/openglmac.inc"/>
        <Type Value="Include"/>
      </Item152>
      <Item153>
        <Filename Value="../src/castlescript/castlecurves.pas"/>
        <UnitName Value="CastleCurves"/>
      </Item153>
      <Item154>
        <Filename Value="../src/castlescript/castlescript.pas"/>
        <UnitName Value="CastleScript"/>
      </Item154>
      <Item155>
        <Filename Value="../src/castlescript/castlescriptarrays.pas"/>
        <UnitName Value="CastleScriptArrays"/>
      </Item155>
      <Item156>
        <Filename Value="../src/castlescript/castlescriptcorefunctions.pas"/>
        <UnitName Value="CastleScriptCoreFunctions"/>
      </Item156>
      <Item157>
        <Filename Value="../src/castlescript/castlescriptimages.pas"/>
        <UnitName Value="CastleScriptImages"/>
      </Item157>
      <Item158>
        <Filename Value="../src/castlescript/castlescriptlexer.pas"/>
        <UnitName Value="CastleScriptLexer"/>
      </Item158>
      <Item159>
        <Filename Value="../src/castlescript/castlescriptparser.pas"/>
        <UnitName Value="CastleScriptParser"/>
      </Item159>
      <Item160>
        <Filename Value="../src/castlescript/castlescriptvectors.pas"/>
        <UnitName Value="CastleScriptVectors"/>
      </Item160>
      <Item161>
        <Filename Value="../src/castlescript/castlescriptxml.pas"/>
        <UnitName Value="CastleScriptXML"/>
      </Item161>
      <Item162>
        <Filename Value="../src/common_includes/castleconf.inc"/>
        <Type Value="Include"/>
      </Item162>
      <Item163>
        <Filename Value="../src/common_includes/norqcheckbegin.inc"/>
        <Type Value="Include"/>
      </Item163>
      <Item164>
        <Filename Value="../src/common_includes/norqcheckend.inc"/>
        <Type Value="Include"/>
      </Item164>
      <Item165>
        <Filename Value="../src/deprecated_units/auto_generated_persistent_vectors/tcastleonscreenmenu_persistent_vectors.inc"/>
        <Type Value="Include"/>
      </Item165>
      <Item166>
        <Filename Value="../src/deprecated_units/castle2dscenemanager.pas"/>
        <AddToUsesPkgSection Value="False"/>
        <UnitName Value="Castle2DSceneManager"/>
      </Item166>
      <Item167>
        <Filename Value="../src/deprecated_units/castle3d.pas"/>
        <AddToUsesPkgSection Value="False"/>
        <UnitName Value="Castle3D"/>
      </Item167>
      <Item168>
        <Filename Value="../src/deprecated_units/castlecreatures.pas"/>
        <AddToUsesPkgSection Value="False"/>
        <UnitName Value="CastleCreatures"/>
      </Item168>
      <Item169>
        <Filename Value="../src/deprecated_units/castledialogstates.pas"/>
        <AddToUsesPkgSection Value="False"/>
        <UnitName Value="CastleDialogStates"/>
      </Item169>
      <Item170>
        <Filename Value="../src/deprecated_units/castlefontfamily.pas"/>
        <AddToUsesPkgSection Value="False"/>
        <UnitName Value="CastleFontFamily"/>
      </Item170>
      <Item171>
        <Filename Value="../src/deprecated_units/castlegamenotifications.pas"/>
        <AddToUsesPkgSection Value="False"/>
        <UnitName Value="CastleGameNotifications"/>
      </Item171>
      <Item172>
        <Filename Value="../src/deprecated_units/castleglcontainer.pas"/>
        <AddToUsesPkgSection Value="False"/>
        <UnitName Value="CastleGLContainer"/>
      </Item172>
      <Item173>
        <Filename Value="../src/deprecated_units/castlegoogleplaygames.pas"/>
        <AddToUsesPkgSection Value="False"/>
        <UnitName Value="CastleGooglePlayGames"/>
      </Item173>
      <Item174>
        <Filename Value="../src/deprecated_units/castleinternalusedeprecatedunits.pas"/>
        <UnitName Value="CastleInternalUseDeprecatedUnits"/>
      </Item174>
      <Item175>
        <Filename Value="../src/deprecated_units/castleitems.pas"/>
        <AddToUsesPkgSection Value="False"/>
        <UnitName Value="CastleItems"/>
      </Item175>
      <Item176>
        <Filename Value="../src/deprecated_units/castlelevels.pas"/>
        <AddToUsesPkgSection Value="False"/>
        <UnitName Value="CastleLevels"/>
      </Item176>
      <Item177>
        <Filename Value="../src/deprecated_units/castlelocalization.pas"/>
        <AddToUsesPkgSection Value="False"/>
        <UnitName Value="CastleLocalization"/>
      </Item177>
      <Item178>
        <Filename Value="../src/deprecated_units/castlelocalization_castlecore.inc"/>
        <Type Value="Include"/>
      </Item178>
      <Item179>
        <Filename Value="../src/deprecated_units/castlelocalizationfileloader.pas"/>
        <AddToUsesPkgSection Value="False"/>
        <UnitName Value="CastleLocalizationFileLoader"/>
      </Item179>
      <Item180>
        <Filename Value="../src/deprecated_units/castlematerialproperties.pas"/>
        <AddToUsesPkgSection Value="False"/>
        <UnitName Value="CastleMaterialProperties"/>
      </Item180>
      <Item181>
        <Filename Value="../src/deprecated_units/castleonscreenmenu.pas"/>
        <AddToUsesPkgSection Value="False"/>
        <UnitName Value="CastleOnScreenMenu"/>
      </Item181>
      <Item182>
        <Filename Value="../src/deprecated_units/castleplayer.pas"/>
        <AddToUsesPkgSection Value="False"/>
        <UnitName Value="CastlePlayer"/>
      </Item182>
      <Item183>
        <Filename Value="../src/deprecated_units/castleprogress.pas"/>
        <AddToUsesPkgSection Value="False"/>
        <UnitName Value="CastleProgress"/>
      </Item183>
      <Item184>
        <Filename Value="../src/deprecated_units/castleprogressconsole.pas"/>
        <AddToUsesPkgSection Value="False"/>
        <UnitName Value="CastleProgressConsole"/>
      </Item184>
      <Item185>
        <Filename Value="../src/deprecated_units/castlerenderer.pas"/>
        <AddToUsesPkgSection Value="False"/>
        <UnitName Value="CastleRenderer"/>
      </Item185>
      <Item186>
        <Filename Value="../src/deprecated_units/castlerendererbasetypes.pas"/>
        <AddToUsesPkgSection Value="False"/>
        <UnitName Value="CastleRendererBaseTypes"/>
      </Item186>
      <Item187>
        <Filename Value="../src/deprecated_units/castleresources.pas"/>
        <AddToUsesPkgSection Value="False"/>
        <UnitName Value="CastleResources"/>
      </Item187>
      <Item188>
        <Filename Value="../src/deprecated_units/castlescenemanager.pas"/>
        <AddToUsesPkgSection Value="False"/>
        <UnitName Value="CastleSceneManager"/>
      </Item188>
      <Item189>
        <Filename Value="../src/deprecated_units/castleshaders.pas"/>
        <AddToUsesPkgSection Value="False"/>
        <UnitName Value="CastleShaders"/>
      </Item189>
      <Item190>
        <Filename Value="../src/deprecated_units/castlesoundallocator.pas"/>
        <AddToUsesPkgSection Value="False"/>
        <UnitName Value="CastleSoundAllocator"/>
      </Item190>
      <Item191>
        <Filename Value="../src/deprecated_units/castletransformextra.pas"/>
        <AddToUsesPkgSection Value="False"/>
        <UnitName Value="CastleTransformExtra"/>
      </Item191>
      <Item192>
        <Filename Value="../src/deprecated_units/castleuistate.pas"/>
        <UnitName Value="CastleUIState"/>
      </Item192>
      <Item193>
        <Filename Value="../src/deprecated_units/castlewarnings.pas"/>
        <AddToUsesPkgSection Value="False"/>
        <UnitName Value="CastleWarnings"/>
      </Item193>
      <Item194>
        <Filename Value="../src/deprecated_units/castlewindowsfonts.pas"/>
        <AddToUsesPkgSection Value="False"/>
        <UnitName Value="CastleWindowsFonts"/>
      </Item194>
      <Item195>
        <Filename Value="../src/files/castlecomponentserialize.pas"/>
        <UnitName Value="CastleComponentSerialize"/>
      </Item195>
      <Item196>
        <Filename Value="../src/files/castleconfig.pas"/>
        <UnitName Value="CastleConfig"/>
      </Item196>
      <Item197>
        <Filename Value="../src/files/castledownload.pas"/>
        <UnitName Value="CastleDownload"/>
      </Item197>
      <Item198>
        <Filename Value="../src/files/castledownload_asynchronous.inc"/>
        <Type Value="Include"/>
      </Item198>
      <Item199>
        <Filename Value="../src/files/castledownload_internal_utils.inc"/>
        <Type Value="Include"/>
      </Item199>
      <Item200>
        <Filename Value="../src/files/castledownload_mime.inc"/>
        <Type Value="Include"/>
      </Item200>
      <Item201>
        <Filename Value="../src/files/castledownload_register.inc"/>
        <Type Value="Include"/>
      </Item201>
      <Item202>
        <Filename Value="../src/files/castledownload_save.inc"/>
        <Type Value="Include"/>
      </Item202>
      <Item203>
        <Filename Value="../src/files/castledownload_strings_helper.inc"/>
        <Type Value="Include"/>
      </Item203>
      <Item204>
        <Filename Value="../src/files/castledownload_synchronous.inc"/>
        <Type Value="Include"/>
      </Item204>
      <Item205>
        <Filename Value="../src/files/castledownload_text.inc"/>
        <Type Value="Include"/>
      </Item205>
      <Item206>
        <Filename Value="../src/files/castledownload_url_castleandroidassets.inc"/>
        <Type Value="Include"/>
      </Item206>
      <Item207>
        <Filename Value="../src/files/castledownload_url_castledata.inc"/>
        <Type Value="Include"/>
      </Item207>
      <Item208>
        <Filename Value="../src/files/castledownload_url_castlescript.inc"/>
        <Type Value="Include"/>
      </Item208>
      <Item209>
        <Filename Value="../src/files/castledownload_url_compiled.inc"/>
        <Type Value="Include"/>
      </Item209>
      <Item210>
        <Filename Value="../src/files/castledownload_url_data.inc"/>
        <Type Value="Include"/>
      </Item210>
      <Item211>
        <Filename Value="../src/files/castledownload_url_ecmascript.inc"/>
        <Type Value="Include"/>
      </Item211>
      <Item212>
        <Filename Value="../src/files/castledownload_url_file.inc"/>
        <Type Value="Include"/>
      </Item212>
      <Item213>
        <Filename Value="../src/files/castledownload_url_http_android.inc"/>
        <Type Value="Include"/>
      </Item213>
      <Item214>
        <Filename Value="../src/files/castledownload_url_http_delphi_net.inc"/>
        <Type Value="Include"/>
      </Item214>
      <Item215>
        <Filename Value="../src/files/castledownload_url_http_fphttpclient.inc"/>
        <Type Value="Include"/>
      </Item215>
      <Item216>
        <Filename Value="../src/files/castledownload_url_http_indy.inc"/>
        <Type Value="Include"/>
      </Item216>
      <Item217>
        <Filename Value="../src/files/castledownload_utils.inc"/>
        <Type Value="Include"/>
      </Item217>
      <Item218>
        <Filename Value="../src/files/castlefilefilters.pas"/>
        <UnitName Value="CastleFileFilters"/>
      </Item218>
      <Item219>
        <Filename Value="../src/files/castlefilesutils.pas"/>
        <UnitName Value="CastleFilesUtils"/>
      </Item219>
      <Item220>
        <Filename Value="../src/files/castlefindfiles.pas"/>
        <UnitName Value="CastleFindFiles"/>
      </Item220>
      <Item221>
        <Filename Value="../src/files/castleinternaldatauri.pas"/>
        <UnitName Value="CastleInternalDataUri"/>
      </Item221>
      <Item222>
        <Filename Value="../src/files/castleinternaldirectoryinformation.pas"/>
        <UnitName Value="CastleInternalDirectoryInformation"/>
      </Item222>
      <Item223>
        <Filename Value="../src/files/castleinternalfilemonitor.pas"/>
        <UnitName Value="CastleInternalFileMonitor"/>
      </Item223>
      <Item224>
        <Filename Value="../src/files/castleinternalurlutils.pas"/>
        <UnitName Value="CastleInternalUrlUtils"/>
      </Item224>
      <Item225>
        <Filename Value="../src/files/castlelocalizationgettext.pas"/>
        <UnitName Value="CastleLocalizationGetText"/>
      </Item225>
      <Item226>
        <Filename Value="../src/files/castlerecentfiles.pas"/>
        <UnitName Value="CastleRecentFiles"/>
      </Item226>
      <Item227>
        <Filename Value="../src/files/castleuriutils.pas"/>
        <UnitName Value="CastleUriUtils"/>
      </Item227>
      <Item228>
        <Filename Value="../src/files/castlexmlcfginternal.pas"/>
        <UnitName Value="CastleXMLCfgInternal"/>
      </Item228>
      <Item229>
        <Filename Value="../src/files/castlexmlconfig.pas"/>
        <UnitName Value="CastleXMLConfig"/>
      </Item229>
      <Item230>
        <Filename Value="../src/files/castlexmlutils.pas"/>
        <UnitName Value="CastleXmlUtils"/>
      </Item230>
      <Item231>
        <Filename Value="../src/files/castlezip.pas"/>
        <UnitName Value="CastleZip"/>
      </Item231>
      <Item232>
        <Filename Value="../src/files/tools/castleinternalarchitectures.pas"/>
        <UnitName Value="CastleInternalArchitectures"/>
      </Item232>
      <Item233>
        <Filename Value="../src/files/tools/castleinternalprojectlocalsettings.pas"/>
        <UnitName Value="CastleInternalProjectLocalSettings"/>
      </Item233>
      <Item234>
        <Filename Value="../src/files/tools/castleinternaltools.pas"/>
        <UnitName Value="CastleInternalTools"/>
      </Item234>
      <Item235>
        <Filename Value="../src/fonts/castlefonts.pas"/>
        <UnitName Value="CastleFonts"/>
      </Item235>
      <Item236>
        <Filename Value="../src/fonts/castlefonts_abstractfont.inc"/>
        <Type Value="Include"/>
      </Item236>
      <Item237>
        <Filename Value="../src/fonts/castlefonts_bitmapfont.inc"/>
        <Type Value="Include"/>
      </Item237>
      <Item238>
        <Filename Value="../src/fonts/castlefonts_font.inc"/>
        <Type Value="Include"/>
      </Item238>
      <Item239>
        <Filename Value="../src/fonts/castlefonts_fontfamily.inc"/>
        <Type Value="Include"/>
      </Item239>
      <Item240>
        <Filename Value="../src/fonts/castlefonts_fontsizevariants.inc"/>
        <Type Value="Include"/>
      </Item240>
      <Item241>
        <Filename Value="../src/fonts/castlefonts_miscellaneous.inc"/>
        <Type Value="Include"/>
      </Item241>
      <Item242>
        <Filename Value="../src/fonts/castleinternalfreetype.pas"/>
        <UnitName Value="CastleInternalFreeType"/>
      </Item242>
      <Item243>
        <Filename Value="../src/fonts/castleinternalfreetypeh.pas"/>
        <UnitName Value="CastleInternalFreeTypeH"/>
      </Item243>
      <Item244>
        <Filename Value="../src/fonts/castleinternalrichtext.pas"/>
        <UnitName Value="CastleInternalRichText"/>
      </Item244>
      <Item245>
        <Filename Value="../src/fonts/castletexturefont_default3d_sans.pas"/>
        <UnitName Value="CastleTextureFont_Default3D_Sans"/>
      </Item245>
      <Item246>
        <Filename Value="../src/fonts/castletexturefont_defaultui.pas"/>
        <UnitName Value="CastleTextureFont_DefaultUi"/>
      </Item246>
      <Item247>
        <Filename Value="../src/fonts/castletexturefontdata.pas"/>
        <UnitName Value="CastleTextureFontData"/>
      </Item247>
      <Item248>
        <Filename Value="../src/images/castleimages.pas"/>
        <UnitName Value="CastleImages"/>
      </Item248>
      <Item249>
        <Filename Value="../src/images/castleimages_assign.inc"/>
        <Type Value="Include"/>
      </Item249>
      <Item250>
        <Filename Value="../src/images/castleimages_astc.inc"/>
        <Type Value="Include"/>
      </Item250>
      <Item251>
        <Filename Value="../src/images/castleimages_class_gpu_compressed.inc"/>
        <Type Value="Include"/>
      </Item251>
      <Item252>
        <Filename Value="../src/images/castleimages_class_grayscale.inc"/>
        <Type Value="Include"/>
      </Item252>
      <Item253>
        <Filename Value="../src/images/castleimages_class_grayscale_alpha.inc"/>
        <Type Value="Include"/>
      </Item253>
      <Item254>
        <Filename Value="../src/images/castleimages_class_grayscale_alpha_float.inc"/>
        <Type Value="Include"/>
      </Item254>
      <Item255>
        <Filename Value="../src/images/castleimages_class_grayscale_float.inc"/>
        <Type Value="Include"/>
      </Item255>
      <Item256>
        <Filename Value="../src/images/castleimages_class_rgb.inc"/>
        <Type Value="Include"/>
      </Item256>
      <Item257>
        <Filename Value="../src/images/castleimages_class_rgb_alpha.inc"/>
        <Type Value="Include"/>
      </Item257>
      <Item258>
        <Filename Value="../src/images/castleimages_class_rgb_alpha_float.inc"/>
        <Type Value="Include"/>
      </Item258>
      <Item259>
        <Filename Value="../src/images/castleimages_class_rgb_float.inc"/>
        <Type Value="Include"/>
      </Item259>
      <Item260>
        <Filename Value="../src/images/castleimages_composite.inc"/>
        <Type Value="Include"/>
      </Item260>
      <Item261>
        <Filename Value="../src/images/castleimages_draw.inc"/>
        <Type Value="Include"/>
      </Item261>
      <Item262>
        <Filename Value="../src/images/castleimages_file_formats.inc"/>
        <Type Value="Include"/>
      </Item262>
      <Item263>
        <Filename Value="../src/images/castleimages_fpimage.inc"/>
        <Type Value="Include"/>
      </Item263>
      <Item264>
        <Filename Value="../src/images/castleimages_libpng.inc"/>
        <Type Value="Include"/>
      </Item264>
      <Item265>
        <Filename Value="../src/images/castleimages_loading_saving_func.inc"/>
        <Type Value="Include"/>
      </Item265>
      <Item266>
        <Filename Value="../src/images/castleimages_modulatergb_implement.inc"/>
        <Type Value="Include"/>
      </Item266>
      <Item267>
        <Filename Value="../src/images/castleimages_paint.inc"/>
        <Type Value="Include"/>
      </Item267>
      <Item268>
        <Filename Value="../src/images/castleimages_png.inc"/>
        <Type Value="Include"/>
      </Item268>
      <Item269>
        <Filename Value="../src/images/castleimages_s3tc_flip_vertical.inc"/>
        <Type Value="Include"/>
      </Item269>
      <Item270>
        <Filename Value="../src/images/castleimages_transformrgb_implement.inc"/>
        <Type Value="Include"/>
      </Item270>
      <Item271>
        <Filename Value="../src/images/castleimages_vampyre_imaging.inc"/>
        <Type Value="Include"/>
      </Item271>
      <Item272>
        <Filename Value="../src/images/castleimages_vcl_imaging.inc"/>
        <Type Value="Include"/>
      </Item272>
      <Item273>
        <Filename Value="../src/images/castleinternalautogenerated.pas"/>
        <UnitName Value="CastleInternalAutoGenerated"/>
      </Item273>
      <Item274>
        <Filename Value="../src/images/castleinternalcompositeimage.pas"/>
        <UnitName Value="CastleInternalCompositeImage"/>
      </Item274>
      <Item275>
        <Filename Value="../src/images/castleinternalcompositeimage_dds.inc"/>
        <Type Value="Include"/>
      </Item275>
      <Item276>
        <Filename Value="../src/images/castleinternalcompositeimage_format_handler.inc"/>
        <Type Value="Include"/>
      </Item276>
      <Item277>
        <Filename Value="../src/images/castleinternalcompositeimage_ktx.inc"/>
        <Type Value="Include"/>
      </Item277>
      <Item278>
        <Filename Value="../src/images/castleinternaldatacompression.pas"/>
        <UnitName Value="CastleInternalDataCompression"/>
      </Item278>
      <Item279>
        <Filename Value="../src/images/castleinternalpng.pas"/>
        <UnitName Value="CastleInternalPng"/>
      </Item279>
      <Item280>
        <Filename Value="../src/images/castleinternalpng_dynamic.inc"/>
        <Type Value="Include"/>
      </Item280>
      <Item281>
        <Filename Value="../src/images/castleinternalpng_static.inc"/>
        <Type Value="Include"/>
      </Item281>
      <Item282>
        <Filename Value="../src/images/castletextureimages.pas"/>
        <UnitName Value="CastleTextureImages"/>
      </Item282>
      <Item283>
        <Filename Value="../src/images/castlevideos.pas"/>
        <UnitName Value="CastleVideos"/>
      </Item283>
      <Item284>
        <Filename Value="../src/physics/kraft/castleinternalkraftoverrides.pas"/>
        <UnitName Value="CastleInternalKraftOverrides"/>
      </Item284>
      <Item285>
        <Filename Value="../src/physics/kraft/castlekraft.inc"/>
        <Type Value="Include"/>
      </Item285>
      <Item286>
        <Filename Value="../src/physics/kraft/kraft.pas"/>
        <UnitName Value="kraft"/>
      </Item286>
      <Item287>
        <Filename Value="../src/scene/auto_generated_persistent_vectors/tcastleabstractprimitive_persistent_vectors.inc"/>
        <Type Value="Include"/>
      </Item287>
      <Item288>
        <Filename Value="../src/scene/auto_generated_persistent_vectors/tcastlebackground_persistent_vectors.inc"/>
        <Type Value="Include"/>
      </Item288>
      <Item289>
        <Filename Value="../src/scene/auto_generated_persistent_vectors/tcastlebox_persistent_vectors.inc"/>
        <Type Value="Include"/>
      </Item289>
      <Item290>
        <Filename Value="../src/scene/auto_generated_persistent_vectors/tcastledirectionallight_persistent_vectors.inc"/>
        <Type Value="Include"/>
      </Item290>
      <Item291>
        <Filename Value="../src/scene/auto_generated_persistent_vectors/tcastlefog_persistent_vectors.inc"/>
        <Type Value="Include"/>
      </Item291>
      <Item292>
        <Filename Value="../src/scene/auto_generated_persistent_vectors/tcastleimagetransform_persistent_vectors.inc"/>
        <Type Value="Include"/>
      </Item292>
      <Item293>
        <Filename Value="../src/scene/auto_generated_persistent_vectors/tcastleplane_persistent_vectors.inc"/>
        <Type Value="Include"/>
      </Item293>
      <Item294>
        <Filename Value="../src/scene/auto_generated_persistent_vectors/tcastlepointlight_persistent_vectors.inc"/>
        <Type Value="Include"/>
      </Item294>
      <Item295>
        <Filename Value="../src/scene/auto_generated_persistent_vectors/tcastlespotlight_persistent_vectors.inc"/>
        <Type Value="Include"/>
      </Item295>
      <Item296>
        <Filename Value="../src/scene/auto_generated_persistent_vectors/tcastleterrain_persistent_vectors.inc"/>
        <Type Value="Include"/>
      </Item296>
      <Item297>
        <Filename Value="../src/scene/auto_generated_persistent_vectors/tcastleterrainlayer_persistent_vectors.inc"/>
        <Type Value="Include"/>
      </Item297>
      <Item298>
        <Filename Value="../src/scene/auto_generated_persistent_vectors/tcastlethirdpersonnavigation_persistent_vectors.inc"/>
        <Type Value="Include"/>
      </Item298>
      <Item299>
        <Filename Value="../src/scene/auto_generated_persistent_vectors/tcastletiledmapcontrol_persistent_vectors.inc"/>
        <Type Value="Include"/>
      </Item299>
      <Item300>
        <Filename Value="../src/scene/auto_generated_persistent_vectors/tcastleviewport_persistent_vectors.inc"/>
        <Type Value="Include"/>
      </Item300>
      <Item301>
        <Filename Value="../src/scene/castledebugtransform.pas"/>
        <UnitName Value="CastleDebugTransform"/>
      </Item301>
      <Item302>
        <Filename Value="../src/scene/castleinternalarraysgenerator.pas"/>
        <UnitName Value="CastleInternalArraysGenerator"/>
      </Item302>
      <Item303>
        <Filename Value="../src/scene/castleinternalarraysgenerator_geometry3d.inc"/>
        <Type Value="Include"/>
      </Item303>
      <Item304>
        <Filename Value="../src/scene/castleinternalarraysgenerator_rendering.inc"/>
        <Type Value="Include"/>
      </Item304>
      <Item305>
        <Filename Value="../src/scene/castleinternalbackgroundrenderer.pas"/>
        <UnitName Value="CastleInternalBackgroundRenderer"/>
      </Item305>
      <Item306>
        <Filename Value="../src/scene/castleinternalbatchshapes.pas"/>
        <UnitName Value="CastleInternalBatchShapes"/>
      </Item306>
      <Item307>
        <Filename Value="../src/scene/castleinternalglcubemaps.pas"/>
        <UnitName Value="CastleInternalGLCubeMaps"/>
      </Item307>
      <Item308>
        <Filename Value="../src/scene/castleinternalmaterialproperties.pas"/>
        <UnitName Value="CastleInternalMaterialProperties"/>
      </Item308>
      <Item309>
        <Filename Value="../src/scene/castleinternalnodeinterpolator.pas"/>
        <UnitName Value="CastleInternalNodeInterpolator"/>
      </Item309>
      <Item310>
        <Filename Value="../src/scene/castleinternalnoise.pas"/>
        <UnitName Value="CastleInternalNoise"/>
      </Item310>
      <Item311>
        <Filename Value="../src/scene/castleinternalnoise_interpolatednoise2d_linear_cosine.inc"/>
        <Type Value="Include"/>
      </Item311>
      <Item312>
        <Filename Value="../src/scene/castleinternalnoise_interpolatednoise2d_spline.inc"/>
        <Type Value="Include"/>
      </Item312>
      <Item313>
        <Filename Value="../src/scene/castleinternalnormals.pas"/>
        <UnitName Value="CastleInternalNormals"/>
      </Item313>
      <Item314>
        <Filename Value="../src/scene/castleinternalocclusionculling.pas"/>
        <UnitName Value="CastleInternalOcclusionCulling"/>
      </Item314>
      <Item315>
        <Filename Value="../src/scene/castleinternalrenderer.pas"/>
        <UnitName Value="CastleInternalRenderer"/>
      </Item315>
      <Item316>
        <Filename Value="../src/scene/castleinternalrenderer_cache.inc"/>
        <Type Value="Include"/>
      </Item316>
      <Item317>
        <Filename Value="../src/scene/castleinternalrenderer_cache_types.inc"/>
        <Type Value="Include"/>
      </Item317>
      <Item318>
        <Filename Value="../src/scene/castleinternalrenderer_custom_shaders.inc"/>
        <Type Value="Include"/>
      </Item318>
      <Item319>
        <Filename Value="../src/scene/castleinternalrenderer_final_globals.inc"/>
        <Type Value="Include"/>
      </Item319>
      <Item320>
        <Filename Value="../src/scene/castleinternalrenderer_glsl.inc"/>
        <Type Value="Include"/>
      </Item320>
      <Item321>
        <Filename Value="../src/scene/castleinternalrenderer_initial_types.inc"/>
        <Type Value="Include"/>
      </Item321>
      <Item322>
        <Filename Value="../src/scene/castleinternalrenderer_materials.inc"/>
        <Type Value="Include"/>
      </Item322>
      <Item323>
        <Filename Value="../src/scene/castleinternalrenderer_meshrenderer.inc"/>
        <Type Value="Include"/>
      </Item323>
      <Item324>
        <Filename Value="../src/scene/castleinternalrenderer_pass.inc"/>
        <Type Value="Include"/>
      </Item324>
      <Item325>
        <Filename Value="../src/scene/castleinternalrenderer_renderer.inc"/>
        <Type Value="Include"/>
      </Item325>
      <Item326>
        <Filename Value="../src/scene/castleinternalrenderer_resource.inc"/>
        <Type Value="Include"/>
      </Item326>
      <Item327>
        <Filename Value="../src/scene/castleinternalrenderer_screen_effects.inc"/>
        <Type Value="Include"/>
      </Item327>
      <Item328>
        <Filename Value="../src/scene/castleinternalrenderer_shape.inc"/>
        <Type Value="Include"/>
      </Item328>
      <Item329>
        <Filename Value="../src/scene/castleinternalrenderer_surfacetextures.inc"/>
        <Type Value="Include"/>
      </Item329>
      <Item330>
        <Filename Value="../src/scene/castleinternalrenderer_texture.inc"/>
        <Type Value="Include"/>
      </Item330>
      <Item331>
        <Filename Value="../src/scene/castleinternalscreeneffects.pas"/>
        <UnitName Value="CastleInternalScreenEffects"/>
      </Item331>
      <Item332>
        <Filename Value="../src/scene/castleinternalshadowmaps.pas"/>
        <UnitName Value="CastleInternalShadowMaps"/>
      </Item332>
      <Item333>
        <Filename Value="../src/scene/castleinternalshapeoctree.pas"/>
        <UnitName Value="CastleInternalShapeOctree"/>
      </Item333>
      <Item334>
        <Filename Value="../src/scene/castleinternalshapesrenderer.pas"/>
        <UnitName Value="CastleInternalShapesRenderer"/>
      </Item334>
      <Item335>
        <Filename Value="../src/scene/castleinternalspritesheet.pas"/>
        <UnitName Value="CastleInternalSpriteSheet"/>
      </Item335>
      <Item336>
        <Filename Value="../src/scene/castleinternaltransformdata.pas"/>
        <UnitName Value="CastleInternalTransformData"/>
      </Item336>
      <Item337>
        <Filename Value="../src/scene/castleinternaltriangleoctree.pas"/>
        <UnitName Value="CastleInternalTriangleOctree"/>
      </Item337>
      <Item338>
        <Filename Value="../src/scene/castleinternaltriangleoctree_raysegmentcollisions.inc"/>
        <Type Value="Include"/>
      </Item338>
      <Item339>
        <Filename Value="../src/scene/castleinternalx3dlexer.pas"/>
        <UnitName Value="CastleInternalX3DLexer"/>
      </Item339>
      <Item340>
        <Filename Value="../src/scene/castleinternalx3dscript.pas"/>
        <UnitName Value="CastleInternalX3DScript"/>
      </Item340>
      <Item341>
        <Filename Value="../src/scene/castlelivingbehaviors.pas"/>
        <UnitName Value="CastleLivingBehaviors"/>
      </Item341>
      <Item342>
        <Filename Value="../src/scene/castlelivingbehaviors_damage.inc"/>
        <Type Value="Include"/>
      </Item342>
      <Item343>
        <Filename Value="../src/scene/castlelivingbehaviors_living.inc"/>
        <Type Value="Include"/>
      </Item343>
      <Item344>
        <Filename Value="../src/scene/castlelivingbehaviors_missile.inc"/>
        <Type Value="Include"/>
      </Item344>
      <Item345>
        <Filename Value="../src/scene/castlelivingbehaviors_moveattack.inc"/>
        <Type Value="Include"/>
      </Item345>
      <Item346>
        <Filename Value="../src/scene/castleraytracer.pas"/>
        <UnitName Value="CastleRayTracer"/>
      </Item346>
      <Item347>
        <Filename Value="../src/scene/castlerendererinternallights.pas"/>
        <UnitName Value="CastleRendererInternalLights"/>
      </Item347>
      <Item348>
        <Filename Value="../src/scene/castlerendererinternalshader.pas"/>
        <UnitName Value="CastleRendererInternalShader"/>
      </Item348>
      <Item349>
        <Filename Value="../src/scene/castlerendererinternalshader_bumpmapping.inc"/>
        <Type Value="Include"/>
      </Item349>
      <Item350>
        <Filename Value="../src/scene/castlerendererinternalshader_hash.inc"/>
        <Type Value="Include"/>
      </Item350>
      <Item351>
        <Filename Value="../src/scene/castlerendererinternalshader_light.inc"/>
        <Type Value="Include"/>
      </Item351>
      <Item352>
        <Filename Value="../src/scene/castlerendererinternalshader_mirrorplane.inc"/>
        <Type Value="Include"/>
      </Item352>
      <Item353>
        <Filename Value="../src/scene/castlerendererinternalshader_shadowmap.inc"/>
        <Type Value="Include"/>
      </Item353>
      <Item354>
        <Filename Value="../src/scene/castlerendererinternalshader_surfacetexture.inc"/>
        <Type Value="Include"/>
      </Item354>
      <Item355>
        <Filename Value="../src/scene/castlerendererinternalshader_texture.inc"/>
        <Type Value="Include"/>
      </Item355>
      <Item356>
        <Filename Value="../src/scene/castlerendererinternaltextureenv.pas"/>
        <UnitName Value="CastleRendererInternalTextureEnv"/>
      </Item356>
      <Item357>
        <Filename Value="../src/scene/castlescene.pas"/>
        <UnitName Value="CastleScene"/>
      </Item357>
      <Item358>
        <Filename Value="../src/scene/castlescene_abstractlight.inc"/>
        <Type Value="Include"/>
      </Item358>
      <Item359>
        <Filename Value="../src/scene/castlescene_abstractprimitive.inc"/>
        <Type Value="Include"/>
      </Item359>
      <Item360>
        <Filename Value="../src/scene/castlescene_background.inc"/>
        <Type Value="Include"/>
      </Item360>
      <Item361>
        <Filename Value="../src/scene/castlescene_box.inc"/>
        <Type Value="Include"/>
      </Item361>
      <Item362>
        <Filename Value="../src/scene/castlescene_cone.inc"/>
        <Type Value="Include"/>
      </Item362>
      <Item363>
        <Filename Value="../src/scene/castlescene_cylinder.inc"/>
        <Type Value="Include"/>
      </Item363>
      <Item364>
        <Filename Value="../src/scene/castlescene_directionallight.inc"/>
        <Type Value="Include"/>
      </Item364>
      <Item365>
        <Filename Value="../src/scene/castlescene_editorgizmo.inc"/>
        <Type Value="Include"/>
      </Item365>
      <Item366>
        <Filename Value="../src/scene/castlescene_environmentlight.inc"/>
        <Type Value="Include"/>
      </Item366>
      <Item367>
        <Filename Value="../src/scene/castlescene_fog.inc"/>
        <Type Value="Include"/>
      </Item367>
      <Item368>
        <Filename Value="../src/scene/castlescene_imagetransform.inc"/>
        <Type Value="Include"/>
      </Item368>
      <Item369>
        <Filename Value="../src/scene/castlescene_plane.inc"/>
        <Type Value="Include"/>
      </Item369>
      <Item370>
        <Filename Value="../src/scene/castlescene_pointlight.inc"/>
        <Type Value="Include"/>
      </Item370>
      <Item371>
        <Filename Value="../src/scene/castlescene_punctuallight.inc"/>
        <Type Value="Include"/>
      </Item371>
      <Item372>
        <Filename Value="../src/scene/castlescene_roottransform.inc"/>
        <Type Value="Include"/>
      </Item372>
      <Item373>
        <Filename Value="../src/scene/castlescene_sphere.inc"/>
        <Type Value="Include"/>
      </Item373>
      <Item374>
        <Filename Value="../src/scene/castlescene_spotlight.inc"/>
        <Type Value="Include"/>
      </Item374>
      <Item375>
        <Filename Value="../src/scene/castlescene_text.inc"/>
        <Type Value="Include"/>
      </Item375>
      <Item376>
        <Filename Value="../src/scene/castlescenecore.pas"/>
        <UnitName Value="CastleSceneCore"/>
      </Item376>
      <Item377>
        <Filename Value="../src/scene/castlescenecore_collisions.inc"/>
        <Type Value="Include"/>
      </Item377>
      <Item378>
        <Filename Value="../src/scene/castlesceneinternalblending.pas"/>
        <UnitName Value="CastleSceneInternalBlending"/>
      </Item378>
      <Item379>
        <Filename Value="../src/scene/castlesceneinternalshape.pas"/>
        <UnitName Value="CastleSceneInternalShape"/>
      </Item379>
      <Item380>
        <Filename Value="../src/scene/castlescreeneffects.pas"/>
        <UnitName Value="CastleScreenEffects"/>
      </Item380>
      <Item381>
        <Filename Value="../src/scene/castleshapeinternalrendershadowvolumes.pas"/>
        <UnitName Value="CastleShapeInternalRenderShadowVolumes"/>
      </Item381>
      <Item382>
        <Filename Value="../src/scene/castleshapeinternalshadowvolumes.pas"/>
        <UnitName Value="CastleShapeInternalShadowVolumes"/>
      </Item382>
      <Item383>
        <Filename Value="../src/scene/castleshapes.pas"/>
        <UnitName Value="CastleShapes"/>
      </Item383>
      <Item384>
        <Filename Value="../src/scene/castleterrain.pas"/>
        <UnitName Value="CastleTerrain"/>
      </Item384>
      <Item385>
        <Filename Value="../src/scene/castlethirdpersonnavigation.pas"/>
        <UnitName Value="CastleThirdPersonNavigation"/>
      </Item385>
      <Item386>
        <Filename Value="../src/scene/castletiledmap.pas"/>
        <UnitName Value="CastleTiledMap"/>
      </Item386>
      <Item387>
        <Filename Value="../src/scene/castletiledmap_control.inc"/>
        <Type Value="Include"/>
      </Item387>
      <Item388>
        <Filename Value="../src/scene/castletiledmap_data.inc"/>
        <Type Value="Include"/>
      </Item388>
      <Item389>
        <Filename Value="../src/scene/castletiledmap_scene.inc"/>
        <Type Value="Include"/>
      </Item389>
      <Item390>
        <Filename Value="../src/scene/castletransformmanipulate.pas"/>
        <UnitName Value="CastleTransformManipulate"/>
      </Item390>
      <Item391>
        <Filename Value="../src/scene/castleviewport.pas"/>
        <UnitName Value="CastleViewport"/>
      </Item391>
      <Item392>
        <Filename Value="../src/scene/castleviewport_autonavigation.inc"/>
        <Type Value="Include"/>
      </Item392>
      <Item393>
        <Filename Value="../src/scene/castleviewport_design_navigation.inc"/>
        <Type Value="Include"/>
      </Item393>
      <Item394>
        <Filename Value="../src/scene/castleviewport_scenemanager.inc"/>
        <Type Value="Include"/>
      </Item394>
      <Item395>
        <Filename Value="../src/scene/castleviewport_serialize.inc"/>
        <Type Value="Include"/>
      </Item395>
      <Item396>
        <Filename Value="../src/scene/castleviewport_touchnavigation.inc"/>
        <Type Value="Include"/>
      </Item396>
      <Item397>
        <Filename Value="../src/scene/castleviewport_warmup_cache.inc"/>
        <Type Value="Include"/>
      </Item397>
      <Item398>
        <Filename Value="../src/scene/glsl/generated-pascal/bump_mapping.fs.inc"/>
        <Type Value="Include"/>
      </Item398>
      <Item399>
        <Filename Value="../src/scene/glsl/generated-pascal/bump_mapping.vs.inc"/>
        <Type Value="Include"/>
      </Item399>
      <Item400>
        <Filename Value="../src/scene/glsl/generated-pascal/bump_mapping_parallax.fs.inc"/>
        <Type Value="Include"/>
      </Item400>
      <Item401>
        <Filename Value="../src/scene/glsl/generated-pascal/bump_mapping_parallax.vs.inc"/>
        <Type Value="Include"/>
      </Item401>
      <Item402>
        <Filename Value="../src/scene/glsl/generated-pascal/bump_mapping_steep_parallax_shadowing.fs.inc"/>
        <Type Value="Include"/>
      </Item402>
      <Item403>
        <Filename Value="../src/scene/glsl/generated-pascal/bump_mapping_steep_parallax_shadowing.vs.inc"/>
        <Type Value="Include"/>
      </Item403>
      <Item404>
        <Filename Value="../src/scene/glsl/generated-pascal/common.fs.inc"/>
        <Type Value="Include"/>
      </Item404>
      <Item405>
        <Filename Value="../src/scene/glsl/generated-pascal/common.vs.inc"/>
        <Type Value="Include"/>
      </Item405>
      <Item406>
        <Filename Value="../src/scene/glsl/generated-pascal/fallback.fs.inc"/>
        <Type Value="Include"/>
      </Item406>
      <Item407>
        <Filename Value="../src/scene/glsl/generated-pascal/fallback.vs.inc"/>
        <Type Value="Include"/>
      </Item407>
      <Item408>
        <Filename Value="../src/scene/glsl/generated-pascal/geometry_shader_utils.gs.inc"/>
        <Type Value="Include"/>
      </Item408>
      <Item409>
        <Filename Value="../src/scene/glsl/generated-pascal/lighting_model_phong_add_light.glsl.inc"/>
        <Type Value="Include"/>
      </Item409>
      <Item410>
        <Filename Value="../src/scene/glsl/generated-pascal/lighting_model_phong_shading_gouraud.vs.inc"/>
        <Type Value="Include"/>
      </Item410>
      <Item411>
        <Filename Value="../src/scene/glsl/generated-pascal/lighting_model_phong_shading_phong.fs.inc"/>
        <Type Value="Include"/>
      </Item411>
      <Item412>
        <Filename Value="../src/scene/glsl/generated-pascal/lighting_model_phong_structures.glsl.inc"/>
        <Type Value="Include"/>
      </Item412>
      <Item413>
        <Filename Value="../src/scene/glsl/generated-pascal/lighting_model_physical_add_light.glsl.inc"/>
        <Type Value="Include"/>
      </Item413>
      <Item414>
        <Filename Value="../src/scene/glsl/generated-pascal/lighting_model_physical_shading_gouraud.vs.inc"/>
        <Type Value="Include"/>
      </Item414>
      <Item415>
        <Filename Value="../src/scene/glsl/generated-pascal/lighting_model_physical_shading_phong.fs.inc"/>
        <Type Value="Include"/>
      </Item415>
      <Item416>
        <Filename Value="../src/scene/glsl/generated-pascal/lighting_model_physical_structures.glsl.inc"/>
        <Type Value="Include"/>
      </Item416>
      <Item417>
        <Filename Value="../src/scene/glsl/generated-pascal/lighting_model_unlit_add_light.glsl.inc"/>
        <Type Value="Include"/>
      </Item417>
      <Item418>
        <Filename Value="../src/scene/glsl/generated-pascal/lighting_model_unlit_shading_gouraud.vs.inc"/>
        <Type Value="Include"/>
      </Item418>
      <Item419>
        <Filename Value="../src/scene/glsl/generated-pascal/lighting_model_unlit_shading_phong.fs.inc"/>
        <Type Value="Include"/>
      </Item419>
      <Item420>
        <Filename Value="../src/scene/glsl/generated-pascal/lighting_model_unlit_structures.glsl.inc"/>
        <Type Value="Include"/>
      </Item420>
      <Item421>
        <Filename Value="../src/scene/glsl/generated-pascal/main_shading_gouraud.fs.inc"/>
        <Type Value="Include"/>
      </Item421>
      <Item422>
        <Filename Value="../src/scene/glsl/generated-pascal/main_shading_gouraud.vs.inc"/>
        <Type Value="Include"/>
      </Item422>
      <Item423>
        <Filename Value="../src/scene/glsl/generated-pascal/main_shading_phong.fs.inc"/>
        <Type Value="Include"/>
      </Item423>
      <Item424>
        <Filename Value="../src/scene/glsl/generated-pascal/main_shading_phong.vs.inc"/>
        <Type Value="Include"/>
      </Item424>
      <Item425>
        <Filename Value="../src/scene/glsl/generated-pascal/screen_effect.vs.inc"/>
        <Type Value="Include"/>
      </Item425>
      <Item426>
        <Filename Value="../src/scene/glsl/generated-pascal/screen_effect_library.glsl.inc"/>
        <Type Value="Include"/>
      </Item426>
      <Item427>
        <Filename Value="../src/scene/glsl/generated-pascal/shadow_map_common.fs.inc"/>
        <Type Value="Include"/>
      </Item427>
      <Item428>
        <Filename Value="../src/scene/glsl/generated-pascal/shadow_map_generate.fs.inc"/>
        <Type Value="Include"/>
      </Item428>
      <Item429>
        <Filename Value="../src/scene/glsl/generated-pascal/shadow_map_generate.vs.inc"/>
        <Type Value="Include"/>
      </Item429>
      <Item430>
        <Filename Value="../src/scene/glsl/generated-pascal/simplest.fs.inc"/>
        <Type Value="Include"/>
      </Item430>
      <Item431>
        <Filename Value="../src/scene/glsl/generated-pascal/simplest.vs.inc"/>
        <Type Value="Include"/>
      </Item431>
      <Item432>
        <Filename Value="../src/scene/glsl/generated-pascal/simplest_unlit.fs.inc"/>
        <Type Value="Include"/>
      </Item432>
      <Item433>
        <Filename Value="../src/scene/glsl/generated-pascal/ssao.glsl.inc"/>
        <Type Value="Include"/>
      </Item433>
      <Item434>
        <Filename Value="../src/scene/glsl/generated-pascal/ssr.glsl.inc"/>
        <Type Value="Include"/>
      </Item434>
      <Item435>
        <Filename Value="../src/scene/glsl/generated-pascal/terrain.fs.inc"/>
        <Type Value="Include"/>
      </Item435>
      <Item436>
        <Filename Value="../src/scene/glsl/generated-pascal/terrain.vs.inc"/>
        <Type Value="Include"/>
      </Item436>
      <Item437>
        <Filename Value="../src/scene/glsl/generated-pascal/tone_mapping.fs.inc"/>
        <Type Value="Include"/>
      </Item437>
      <Item438>
        <Filename Value="../src/scene/glsl/generated-pascal/variance_shadow_map_common.fs.inc"/>
        <Type Value="Include"/>
      </Item438>
      <Item439>
        <Filename Value="../src/scene/load/castleloadgltf.pas"/>
        <UnitName Value="CastleLoadGltf"/>
      </Item439>
      <Item440>
        <Filename Value="../src/scene/load/collada/x3dloadinternalcollada.pas"/>
        <UnitName Value="X3DLoadInternalCollada"/>
      </Item440>
      <Item441>
        <Filename Value="../src/scene/load/collada/x3dloadinternalcollada_cameras.inc"/>
        <Type Value="Include"/>
      </Item441>
      <Item442>
        <Filename Value="../src/scene/load/collada/x3dloadinternalcollada_childrenlist.inc"/>
        <Type Value="Include"/>
      </Item442>
      <Item443>
        <Filename Value="../src/scene/load/collada/x3dloadinternalcollada_controllers.inc"/>
        <Type Value="Include"/>
      </Item443>
      <Item444>
        <Filename Value="../src/scene/load/collada/x3dloadinternalcollada_effects.inc"/>
        <Type Value="Include"/>
      </Item444>
      <Item445>
        <Filename Value="../src/scene/load/collada/x3dloadinternalcollada_geometries.inc"/>
        <Type Value="Include"/>
      </Item445>
      <Item446>
        <Filename Value="../src/scene/load/collada/x3dloadinternalcollada_images.inc"/>
        <Type Value="Include"/>
      </Item446>
      <Item447>
        <Filename Value="../src/scene/load/collada/x3dloadinternalcollada_indexes.inc"/>
        <Type Value="Include"/>
      </Item447>
      <Item448>
        <Filename Value="../src/scene/load/collada/x3dloadinternalcollada_integerparser.inc"/>
        <Type Value="Include"/>
      </Item448>
      <Item449>
        <Filename Value="../src/scene/load/collada/x3dloadinternalcollada_librarynodes.inc"/>
        <Type Value="Include"/>
      </Item449>
      <Item450>
        <Filename Value="../src/scene/load/collada/x3dloadinternalcollada_lights.inc"/>
        <Type Value="Include"/>
      </Item450>
      <Item451>
        <Filename Value="../src/scene/load/collada/x3dloadinternalcollada_materials.inc"/>
        <Type Value="Include"/>
      </Item451>
      <Item452>
        <Filename Value="../src/scene/load/collada/x3dloadinternalcollada_matrix.inc"/>
        <Type Value="Include"/>
      </Item452>
      <Item453>
        <Filename Value="../src/scene/load/collada/x3dloadinternalcollada_node.inc"/>
        <Type Value="Include"/>
      </Item453>
      <Item454>
        <Filename Value="../src/scene/load/collada/x3dloadinternalcollada_primitives.inc"/>
        <Type Value="Include"/>
      </Item454>
      <Item455>
        <Filename Value="../src/scene/load/collada/x3dloadinternalcollada_read_helpers.inc"/>
        <Type Value="Include"/>
      </Item455>
      <Item456>
        <Filename Value="../src/scene/load/collada/x3dloadinternalcollada_scenes.inc"/>
        <Type Value="Include"/>
      </Item456>
      <Item457>
        <Filename Value="../src/scene/load/collada/x3dloadinternalcollada_source.inc"/>
        <Type Value="Include"/>
      </Item457>
      <Item458>
        <Filename Value="../src/scene/load/collada/x3dloadinternalcollada_sources.inc"/>
        <Type Value="Include"/>
      </Item458>
      <Item459>
        <Filename Value="../src/scene/load/ifc/castleifc.pas"/>
        <UnitName Value="CastleIfc"/>
      </Item459>
      <Item460>
        <Filename Value="../src/scene/load/ifc/castleifc_ifc_standard_types.inc"/>
        <Type Value="Include"/>
      </Item460>
      <Item461>
        <Filename Value="../src/scene/load/ifc/castleifc_ifc_standard_types_autogenerated.inc"/>
        <Type Value="Include"/>
      </Item461>
      <Item462>
        <Filename Value="../src/scene/load/ifc/castleifc_ifc_types.inc"/>
        <Type Value="Include"/>
      </Item462>
      <Item463>
        <Filename Value="../src/scene/load/ifc/castleifc_json.inc"/>
        <Type Value="Include"/>
      </Item463>
      <Item464>
        <Filename Value="../src/scene/load/ifc/castleifc_load_to_x3d.inc"/>
        <Type Value="Include"/>
      </Item464>
      <Item465>
        <Filename Value="../src/scene/load/ifc/castleifc_save_from_x3d.inc"/>
        <Type Value="Include"/>
      </Item465>
      <Item466>
        <Filename Value="../src/scene/load/md3/x3dloadinternalmd3.pas"/>
        <UnitName Value="X3DLoadInternalMD3"/>
      </Item466>
      <Item467>
        <Filename Value="../src/scene/load/md3/x3dloadinternalmd3_animation.inc"/>
        <Type Value="Include"/>
      </Item467>
      <Item468>
        <Filename Value="../src/scene/load/md3/x3dloadinternalmd3_converter.inc"/>
        <Type Value="Include"/>
      </Item468>
      <Item469>
        <Filename Value="../src/scene/load/md3/x3dloadinternalmd3_structs.inc"/>
        <Type Value="Include"/>
      </Item469>
      <Item470>
        <Filename Value="../src/scene/load/md3/x3dloadinternalmd3_surface.inc"/>
        <Type Value="Include"/>
      </Item470>
      <Item471>
        <Filename Value="../src/scene/load/pasgltf/CastlePasDblStrUtils.pas"/>
        <UnitName Value="CastlePasDblStrUtils"/>
      </Item471>
      <Item472>
        <Filename Value="../src/scene/load/pasgltf/CastlePasGLTF.pas"/>
        <UnitName Value="CastlePasGLTF"/>
      </Item472>
      <Item473>
        <Filename Value="../src/scene/load/pasgltf/CastlePasJSON.pas"/>
        <UnitName Value="CastlePasJSON"/>
      </Item473>
      <Item474>
        <Filename Value="../src/scene/load/spine/x3dloadinternalspine.pas"/>
        <UnitName Value="X3DLoadInternalSpine"/>
      </Item474>
      <Item475>
        <Filename Value="../src/scene/load/spine/x3dloadinternalspine_animations.inc"/>
        <Type Value="Include"/>
      </Item475>
      <Item476>
        <Filename Value="../src/scene/load/spine/x3dloadinternalspine_animutils.inc"/>
        <Type Value="Include"/>
      </Item476>
      <Item477>
        <Filename Value="../src/scene/load/spine/x3dloadinternalspine_atlas.inc"/>
        <Type Value="Include"/>
      </Item477>
      <Item478>
        <Filename Value="../src/scene/load/spine/x3dloadinternalspine_attachments.inc"/>
        <Type Value="Include"/>
      </Item478>
      <Item479>
        <Filename Value="../src/scene/load/spine/x3dloadinternalspine_bones.inc"/>
        <Type Value="Include"/>
      </Item479>
      <Item480>
        <Filename Value="../src/scene/load/spine/x3dloadinternalspine_bonetimelines.inc"/>
        <Type Value="Include"/>
      </Item480>
      <Item481>
        <Filename Value="../src/scene/load/spine/x3dloadinternalspine_deformtimelines.inc"/>
        <Type Value="Include"/>
      </Item481>
      <Item482>
        <Filename Value="../src/scene/load/spine/x3dloadinternalspine_drawordertimelines.inc"/>
        <Type Value="Include"/>
      </Item482>
      <Item483>
        <Filename Value="../src/scene/load/spine/x3dloadinternalspine_json.inc"/>
        <Type Value="Include"/>
      </Item483>
      <Item484>
        <Filename Value="../src/scene/load/spine/x3dloadinternalspine_simpletextureloader.inc"/>
        <Type Value="Include"/>
      </Item484>
      <Item485>
        <Filename Value="../src/scene/load/spine/x3dloadinternalspine_skeleton.inc"/>
        <Type Value="Include"/>
      </Item485>
      <Item486>
        <Filename Value="../src/scene/load/spine/x3dloadinternalspine_skins.inc"/>
        <Type Value="Include"/>
      </Item486>
      <Item487>
        <Filename Value="../src/scene/load/spine/x3dloadinternalspine_slots.inc"/>
        <Type Value="Include"/>
      </Item487>
      <Item488>
        <Filename Value="../src/scene/load/spine/x3dloadinternalspine_slottimelines.inc"/>
        <Type Value="Include"/>
      </Item488>
      <Item489>
        <Filename Value="../src/scene/load/spine/x3dloadinternalspine_textureloader.inc"/>
        <Type Value="Include"/>
      </Item489>
      <Item490>
        <Filename Value="../src/scene/load/spine/x3dloadinternalspine_url.inc"/>
        <Type Value="Include"/>
      </Item490>
      <Item491>
        <Filename Value="../src/scene/load/spine/x3dloadinternalspine_weightedmeshtimelines.inc"/>
        <Type Value="Include"/>
      </Item491>
      <Item492>
        <Filename Value="../src/scene/load/x3dload.pas"/>
        <UnitName Value="X3DLoad"/>
      </Item492>
      <Item493>
        <Filename Value="../src/scene/load/x3dloadinternal3ds.pas"/>
        <UnitName Value="X3DLoadInternal3DS"/>
      </Item493>
      <Item494>
        <Filename Value="../src/scene/load/x3dloadinternalcocos2d.pas"/>
        <UnitName Value="X3DLoadInternalCocos2d"/>
      </Item494>
      <Item495>
        <Filename Value="../src/scene/load/x3dloadinternalgeo.pas"/>
        <UnitName Value="X3DLoadInternalGEO"/>
      </Item495>
      <Item496>
        <Filename Value="../src/scene/load/x3dloadinternalgltf.pas"/>
        <UnitName Value="X3DLoadInternalGltf"/>
      </Item496>
      <Item497>
        <Filename Value="../src/scene/load/x3dloadinternalimage.pas"/>
        <UnitName Value="X3DLoadInternalImage"/>
      </Item497>
      <Item498>
        <Filename Value="../src/scene/load/x3dloadinternalobj.pas"/>
        <UnitName Value="X3DLoadInternalOBJ"/>
      </Item498>
      <Item499>
        <Filename Value="../src/scene/load/x3dloadinternalstl.pas"/>
        <UnitName Value="X3DLoadInternalSTL"/>
      </Item499>
      <Item500>
        <Filename Value="../src/scene/load/x3dloadinternaltiledmap.pas"/>
        <UnitName Value="X3DLoadInternalTiledMap"/>
      </Item500>
      <Item501>
        <Filename Value="../src/scene/load/x3dloadinternalutils.pas"/>
        <UnitName Value="X3DLoadInternalUtils"/>
      </Item501>
      <Item502>
        <Filename Value="../src/scene/octreeconf.inc"/>
        <Type Value="Include"/>
      </Item502>
      <Item503>
        <Filename Value="../src/scene/transform_manipulate_data/generated-pascal/rotate.glb.inc"/>
        <Type Value="Include"/>
      </Item503>
      <Item504>
        <Filename Value="../src/scene/transform_manipulate_data/generated-pascal/rotate_collider.glb.inc"/>
        <Type Value="Include"/>
      </Item504>
      <Item505>
        <Filename Value="../src/scene/transform_manipulate_data/generated-pascal/rotate_final.x3dv.inc"/>
        <Type Value="Include"/>
      </Item505>
      <Item506>
        <Filename Value="../src/scene/transform_manipulate_data/generated-pascal/scale.glb.inc"/>
        <Type Value="Include"/>
      </Item506>
      <Item507>
        <Filename Value="../src/scene/transform_manipulate_data/generated-pascal/scale_final.x3dv.inc"/>
        <Type Value="Include"/>
      </Item507>
      <Item508>
        <Filename Value="../src/scene/transform_manipulate_data/generated-pascal/translate.glb.inc"/>
        <Type Value="Include"/>
      </Item508>
      <Item509>
        <Filename Value="../src/scene/transform_manipulate_data/generated-pascal/translate_collider.glb.inc"/>
        <Type Value="Include"/>
      </Item509>
      <Item510>
        <Filename Value="../src/scene/transform_manipulate_data/generated-pascal/translate_final.x3dv.inc"/>
        <Type Value="Include"/>
      </Item510>
      <Item511>
        <Filename Value="../src/scene/x3d/auto_generated_node_helpers/x3dnodes_abstractvrml1camera_1.inc"/>
        <Type Value="Include"/>
      </Item511>
      <Item512>
        <Filename Value="../src/scene/x3d/auto_generated_node_helpers/x3dnodes_abstractvrml1geometry_1.inc"/>
        <Type Value="Include"/>
      </Item512>
      <Item513>
        <Filename Value="../src/scene/x3d/auto_generated_node_helpers/x3dnodes_abstractvrml1indexed_1.inc"/>
        <Type Value="Include"/>
      </Item513>
      <Item514>
        <Filename Value="../src/scene/x3d/auto_generated_node_helpers/x3dnodes_abstractvrml1separator_1.inc"/>
        <Type Value="Include"/>
      </Item514>
      <Item515>
        <Filename Value="../src/scene/x3d/auto_generated_node_helpers/x3dnodes_abstractvrml1transformation_1.inc"/>
        <Type Value="Include"/>
      </Item515>
      <Item516>
        <Filename Value="../src/scene/x3d/auto_generated_node_helpers/x3dnodes_anchor.inc"/>
        <Type Value="Include"/>
      </Item516>
      <Item517>
        <Filename Value="../src/scene/x3d/auto_generated_node_helpers/x3dnodes_appearance.inc"/>
        <Type Value="Include"/>
      </Item517>
      <Item518>
        <Filename Value="../src/scene/x3d/auto_generated_node_helpers/x3dnodes_arc2d.inc"/>
        <Type Value="Include"/>
      </Item518>
      <Item519>
        <Filename Value="../src/scene/x3d/auto_generated_node_helpers/x3dnodes_arcclose2d.inc"/>
        <Type Value="Include"/>
      </Item519>
      <Item520>
        <Filename Value="../src/scene/x3d/auto_generated_node_helpers/x3dnodes_asciitext_1.inc"/>
        <Type Value="Include"/>
      </Item520>
      <Item521>
        <Filename Value="../src/scene/x3d/auto_generated_node_helpers/x3dnodes_audioclip.inc"/>
        <Type Value="Include"/>
      </Item521>
      <Item522>
        <Filename Value="../src/scene/x3d/auto_generated_node_helpers/x3dnodes_background.inc"/>
        <Type Value="Include"/>
      </Item522>
      <Item523>
        <Filename Value="../src/scene/x3d/auto_generated_node_helpers/x3dnodes_balljoint.inc"/>
        <Type Value="Include"/>
      </Item523>
      <Item524>
        <Filename Value="../src/scene/x3d/auto_generated_node_helpers/x3dnodes_billboard.inc"/>
        <Type Value="Include"/>
      </Item524>
      <Item525>
        <Filename Value="../src/scene/x3d/auto_generated_node_helpers/x3dnodes_blendmode.inc"/>
        <Type Value="Include"/>
      </Item525>
      <Item526>
        <Filename Value="../src/scene/x3d/auto_generated_node_helpers/x3dnodes_booleanfilter.inc"/>
        <Type Value="Include"/>
      </Item526>
      <Item527>
        <Filename Value="../src/scene/x3d/auto_generated_node_helpers/x3dnodes_booleansequencer.inc"/>
        <Type Value="Include"/>
      </Item527>
      <Item528>
        <Filename Value="../src/scene/x3d/auto_generated_node_helpers/x3dnodes_booleantoggle.inc"/>
        <Type Value="Include"/>
      </Item528>
      <Item529>
        <Filename Value="../src/scene/x3d/auto_generated_node_helpers/x3dnodes_booleantrigger.inc"/>
        <Type Value="Include"/>
      </Item529>
      <Item530>
        <Filename Value="../src/scene/x3d/auto_generated_node_helpers/x3dnodes_boundedphysicsmodel.inc"/>
        <Type Value="Include"/>
      </Item530>
      <Item531>
        <Filename Value="../src/scene/x3d/auto_generated_node_helpers/x3dnodes_box.inc"/>
        <Type Value="Include"/>
      </Item531>
      <Item532>
        <Filename Value="../src/scene/x3d/auto_generated_node_helpers/x3dnodes_cadassembly.inc"/>
        <Type Value="Include"/>
      </Item532>
      <Item533>
        <Filename Value="../src/scene/x3d/auto_generated_node_helpers/x3dnodes_cadface.inc"/>
        <Type Value="Include"/>
      </Item533>
      <Item534>
        <Filename Value="../src/scene/x3d/auto_generated_node_helpers/x3dnodes_cadlayer.inc"/>
        <Type Value="Include"/>
      </Item534>
      <Item535>
        <Filename Value="../src/scene/x3d/auto_generated_node_helpers/x3dnodes_cadpart.inc"/>
        <Type Value="Include"/>
      </Item535>
      <Item536>
        <Filename Value="../src/scene/x3d/auto_generated_node_helpers/x3dnodes_circle2d.inc"/>
        <Type Value="Include"/>
      </Item536>
      <Item537>
        <Filename Value="../src/scene/x3d/auto_generated_node_helpers/x3dnodes_clipplane.inc"/>
        <Type Value="Include"/>
      </Item537>
      <Item538>
        <Filename Value="../src/scene/x3d/auto_generated_node_helpers/x3dnodes_collidableoffset.inc"/>
        <Type Value="Include"/>
      </Item538>
      <Item539>
        <Filename Value="../src/scene/x3d/auto_generated_node_helpers/x3dnodes_collidableshape.inc"/>
        <Type Value="Include"/>
      </Item539>
      <Item540>
        <Filename Value="../src/scene/x3d/auto_generated_node_helpers/x3dnodes_collision.inc"/>
        <Type Value="Include"/>
      </Item540>
      <Item541>
        <Filename Value="../src/scene/x3d/auto_generated_node_helpers/x3dnodes_collisioncollection.inc"/>
        <Type Value="Include"/>
      </Item541>
      <Item542>
        <Filename Value="../src/scene/x3d/auto_generated_node_helpers/x3dnodes_collisionsensor.inc"/>
        <Type Value="Include"/>
      </Item542>
      <Item543>
        <Filename Value="../src/scene/x3d/auto_generated_node_helpers/x3dnodes_collisionspace.inc"/>
        <Type Value="Include"/>
      </Item543>
      <Item544>
        <Filename Value="../src/scene/x3d/auto_generated_node_helpers/x3dnodes_color.inc"/>
        <Type Value="Include"/>
      </Item544>
      <Item545>
        <Filename Value="../src/scene/x3d/auto_generated_node_helpers/x3dnodes_colordamper.inc"/>
        <Type Value="Include"/>
      </Item545>
      <Item546>
        <Filename Value="../src/scene/x3d/auto_generated_node_helpers/x3dnodes_colorinterpolator.inc"/>
        <Type Value="Include"/>
      </Item546>
      <Item547>
        <Filename Value="../src/scene/x3d/auto_generated_node_helpers/x3dnodes_colorrgba.inc"/>
        <Type Value="Include"/>
      </Item547>
      <Item548>
        <Filename Value="../src/scene/x3d/auto_generated_node_helpers/x3dnodes_colorsetinterpolator.inc"/>
        <Type Value="Include"/>
      </Item548>
      <Item549>
        <Filename Value="../src/scene/x3d/auto_generated_node_helpers/x3dnodes_commonsurfaceshader.inc"/>
        <Type Value="Include"/>
      </Item549>
      <Item550>
        <Filename Value="../src/scene/x3d/auto_generated_node_helpers/x3dnodes_composedcubemaptexture.inc"/>
        <Type Value="Include"/>
      </Item550>
      <Item551>
        <Filename Value="../src/scene/x3d/auto_generated_node_helpers/x3dnodes_composedshader.inc"/>
        <Type Value="Include"/>
      </Item551>
      <Item552>
        <Filename Value="../src/scene/x3d/auto_generated_node_helpers/x3dnodes_composedtexture3d.inc"/>
        <Type Value="Include"/>
      </Item552>
      <Item553>
        <Filename Value="../src/scene/x3d/auto_generated_node_helpers/x3dnodes_cone.inc"/>
        <Type Value="Include"/>
      </Item553>
      <Item554>
        <Filename Value="../src/scene/x3d/auto_generated_node_helpers/x3dnodes_cone_1.inc"/>
        <Type Value="Include"/>
      </Item554>
      <Item555>
        <Filename Value="../src/scene/x3d/auto_generated_node_helpers/x3dnodes_coneemitter.inc"/>
        <Type Value="Include"/>
      </Item555>
      <Item556>
        <Filename Value="../src/scene/x3d/auto_generated_node_helpers/x3dnodes_contact.inc"/>
        <Type Value="Include"/>
      </Item556>
      <Item557>
        <Filename Value="../src/scene/x3d/auto_generated_node_helpers/x3dnodes_contour2d.inc"/>
        <Type Value="Include"/>
      </Item557>
      <Item558>
        <Filename Value="../src/scene/x3d/auto_generated_node_helpers/x3dnodes_contourpolyline2d.inc"/>
        <Type Value="Include"/>
      </Item558>
      <Item559>
        <Filename Value="../src/scene/x3d/auto_generated_node_helpers/x3dnodes_converter.inc"/>
        <Type Value="Include"/>
      </Item559>
      <Item560>
        <Filename Value="../src/scene/x3d/auto_generated_node_helpers/x3dnodes_coordinate.inc"/>
        <Type Value="Include"/>
      </Item560>
      <Item561>
        <Filename Value="../src/scene/x3d/auto_generated_node_helpers/x3dnodes_coordinate3_1.inc"/>
        <Type Value="Include"/>
      </Item561>
      <Item562>
        <Filename Value="../src/scene/x3d/auto_generated_node_helpers/x3dnodes_coordinatedamper.inc"/>
        <Type Value="Include"/>
      </Item562>
      <Item563>
        <Filename Value="../src/scene/x3d/auto_generated_node_helpers/x3dnodes_coordinatedouble.inc"/>
        <Type Value="Include"/>
      </Item563>
      <Item564>
        <Filename Value="../src/scene/x3d/auto_generated_node_helpers/x3dnodes_coordinateinterpolator.inc"/>
        <Type Value="Include"/>
      </Item564>
      <Item565>
        <Filename Value="../src/scene/x3d/auto_generated_node_helpers/x3dnodes_coordinateinterpolator2d.inc"/>
        <Type Value="Include"/>
      </Item565>
      <Item566>
        <Filename Value="../src/scene/x3d/auto_generated_node_helpers/x3dnodes_cube_1.inc"/>
        <Type Value="Include"/>
      </Item566>
      <Item567>
        <Filename Value="../src/scene/x3d/auto_generated_node_helpers/x3dnodes_cubicbezier2dorientationinterpolator.inc"/>
        <Type Value="Include"/>
      </Item567>
      <Item568>
        <Filename Value="../src/scene/x3d/auto_generated_node_helpers/x3dnodes_cubicbeziercoordinateinterpolator.inc"/>
        <Type Value="Include"/>
      </Item568>
      <Item569>
        <Filename Value="../src/scene/x3d/auto_generated_node_helpers/x3dnodes_cubicbezierpositioninterpolator.inc"/>
        <Type Value="Include"/>
      </Item569>
      <Item570>
        <Filename Value="../src/scene/x3d/auto_generated_node_helpers/x3dnodes_cylinder.inc"/>
        <Type Value="Include"/>
      </Item570>
      <Item571>
        <Filename Value="../src/scene/x3d/auto_generated_node_helpers/x3dnodes_cylinder_1.inc"/>
        <Type Value="Include"/>
      </Item571>
      <Item572>
        <Filename Value="../src/scene/x3d/auto_generated_node_helpers/x3dnodes_cylindersensor.inc"/>
        <Type Value="Include"/>
      </Item572>
      <Item573>
        <Filename Value="../src/scene/x3d/auto_generated_node_helpers/x3dnodes_directionallight.inc"/>
        <Type Value="Include"/>
      </Item573>
      <Item574>
        <Filename Value="../src/scene/x3d/auto_generated_node_helpers/x3dnodes_directionallight_1.inc"/>
        <Type Value="Include"/>
      </Item574>
      <Item575>
        <Filename Value="../src/scene/x3d/auto_generated_node_helpers/x3dnodes_disentitymanager.inc"/>
        <Type Value="Include"/>
      </Item575>
      <Item576>
        <Filename Value="../src/scene/x3d/auto_generated_node_helpers/x3dnodes_disentitytypemapping.inc"/>
        <Type Value="Include"/>
      </Item576>
      <Item577>
        <Filename Value="../src/scene/x3d/auto_generated_node_helpers/x3dnodes_disk2d.inc"/>
        <Type Value="Include"/>
      </Item577>
      <Item578>
        <Filename Value="../src/scene/x3d/auto_generated_node_helpers/x3dnodes_doubleaxishingejoint.inc"/>
        <Type Value="Include"/>
      </Item578>
      <Item579>
        <Filename Value="../src/scene/x3d/auto_generated_node_helpers/x3dnodes_easeineaseout.inc"/>
        <Type Value="Include"/>
      </Item579>
      <Item580>
        <Filename Value="../src/scene/x3d/auto_generated_node_helpers/x3dnodes_effect.inc"/>
        <Type Value="Include"/>
      </Item580>
      <Item581>
        <Filename Value="../src/scene/x3d/auto_generated_node_helpers/x3dnodes_effectpart.inc"/>
        <Type Value="Include"/>
      </Item581>
      <Item582>
        <Filename Value="../src/scene/x3d/auto_generated_node_helpers/x3dnodes_elevationgrid.inc"/>
        <Type Value="Include"/>
      </Item582>
      <Item583>
        <Filename Value="../src/scene/x3d/auto_generated_node_helpers/x3dnodes_environment.inc"/>
        <Type Value="Include"/>
      </Item583>
      <Item584>
        <Filename Value="../src/scene/x3d/auto_generated_node_helpers/x3dnodes_environmentlight.inc"/>
        <Type Value="Include"/>
      </Item584>
      <Item585>
        <Filename Value="../src/scene/x3d/auto_generated_node_helpers/x3dnodes_espdutransform.inc"/>
        <Type Value="Include"/>
      </Item585>
      <Item586>
        <Filename Value="../src/scene/x3d/auto_generated_node_helpers/x3dnodes_explosionemitter.inc"/>
        <Type Value="Include"/>
      </Item586>
      <Item587>
        <Filename Value="../src/scene/x3d/auto_generated_node_helpers/x3dnodes_extrusion.inc"/>
        <Type Value="Include"/>
      </Item587>
      <Item588>
        <Filename Value="../src/scene/x3d/auto_generated_node_helpers/x3dnodes_fillproperties.inc"/>
        <Type Value="Include"/>
      </Item588>
      <Item589>
        <Filename Value="../src/scene/x3d/auto_generated_node_helpers/x3dnodes_floatvertexattribute.inc"/>
        <Type Value="Include"/>
      </Item589>
      <Item590>
        <Filename Value="../src/scene/x3d/auto_generated_node_helpers/x3dnodes_fog.inc"/>
        <Type Value="Include"/>
      </Item590>
      <Item591>
        <Filename Value="../src/scene/x3d/auto_generated_node_helpers/x3dnodes_fogcoordinate.inc"/>
        <Type Value="Include"/>
      </Item591>
      <Item592>
        <Filename Value="../src/scene/x3d/auto_generated_node_helpers/x3dnodes_fontstyle.inc"/>
        <Type Value="Include"/>
      </Item592>
      <Item593>
        <Filename Value="../src/scene/x3d/auto_generated_node_helpers/x3dnodes_fontstyle_1.inc"/>
        <Type Value="Include"/>
      </Item593>
      <Item594>
        <Filename Value="../src/scene/x3d/auto_generated_node_helpers/x3dnodes_forcephysicsmodel.inc"/>
        <Type Value="Include"/>
      </Item594>
      <Item595>
        <Filename Value="../src/scene/x3d/auto_generated_node_helpers/x3dnodes_generatedcubemaptexture.inc"/>
        <Type Value="Include"/>
      </Item595>
      <Item596>
        <Filename Value="../src/scene/x3d/auto_generated_node_helpers/x3dnodes_generatedshadowmap.inc"/>
        <Type Value="Include"/>
      </Item596>
      <Item597>
        <Filename Value="../src/scene/x3d/auto_generated_node_helpers/x3dnodes_geocoordinate.inc"/>
        <Type Value="Include"/>
      </Item597>
      <Item598>
        <Filename Value="../src/scene/x3d/auto_generated_node_helpers/x3dnodes_geoelevationgrid.inc"/>
        <Type Value="Include"/>
      </Item598>
      <Item599>
        <Filename Value="../src/scene/x3d/auto_generated_node_helpers/x3dnodes_geolocation.inc"/>
        <Type Value="Include"/>
      </Item599>
      <Item600>
        <Filename Value="../src/scene/x3d/auto_generated_node_helpers/x3dnodes_geolod.inc"/>
        <Type Value="Include"/>
      </Item600>
      <Item601>
        <Filename Value="../src/scene/x3d/auto_generated_node_helpers/x3dnodes_geometadata.inc"/>
        <Type Value="Include"/>
      </Item601>
      <Item602>
        <Filename Value="../src/scene/x3d/auto_generated_node_helpers/x3dnodes_geoorigin.inc"/>
        <Type Value="Include"/>
      </Item602>
      <Item603>
        <Filename Value="../src/scene/x3d/auto_generated_node_helpers/x3dnodes_geopositioninterpolator.inc"/>
        <Type Value="Include"/>
      </Item603>
      <Item604>
        <Filename Value="../src/scene/x3d/auto_generated_node_helpers/x3dnodes_geoproximitysensor.inc"/>
        <Type Value="Include"/>
      </Item604>
      <Item605>
        <Filename Value="../src/scene/x3d/auto_generated_node_helpers/x3dnodes_geotouchsensor.inc"/>
        <Type Value="Include"/>
      </Item605>
      <Item606>
        <Filename Value="../src/scene/x3d/auto_generated_node_helpers/x3dnodes_geotransform.inc"/>
        <Type Value="Include"/>
      </Item606>
      <Item607>
        <Filename Value="../src/scene/x3d/auto_generated_node_helpers/x3dnodes_geoviewpoint.inc"/>
        <Type Value="Include"/>
      </Item607>
      <Item608>
        <Filename Value="../src/scene/x3d/auto_generated_node_helpers/x3dnodes_group.inc"/>
        <Type Value="Include"/>
      </Item608>
      <Item609>
        <Filename Value="../src/scene/x3d/auto_generated_node_helpers/x3dnodes_group_1.inc"/>
        <Type Value="Include"/>
      </Item609>
      <Item610>
        <Filename Value="../src/scene/x3d/auto_generated_node_helpers/x3dnodes_hanimdisplacer.inc"/>
        <Type Value="Include"/>
      </Item610>
      <Item611>
        <Filename Value="../src/scene/x3d/auto_generated_node_helpers/x3dnodes_hanimhumanoid.inc"/>
        <Type Value="Include"/>
      </Item611>
      <Item612>
        <Filename Value="../src/scene/x3d/auto_generated_node_helpers/x3dnodes_hanimjoint.inc"/>
        <Type Value="Include"/>
      </Item612>
      <Item613>
        <Filename Value="../src/scene/x3d/auto_generated_node_helpers/x3dnodes_hanimmotion.inc"/>
        <Type Value="Include"/>
      </Item613>
      <Item614>
        <Filename Value="../src/scene/x3d/auto_generated_node_helpers/x3dnodes_hanimsegment.inc"/>
        <Type Value="Include"/>
      </Item614>
      <Item615>
        <Filename Value="../src/scene/x3d/auto_generated_node_helpers/x3dnodes_hanimsite.inc"/>
        <Type Value="Include"/>
      </Item615>
      <Item616>
        <Filename Value="../src/scene/x3d/auto_generated_node_helpers/x3dnodes_imagebackground.inc"/>
        <Type Value="Include"/>
      </Item616>
      <Item617>
        <Filename Value="../src/scene/x3d/auto_generated_node_helpers/x3dnodes_imagecubemaptexture.inc"/>
        <Type Value="Include"/>
      </Item617>
      <Item618>
        <Filename Value="../src/scene/x3d/auto_generated_node_helpers/x3dnodes_imagetexture.inc"/>
        <Type Value="Include"/>
      </Item618>
      <Item619>
        <Filename Value="../src/scene/x3d/auto_generated_node_helpers/x3dnodes_imagetexture3d.inc"/>
        <Type Value="Include"/>
      </Item619>
      <Item620>
        <Filename Value="../src/scene/x3d/auto_generated_node_helpers/x3dnodes_indexedfaceset.inc"/>
        <Type Value="Include"/>
      </Item620>
      <Item621>
        <Filename Value="../src/scene/x3d/auto_generated_node_helpers/x3dnodes_indexedfaceset_1.inc"/>
        <Type Value="Include"/>
      </Item621>
      <Item622>
        <Filename Value="../src/scene/x3d/auto_generated_node_helpers/x3dnodes_indexedlineset.inc"/>
        <Type Value="Include"/>
      </Item622>
      <Item623>
        <Filename Value="../src/scene/x3d/auto_generated_node_helpers/x3dnodes_indexedlineset_1.inc"/>
        <Type Value="Include"/>
      </Item623>
      <Item624>
        <Filename Value="../src/scene/x3d/auto_generated_node_helpers/x3dnodes_indexedquadset.inc"/>
        <Type Value="Include"/>
      </Item624>
      <Item625>
        <Filename Value="../src/scene/x3d/auto_generated_node_helpers/x3dnodes_indexedtrianglefanset.inc"/>
        <Type Value="Include"/>
      </Item625>
      <Item626>
        <Filename Value="../src/scene/x3d/auto_generated_node_helpers/x3dnodes_indexedtrianglemesh_1.inc"/>
        <Type Value="Include"/>
      </Item626>
      <Item627>
        <Filename Value="../src/scene/x3d/auto_generated_node_helpers/x3dnodes_indexedtriangleset.inc"/>
        <Type Value="Include"/>
      </Item627>
      <Item628>
        <Filename Value="../src/scene/x3d/auto_generated_node_helpers/x3dnodes_indexedtrianglestripset.inc"/>
        <Type Value="Include"/>
      </Item628>
      <Item629>
        <Filename Value="../src/scene/x3d/auto_generated_node_helpers/x3dnodes_info_1.inc"/>
        <Type Value="Include"/>
      </Item629>
      <Item630>
        <Filename Value="../src/scene/x3d/auto_generated_node_helpers/x3dnodes_inline.inc"/>
        <Type Value="Include"/>
      </Item630>
      <Item631>
        <Filename Value="../src/scene/x3d/auto_generated_node_helpers/x3dnodes_inlineloadcontrol.inc"/>
        <Type Value="Include"/>
      </Item631>
      <Item632>
        <Filename Value="../src/scene/x3d/auto_generated_node_helpers/x3dnodes_integersequencer.inc"/>
        <Type Value="Include"/>
      </Item632>
      <Item633>
        <Filename Value="../src/scene/x3d/auto_generated_node_helpers/x3dnodes_integertrigger.inc"/>
        <Type Value="Include"/>
      </Item633>
      <Item634>
        <Filename Value="../src/scene/x3d/auto_generated_node_helpers/x3dnodes_kambiappearance.inc"/>
        <Type Value="Include"/>
      </Item634>
      <Item635>
        <Filename Value="../src/scene/x3d/auto_generated_node_helpers/x3dnodes_kambiinline.inc"/>
        <Type Value="Include"/>
      </Item635>
      <Item636>
        <Filename Value="../src/scene/x3d/auto_generated_node_helpers/x3dnodes_kambinavigationinfo.inc"/>
        <Type Value="Include"/>
      </Item636>
      <Item637>
        <Filename Value="../src/scene/x3d/auto_generated_node_helpers/x3dnodes_keysensor.inc"/>
        <Type Value="Include"/>
      </Item637>
      <Item638>
        <Filename Value="../src/scene/x3d/auto_generated_node_helpers/x3dnodes_layer.inc"/>
        <Type Value="Include"/>
      </Item638>
      <Item639>
        <Filename Value="../src/scene/x3d/auto_generated_node_helpers/x3dnodes_layerset.inc"/>
        <Type Value="Include"/>
      </Item639>
      <Item640>
        <Filename Value="../src/scene/x3d/auto_generated_node_helpers/x3dnodes_layout.inc"/>
        <Type Value="Include"/>
      </Item640>
      <Item641>
        <Filename Value="../src/scene/x3d/auto_generated_node_helpers/x3dnodes_layoutgroup.inc"/>
        <Type Value="Include"/>
      </Item641>
      <Item642>
        <Filename Value="../src/scene/x3d/auto_generated_node_helpers/x3dnodes_layoutlayer.inc"/>
        <Type Value="Include"/>
      </Item642>
      <Item643>
        <Filename Value="../src/scene/x3d/auto_generated_node_helpers/x3dnodes_linepicksensor.inc"/>
        <Type Value="Include"/>
      </Item643>
      <Item644>
        <Filename Value="../src/scene/x3d/auto_generated_node_helpers/x3dnodes_lineproperties.inc"/>
        <Type Value="Include"/>
      </Item644>
      <Item645>
        <Filename Value="../src/scene/x3d/auto_generated_node_helpers/x3dnodes_lineset.inc"/>
        <Type Value="Include"/>
      </Item645>
      <Item646>
        <Filename Value="../src/scene/x3d/auto_generated_node_helpers/x3dnodes_loadsensor.inc"/>
        <Type Value="Include"/>
      </Item646>
      <Item647>
        <Filename Value="../src/scene/x3d/auto_generated_node_helpers/x3dnodes_localfog.inc"/>
        <Type Value="Include"/>
      </Item647>
      <Item648>
        <Filename Value="../src/scene/x3d/auto_generated_node_helpers/x3dnodes_lod.inc"/>
        <Type Value="Include"/>
      </Item648>
      <Item649>
        <Filename Value="../src/scene/x3d/auto_generated_node_helpers/x3dnodes_lod_1.inc"/>
        <Type Value="Include"/>
      </Item649>
      <Item650>
        <Filename Value="../src/scene/x3d/auto_generated_node_helpers/x3dnodes_logger.inc"/>
        <Type Value="Include"/>
      </Item650>
      <Item651>
        <Filename Value="../src/scene/x3d/auto_generated_node_helpers/x3dnodes_material.inc"/>
        <Type Value="Include"/>
      </Item651>
      <Item652>
        <Filename Value="../src/scene/x3d/auto_generated_node_helpers/x3dnodes_material_1.inc"/>
        <Type Value="Include"/>
      </Item652>
      <Item653>
        <Filename Value="../src/scene/x3d/auto_generated_node_helpers/x3dnodes_materialbinding_1.inc"/>
        <Type Value="Include"/>
      </Item653>
      <Item654>
        <Filename Value="../src/scene/x3d/auto_generated_node_helpers/x3dnodes_matrix3vertexattribute.inc"/>
        <Type Value="Include"/>
      </Item654>
      <Item655>
        <Filename Value="../src/scene/x3d/auto_generated_node_helpers/x3dnodes_matrix4vertexattribute.inc"/>
        <Type Value="Include"/>
      </Item655>
      <Item656>
        <Filename Value="../src/scene/x3d/auto_generated_node_helpers/x3dnodes_matrixtransform.inc"/>
        <Type Value="Include"/>
      </Item656>
      <Item657>
        <Filename Value="../src/scene/x3d/auto_generated_node_helpers/x3dnodes_matrixtransform_1.inc"/>
        <Type Value="Include"/>
      </Item657>
      <Item658>
        <Filename Value="../src/scene/x3d/auto_generated_node_helpers/x3dnodes_metadataboolean.inc"/>
        <Type Value="Include"/>
      </Item658>
      <Item659>
        <Filename Value="../src/scene/x3d/auto_generated_node_helpers/x3dnodes_metadatadouble.inc"/>
        <Type Value="Include"/>
      </Item659>
      <Item660>
        <Filename Value="../src/scene/x3d/auto_generated_node_helpers/x3dnodes_metadatafloat.inc"/>
        <Type Value="Include"/>
      </Item660>
      <Item661>
        <Filename Value="../src/scene/x3d/auto_generated_node_helpers/x3dnodes_metadatainteger.inc"/>
        <Type Value="Include"/>
      </Item661>
      <Item662>
        <Filename Value="../src/scene/x3d/auto_generated_node_helpers/x3dnodes_metadataset.inc"/>
        <Type Value="Include"/>
      </Item662>
      <Item663>
        <Filename Value="../src/scene/x3d/auto_generated_node_helpers/x3dnodes_metadatastring.inc"/>
        <Type Value="Include"/>
      </Item663>
      <Item664>
        <Filename Value="../src/scene/x3d/auto_generated_node_helpers/x3dnodes_motorjoint.inc"/>
        <Type Value="Include"/>
      </Item664>
      <Item665>
        <Filename Value="../src/scene/x3d/auto_generated_node_helpers/x3dnodes_movietexture.inc"/>
        <Type Value="Include"/>
      </Item665>
      <Item666>
        <Filename Value="../src/scene/x3d/auto_generated_node_helpers/x3dnodes_multigeneratedtexturecoordinate.inc"/>
        <Type Value="Include"/>
      </Item666>
      <Item667>
        <Filename Value="../src/scene/x3d/auto_generated_node_helpers/x3dnodes_multitexture.inc"/>
        <Type Value="Include"/>
      </Item667>
      <Item668>
        <Filename Value="../src/scene/x3d/auto_generated_node_helpers/x3dnodes_multitexturecoordinate.inc"/>
        <Type Value="Include"/>
      </Item668>
      <Item669>
        <Filename Value="../src/scene/x3d/auto_generated_node_helpers/x3dnodes_multitexturetransform.inc"/>
        <Type Value="Include"/>
      </Item669>
      <Item670>
        <Filename Value="../src/scene/x3d/auto_generated_node_helpers/x3dnodes_navigationinfo.inc"/>
        <Type Value="Include"/>
      </Item670>
      <Item671>
        <Filename Value="../src/scene/x3d/auto_generated_node_helpers/x3dnodes_normal.inc"/>
        <Type Value="Include"/>
      </Item671>
      <Item672>
        <Filename Value="../src/scene/x3d/auto_generated_node_helpers/x3dnodes_normalbinding_1.inc"/>
        <Type Value="Include"/>
      </Item672>
      <Item673>
        <Filename Value="../src/scene/x3d/auto_generated_node_helpers/x3dnodes_normalinterpolator.inc"/>
        <Type Value="Include"/>
      </Item673>
      <Item674>
        <Filename Value="../src/scene/x3d/auto_generated_node_helpers/x3dnodes_nurbscurve.inc"/>
        <Type Value="Include"/>
      </Item674>
      <Item675>
        <Filename Value="../src/scene/x3d/auto_generated_node_helpers/x3dnodes_nurbscurve2d.inc"/>
        <Type Value="Include"/>
      </Item675>
      <Item676>
        <Filename Value="../src/scene/x3d/auto_generated_node_helpers/x3dnodes_nurbsorientationinterpolator.inc"/>
        <Type Value="Include"/>
      </Item676>
      <Item677>
        <Filename Value="../src/scene/x3d/auto_generated_node_helpers/x3dnodes_nurbspatchsurface.inc"/>
        <Type Value="Include"/>
      </Item677>
      <Item678>
        <Filename Value="../src/scene/x3d/auto_generated_node_helpers/x3dnodes_nurbspositioninterpolator.inc"/>
        <Type Value="Include"/>
      </Item678>
      <Item679>
        <Filename Value="../src/scene/x3d/auto_generated_node_helpers/x3dnodes_nurbsset.inc"/>
        <Type Value="Include"/>
      </Item679>
      <Item680>
        <Filename Value="../src/scene/x3d/auto_generated_node_helpers/x3dnodes_nurbssurfaceinterpolator.inc"/>
        <Type Value="Include"/>
      </Item680>
      <Item681>
        <Filename Value="../src/scene/x3d/auto_generated_node_helpers/x3dnodes_nurbssweptsurface.inc"/>
        <Type Value="Include"/>
      </Item681>
      <Item682>
        <Filename Value="../src/scene/x3d/auto_generated_node_helpers/x3dnodes_nurbsswungsurface.inc"/>
        <Type Value="Include"/>
      </Item682>
      <Item683>
        <Filename Value="../src/scene/x3d/auto_generated_node_helpers/x3dnodes_nurbstexturecoordinate.inc"/>
        <Type Value="Include"/>
      </Item683>
      <Item684>
        <Filename Value="../src/scene/x3d/auto_generated_node_helpers/x3dnodes_nurbstrimmedsurface.inc"/>
        <Type Value="Include"/>
      </Item684>
      <Item685>
        <Filename Value="../src/scene/x3d/auto_generated_node_helpers/x3dnodes_orientationchaser.inc"/>
        <Type Value="Include"/>
      </Item685>
      <Item686>
        <Filename Value="../src/scene/x3d/auto_generated_node_helpers/x3dnodes_orientationdamper.inc"/>
        <Type Value="Include"/>
      </Item686>
      <Item687>
        <Filename Value="../src/scene/x3d/auto_generated_node_helpers/x3dnodes_orientationinterpolator.inc"/>
        <Type Value="Include"/>
      </Item687>
      <Item688>
        <Filename Value="../src/scene/x3d/auto_generated_node_helpers/x3dnodes_orientationinterpolator2d.inc"/>
        <Type Value="Include"/>
      </Item688>
      <Item689>
        <Filename Value="../src/scene/x3d/auto_generated_node_helpers/x3dnodes_orthographiccamera_1.inc"/>
        <Type Value="Include"/>
      </Item689>
      <Item690>
        <Filename Value="../src/scene/x3d/auto_generated_node_helpers/x3dnodes_orthoviewpoint.inc"/>
        <Type Value="Include"/>
      </Item690>
      <Item691>
        <Filename Value="../src/scene/x3d/auto_generated_node_helpers/x3dnodes_packagedshader.inc"/>
        <Type Value="Include"/>
      </Item691>
      <Item692>
        <Filename Value="../src/scene/x3d/auto_generated_node_helpers/x3dnodes_particlesystem.inc"/>
        <Type Value="Include"/>
      </Item692>
      <Item693>
        <Filename Value="../src/scene/x3d/auto_generated_node_helpers/x3dnodes_perspectivecamera_1.inc"/>
        <Type Value="Include"/>
      </Item693>
      <Item694>
        <Filename Value="../src/scene/x3d/auto_generated_node_helpers/x3dnodes_physicalmaterial.inc"/>
        <Type Value="Include"/>
      </Item694>
      <Item695>
        <Filename Value="../src/scene/x3d/auto_generated_node_helpers/x3dnodes_pickablegroup.inc"/>
        <Type Value="Include"/>
      </Item695>
      <Item696>
        <Filename Value="../src/scene/x3d/auto_generated_node_helpers/x3dnodes_pixeltexture.inc"/>
        <Type Value="Include"/>
      </Item696>
      <Item697>
        <Filename Value="../src/scene/x3d/auto_generated_node_helpers/x3dnodes_pixeltexture3d.inc"/>
        <Type Value="Include"/>
      </Item697>
      <Item698>
        <Filename Value="../src/scene/x3d/auto_generated_node_helpers/x3dnodes_plane.inc"/>
        <Type Value="Include"/>
      </Item698>
      <Item699>
        <Filename Value="../src/scene/x3d/auto_generated_node_helpers/x3dnodes_planesensor.inc"/>
        <Type Value="Include"/>
      </Item699>
      <Item700>
        <Filename Value="../src/scene/x3d/auto_generated_node_helpers/x3dnodes_pointemitter.inc"/>
        <Type Value="Include"/>
      </Item700>
      <Item701>
        <Filename Value="../src/scene/x3d/auto_generated_node_helpers/x3dnodes_pointlight.inc"/>
        <Type Value="Include"/>
      </Item701>
      <Item702>
        <Filename Value="../src/scene/x3d/auto_generated_node_helpers/x3dnodes_pointlight_1.inc"/>
        <Type Value="Include"/>
      </Item702>
      <Item703>
        <Filename Value="../src/scene/x3d/auto_generated_node_helpers/x3dnodes_pointpicksensor.inc"/>
        <Type Value="Include"/>
      </Item703>
      <Item704>
        <Filename Value="../src/scene/x3d/auto_generated_node_helpers/x3dnodes_pointset.inc"/>
        <Type Value="Include"/>
      </Item704>
      <Item705>
        <Filename Value="../src/scene/x3d/auto_generated_node_helpers/x3dnodes_pointset_1.inc"/>
        <Type Value="Include"/>
      </Item705>
      <Item706>
        <Filename Value="../src/scene/x3d/auto_generated_node_helpers/x3dnodes_polyline2d.inc"/>
        <Type Value="Include"/>
      </Item706>
      <Item707>
        <Filename Value="../src/scene/x3d/auto_generated_node_helpers/x3dnodes_polylineemitter.inc"/>
        <Type Value="Include"/>
      </Item707>
      <Item708>
        <Filename Value="../src/scene/x3d/auto_generated_node_helpers/x3dnodes_polypoint2d.inc"/>
        <Type Value="Include"/>
      </Item708>
      <Item709>
        <Filename Value="../src/scene/x3d/auto_generated_node_helpers/x3dnodes_positionchaser.inc"/>
        <Type Value="Include"/>
      </Item709>
      <Item710>
        <Filename Value="../src/scene/x3d/auto_generated_node_helpers/x3dnodes_positionchaser2d.inc"/>
        <Type Value="Include"/>
      </Item710>
      <Item711>
        <Filename Value="../src/scene/x3d/auto_generated_node_helpers/x3dnodes_positiondamper.inc"/>
        <Type Value="Include"/>
      </Item711>
      <Item712>
        <Filename Value="../src/scene/x3d/auto_generated_node_helpers/x3dnodes_positiondamper2d.inc"/>
        <Type Value="Include"/>
      </Item712>
      <Item713>
        <Filename Value="../src/scene/x3d/auto_generated_node_helpers/x3dnodes_positioninterpolator.inc"/>
        <Type Value="Include"/>
      </Item713>
      <Item714>
        <Filename Value="../src/scene/x3d/auto_generated_node_helpers/x3dnodes_positioninterpolator2d.inc"/>
        <Type Value="Include"/>
      </Item714>
      <Item715>
        <Filename Value="../src/scene/x3d/auto_generated_node_helpers/x3dnodes_primitivepicksensor.inc"/>
        <Type Value="Include"/>
      </Item715>
      <Item716>
        <Filename Value="../src/scene/x3d/auto_generated_node_helpers/x3dnodes_programshader.inc"/>
        <Type Value="Include"/>
      </Item716>
      <Item717>
        <Filename Value="../src/scene/x3d/auto_generated_node_helpers/x3dnodes_projectedtexturecoordinate.inc"/>
        <Type Value="Include"/>
      </Item717>
      <Item718>
        <Filename Value="../src/scene/x3d/auto_generated_node_helpers/x3dnodes_proximitysensor.inc"/>
        <Type Value="Include"/>
      </Item718>
      <Item719>
        <Filename Value="../src/scene/x3d/auto_generated_node_helpers/x3dnodes_quadset.inc"/>
        <Type Value="Include"/>
      </Item719>
      <Item720>
        <Filename Value="../src/scene/x3d/auto_generated_node_helpers/x3dnodes_receiverpdu.inc"/>
        <Type Value="Include"/>
      </Item720>
      <Item721>
        <Filename Value="../src/scene/x3d/auto_generated_node_helpers/x3dnodes_rectangle2d.inc"/>
        <Type Value="Include"/>
      </Item721>
      <Item722>
        <Filename Value="../src/scene/x3d/auto_generated_node_helpers/x3dnodes_renderedtexture.inc"/>
        <Type Value="Include"/>
      </Item722>
      <Item723>
        <Filename Value="../src/scene/x3d/auto_generated_node_helpers/x3dnodes_rigidbody.inc"/>
        <Type Value="Include"/>
      </Item723>
      <Item724>
        <Filename Value="../src/scene/x3d/auto_generated_node_helpers/x3dnodes_rigidbodycollection.inc"/>
        <Type Value="Include"/>
      </Item724>
      <Item725>
        <Filename Value="../src/scene/x3d/auto_generated_node_helpers/x3dnodes_rotation_1.inc"/>
        <Type Value="Include"/>
      </Item725>
      <Item726>
        <Filename Value="../src/scene/x3d/auto_generated_node_helpers/x3dnodes_rotationxyz_1.inc"/>
        <Type Value="Include"/>
      </Item726>
      <Item727>
        <Filename Value="../src/scene/x3d/auto_generated_node_helpers/x3dnodes_scalarchaser.inc"/>
        <Type Value="Include"/>
      </Item727>
      <Item728>
        <Filename Value="../src/scene/x3d/auto_generated_node_helpers/x3dnodes_scalarinterpolator.inc"/>
        <Type Value="Include"/>
      </Item728>
      <Item729>
        <Filename Value="../src/scene/x3d/auto_generated_node_helpers/x3dnodes_scale_1.inc"/>
        <Type Value="Include"/>
      </Item729>
      <Item730>
        <Filename Value="../src/scene/x3d/auto_generated_node_helpers/x3dnodes_screeneffect.inc"/>
        <Type Value="Include"/>
      </Item730>
      <Item731>
        <Filename Value="../src/scene/x3d/auto_generated_node_helpers/x3dnodes_screenfontstyle.inc"/>
        <Type Value="Include"/>
      </Item731>
      <Item732>
        <Filename Value="../src/scene/x3d/auto_generated_node_helpers/x3dnodes_screengroup.inc"/>
        <Type Value="Include"/>
      </Item732>
      <Item733>
        <Filename Value="../src/scene/x3d/auto_generated_node_helpers/x3dnodes_script.inc"/>
        <Type Value="Include"/>
      </Item733>
      <Item734>
        <Filename Value="../src/scene/x3d/auto_generated_node_helpers/x3dnodes_separator_1.inc"/>
        <Type Value="Include"/>
      </Item734>
      <Item735>
        <Filename Value="../src/scene/x3d/auto_generated_node_helpers/x3dnodes_shaderpart.inc"/>
        <Type Value="Include"/>
      </Item735>
      <Item736>
        <Filename Value="../src/scene/x3d/auto_generated_node_helpers/x3dnodes_shaderprogram.inc"/>
        <Type Value="Include"/>
      </Item736>
      <Item737>
        <Filename Value="../src/scene/x3d/auto_generated_node_helpers/x3dnodes_shadertexture.inc"/>
        <Type Value="Include"/>
      </Item737>
      <Item738>
        <Filename Value="../src/scene/x3d/auto_generated_node_helpers/x3dnodes_shape.inc"/>
        <Type Value="Include"/>
      </Item738>
      <Item739>
        <Filename Value="../src/scene/x3d/auto_generated_node_helpers/x3dnodes_shapehints_1.inc"/>
        <Type Value="Include"/>
      </Item739>
      <Item740>
        <Filename Value="../src/scene/x3d/auto_generated_node_helpers/x3dnodes_signalpdu.inc"/>
        <Type Value="Include"/>
      </Item740>
      <Item741>
        <Filename Value="../src/scene/x3d/auto_generated_node_helpers/x3dnodes_singleaxishingejoint.inc"/>
        <Type Value="Include"/>
      </Item741>
      <Item742>
        <Filename Value="../src/scene/x3d/auto_generated_node_helpers/x3dnodes_sliderjoint.inc"/>
        <Type Value="Include"/>
      </Item742>
      <Item743>
        <Filename Value="../src/scene/x3d/auto_generated_node_helpers/x3dnodes_sound.inc"/>
        <Type Value="Include"/>
      </Item743>
      <Item744>
        <Filename Value="../src/scene/x3d/auto_generated_node_helpers/x3dnodes_sphere.inc"/>
        <Type Value="Include"/>
      </Item744>
      <Item745>
        <Filename Value="../src/scene/x3d/auto_generated_node_helpers/x3dnodes_sphere_1.inc"/>
        <Type Value="Include"/>
      </Item745>
      <Item746>
        <Filename Value="../src/scene/x3d/auto_generated_node_helpers/x3dnodes_spheresensor.inc"/>
        <Type Value="Include"/>
      </Item746>
      <Item747>
        <Filename Value="../src/scene/x3d/auto_generated_node_helpers/x3dnodes_splinepositioninterpolator.inc"/>
        <Type Value="Include"/>
      </Item747>
      <Item748>
        <Filename Value="../src/scene/x3d/auto_generated_node_helpers/x3dnodes_splinepositioninterpolator2d.inc"/>
        <Type Value="Include"/>
      </Item748>
      <Item749>
        <Filename Value="../src/scene/x3d/auto_generated_node_helpers/x3dnodes_splinescalarinterpolator.inc"/>
        <Type Value="Include"/>
      </Item749>
      <Item750>
        <Filename Value="../src/scene/x3d/auto_generated_node_helpers/x3dnodes_spotlight.inc"/>
        <Type Value="Include"/>
      </Item750>
      <Item751>
        <Filename Value="../src/scene/x3d/auto_generated_node_helpers/x3dnodes_spotlight_1.inc"/>
        <Type Value="Include"/>
      </Item751>
      <Item752>
        <Filename Value="../src/scene/x3d/auto_generated_node_helpers/x3dnodes_squadorientationinterpolator.inc"/>
        <Type Value="Include"/>
      </Item752>
      <Item753>
        <Filename Value="../src/scene/x3d/auto_generated_node_helpers/x3dnodes_staticgroup.inc"/>
        <Type Value="Include"/>
      </Item753>
      <Item754>
        <Filename Value="../src/scene/x3d/auto_generated_node_helpers/x3dnodes_stringsensor.inc"/>
        <Type Value="Include"/>
      </Item754>
      <Item755>
        <Filename Value="../src/scene/x3d/auto_generated_node_helpers/x3dnodes_surfaceemitter.inc"/>
        <Type Value="Include"/>
      </Item755>
      <Item756>
        <Filename Value="../src/scene/x3d/auto_generated_node_helpers/x3dnodes_switch.inc"/>
        <Type Value="Include"/>
      </Item756>
      <Item757>
        <Filename Value="../src/scene/x3d/auto_generated_node_helpers/x3dnodes_switch_1.inc"/>
        <Type Value="Include"/>
      </Item757>
      <Item758>
        <Filename Value="../src/scene/x3d/auto_generated_node_helpers/x3dnodes_tangent.inc"/>
        <Type Value="Include"/>
      </Item758>
      <Item759>
        <Filename Value="../src/scene/x3d/auto_generated_node_helpers/x3dnodes_teapot.inc"/>
        <Type Value="Include"/>
      </Item759>
      <Item760>
        <Filename Value="../src/scene/x3d/auto_generated_node_helpers/x3dnodes_texcoorddamper2d.inc"/>
        <Type Value="Include"/>
      </Item760>
      <Item761>
        <Filename Value="../src/scene/x3d/auto_generated_node_helpers/x3dnodes_text.inc"/>
        <Type Value="Include"/>
      </Item761>
      <Item762>
        <Filename Value="../src/scene/x3d/auto_generated_node_helpers/x3dnodes_text3d.inc"/>
        <Type Value="Include"/>
      </Item762>
      <Item763>
        <Filename Value="../src/scene/x3d/auto_generated_node_helpers/x3dnodes_texture2_1.inc"/>
        <Type Value="Include"/>
      </Item763>
      <Item764>
        <Filename Value="../src/scene/x3d/auto_generated_node_helpers/x3dnodes_texture2transform_1.inc"/>
        <Type Value="Include"/>
      </Item764>
      <Item765>
        <Filename Value="../src/scene/x3d/auto_generated_node_helpers/x3dnodes_texturebackground.inc"/>
        <Type Value="Include"/>
      </Item765>
      <Item766>
        <Filename Value="../src/scene/x3d/auto_generated_node_helpers/x3dnodes_texturecoordinate.inc"/>
        <Type Value="Include"/>
      </Item766>
      <Item767>
        <Filename Value="../src/scene/x3d/auto_generated_node_helpers/x3dnodes_texturecoordinate2_1.inc"/>
        <Type Value="Include"/>
      </Item767>
      <Item768>
        <Filename Value="../src/scene/x3d/auto_generated_node_helpers/x3dnodes_texturecoordinate3d.inc"/>
        <Type Value="Include"/>
      </Item768>
      <Item769>
        <Filename Value="../src/scene/x3d/auto_generated_node_helpers/x3dnodes_texturecoordinate4d.inc"/>
        <Type Value="Include"/>
      </Item769>
      <Item770>
        <Filename Value="../src/scene/x3d/auto_generated_node_helpers/x3dnodes_texturecoordinategenerator.inc"/>
        <Type Value="Include"/>
      </Item770>
      <Item771>
        <Filename Value="../src/scene/x3d/auto_generated_node_helpers/x3dnodes_textureprojector.inc"/>
        <Type Value="Include"/>
      </Item771>
      <Item772>
        <Filename Value="../src/scene/x3d/auto_generated_node_helpers/x3dnodes_textureprojectorparallel.inc"/>
        <Type Value="Include"/>
      </Item772>
      <Item773>
        <Filename Value="../src/scene/x3d/auto_generated_node_helpers/x3dnodes_textureproperties.inc"/>
        <Type Value="Include"/>
      </Item773>
      <Item774>
        <Filename Value="../src/scene/x3d/auto_generated_node_helpers/x3dnodes_texturetransform.inc"/>
        <Type Value="Include"/>
      </Item774>
      <Item775>
        <Filename Value="../src/scene/x3d/auto_generated_node_helpers/x3dnodes_texturetransform3d.inc"/>
        <Type Value="Include"/>
      </Item775>
      <Item776>
        <Filename Value="../src/scene/x3d/auto_generated_node_helpers/x3dnodes_texturetransformmatrix3d.inc"/>
        <Type Value="Include"/>
      </Item776>
      <Item777>
        <Filename Value="../src/scene/x3d/auto_generated_node_helpers/x3dnodes_timesensor.inc"/>
        <Type Value="Include"/>
      </Item777>
      <Item778>
        <Filename Value="../src/scene/x3d/auto_generated_node_helpers/x3dnodes_timetrigger.inc"/>
        <Type Value="Include"/>
      </Item778>
      <Item779>
        <Filename Value="../src/scene/x3d/auto_generated_node_helpers/x3dnodes_toggler.inc"/>
        <Type Value="Include"/>
      </Item779>
      <Item780>
        <Filename Value="../src/scene/x3d/auto_generated_node_helpers/x3dnodes_touchsensor.inc"/>
        <Type Value="Include"/>
      </Item780>
      <Item781>
        <Filename Value="../src/scene/x3d/auto_generated_node_helpers/x3dnodes_transform.inc"/>
        <Type Value="Include"/>
      </Item781>
      <Item782>
        <Filename Value="../src/scene/x3d/auto_generated_node_helpers/x3dnodes_transform_1.inc"/>
        <Type Value="Include"/>
      </Item782>
      <Item783>
        <Filename Value="../src/scene/x3d/auto_generated_node_helpers/x3dnodes_transformsensor.inc"/>
        <Type Value="Include"/>
      </Item783>
      <Item784>
        <Filename Value="../src/scene/x3d/auto_generated_node_helpers/x3dnodes_transformseparator_1.inc"/>
        <Type Value="Include"/>
      </Item784>
      <Item785>
        <Filename Value="../src/scene/x3d/auto_generated_node_helpers/x3dnodes_translation_1.inc"/>
        <Type Value="Include"/>
      </Item785>
      <Item786>
        <Filename Value="../src/scene/x3d/auto_generated_node_helpers/x3dnodes_transmitterpdu.inc"/>
        <Type Value="Include"/>
      </Item786>
      <Item787>
        <Filename Value="../src/scene/x3d/auto_generated_node_helpers/x3dnodes_trianglefanset.inc"/>
        <Type Value="Include"/>
      </Item787>
      <Item788>
        <Filename Value="../src/scene/x3d/auto_generated_node_helpers/x3dnodes_triangleset.inc"/>
        <Type Value="Include"/>
      </Item788>
      <Item789>
        <Filename Value="../src/scene/x3d/auto_generated_node_helpers/x3dnodes_triangleset2d.inc"/>
        <Type Value="Include"/>
      </Item789>
      <Item790>
        <Filename Value="../src/scene/x3d/auto_generated_node_helpers/x3dnodes_trianglestripset.inc"/>
        <Type Value="Include"/>
      </Item790>
      <Item791>
        <Filename Value="../src/scene/x3d/auto_generated_node_helpers/x3dnodes_twosidedmaterial.inc"/>
        <Type Value="Include"/>
      </Item791>
      <Item792>
        <Filename Value="../src/scene/x3d/auto_generated_node_helpers/x3dnodes_universaljoint.inc"/>
        <Type Value="Include"/>
      </Item792>
      <Item793>
        <Filename Value="../src/scene/x3d/auto_generated_node_helpers/x3dnodes_unlitmaterial.inc"/>
        <Type Value="Include"/>
      </Item793>
      <Item794>
        <Filename Value="../src/scene/x3d/auto_generated_node_helpers/x3dnodes_valuetrigger.inc"/>
        <Type Value="Include"/>
      </Item794>
      <Item795>
        <Filename Value="../src/scene/x3d/auto_generated_node_helpers/x3dnodes_vectorinterpolator.inc"/>
        <Type Value="Include"/>
      </Item795>
      <Item796>
        <Filename Value="../src/scene/x3d/auto_generated_node_helpers/x3dnodes_viewpoint.inc"/>
        <Type Value="Include"/>
      </Item796>
      <Item797>
        <Filename Value="../src/scene/x3d/auto_generated_node_helpers/x3dnodes_viewpointgroup.inc"/>
        <Type Value="Include"/>
      </Item797>
      <Item798>
        <Filename Value="../src/scene/x3d/auto_generated_node_helpers/x3dnodes_viewpointmirror.inc"/>
        <Type Value="Include"/>
      </Item798>
      <Item799>
        <Filename Value="../src/scene/x3d/auto_generated_node_helpers/x3dnodes_viewport.inc"/>
        <Type Value="Include"/>
      </Item799>
      <Item800>
        <Filename Value="../src/scene/x3d/auto_generated_node_helpers/x3dnodes_visibilitysensor.inc"/>
        <Type Value="Include"/>
      </Item800>
      <Item801>
        <Filename Value="../src/scene/x3d/auto_generated_node_helpers/x3dnodes_volumeemitter.inc"/>
        <Type Value="Include"/>
      </Item801>
      <Item802>
        <Filename Value="../src/scene/x3d/auto_generated_node_helpers/x3dnodes_volumepicksensor.inc"/>
        <Type Value="Include"/>
      </Item802>
      <Item803>
        <Filename Value="../src/scene/x3d/auto_generated_node_helpers/x3dnodes_windphysicsmodel.inc"/>
        <Type Value="Include"/>
      </Item803>
      <Item804>
        <Filename Value="../src/scene/x3d/auto_generated_node_helpers/x3dnodes_worldinfo.inc"/>
        <Type Value="Include"/>
      </Item804>
      <Item805>
        <Filename Value="../src/scene/x3d/auto_generated_node_helpers/x3dnodes_wwwanchor_1.inc"/>
        <Type Value="Include"/>
      </Item805>
      <Item806>
        <Filename Value="../src/scene/x3d/auto_generated_node_helpers/x3dnodes_wwwinline_1.inc"/>
        <Type Value="Include"/>
      </Item806>
      <Item807>
        <Filename Value="../src/scene/x3d/auto_generated_node_helpers/x3dnodes_x3d3dbackgroundnode.inc"/>
        <Type Value="Include"/>
      </Item807>
      <Item808>
        <Filename Value="../src/scene/x3d/auto_generated_node_helpers/x3dnodes_x3dappearancechildnode.inc"/>
        <Type Value="Include"/>
      </Item808>
      <Item809>
        <Filename Value="../src/scene/x3d/auto_generated_node_helpers/x3dnodes_x3dappearancenode.inc"/>
        <Type Value="Include"/>
      </Item809>
      <Item810>
        <Filename Value="../src/scene/x3d/auto_generated_node_helpers/x3dnodes_x3dbackgroundnode.inc"/>
        <Type Value="Include"/>
      </Item810>
      <Item811>
        <Filename Value="../src/scene/x3d/auto_generated_node_helpers/x3dnodes_x3dbindablenode.inc"/>
        <Type Value="Include"/>
      </Item811>
      <Item812>
        <Filename Value="../src/scene/x3d/auto_generated_node_helpers/x3dnodes_x3dchasernode.inc"/>
        <Type Value="Include"/>
      </Item812>
      <Item813>
        <Filename Value="../src/scene/x3d/auto_generated_node_helpers/x3dnodes_x3dchildnode.inc"/>
        <Type Value="Include"/>
      </Item813>
      <Item814>
        <Filename Value="../src/scene/x3d/auto_generated_node_helpers/x3dnodes_x3dcolornode.inc"/>
        <Type Value="Include"/>
      </Item814>
      <Item815>
        <Filename Value="../src/scene/x3d/auto_generated_node_helpers/x3dnodes_x3dcomposedgeometrynode.inc"/>
        <Type Value="Include"/>
      </Item815>
      <Item816>
        <Filename Value="../src/scene/x3d/auto_generated_node_helpers/x3dnodes_x3dcoordinatenode.inc"/>
        <Type Value="Include"/>
      </Item816>
      <Item817>
        <Filename Value="../src/scene/x3d/auto_generated_node_helpers/x3dnodes_x3dcubicbezierinterpolator.inc"/>
        <Type Value="Include"/>
      </Item817>
      <Item818>
        <Filename Value="../src/scene/x3d/auto_generated_node_helpers/x3dnodes_x3ddampernode.inc"/>
        <Type Value="Include"/>
      </Item818>
      <Item819>
        <Filename Value="../src/scene/x3d/auto_generated_node_helpers/x3dnodes_x3ddirectionallightnode.inc"/>
        <Type Value="Include"/>
      </Item819>
      <Item820>
        <Filename Value="../src/scene/x3d/auto_generated_node_helpers/x3dnodes_x3ddragsensornode.inc"/>
        <Type Value="Include"/>
      </Item820>
      <Item821>
        <Filename Value="../src/scene/x3d/auto_generated_node_helpers/x3dnodes_x3denvironmentalsensornode.inc"/>
        <Type Value="Include"/>
      </Item821>
      <Item822>
        <Filename Value="../src/scene/x3d/auto_generated_node_helpers/x3dnodes_x3denvironmenttexturenode.inc"/>
        <Type Value="Include"/>
      </Item822>
      <Item823>
        <Filename Value="../src/scene/x3d/auto_generated_node_helpers/x3dnodes_x3dfollowernode.inc"/>
        <Type Value="Include"/>
      </Item823>
      <Item824>
        <Filename Value="../src/scene/x3d/auto_generated_node_helpers/x3dnodes_x3dfontstylenode.inc"/>
        <Type Value="Include"/>
      </Item824>
      <Item825>
        <Filename Value="../src/scene/x3d/auto_generated_node_helpers/x3dnodes_x3dgeometricpropertynode.inc"/>
        <Type Value="Include"/>
      </Item825>
      <Item826>
        <Filename Value="../src/scene/x3d/auto_generated_node_helpers/x3dnodes_x3dgeometrynode.inc"/>
        <Type Value="Include"/>
      </Item826>
      <Item827>
        <Filename Value="../src/scene/x3d/auto_generated_node_helpers/x3dnodes_x3dgroupingnode.inc"/>
        <Type Value="Include"/>
      </Item827>
      <Item828>
        <Filename Value="../src/scene/x3d/auto_generated_node_helpers/x3dnodes_x3dinfonode.inc"/>
        <Type Value="Include"/>
      </Item828>
      <Item829>
        <Filename Value="../src/scene/x3d/auto_generated_node_helpers/x3dnodes_x3dinterpolatornode.inc"/>
        <Type Value="Include"/>
      </Item829>
      <Item830>
        <Filename Value="../src/scene/x3d/auto_generated_node_helpers/x3dnodes_x3dkeydevicesensornode.inc"/>
        <Type Value="Include"/>
      </Item830>
      <Item831>
        <Filename Value="../src/scene/x3d/auto_generated_node_helpers/x3dnodes_x3dlayernode.inc"/>
        <Type Value="Include"/>
      </Item831>
      <Item832>
        <Filename Value="../src/scene/x3d/auto_generated_node_helpers/x3dnodes_x3dlayoutnode.inc"/>
        <Type Value="Include"/>
      </Item832>
      <Item833>
        <Filename Value="../src/scene/x3d/auto_generated_node_helpers/x3dnodes_x3dlightnode.inc"/>
        <Type Value="Include"/>
      </Item833>
      <Item834>
        <Filename Value="../src/scene/x3d/auto_generated_node_helpers/x3dnodes_x3dmaterialnode.inc"/>
        <Type Value="Include"/>
      </Item834>
      <Item835>
        <Filename Value="../src/scene/x3d/auto_generated_node_helpers/x3dnodes_x3dmetadatanode.inc"/>
        <Type Value="Include"/>
      </Item835>
      <Item836>
        <Filename Value="../src/scene/x3d/auto_generated_node_helpers/x3dnodes_x3dnbodycollidablenode.inc"/>
        <Type Value="Include"/>
      </Item836>
      <Item837>
        <Filename Value="../src/scene/x3d/auto_generated_node_helpers/x3dnodes_x3dnbodycollisionspacenode.inc"/>
        <Type Value="Include"/>
      </Item837>
      <Item838>
        <Filename Value="../src/scene/x3d/auto_generated_node_helpers/x3dnodes_x3dnetworksensornode.inc"/>
        <Type Value="Include"/>
      </Item838>
      <Item839>
        <Filename Value="../src/scene/x3d/auto_generated_node_helpers/x3dnodes_x3dnode.inc"/>
        <Type Value="Include"/>
      </Item839>
      <Item840>
        <Filename Value="../src/scene/x3d/auto_generated_node_helpers/x3dnodes_x3dnormalnode.inc"/>
        <Type Value="Include"/>
      </Item840>
      <Item841>
        <Filename Value="../src/scene/x3d/auto_generated_node_helpers/x3dnodes_x3dnurbscontrolcurvenode.inc"/>
        <Type Value="Include"/>
      </Item841>
      <Item842>
        <Filename Value="../src/scene/x3d/auto_generated_node_helpers/x3dnodes_x3dnurbssurfacegeometrynode.inc"/>
        <Type Value="Include"/>
      </Item842>
      <Item843>
        <Filename Value="../src/scene/x3d/auto_generated_node_helpers/x3dnodes_x3donesidedmaterialnode.inc"/>
        <Type Value="Include"/>
      </Item843>
      <Item844>
        <Filename Value="../src/scene/x3d/auto_generated_node_helpers/x3dnodes_x3dparametricgeometrynode.inc"/>
        <Type Value="Include"/>
      </Item844>
      <Item845>
        <Filename Value="../src/scene/x3d/auto_generated_node_helpers/x3dnodes_x3dparticleemitternode.inc"/>
        <Type Value="Include"/>
      </Item845>
      <Item846>
        <Filename Value="../src/scene/x3d/auto_generated_node_helpers/x3dnodes_x3dparticlephysicsmodelnode.inc"/>
        <Type Value="Include"/>
      </Item846>
      <Item847>
        <Filename Value="../src/scene/x3d/auto_generated_node_helpers/x3dnodes_x3dpicksensornode.inc"/>
        <Type Value="Include"/>
      </Item847>
      <Item848>
        <Filename Value="../src/scene/x3d/auto_generated_node_helpers/x3dnodes_x3dpointingdevicesensornode.inc"/>
        <Type Value="Include"/>
      </Item848>
      <Item849>
        <Filename Value="../src/scene/x3d/auto_generated_node_helpers/x3dnodes_x3dpointlightnode.inc"/>
        <Type Value="Include"/>
      </Item849>
      <Item850>
        <Filename Value="../src/scene/x3d/auto_generated_node_helpers/x3dnodes_x3dpositionallightnode.inc"/>
        <Type Value="Include"/>
      </Item850>
      <Item851>
        <Filename Value="../src/scene/x3d/auto_generated_node_helpers/x3dnodes_x3dproductstructurechildnode.inc"/>
        <Type Value="Include"/>
      </Item851>
      <Item852>
        <Filename Value="../src/scene/x3d/auto_generated_node_helpers/x3dnodes_x3dpunctuallightnode.inc"/>
        <Type Value="Include"/>
      </Item852>
      <Item853>
        <Filename Value="../src/scene/x3d/auto_generated_node_helpers/x3dnodes_x3drigidjointnode.inc"/>
        <Type Value="Include"/>
      </Item853>
      <Item854>
        <Filename Value="../src/scene/x3d/auto_generated_node_helpers/x3dnodes_x3dscriptnode.inc"/>
        <Type Value="Include"/>
      </Item854>
      <Item855>
        <Filename Value="../src/scene/x3d/auto_generated_node_helpers/x3dnodes_x3dsensornode.inc"/>
        <Type Value="Include"/>
      </Item855>
      <Item856>
        <Filename Value="../src/scene/x3d/auto_generated_node_helpers/x3dnodes_x3dsequencernode.inc"/>
        <Type Value="Include"/>
      </Item856>
      <Item857>
        <Filename Value="../src/scene/x3d/auto_generated_node_helpers/x3dnodes_x3dshadernode.inc"/>
        <Type Value="Include"/>
      </Item857>
      <Item858>
        <Filename Value="../src/scene/x3d/auto_generated_node_helpers/x3dnodes_x3dshapenode.inc"/>
        <Type Value="Include"/>
      </Item858>
      <Item859>
        <Filename Value="../src/scene/x3d/auto_generated_node_helpers/x3dnodes_x3dsingletexturecoordinatenode.inc"/>
        <Type Value="Include"/>
      </Item859>
      <Item860>
        <Filename Value="../src/scene/x3d/auto_generated_node_helpers/x3dnodes_x3dsingletexturenode.inc"/>
        <Type Value="Include"/>
      </Item860>
      <Item861>
        <Filename Value="../src/scene/x3d/auto_generated_node_helpers/x3dnodes_x3dsingletexturetransformnode.inc"/>
        <Type Value="Include"/>
      </Item861>
      <Item862>
        <Filename Value="../src/scene/x3d/auto_generated_node_helpers/x3dnodes_x3dsoundnode.inc"/>
        <Type Value="Include"/>
      </Item862>
      <Item863>
        <Filename Value="../src/scene/x3d/auto_generated_node_helpers/x3dnodes_x3dsoundsourcenode.inc"/>
        <Type Value="Include"/>
      </Item863>
      <Item864>
        <Filename Value="../src/scene/x3d/auto_generated_node_helpers/x3dnodes_x3dtexture2dnode.inc"/>
        <Type Value="Include"/>
      </Item864>
      <Item865>
        <Filename Value="../src/scene/x3d/auto_generated_node_helpers/x3dnodes_x3dtexture3dnode.inc"/>
        <Type Value="Include"/>
      </Item865>
      <Item866>
        <Filename Value="../src/scene/x3d/auto_generated_node_helpers/x3dnodes_x3dtexturecoordinatenode.inc"/>
        <Type Value="Include"/>
      </Item866>
      <Item867>
        <Filename Value="../src/scene/x3d/auto_generated_node_helpers/x3dnodes_x3dtexturenode.inc"/>
        <Type Value="Include"/>
      </Item867>
      <Item868>
        <Filename Value="../src/scene/x3d/auto_generated_node_helpers/x3dnodes_x3dtextureprojectornode.inc"/>
        <Type Value="Include"/>
      </Item868>
      <Item869>
        <Filename Value="../src/scene/x3d/auto_generated_node_helpers/x3dnodes_x3dtexturetransformnode.inc"/>
        <Type Value="Include"/>
      </Item869>
      <Item870>
        <Filename Value="../src/scene/x3d/auto_generated_node_helpers/x3dnodes_x3dtimedependentnode.inc"/>
        <Type Value="Include"/>
      </Item870>
      <Item871>
        <Filename Value="../src/scene/x3d/auto_generated_node_helpers/x3dnodes_x3dtouchsensornode.inc"/>
        <Type Value="Include"/>
      </Item871>
      <Item872>
        <Filename Value="../src/scene/x3d/auto_generated_node_helpers/x3dnodes_x3dtriggernode.inc"/>
        <Type Value="Include"/>
      </Item872>
      <Item873>
        <Filename Value="../src/scene/x3d/auto_generated_node_helpers/x3dnodes_x3dvertexattributenode.inc"/>
        <Type Value="Include"/>
      </Item873>
      <Item874>
        <Filename Value="../src/scene/x3d/auto_generated_node_helpers/x3dnodes_x3dviewpointnode.inc"/>
        <Type Value="Include"/>
      </Item874>
      <Item875>
        <Filename Value="../src/scene/x3d/auto_generated_node_helpers/x3dnodes_x3dviewportnode.inc"/>
        <Type Value="Include"/>
      </Item875>
      <Item876>
        <Filename Value="../src/scene/x3d/auto_generated_teapot/teapot.inc"/>
        <Type Value="Include"/>
      </Item876>
      <Item877>
        <Filename Value="../src/scene/x3d/castlefields_internalglobals.inc"/>
        <Type Value="Include"/>
      </Item877>
      <Item878>
        <Filename Value="../src/scene/x3d/castlefields_miscglobals.inc"/>
        <Type Value="Include"/>
      </Item878>
      <Item879>
        <Filename Value="../src/scene/x3d/castlefields_misctypes.inc"/>
        <Type Value="Include"/>
      </Item879>
      <Item880>
        <Filename Value="../src/scene/x3d/castlefields_x3devent.inc"/>
        <Type Value="Include"/>
      </Item880>
      <Item881>
        <Filename Value="../src/scene/x3d/castlefields_x3devent_descendants.inc"/>
        <Type Value="Include"/>
      </Item881>
      <Item882>
        <Filename Value="../src/scene/x3d/castlefields_x3dfield.inc"/>
        <Type Value="Include"/>
      </Item882>
      <Item883>
        <Filename Value="../src/scene/x3d/castlefields_x3dfieldorevent.inc"/>
        <Type Value="Include"/>
      </Item883>
      <Item884>
        <Filename Value="../src/scene/x3d/castlefields_x3dfieldsmanager.inc"/>
        <Type Value="Include"/>
      </Item884>
      <Item885>
        <Filename Value="../src/scene/x3d/castlefields_x3dfileitem.inc"/>
        <Type Value="Include"/>
      </Item885>
      <Item886>
        <Filename Value="../src/scene/x3d/castlefields_x3dmultfield.inc"/>
        <Type Value="Include"/>
      </Item886>
      <Item887>
        <Filename Value="../src/scene/x3d/castlefields_x3dreader.inc"/>
        <Type Value="Include"/>
      </Item887>
      <Item888>
        <Filename Value="../src/scene/x3d/castlefields_x3dsimplemultfield.inc"/>
        <Type Value="Include"/>
      </Item888>
      <Item889>
        <Filename Value="../src/scene/x3d/castlefields_x3dsimplemultfield_descendants.inc"/>
        <Type Value="Include"/>
      </Item889>
      <Item890>
        <Filename Value="../src/scene/x3d/castlefields_x3dsinglefield.inc"/>
        <Type Value="Include"/>
      </Item890>
      <Item891>
        <Filename Value="../src/scene/x3d/castlefields_x3dsinglefield_descendants.inc"/>
        <Type Value="Include"/>
      </Item891>
      <Item892>
        <Filename Value="../src/scene/x3d/castlefields_x3dwriter.inc"/>
        <Type Value="Include"/>
      </Item892>
      <Item893>
        <Filename Value="../src/scene/x3d/castleinternalnodesunsupported.pas"/>
        <UnitName Value="CastleInternalNodesUnsupported"/>
      </Item893>
      <Item894>
        <Filename Value="../src/scene/x3d/x3dfields.pas"/>
        <UnitName Value="X3DFields"/>
      </Item894>
      <Item895>
        <Filename Value="../src/scene/x3d/x3dnodes.pas"/>
        <UnitName Value="X3DNodes"/>
      </Item895>
      <Item896>
        <Filename Value="../src/scene/x3d/x3dnodes_1.inc"/>
        <Type Value="Include"/>
      </Item896>
      <Item897>
        <Filename Value="../src/scene/x3d/x3dnodes_97_hanim.inc"/>
        <Type Value="Include"/>
      </Item897>
      <Item898>
        <Filename Value="../src/scene/x3d/x3dnodes_boundingboxes.inc"/>
        <Type Value="Include"/>
      </Item898>
      <Item899>
        <Filename Value="../src/scene/x3d/x3dnodes_castle.inc"/>
        <Type Value="Include"/>
      </Item899>
      <Item900>
        <Filename Value="../src/scene/x3d/x3dnodes_clipplane.inc"/>
        <Type Value="Include"/>
      </Item900>
      <Item901>
        <Filename Value="../src/scene/x3d/x3dnodes_coordpolygons.inc"/>
        <Type Value="Include"/>
      </Item901>
      <Item902>
        <Filename Value="../src/scene/x3d/x3dnodes_destructionnotification.inc"/>
        <Type Value="Include"/>
      </Item902>
      <Item903>
        <Filename Value="../src/scene/x3d/x3dnodes_encoding_classic.inc"/>
        <Type Value="Include"/>
      </Item903>
      <Item904>
        <Filename Value="../src/scene/x3d/x3dnodes_encoding_xml.inc"/>
        <Type Value="Include"/>
      </Item904>
      <Item905>
        <Filename Value="../src/scene/x3d/x3dnodes_eventsengine.inc"/>
        <Type Value="Include"/>
      </Item905>
      <Item906>
        <Filename Value="../src/scene/x3d/x3dnodes_generatedtextures.inc"/>
        <Type Value="Include"/>
      </Item906>
      <Item907>
        <Filename Value="../src/scene/x3d/x3dnodes_importexport.inc"/>
        <Type Value="Include"/>
      </Item907>
      <Item908>
        <Filename Value="../src/scene/x3d/x3dnodes_initial_types.inc"/>
        <Type Value="Include"/>
      </Item908>
      <Item909>
        <Filename Value="../src/scene/x3d/x3dnodes_instantreality.inc"/>
        <Type Value="Include"/>
      </Item909>
      <Item910>
        <Filename Value="../src/scene/x3d/x3dnodes_inventor.inc"/>
        <Type Value="Include"/>
      </Item910>
      <Item911>
        <Filename Value="../src/scene/x3d/x3dnodes_lightinstance.inc"/>
        <Type Value="Include"/>
      </Item911>
      <Item912>
        <Filename Value="../src/scene/x3d/x3dnodes_load.inc"/>
        <Type Value="Include"/>
      </Item912>
      <Item913>
        <Filename Value="../src/scene/x3d/x3dnodes_mfnode.inc"/>
        <Type Value="Include"/>
      </Item913>
      <Item914>
        <Filename Value="../src/scene/x3d/x3dnodes_miscellaneous_globals.inc"/>
        <Type Value="Include"/>
      </Item914>
      <Item915>
        <Filename Value="../src/scene/x3d/x3dnodes_miscellaneous_internals.inc"/>
        <Type Value="Include"/>
      </Item915>
      <Item916>
        <Filename Value="../src/scene/x3d/x3dnodes_names.inc"/>
        <Type Value="Include"/>
      </Item916>
      <Item917>
        <Filename Value="../src/scene/x3d/x3dnodes_nodesmanager.inc"/>
        <Type Value="Include"/>
      </Item917>
      <Item918>
        <Filename Value="../src/scene/x3d/x3dnodes_prototypes.inc"/>
        <Type Value="Include"/>
      </Item918>
      <Item919>
        <Filename Value="../src/scene/x3d/x3dnodes_save.inc"/>
        <Type Value="Include"/>
      </Item919>
      <Item920>
        <Filename Value="../src/scene/x3d/x3dnodes_sfnode.inc"/>
        <Type Value="Include"/>
      </Item920>
      <Item921>
        <Filename Value="../src/scene/x3d/x3dnodes_standard_cadgeometry.inc"/>
        <Type Value="Include"/>
      </Item921>
      <Item922>
        <Filename Value="../src/scene/x3d/x3dnodes_standard_core.inc"/>
        <Type Value="Include"/>
      </Item922>
      <Item923>
        <Filename Value="../src/scene/x3d/x3dnodes_standard_cubemaptexturing.inc"/>
        <Type Value="Include"/>
      </Item923>
      <Item924>
        <Filename Value="../src/scene/x3d/x3dnodes_standard_dis.inc"/>
        <Type Value="Include"/>
      </Item924>
      <Item925>
        <Filename Value="../src/scene/x3d/x3dnodes_standard_environmentaleffects.inc"/>
        <Type Value="Include"/>
      </Item925>
      <Item926>
        <Filename Value="../src/scene/x3d/x3dnodes_standard_environmentalsensor.inc"/>
        <Type Value="Include"/>
      </Item926>
      <Item927>
        <Filename Value="../src/scene/x3d/x3dnodes_standard_eventutilities.inc"/>
        <Type Value="Include"/>
      </Item927>
      <Item928>
        <Filename Value="../src/scene/x3d/x3dnodes_standard_followers.inc"/>
        <Type Value="Include"/>
      </Item928>
      <Item929>
        <Filename Value="../src/scene/x3d/x3dnodes_standard_geometry2d.inc"/>
        <Type Value="Include"/>
      </Item929>
      <Item930>
        <Filename Value="../src/scene/x3d/x3dnodes_standard_geometry3d.inc"/>
        <Type Value="Include"/>
      </Item930>
      <Item931>
        <Filename Value="../src/scene/x3d/x3dnodes_standard_geospatial.inc"/>
        <Type Value="Include"/>
      </Item931>
      <Item932>
        <Filename Value="../src/scene/x3d/x3dnodes_standard_grouping.inc"/>
        <Type Value="Include"/>
      </Item932>
      <Item933>
        <Filename Value="../src/scene/x3d/x3dnodes_standard_h-anim.inc"/>
        <Type Value="Include"/>
      </Item933>
      <Item934>
        <Filename Value="../src/scene/x3d/x3dnodes_standard_interpolation.inc"/>
        <Type Value="Include"/>
      </Item934>
      <Item935>
        <Filename Value="../src/scene/x3d/x3dnodes_standard_interpolation_cubic_bezier.inc"/>
        <Type Value="Include"/>
      </Item935>
      <Item936>
        <Filename Value="../src/scene/x3d/x3dnodes_standard_keydevicesensor.inc"/>
        <Type Value="Include"/>
      </Item936>
      <Item937>
        <Filename Value="../src/scene/x3d/x3dnodes_standard_layering.inc"/>
        <Type Value="Include"/>
      </Item937>
      <Item938>
        <Filename Value="../src/scene/x3d/x3dnodes_standard_layout.inc"/>
        <Type Value="Include"/>
      </Item938>
      <Item939>
        <Filename Value="../src/scene/x3d/x3dnodes_standard_lighting.inc"/>
        <Type Value="Include"/>
      </Item939>
      <Item940>
        <Filename Value="../src/scene/x3d/x3dnodes_standard_navigation.inc"/>
        <Type Value="Include"/>
      </Item940>
      <Item941>
        <Filename Value="../src/scene/x3d/x3dnodes_standard_networking.inc"/>
        <Type Value="Include"/>
      </Item941>
      <Item942>
        <Filename Value="../src/scene/x3d/x3dnodes_standard_nurbs.inc"/>
        <Type Value="Include"/>
      </Item942>
      <Item943>
        <Filename Value="../src/scene/x3d/x3dnodes_standard_particlesystems.inc"/>
        <Type Value="Include"/>
      </Item943>
      <Item944>
        <Filename Value="../src/scene/x3d/x3dnodes_standard_picking.inc"/>
        <Type Value="Include"/>
      </Item944>
      <Item945>
        <Filename Value="../src/scene/x3d/x3dnodes_standard_pointingdevicesensor.inc"/>
        <Type Value="Include"/>
      </Item945>
      <Item946>
        <Filename Value="../src/scene/x3d/x3dnodes_standard_rendering.inc"/>
        <Type Value="Include"/>
      </Item946>
      <Item947>
        <Filename Value="../src/scene/x3d/x3dnodes_standard_rigidbodyphysics.inc"/>
        <Type Value="Include"/>
      </Item947>
      <Item948>
        <Filename Value="../src/scene/x3d/x3dnodes_standard_scripting.inc"/>
        <Type Value="Include"/>
      </Item948>
      <Item949>
        <Filename Value="../src/scene/x3d/x3dnodes_standard_shaders.inc"/>
        <Type Value="Include"/>
      </Item949>
      <Item950>
        <Filename Value="../src/scene/x3d/x3dnodes_standard_shape.inc"/>
        <Type Value="Include"/>
      </Item950>
      <Item951>
        <Filename Value="../src/scene/x3d/x3dnodes_standard_sound.inc"/>
        <Type Value="Include"/>
      </Item951>
      <Item952>
        <Filename Value="../src/scene/x3d/x3dnodes_standard_text.inc"/>
        <Type Value="Include"/>
      </Item952>
      <Item953>
        <Filename Value="../src/scene/x3d/x3dnodes_standard_textureprojector.inc"/>
        <Type Value="Include"/>
      </Item953>
      <Item954>
        <Filename Value="../src/scene/x3d/x3dnodes_standard_texturing.inc"/>
        <Type Value="Include"/>
      </Item954>
      <Item955>
        <Filename Value="../src/scene/x3d/x3dnodes_standard_texturing3d.inc"/>
        <Type Value="Include"/>
      </Item955>
      <Item956>
        <Filename Value="../src/scene/x3d/x3dnodes_standard_time.inc"/>
        <Type Value="Include"/>
      </Item956>
      <Item957>
        <Filename Value="../src/scene/x3d/x3dnodes_utils_box.inc"/>
        <Type Value="Include"/>
      </Item957>
      <Item958>
        <Filename Value="../src/scene/x3d/x3dnodes_utils_cone_cylinder.inc"/>
        <Type Value="Include"/>
      </Item958>
      <Item959>
        <Filename Value="../src/scene/x3d/x3dnodes_utils_elevationgrid.inc"/>
        <Type Value="Include"/>
      </Item959>
      <Item960>
        <Filename Value="../src/scene/x3d/x3dnodes_utils_extrusion.inc"/>
        <Type Value="Include"/>
      </Item960>
      <Item961>
        <Filename Value="../src/scene/x3d/x3dnodes_utils_materials.inc"/>
        <Type Value="Include"/>
      </Item961>
      <Item962>
        <Filename Value="../src/scene/x3d/x3dnodes_utils_sphere.inc"/>
        <Type Value="Include"/>
      </Item962>
      <Item963>
        <Filename Value="../src/scene/x3d/x3dnodes_verticesandtrianglescounting.inc"/>
        <Type Value="Include"/>
      </Item963>
      <Item964>
        <Filename Value="../src/scene/x3d/x3dnodes_vrml1state.inc"/>
        <Type Value="Include"/>
      </Item964>
      <Item965>
        <Filename Value="../src/scene/x3d/x3dnodes_x3dfonttexturescache.inc"/>
        <Type Value="Include"/>
      </Item965>
      <Item966>
        <Filename Value="../src/scene/x3d/x3dnodes_x3dgraphtraversestate.inc"/>
        <Type Value="Include"/>
      </Item966>
      <Item967>
        <Filename Value="../src/scene/x3d/x3dnodes_x3dinterfacedeclaration.inc"/>
        <Type Value="Include"/>
      </Item967>
      <Item968>
        <Filename Value="../src/scene/x3d/x3dnodes_x3dnode.inc"/>
        <Type Value="Include"/>
      </Item968>
      <Item969>
        <Filename Value="../src/scene/x3d/x3dnodes_x3dnodeclasseslist.inc"/>
        <Type Value="Include"/>
      </Item969>
      <Item970>
        <Filename Value="../src/scene/x3d/x3dnodes_x3dnodescache.inc"/>
        <Type Value="Include"/>
      </Item970>
      <Item971>
        <Filename Value="../src/scene/x3d/x3dnodes_x3droute.inc"/>
        <Type Value="Include"/>
      </Item971>
      <Item972>
        <Filename Value="../src/scene/x3d/x3dnodes_x3dunknownnode.inc"/>
        <Type Value="Include"/>
      </Item972>
      <Item973>
        <Filename Value="../src/scene/x3dcamerautils.pas"/>
        <UnitName Value="X3DCameraUtils"/>
      </Item973>
      <Item974>
        <Filename Value="../src/scene/x3dtime.pas"/>
        <UnitName Value="X3DTime"/>
      </Item974>
      <Item975>
        <Filename Value="../src/services/castleactivityrecognition.pas"/>
        <UnitName Value="CastleActivityRecognition"/>
      </Item975>
      <Item976>
        <Filename Value="../src/services/castleads.pas"/>
        <UnitName Value="CastleAds"/>
      </Item976>
      <Item977>
        <Filename Value="../src/services/castleanalytics.pas"/>
        <UnitName Value="CastleAnalytics"/>
      </Item977>
      <Item978>
        <Filename Value="../src/services/castlefacebook.pas"/>
        <UnitName Value="CastleFacebook"/>
      </Item978>
      <Item979>
        <Filename Value="../src/services/castlegameservice.pas"/>
        <UnitName Value="CastleGameService"/>
      </Item979>
      <Item980>
        <Filename Value="../src/services/castlehelpshift.pas"/>
        <UnitName Value="CastleHelpshift"/>
      </Item980>
      <Item981>
        <Filename Value="../src/services/castleinapppurchases.pas"/>
        <UnitName Value="CastleInAppPurchases"/>
      </Item981>
      <Item982>
        <Filename Value="../src/services/castleopendocument.pas"/>
        <UnitName Value="CastleOpenDocument"/>
      </Item982>
      <Item983>
        <Filename Value="../src/services/castleopendocument_freedesktop.inc"/>
        <Type Value="Include"/>
      </Item983>
      <Item984>
        <Filename Value="../src/services/castleopendocument_macos.inc"/>
        <Type Value="Include"/>
      </Item984>
      <Item985>
        <Filename Value="../src/services/castleopendocument_messaging.inc"/>
        <Type Value="Include"/>
      </Item985>
      <Item986>
        <Filename Value="../src/services/castleopendocument_open.inc"/>
        <Type Value="Include"/>
      </Item986>
      <Item987>
        <Filename Value="../src/services/castleopendocument_process.inc"/>
        <Type Value="Include"/>
      </Item987>
      <Item988>
        <Filename Value="../src/services/castleopendocument_shellexecute.inc"/>
        <Type Value="Include"/>
      </Item988>
      <Item989>
        <Filename Value="../src/services/castleopendocument_unimplemented.inc"/>
        <Type Value="Include"/>
      </Item989>
      <Item990>
        <Filename Value="../src/services/castlephotoservice.pas"/>
        <UnitName Value="CastlePhotoService"/>
      </Item990>
      <Item991>
        <Filename Value="../src/services/castletenjin.pas"/>
        <UnitName Value="CastleTenjin"/>
      </Item991>
      <Item992>
        <Filename Value="../src/services/castletestfairy.pas"/>
        <UnitName Value="CastleTestFairy"/>
      </Item992>
      <Item993>
        <Filename Value="../src/services/steam/castleinternalsteamapi.pas"/>
        <UnitName Value="CastleInternalSteamApi"/>
      </Item993>
      <Item994>
        <Filename Value="../src/services/steam/castlesteam.pas"/>
        <UnitName Value="CastleSteam"/>
      </Item994>
      <Item995>
        <Filename Value="../src/transform/auto_generated_persistent_vectors/tcastleballjoint_persistent_vectors.inc"/>
        <Type Value="Include"/>
      </Item995>
      <Item996>
        <Filename Value="../src/transform/auto_generated_persistent_vectors/tcastlebillboard_persistent_vectors.inc"/>
        <Type Value="Include"/>
      </Item996>
      <Item997>
        <Filename Value="../src/transform/auto_generated_persistent_vectors/tcastleboxcollider_persistent_vectors.inc"/>
        <Type Value="Include"/>
      </Item997>
      <Item998>
        <Filename Value="../src/transform/auto_generated_persistent_vectors/tcastlecamera_persistent_vectors.inc"/>
        <Type Value="Include"/>
      </Item998>
      <Item999>
        <Filename Value="../src/transform/auto_generated_persistent_vectors/tcastlecollider_persistent_vectors.inc"/>
        <Type Value="Include"/>
      </Item999>
      <Item1000>
        <Filename Value="../src/transform/auto_generated_persistent_vectors/tcastledistancejoint_persistent_vectors.inc"/>
        <Type Value="Include"/>
      </Item1000>
      <Item1001>
        <Filename Value="../src/transform/auto_generated_persistent_vectors/tcastlefixedjoint_persistent_vectors.inc"/>
        <Type Value="Include"/>
      </Item1001>
      <Item1002>
        <Filename Value="../src/transform/auto_generated_persistent_vectors/tcastlegrabjoint_persistent_vectors.inc"/>
        <Type Value="Include"/>
      </Item1002>
      <Item1003>
        <Filename Value="../src/transform/auto_generated_persistent_vectors/tcastlehingejoint_persistent_vectors.inc"/>
        <Type Value="Include"/>
      </Item1003>
      <Item1004>
        <Filename Value="../src/transform/auto_generated_persistent_vectors/tcastleorthographic_persistent_vectors.inc"/>
        <Type Value="Include"/>
      </Item1004>
      <Item1005>
        <Filename Value="../src/transform/auto_generated_persistent_vectors/tcastleplanecollider_persistent_vectors.inc"/>
        <Type Value="Include"/>
      </Item1005>
      <Item1006>
        <Filename Value="../src/transform/auto_generated_persistent_vectors/tcastlepulleyjoint_persistent_vectors.inc"/>
        <Type Value="Include"/>
      </Item1006>
      <Item1007>
        <Filename Value="../src/transform/auto_generated_persistent_vectors/tcastlerigidbody_persistent_vectors.inc"/>
        <Type Value="Include"/>
      </Item1007>
      <Item1008>
        <Filename Value="../src/transform/auto_generated_persistent_vectors/tcastleropejoint_persistent_vectors.inc"/>
        <Type Value="Include"/>
      </Item1008>
      <Item1009>
        <Filename Value="../src/transform/auto_generated_persistent_vectors/tcastlesliderjoint_persistent_vectors.inc"/>
        <Type Value="Include"/>
      </Item1009>
      <Item1010>
        <Filename Value="../src/transform/auto_generated_persistent_vectors/tcastlesticktosurface_persistent_vectors.inc"/>
        <Type Value="Include"/>
      </Item1010>
      <Item1011>
        <Filename Value="../src/transform/auto_generated_persistent_vectors/tcastletransform_persistent_vectors.inc"/>
        <Type Value="Include"/>
      </Item1011>
      <Item1012>
        <Filename Value="../src/transform/auto_generated_persistent_vectors/tcastleworldplanedistancejoint_persistent_vectors.inc"/>
        <Type Value="Include"/>
      </Item1012>
      <Item1013>
        <Filename Value="../src/transform/castlebehaviors.pas"/>
        <UnitName Value="CastleBehaviors"/>
      </Item1013>
      <Item1014>
        <Filename Value="../src/transform/castlebehaviors_billboard.inc"/>
        <Type Value="Include"/>
      </Item1014>
      <Item1015>
        <Filename Value="../src/transform/castlebehaviors_soundsource.inc"/>
        <Type Value="Include"/>
      </Item1015>
      <Item1016>
        <Filename Value="../src/transform/castlebehaviors_sticktosurface.inc"/>
        <Type Value="Include"/>
      </Item1016>
      <Item1017>
        <Filename Value="../src/transform/castleboxes.pas"/>
        <UnitName Value="CastleBoxes"/>
      </Item1017>
      <Item1018>
        <Filename Value="../src/transform/castlecameras.pas"/>
        <UnitName Value="CastleCameras"/>
      </Item1018>
      <Item1019>
        <Filename Value="../src/transform/castlefrustum.pas"/>
        <UnitName Value="CastleFrustum"/>
      </Item1019>
      <Item1020>
        <Filename Value="../src/transform/castleinternalbasetriangleoctree.pas"/>
        <UnitName Value="CastleInternalBaseTriangleOctree"/>
      </Item1020>
      <Item1021>
        <Filename Value="../src/transform/castleinternalbasetriangleoctree_raysegment_nonleaf.inc"/>
        <Type Value="Include"/>
      </Item1021>
      <Item1022>
        <Filename Value="../src/transform/castleinternalcubemaps.pas"/>
        <UnitName Value="CastleInternalCubeMaps"/>
      </Item1022>
      <Item1023>
        <Filename Value="../src/transform/castleinternalgeometryarrays.pas"/>
        <UnitName Value="CastleInternalGeometryArrays"/>
      </Item1023>
      <Item1024>
        <Filename Value="../src/transform/castleinternalglshadowvolumes.pas"/>
        <UnitName Value="CastleInternalGLShadowVolumes"/>
      </Item1024>
      <Item1025>
        <Filename Value="../src/transform/castleinternalnurbs.pas"/>
        <AddToUsesPkgSection Value="False"/>
        <UnitName Value="CastleInternalNurbs"/>
      </Item1025>
      <Item1026>
        <Filename Value="../src/transform/castleinternaloctree.pas"/>
        <UnitName Value="CastleInternalOctree"/>
      </Item1026>
      <Item1027>
        <Filename Value="../src/transform/castleinternalphysicsvisualization.pas"/>
        <UnitName Value="CastleInternalPhysicsVisualization"/>
      </Item1027>
      <Item1028>
        <Filename Value="../src/transform/castleinternalrays.pas"/>
        <UnitName Value="CastleInternalRays"/>
      </Item1028>
      <Item1029>
        <Filename Value="../src/transform/castleinternalspacefillingcurves.pas"/>
        <UnitName Value="CastleInternalSpaceFillingCurves"/>
      </Item1029>
      <Item1030>
        <Filename Value="../src/transform/castleinternalspheresampling.pas"/>
        <UnitName Value="CastleInternalSphereSampling"/>
      </Item1030>
      <Item1031>
        <Filename Value="../src/transform/castleinternalsphericalharmonics.pas"/>
        <UnitName Value="CastleInternalSphericalHarmonics"/>
      </Item1031>
      <Item1032>
        <Filename Value="../src/transform/castlesectors.pas"/>
        <UnitName Value="CastleSectors"/>
      </Item1032>
      <Item1033>
        <Filename Value="../src/transform/castletransform.pas"/>
        <UnitName Value="CastleTransform"/>
      </Item1033>
      <Item1034>
        <Filename Value="../src/transform/castletransform_abstractroottransform.inc"/>
        <Type Value="Include"/>
      </Item1034>
      <Item1035>
        <Filename Value="../src/transform/castletransform_behavior.inc"/>
        <Type Value="Include"/>
      </Item1035>
      <Item1036>
        <Filename Value="../src/transform/castletransform_camera.inc"/>
        <Type Value="Include"/>
      </Item1036>
      <Item1037>
        <Filename Value="../src/transform/castletransform_camera_utils.inc"/>
        <Type Value="Include"/>
      </Item1037>
      <Item1038>
        <Filename Value="../src/transform/castletransform_collisions.inc"/>
        <Type Value="Include"/>
      </Item1038>
      <Item1039>
        <Filename Value="../src/transform/castletransform_design.inc"/>
        <Type Value="Include"/>
      </Item1039>
      <Item1040>
        <Filename Value="../src/transform/castletransform_initial_types.inc"/>
        <Type Value="Include"/>
      </Item1040>
      <Item1041>
        <Filename Value="../src/transform/castletransform_joints.inc"/>
        <Type Value="Include"/>
      </Item1041>
      <Item1042>
        <Filename Value="../src/transform/castletransform_joints_experimental.inc"/>
        <Type Value="Include"/>
      </Item1042>
      <Item1043>
        <Filename Value="../src/transform/castletransform_miscellaneous_globals.inc"/>
        <Type Value="Include"/>
      </Item1043>
      <Item1044>
        <Filename Value="../src/transform/castletransform_physics.inc"/>
        <Type Value="Include"/>
      </Item1044>
      <Item1045>
        <Filename Value="../src/transform/castletransform_physics_layers.inc"/>
        <Type Value="Include"/>
      </Item1045>
      <Item1046>
        <Filename Value="../src/transform/castletransform_reference.inc"/>
        <Type Value="Include"/>
      </Item1046>
      <Item1047>
        <Filename Value="../src/transform/castletransform_renderparams.inc"/>
        <Type Value="Include"/>
      </Item1047>
      <Item1048>
        <Filename Value="../src/transform/castletransform_serialize.inc"/>
        <Type Value="Include"/>
      </Item1048>
      <Item1049>
        <Filename Value="../src/transform/castletransform_transform.inc"/>
        <Type Value="Include"/>
      </Item1049>
      <Item1050>
        <Filename Value="../src/transform/castletransform_transformlist.inc"/>
        <Type Value="Include"/>
      </Item1050>
      <Item1051>
        <Filename Value="../src/transform/castletriangles.pas"/>
        <UnitName Value="CastleTriangles"/>
      </Item1051>
      <Item1052>
        <Filename Value="../src/transform/castletriangles_istrianglespherecollision.inc"/>
        <Type Value="Include"/>
      </Item1052>
      <Item1053>
        <Filename Value="../src/transform/castletriangulate.pas"/>
        <UnitName Value="CastleTriangulate"/>
      </Item1053>
      <Item1054>
        <Filename Value="../src/ui/auto_generated_persistent_vectors/tcastleabstractslider_persistent_vectors.inc"/>
        <Type Value="Include"/>
      </Item1054>
      <Item1055>
        <Filename Value="../src/ui/auto_generated_persistent_vectors/tcastlebutton_persistent_vectors.inc"/>
        <Type Value="Include"/>
      </Item1055>
      <Item1056>
        <Filename Value="../src/ui/auto_generated_persistent_vectors/tcastlecheckbox_persistent_vectors.inc"/>
        <Type Value="Include"/>
      </Item1056>
      <Item1057>
        <Filename Value="../src/ui/auto_generated_persistent_vectors/tcastlecrosshair_persistent_vectors.inc"/>
        <Type Value="Include"/>
      </Item1057>
      <Item1058>
        <Filename Value="../src/ui/auto_generated_persistent_vectors/tcastleedit_persistent_vectors.inc"/>
        <Type Value="Include"/>
      </Item1058>
      <Item1059>
        <Filename Value="../src/ui/auto_generated_persistent_vectors/tcastleimagecontrol_persistent_vectors.inc"/>
        <Type Value="Include"/>
      </Item1059>
      <Item1060>
        <Filename Value="../src/ui/auto_generated_persistent_vectors/tcastlelabel_persistent_vectors.inc"/>
        <Type Value="Include"/>
      </Item1060>
      <Item1061>
        <Filename Value="../src/ui/auto_generated_persistent_vectors/tcastlenotifications_persistent_vectors.inc"/>
        <Type Value="Include"/>
      </Item1061>
      <Item1062>
        <Filename Value="../src/ui/auto_generated_persistent_vectors/tcastlepackedgroup_persistent_vectors.inc"/>
        <Type Value="Include"/>
      </Item1062>
      <Item1063>
        <Filename Value="../src/ui/auto_generated_persistent_vectors/tcastlerectanglecontrol_persistent_vectors.inc"/>
        <Type Value="Include"/>
      </Item1063>
      <Item1064>
        <Filename Value="../src/ui/auto_generated_persistent_vectors/tcastlescrollviewcustom_persistent_vectors.inc"/>
        <Type Value="Include"/>
      </Item1064>
      <Item1065>
        <Filename Value="../src/ui/auto_generated_persistent_vectors/tcastleshape_persistent_vectors.inc"/>
        <Type Value="Include"/>
      </Item1065>
      <Item1066>
        <Filename Value="../src/ui/auto_generated_persistent_vectors/tcastleuserinterface_persistent_vectors.inc"/>
        <Type Value="Include"/>
      </Item1066>
      <Item1067>
        <Filename Value="../src/ui/auto_generated_persistent_vectors/tcastleuserinterfacefont_persistent_vectors.inc"/>
        <Type Value="Include"/>
      </Item1067>
      <Item1068>
        <Filename Value="../src/ui/auto_generated_persistent_vectors/tviewdialog_persistent_vectors.inc"/>
        <Type Value="Include"/>
      </Item1068>
      <Item1069>
        <Filename Value="../src/ui/castlecontrols.pas"/>
        <UnitName Value="CastleControls"/>
      </Item1069>
      <Item1070>
        <Filename Value="../src/ui/castlecontrols_button.inc"/>
        <Type Value="Include"/>
      </Item1070>
      <Item1071>
        <Filename Value="../src/ui/castlecontrols_checkbox.inc"/>
        <Type Value="Include"/>
      </Item1071>
      <Item1072>
        <Filename Value="../src/ui/castlecontrols_clipboard.inc"/>
        <Type Value="Include"/>
      </Item1072>
      <Item1073>
        <Filename Value="../src/ui/castlecontrols_crosshair.inc"/>
        <Type Value="Include"/>
      </Item1073>
      <Item1074>
        <Filename Value="../src/ui/castlecontrols_design.inc"/>
        <Type Value="Include"/>
      </Item1074>
      <Item1075>
        <Filename Value="../src/ui/castlecontrols_edit.inc"/>
        <Type Value="Include"/>
      </Item1075>
      <Item1076>
        <Filename Value="../src/ui/castlecontrols_groups.inc"/>
        <Type Value="Include"/>
      </Item1076>
      <Item1077>
        <Filename Value="../src/ui/castlecontrols_imagecontrol.inc"/>
        <Type Value="Include"/>
      </Item1077>
      <Item1078>
        <Filename Value="../src/ui/castlecontrols_initial_types.inc"/>
        <Type Value="Include"/>
      </Item1078>
      <Item1079>
        <Filename Value="../src/ui/castlecontrols_label.inc"/>
        <Type Value="Include"/>
      </Item1079>
      <Item1080>
        <Filename Value="../src/ui/castlecontrols_mask.inc"/>
        <Type Value="Include"/>
      </Item1080>
      <Item1081>
        <Filename Value="../src/ui/castlecontrols_panel.inc"/>
        <Type Value="Include"/>
      </Item1081>
      <Item1082>
        <Filename Value="../src/ui/castlecontrols_rectanglecontrol.inc"/>
        <Type Value="Include"/>
      </Item1082>
      <Item1083>
        <Filename Value="../src/ui/castlecontrols_scrollview.inc"/>
        <Type Value="Include"/>
      </Item1083>
      <Item1084>
        <Filename Value="../src/ui/castlecontrols_shape.inc"/>
        <Type Value="Include"/>
      </Item1084>
      <Item1085>
        <Filename Value="../src/ui/castlecontrols_simplebackground.inc"/>
        <Type Value="Include"/>
      </Item1085>
      <Item1086>
        <Filename Value="../src/ui/castlecontrols_sliders.inc"/>
        <Type Value="Include"/>
      </Item1086>
      <Item1087>
        <Filename Value="../src/ui/castlecontrols_switchcontrol.inc"/>
        <Type Value="Include"/>
      </Item1087>
      <Item1088>
        <Filename Value="../src/ui/castlecontrols_timer.inc"/>
        <Type Value="Include"/>
      </Item1088>
      <Item1089>
        <Filename Value="../src/ui/castlecontrols_uifont.inc"/>
        <Type Value="Include"/>
      </Item1089>
      <Item1090>
        <Filename Value="../src/ui/castlecontrols_userinterfacefont.inc"/>
        <Type Value="Include"/>
      </Item1090>
      <Item1091>
        <Filename Value="../src/ui/castledialogviews.pas"/>
        <UnitName Value="CastleDialogViews"/>
      </Item1091>
      <Item1092>
        <Filename Value="../src/ui/castledialogviews_dialog.inc"/>
        <Type Value="Include"/>
      </Item1092>
      <Item1093>
        <Filename Value="../src/ui/castleflasheffect.pas"/>
        <UnitName Value="CastleFlashEffect"/>
      </Item1093>
      <Item1094>
        <Filename Value="../src/ui/castleinputs.pas"/>
        <UnitName Value="CastleInputs"/>
      </Item1094>
      <Item1095>
        <Filename Value="../src/ui/castleinternalcameragestures.pas"/>
        <UnitName Value="CastleInternalCameraGestures"/>
      </Item1095>
      <Item1096>
        <Filename Value="../src/ui/castleinternalcontrolsimages.pas"/>
        <UnitName Value="CastleInternalControlsImages"/>
      </Item1096>
      <Item1097>
        <Filename Value="../src/ui/castleinternalcontrolsimages.image_data"/>
        <Type Value="Text"/>
      </Item1097>
      <Item1098>
        <Filename Value="../src/ui/castleinternalinspector.pas"/>
        <UnitName Value="CastleInternalInspector"/>
      </Item1098>
      <Item1099>
        <Filename Value="../src/ui/castleinternalinspector_hierarchy.inc"/>
        <Type Value="Include"/>
      </Item1099>
      <Item1100>
        <Filename Value="../src/ui/castleinternalinspector_properties.inc"/>
        <Type Value="Include"/>
      </Item1100>
      <Item1101>
        <Filename Value="../src/ui/castleinternalgamecontrollersexplicit.pas"/>
        <UnitName Value="CastleInternalGameControllersExplicit"/>
      </Item1101>
      <Item1102>
        <Filename Value="../src/ui/castleinternalgamecontrollerslinux.pas"/>
        <AddToUsesPkgSection Value="False"/>
        <UnitName Value="CastleInternalGameControllersLinux"/>
      </Item1102>
      <Item1103>
        <Filename Value="../src/ui/castleinternalgamecontrollerswindows.pas"/>
        <AddToUsesPkgSection Value="False"/>
        <UnitName Value="CastleInternalGameControllersWindows"/>
      </Item1103>
      <Item1104>
        <Filename Value="../src/ui/castleinternalpk3dconnexion.pas"/>
        <UnitName Value="CastleInternalPk3DConnexion"/>
      </Item1104>
      <Item1105>
        <Filename Value="../src/ui/castleinternalsettings.pas"/>
        <UnitName Value="CastleInternalSettings"/>
      </Item1105>
      <Item1106>
        <Filename Value="../src/ui/castlegamecontrollers.pas"/>
        <UnitName Value="CastleGameControllers"/>
      </Item1106>
      <Item1107>
        <Filename Value="../src/ui/castlekeysmouse.pas"/>
        <UnitName Value="CastleKeysMouse"/>
      </Item1107>
      <Item1108>
        <Filename Value="../src/ui/castlenotifications.pas"/>
        <UnitName Value="CastleNotifications"/>
      </Item1108>
      <Item1109>
        <Filename Value="../src/ui/castleuicontrols.pas"/>
        <UnitName Value="CastleUIControls"/>
      </Item1109>
      <Item1110>
        <Filename Value="../src/ui/castleuicontrols_container.inc"/>
        <Type Value="Include"/>
      </Item1110>
      <Item1111>
        <Filename Value="../src/ui/castleuicontrols_deprecated.inc"/>
        <Type Value="Include"/>
      </Item1111>
      <Item1112>
        <Filename Value="../src/ui/castleuicontrols_initial_constants.inc"/>
        <Type Value="Include"/>
      </Item1112>
      <Item1113>
        <Filename Value="../src/ui/castleuicontrols_initial_types.inc"/>
        <Type Value="Include"/>
      </Item1113>
      <Item1114>
        <Filename Value="../src/ui/castleuicontrols_inputinspector.inc"/>
        <Type Value="Include"/>
      </Item1114>
      <Item1115>
        <Filename Value="../src/ui/castleuicontrols_internalchildrencontrols.inc"/>
        <Type Value="Include"/>
      </Item1115>
      <Item1116>
        <Filename Value="../src/ui/castleuicontrols_miscellaneous_globals.inc"/>
        <Type Value="Include"/>
      </Item1116>
      <Item1117>
        <Filename Value="../src/ui/castleuicontrols_serialize.inc"/>
        <Type Value="Include"/>
      </Item1117>
      <Item1118>
        <Filename Value="../src/ui/castleuicontrols_theme.inc"/>
        <Type Value="Include"/>
      </Item1118>
      <Item1119>
        <Filename Value="../src/ui/castleuicontrols_touchlist.inc"/>
        <Type Value="Include"/>
      </Item1119>
      <Item1120>
        <Filename Value="../src/ui/castleuicontrols_userinterface.inc"/>
        <Type Value="Include"/>
      </Item1120>
      <Item1121>
        <Filename Value="../src/ui/castleuicontrols_userinterfacelist.inc"/>
        <Type Value="Include"/>
      </Item1121>
      <Item1122>
        <Filename Value="../src/ui/castleuicontrols_view.inc"/>
        <Type Value="Include"/>
      </Item1122>
      <Item1123>
        <Filename Value="../src/ui/designs/component_properties.castle-user-interface.inc"/>
        <Type Value="Include"/>
      </Item1123>
      <Item1124>
        <Filename Value="../src/ui/designs/components_hierarchy.castle-user-interface.inc"/>
        <Type Value="Include"/>
      </Item1124>
      <Item1125>
        <Filename Value="../src/ui/designs/inspector_ui.castle-user-interface.inc"/>
        <Type Value="Include"/>
      </Item1125>
      <Item1126>
        <Filename Value="../src/ui/windows/castleinternaltdxinput_tlb.pas"/>
        <AddToUsesPkgSection Value="False"/>
        <UnitName Value="CastleInternalTDxInput_TLB"/>
      </Item1126>
      <Item1127>
        <Filename Value="../src/vampyre_imaginglib/src/Extensions/ImagingExtFileFormats.pas"/>
        <UnitName Value="ImagingExtFileFormats"/>
      </Item1127>
      <Item1128>
        <Filename Value="../src/vampyre_imaginglib/src/Source/Imaging.pas"/>
        <UnitName Value="Imaging"/>
      </Item1128>
      <Item1129>
        <Filename Value="../src/vampyre_imaginglib/src/Source/ImagingBitmap.pas"/>
        <UnitName Value="ImagingBitmap"/>
      </Item1129>
      <Item1130>
        <Filename Value="../src/vampyre_imaginglib/src/Source/ImagingCanvases.pas"/>
        <UnitName Value="ImagingCanvases"/>
      </Item1130>
      <Item1131>
        <Filename Value="../src/vampyre_imaginglib/src/Source/ImagingClasses.pas"/>
        <UnitName Value="ImagingClasses"/>
      </Item1131>
      <Item1132>
        <Filename Value="../src/vampyre_imaginglib/src/Source/ImagingColors.pas"/>
        <UnitName Value="ImagingColors"/>
      </Item1132>
      <Item1133>
        <Filename Value="../src/vampyre_imaginglib/src/Source/ImagingComponents.pas"/>
        <UnitName Value="ImagingComponents"/>
      </Item1133>
      <Item1134>
        <Filename Value="../src/vampyre_imaginglib/src/Source/ImagingDds.pas"/>
        <UnitName Value="ImagingDds"/>
      </Item1134>
      <Item1135>
        <Filename Value="../src/vampyre_imaginglib/src/Source/ImagingFormats.pas"/>
        <UnitName Value="ImagingFormats"/>
      </Item1135>
      <Item1136>
        <Filename Value="../src/vampyre_imaginglib/src/Source/ImagingGif.pas"/>
        <UnitName Value="ImagingGif"/>
      </Item1136>
      <Item1137>
        <Filename Value="../src/vampyre_imaginglib/src/Source/ImagingIO.pas"/>
        <UnitName Value="ImagingIO"/>
      </Item1137>
      <Item1138>
        <Filename Value="../src/vampyre_imaginglib/src/Source/ImagingJpeg.pas"/>
        <UnitName Value="ImagingJpeg"/>
      </Item1138>
      <Item1139>
        <Filename Value="../src/vampyre_imaginglib/src/Source/ImagingNetworkGraphics.pas"/>
        <UnitName Value="ImagingNetworkGraphics"/>
      </Item1139>
      <Item1140>
        <Filename Value="../src/vampyre_imaginglib/src/Source/ImagingOptions.inc"/>
        <Type Value="Include"/>
      </Item1140>
      <Item1141>
        <Filename Value="../src/vampyre_imaginglib/src/Source/ImagingPortableMaps.pas"/>
        <UnitName Value="ImagingPortableMaps"/>
      </Item1141>
      <Item1142>
        <Filename Value="../src/vampyre_imaginglib/src/Source/ImagingRadiance.pas"/>
        <UnitName Value="ImagingRadiance"/>
      </Item1142>
      <Item1143>
        <Filename Value="../src/vampyre_imaginglib/src/Source/ImagingTarga.pas"/>
        <UnitName Value="ImagingTarga"/>
      </Item1143>
      <Item1144>
        <Filename Value="../src/vampyre_imaginglib/src/Source/ImagingTypes.pas"/>
        <UnitName Value="ImagingTypes"/>
      </Item1144>
      <Item1145>
        <Filename Value="../src/vampyre_imaginglib/src/Source/ImagingUtility.pas"/>
        <UnitName Value="ImagingUtility"/>
      </Item1145>
      <Item1146>
        <Filename Value="../src/files/castledownload_url_castleconfig.inc"/>
        <Type Value="Include"/>
      </Item1146>
      <Item1147>
        <Filename Value="../src/files/castleuriutils_memoryfilesystem.inc"/>
        <Type Value="Include"/>
      </Item1147>
      <Item1148>
        <Filename Value="../src/services/castleopendocument_wasi.inc"/>
        <Type Value="Include"/>
      </Item1148>
      <Item1149>
        <Filename Value="../src/scene/castlerendererinternalshader_shaderlibraries.inc"/>
        <Type Value="Include"/>
      </Item1149>
      <Item1150>
        <Filename Value="../src/scene/glsl/generated-pascal/shader_libraries_EyeWorldSpace.glsl.inc"/>
        <Type Value="Include"/>
      </Item1150>
      <Item1151>
        <Filename Value="../src/scene/castleinternalprimitivematerial.pas"/>
        <UnitName Value="CastleInternalPrimitiveMaterial"/>
      </Item1151>
      <Item1152>
<<<<<<< HEAD
        <Filename Value="../src/scene/x3d/auto_generated_node_helpers/x3dnodes_skin.inc"/>
        <Type Value="Include"/>
      </Item1152>
      <Item1153>
        <Filename Value="../src/scene/castlerendererinternalshader_skin.inc"/>
        <Type Value="Include"/>
      </Item1153>
      <Item1154>
        <Filename Value="../src/scene/glsl/generated-pascal/skin_animation.vs.inc"/>
        <Type Value="Include"/>
      </Item1154>
=======
        <Filename Value="../src/scene/x3d/auto_generated_node_helpers/x3dnodes_coordinateinterpolator4d.inc"/>
        <Type Value="Include"/>
      </Item1152>
>>>>>>> 2d85a501
    </Files>
    <CompatibilityMode Value="True"/>
    <RequiredPkgs Count="1">
      <Item1>
        <PackageName Value="FCL"/>
        <MinVersion Major="1" Valid="True"/>
      </Item1>
    </RequiredPkgs>
    <UsageOptions>
      <UnitPath Value="$(PkgOutDir)"/>
    </UsageOptions>
    <PublishOptions>
      <Version Value="2"/>
    </PublishOptions>
    <CustomOptions Items="ExternHelp" Version="2">
      <_ExternHelp Items="Count"/>
    </CustomOptions>
  </Package>
</CONFIG><|MERGE_RESOLUTION|>--- conflicted
+++ resolved
@@ -60,11 +60,7 @@
 See https://castle-engine.io/license for details.
 "/>
     <Version Major="6" Minor="93" Release="1"/>
-<<<<<<< HEAD
-    <Files Count="1154">
-=======
-    <Files Count="1152">
->>>>>>> 2d85a501
+    <Files Count="1155">
       <Item1>
         <Filename Value="../src/audio/castleinternalabstractsoundbackend.pas"/>
         <UnitName Value="CastleInternalAbstractSoundBackend"/>
@@ -4700,23 +4696,21 @@
         <UnitName Value="CastleInternalPrimitiveMaterial"/>
       </Item1151>
       <Item1152>
-<<<<<<< HEAD
-        <Filename Value="../src/scene/x3d/auto_generated_node_helpers/x3dnodes_skin.inc"/>
+        <Filename Value="../src/scene/x3d/auto_generated_node_helpers/x3dnodes_coordinateinterpolator4d.inc"/>
         <Type Value="Include"/>
       </Item1152>
       <Item1153>
-        <Filename Value="../src/scene/castlerendererinternalshader_skin.inc"/>
+        <Filename Value="../src/scene/x3d/auto_generated_node_helpers/x3dnodes_skin.inc"/>
         <Type Value="Include"/>
       </Item1153>
       <Item1154>
+        <Filename Value="../src/scene/castlerendererinternalshader_skin.inc"/>
+        <Type Value="Include"/>
+      </Item1154>
+      <Item1155>
         <Filename Value="../src/scene/glsl/generated-pascal/skin_animation.vs.inc"/>
         <Type Value="Include"/>
-      </Item1154>
-=======
-        <Filename Value="../src/scene/x3d/auto_generated_node_helpers/x3dnodes_coordinateinterpolator4d.inc"/>
-        <Type Value="Include"/>
-      </Item1152>
->>>>>>> 2d85a501
+      </Item1155>
     </Files>
     <CompatibilityMode Value="True"/>
     <RequiredPkgs Count="1">
