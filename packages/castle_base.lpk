<?xml version="1.0" encoding="UTF-8"?>
<CONFIG>
  <Package Version="4">
    <Name Value="castle_base"/>
    <Type Value="RunAndDesignTime"/>
    <AddToProjectUsesSection Value="True"/>
    <Author Value="Michalis Kamburelis"/>
    <CompilerOptions>
      <Version Value="11"/>
      <SearchPaths>
        <IncludeFiles Value="../src/common_includes;../src/base;../src/base/unix;../src/base/windows;../src/audio;../src/castlescript;../src/3d;../src/x3d/opengl/glsl/generated-pascal;../src/x3d/opengl;../src/x3d;../src/base/opengl;../src/images/opengl;../src/images/opengl/glsl/generated-pascal;../src/images;../src/x3d/auto_generated_node_helpers;../src/ui/opengl;../src/deprecated_units;../src/files;../src/game;../src/fonts/opengl"/>
        <OtherUnitFiles Value="../src/base;../src/3d;../src/x3d;../src/x3d/opengl;../src/images;../src/fonts;../src/audio;../src/files;../src/castlescript;../src/ui;../src/ui/windows;../src/ui/opengl;../src/game;../src/services;../src/services/opengl;../src/3d/opengl;../src/base/opengl;../src/images/opengl;../src/fonts/opengl;../src/physics/kraft;../src/pasgltf;../src/audio/openal;../src/audio/ogg_vorbis;../src/audio/fmod;../src/deprecated_units"/>
        <UnitOutputDirectory Value="lib/castle_base/$(TargetCPU)-$(TargetOS)"/>
      </SearchPaths>
      <Conditionals Value="// example for adding linker options on macOS
//if TargetOS='darwin' then
//  LinkerOptions := ' -framework OpenGL';

// example for adding a unit and include path on Windows
//if SrcOS='win' then begin
//  UnitPath += ';win';
//  IncPath += ';win';
//end;

// See http://wiki.freepascal.org/Macros_and_Conditionals

// Make Generics.Collections unit available even on FPC 3.0.x
if GetProjValue('FPC_FULLVERSION') &lt; 30101 then
begin
  UnitPath += ';../src/compatibility/generics.collections/src/';

  { Since we don't add the Generics.Collections units
    to the package (because we can't do it only for specific
    FPC versions), they may not be compiled.
    (At least now, when engine does not use them yet,
    but it seeems like a good safeguard for the future too.)
    So expose path to their sources for dependent projects. }
  UsageUnitPath += ';../src/compatibility/generics.collections/src/';
end;"/>
      <Parsing>
        <SyntaxOptions>
          <CStyleMacros Value="True"/>
        </SyntaxOptions>
      </Parsing>
      <CodeGeneration>
        <Checks>
          <IOChecks Value="True"/>
        </Checks>
        <Optimizations>
          <OptimizationLevel Value="2"/>
        </Optimizations>
      </CodeGeneration>
      <Other>
        <Verbosity>
          <ShowHints Value="False"/>
        </Verbosity>
        <CompilerMessages>
          <IgnoredMessages idx5063="True" idx4046="True"/>
        </CompilerMessages>
        <ConfigFile>
          <CustomConfigFile Value="True"/>
          <ConfigFilePath Value="../castle-fpc-messages.cfg"/>
        </ConfigFile>
        <CustomOptions Value="-dCASTLE_ENGINE_LAZARUS_PACKAGE"/>
      </Other>
    </CompilerOptions>
    <Description Value="Castle Game Engine is an open-source 3D and 2D game engine. We support many game model formats (glTF, X3D, Spine...), we are cross-platform (desktop, mobile, console), we have an optimized renderer with many cool graphic effects (physically-based rendering, shadows, mirrors, bump mapping, gamma correction...). See https://castle-engine.io/features.php for a complete list of features.

This package, castle_base.lpk, contains the core engine units. It is not dependent on CastleWindow or Lazarus LCL.

You can install this package in Lazarus, it's required by all other programs and packages that are part of Castle Game Engine."/>
    <License Value="GNU LGPL with static linking exception >= 2.
This is the same license as used by Lazarus LCL and FPC RTL.
See https://castle-engine.io/license.php for details.
"/>
    <Version Major="6" Minor="5"/>
<<<<<<< HEAD
    <Files Count="942">
=======
    <Files Count="941">
>>>>>>> 56b76bbe
      <Item1>
        <Filename Value="../src/3d/auto_generated_persistent_vectors/tcastlecamera_persistent_vectors.inc"/>
        <Type Value="Include"/>
      </Item1>
      <Item2>
        <Filename Value="../src/3d/auto_generated_persistent_vectors/tcastleorthographic_persistent_vectors.inc"/>
        <Type Value="Include"/>
      </Item2>
      <Item3>
        <Filename Value="../src/3d/auto_generated_persistent_vectors/tcastlethirdpersonnavigation_persistent_vectors.inc"/>
        <Type Value="Include"/>
      </Item3>
      <Item4>
        <Filename Value="../src/3d/auto_generated_persistent_vectors/tcastletransform_persistent_vectors.inc"/>
        <Type Value="Include"/>
      </Item4>
      <Item5>
        <Filename Value="../src/3d/castleboxes.pas"/>
        <UnitName Value="CastleBoxes"/>
      </Item5>
      <Item6>
        <Filename Value="../src/3d/castlecameras.pas"/>
        <UnitName Value="CastleCameras"/>
      </Item6>
      <Item7>
        <Filename Value="../src/3d/castlecomponentserialize.pas"/>
        <UnitName Value="CastleComponentSerialize"/>
      </Item7>
      <Item8>
        <Filename Value="../src/3d/castlecubemaps.pas"/>
        <UnitName Value="CastleCubeMaps"/>
      </Item8>
      <Item9>
        <Filename Value="../src/3d/castlefrustum.pas"/>
        <UnitName Value="CastleFrustum"/>
      </Item9>
      <Item10>
        <Filename Value="../src/3d/castleinternalgeometryarrays.pas"/>
        <UnitName Value="CastleInternalGeometryArrays"/>
      </Item10>
      <Item11>
        <Filename Value="../src/3d/castleinternaloctree.pas"/>
        <UnitName Value="CastleInternalOctree"/>
      </Item11>
      <Item12>
        <Filename Value="../src/3d/castlenoise_interpolatednoise2d_linear_cosine.inc"/>
        <Type Value="Include"/>
      </Item12>
      <Item13>
        <Filename Value="../src/3d/castlenoise_interpolatednoise2d_spline.inc"/>
        <Type Value="Include"/>
      </Item13>
      <Item14>
        <Filename Value="../src/3d/castlenurbs.pas"/>
        <AddToUsesPkgSection Value="False"/>
        <UnitName Value="CastleNURBS"/>
      </Item14>
      <Item15>
        <Filename Value="../src/3d/castlequaternions.pas"/>
        <UnitName Value="CastleQuaternions"/>
      </Item15>
      <Item16>
        <Filename Value="../src/3d/castlerays.pas"/>
        <UnitName Value="CastleRays"/>
      </Item16>
      <Item17>
        <Filename Value="../src/3d/castlerenderingcamera.pas"/>
        <AddToUsesPkgSection Value="False"/>
        <UnitName Value="CastleRenderingCamera"/>
      </Item17>
      <Item18>
        <Filename Value="../src/3d/castlesectors.pas"/>
        <UnitName Value="CastleSectors"/>
      </Item18>
      <Item19>
        <Filename Value="../src/3d/castlespacefillingcurves.pas"/>
        <UnitName Value="CastleSpaceFillingCurves"/>
      </Item19>
      <Item20>
        <Filename Value="../src/3d/castlespheresampling.pas"/>
        <UnitName Value="CastleSphereSampling"/>
      </Item20>
      <Item21>
        <Filename Value="../src/3d/castlesphericalharmonics.pas"/>
        <UnitName Value="CastleSphericalHarmonics"/>
      </Item21>
      <Item22>
        <Filename Value="../src/3d/castlethirdpersonnavigation.pas"/>
        <UnitName Value="CastleThirdPersonNavigation"/>
      </Item22>
      <Item23>
        <Filename Value="../src/3d/castletransform.pas"/>
        <UnitName Value="CastleTransform"/>
      </Item23>
      <Item24>
        <Filename Value="../src/3d/castletransform_behavior.inc"/>
        <Type Value="Include"/>
      </Item24>
      <Item25>
        <Filename Value="../src/3d/castletransform_collisions.inc"/>
        <Type Value="Include"/>
      </Item25>
      <Item26>
        <Filename Value="../src/3d/castletransform_physics.inc"/>
        <Type Value="Include"/>
      </Item26>
      <Item27>
        <Filename Value="../src/3d/castletransform_renderparams.inc"/>
        <Type Value="Include"/>
      </Item27>
      <Item28>
        <Filename Value="../src/3d/castletransform_serialize.inc"/>
        <Type Value="Include"/>
      </Item28>
      <Item29>
        <Filename Value="../src/3d/castletriangles.pas"/>
        <UnitName Value="CastleTriangles"/>
      </Item29>
      <Item30>
        <Filename Value="../src/3d/castletriangles_istrianglespherecollision.inc"/>
        <Type Value="Include"/>
      </Item30>
      <Item31>
        <Filename Value="../src/3d/castletriangulate.pas"/>
        <UnitName Value="CastleTriangulate"/>
      </Item31>
      <Item32>
        <Filename Value="../src/3d/opengl/castleinternalglshadowvolumes.pas"/>
        <UnitName Value="CastleInternalGLShadowVolumes"/>
      </Item32>
      <Item33>
        <Filename Value="../src/audio/castleinternalabstractsoundbackend.pas"/>
        <UnitName Value="CastleInternalAbstractSoundBackend"/>
      </Item33>
      <Item34>
        <Filename Value="../src/audio/castleinternalsoundfile.pas"/>
        <UnitName Value="CastleInternalSoundFile"/>
      </Item34>
      <Item35>
        <Filename Value="../src/audio/castleinternalsoxsoundbackend.pas"/>
        <UnitName Value="CastleInternalSoxSoundBackend"/>
      </Item35>
      <Item36>
        <Filename Value="../src/audio/castlesoundbase.pas"/>
        <UnitName Value="CastleSoundBase"/>
      </Item36>
      <Item37>
        <Filename Value="../src/audio/castlesoundengine.pas"/>
        <UnitName Value="CastleSoundEngine"/>
      </Item37>
      <Item38>
        <Filename Value="../src/audio/castlesoundengine_allocator.inc"/>
        <Type Value="Include"/>
      </Item38>
      <Item39>
        <Filename Value="../src/audio/castlesoundengine_engine.inc"/>
        <Type Value="Include"/>
      </Item39>
      <Item40>
        <Filename Value="../src/audio/castlesoundengine_initial_types.inc"/>
        <Type Value="Include"/>
      </Item40>
      <Item41>
        <Filename Value="../src/audio/castlesoundengine_internalsoundbuffer.inc"/>
        <Type Value="Include"/>
      </Item41>
      <Item42>
        <Filename Value="../src/audio/castlesoundengine_internalsoundsource.inc"/>
        <Type Value="Include"/>
      </Item42>
      <Item43>
        <Filename Value="../src/audio/castlesoundengine_loopingchannel.inc"/>
        <Type Value="Include"/>
      </Item43>
      <Item44>
        <Filename Value="../src/audio/castlesoundengine_miscellaneous.inc"/>
        <Type Value="Include"/>
      </Item44>
      <Item45>
        <Filename Value="../src/audio/castlesoundengine_playingsound.inc"/>
        <Type Value="Include"/>
      </Item45>
      <Item46>
        <Filename Value="../src/audio/castlesoundengine_playsoundparameters.inc"/>
        <Type Value="Include"/>
      </Item46>
      <Item47>
        <Filename Value="../src/audio/castlesoundengine_repoengine.inc"/>
        <Type Value="Include"/>
      </Item47>
      <Item48>
        <Filename Value="../src/audio/castlesoundengine_sound.inc"/>
        <Type Value="Include"/>
      </Item48>
      <Item49>
        <Filename Value="../src/audio/fmod/castlefmodsoundbackend.pas"/>
        <UnitName Value="CastleFMODSoundBackend"/>
      </Item49>
      <Item50>
        <Filename Value="../src/audio/fmod/castleinternalfmod.pas"/>
        <UnitName Value="CastleInternalFMOD"/>
      </Item50>
      <Item51>
        <Filename Value="../src/audio/fmod/castleinternalfmod_dynamic.inc"/>
        <Type Value="Include"/>
      </Item51>
      <Item52>
        <Filename Value="../src/audio/fmod/castleinternalfmod_static.inc"/>
        <Type Value="Include"/>
      </Item52>
      <Item53>
        <Filename Value="../src/audio/ogg_vorbis/castleinternalogg.pas"/>
        <UnitName Value="CastleInternalOgg"/>
      </Item53>
      <Item54>
        <Filename Value="../src/audio/ogg_vorbis/castleinternalvorbiscodec.pas"/>
        <UnitName Value="CastleInternalVorbisCodec"/>
      </Item54>
      <Item55>
        <Filename Value="../src/audio/ogg_vorbis/castleinternalvorbisdecoder.pas"/>
        <UnitName Value="CastleInternalVorbisDecoder"/>
      </Item55>
      <Item56>
        <Filename Value="../src/audio/ogg_vorbis/castleinternalvorbisfile.pas"/>
        <UnitName Value="CastleInternalVorbisFile"/>
      </Item56>
      <Item57>
        <Filename Value="../src/audio/openal/castleinternalalutils.pas"/>
        <UnitName Value="CastleInternalALUtils"/>
      </Item57>
      <Item58>
        <Filename Value="../src/audio/openal/castleinternalefx.pas"/>
        <UnitName Value="CastleInternalEFX"/>
      </Item58>
      <Item59>
        <Filename Value="../src/audio/openal/castleinternalefx_api.inc"/>
        <Type Value="Include"/>
      </Item59>
      <Item60>
        <Filename Value="../src/audio/openal/castleinternalefx_api_creative.inc"/>
        <Type Value="Include"/>
      </Item60>
      <Item61>
        <Filename Value="../src/audio/openal/castleinternalopenal.pas"/>
        <UnitName Value="CastleInternalOpenAL"/>
      </Item61>
      <Item62>
        <Filename Value="../src/audio/openal/castleinternalopenal_al.inc"/>
        <Type Value="Include"/>
      </Item62>
      <Item63>
        <Filename Value="../src/audio/openal/castleinternalopenal_alc.inc"/>
        <Type Value="Include"/>
      </Item63>
      <Item64>
        <Filename Value="../src/audio/openal/castleinternalopenal_alctypes.inc"/>
        <Type Value="Include"/>
      </Item64>
      <Item65>
        <Filename Value="../src/audio/openal/castleinternalopenal_altypes.inc"/>
        <Type Value="Include"/>
      </Item65>
      <Item66>
        <Filename Value="../src/audio/openal/castleinternalopenal_alut.inc"/>
        <Type Value="Include"/>
      </Item66>
      <Item67>
        <Filename Value="../src/audio/openal/castleopenalsoundbackend.pas"/>
        <UnitName Value="CastleOpenALSoundBackend"/>
      </Item67>
      <Item68>
        <Filename Value="../src/base/auto_generated_persistent_vectors/tcastlerenderoptions_persistent_vectors.inc"/>
        <Type Value="Include"/>
      </Item68>
      <Item69>
        <Filename Value="../src/base/castleapplicationproperties.pas"/>
        <UnitName Value="CastleApplicationProperties"/>
      </Item69>
      <Item70>
        <Filename Value="../src/base/castleclassutils.pas"/>
        <UnitName Value="CastleClassUtils"/>
      </Item70>
      <Item71>
        <Filename Value="../src/base/castlecolors.pas"/>
        <UnitName Value="CastleColors"/>
      </Item71>
      <Item72>
        <Filename Value="../src/base/castlecolors_persistent.inc"/>
        <Type Value="Include"/>
      </Item72>
      <Item73>
        <Filename Value="../src/base/castledynlib.pas"/>
        <UnitName Value="CastleDynLib"/>
      </Item73>
      <Item74>
        <Filename Value="../src/base/castlefilefilters.pas"/>
        <UnitName Value="CastleFileFilters"/>
      </Item74>
      <Item75>
        <Filename Value="../src/base/castleinternalgzio.pas"/>
        <UnitName Value="CastleInternalGzio"/>
      </Item75>
      <Item76>
        <Filename Value="../src/base/castleinternalzlib.pas"/>
        <UnitName Value="CastleInternalZLib"/>
      </Item76>
      <Item77>
        <Filename Value="../src/base/castleinternalzstream.pas"/>
        <UnitName Value="CastleInternalZStream"/>
      </Item77>
      <Item78>
        <Filename Value="../src/base/castlelog.pas"/>
        <UnitName Value="CastleLog"/>
      </Item78>
      <Item79>
        <Filename Value="../src/base/castlemessaging.pas"/>
        <UnitName Value="CastleMessaging"/>
      </Item79>
      <Item80>
        <Filename Value="../src/base/castleparameters.pas"/>
        <UnitName Value="CastleParameters"/>
      </Item80>
      <Item81>
        <Filename Value="../src/base/castleprogress.pas"/>
        <UnitName Value="CastleProgress"/>
      </Item81>
      <Item82>
        <Filename Value="../src/base/castleprogressconsole.pas"/>
        <UnitName Value="CastleProgressConsole"/>
      </Item82>
      <Item83>
        <Filename Value="../src/base/castleprojection.pas"/>
        <UnitName Value="CastleProjection"/>
      </Item83>
      <Item84>
        <Filename Value="../src/base/castlerandom.pas"/>
        <UnitName Value="CastleRandom"/>
      </Item84>
      <Item85>
        <Filename Value="../src/base/castlerectangles.pas"/>
        <UnitName Value="CastleRectangles"/>
      </Item85>
      <Item86>
        <Filename Value="../src/base/castlerenderoptions.pas"/>
        <UnitName Value="CastleRenderOptions"/>
      </Item86>
      <Item87>
        <Filename Value="../src/base/castlerenderoptions_renderoptions.inc"/>
        <Type Value="Include"/>
      </Item87>
      <Item88>
        <Filename Value="../src/base/castlestreamutils.pas"/>
        <UnitName Value="CastleStreamUtils"/>
      </Item88>
      <Item89>
        <Filename Value="../src/base/castlestringutils.pas"/>
        <UnitName Value="CastleStringUtils"/>
      </Item89>
      <Item90>
        <Filename Value="../src/base/castlesystemlanguage.pas"/>
        <UnitName Value="CastleSystemLanguage"/>
      </Item90>
      <Item91>
        <Filename Value="../src/base/castletimeutils.pas"/>
        <UnitName Value="CastleTimeUtils"/>
      </Item91>
      <Item92>
        <Filename Value="../src/base/castletimeutils_frameprofiler.inc"/>
        <Type Value="Include"/>
      </Item92>
      <Item93>
        <Filename Value="../src/base/castletimeutils_framespersecond.inc"/>
        <Type Value="Include"/>
      </Item93>
      <Item94>
        <Filename Value="../src/base/castletimeutils_gettickcount64.inc"/>
        <Type Value="Include"/>
      </Item94>
      <Item95>
        <Filename Value="../src/base/castletimeutils_miscellaneous.inc"/>
        <Type Value="Include"/>
      </Item95>
      <Item96>
        <Filename Value="../src/base/castletimeutils_now.inc"/>
        <Type Value="Include"/>
      </Item96>
      <Item97>
        <Filename Value="../src/base/castletimeutils_processtimer.inc"/>
        <Type Value="Include"/>
      </Item97>
      <Item98>
        <Filename Value="../src/base/castletimeutils_profiler.inc"/>
        <Type Value="Include"/>
      </Item98>
      <Item99>
        <Filename Value="../src/base/castletimeutils_timer.inc"/>
        <Type Value="Include"/>
      </Item99>
      <Item100>
        <Filename Value="../src/base/castleunicode.pas"/>
        <UnitName Value="CastleUnicode"/>
      </Item100>
      <Item101>
        <Filename Value="../src/base/castleutils.pas"/>
        <UnitName Value="CastleUtils"/>
      </Item101>
      <Item102>
        <Filename Value="../src/base/castleutils_basic_algorithms.inc"/>
        <Type Value="Include"/>
      </Item102>
      <Item103>
        <Filename Value="../src/base/castleutils_delphi_compatibility.inc"/>
        <Type Value="Include"/>
      </Item103>
      <Item104>
        <Filename Value="../src/base/castleutils_filenames.inc"/>
        <Type Value="Include"/>
      </Item104>
      <Item105>
        <Filename Value="../src/base/castleutils_implement_sort.inc"/>
        <Type Value="Include"/>
      </Item105>
      <Item106>
        <Filename Value="../src/base/castleutils_math.inc"/>
        <Type Value="Include"/>
      </Item106>
      <Item107>
        <Filename Value="../src/base/castleutils_miscella.inc"/>
        <Type Value="Include"/>
      </Item107>
      <Item108>
        <Filename Value="../src/base/castleutils_platform.inc"/>
        <Type Value="Include"/>
      </Item108>
      <Item109>
        <Filename Value="../src/base/castleutils_pointers.inc"/>
        <Type Value="Include"/>
      </Item109>
      <Item110>
        <Filename Value="../src/base/castleutils_primitive_lists.inc"/>
        <Type Value="Include"/>
      </Item110>
      <Item111>
        <Filename Value="../src/base/castleutils_program_exit.inc"/>
        <Type Value="Include"/>
      </Item111>
      <Item112>
        <Filename Value="../src/base/castleutils_read_write.inc"/>
        <Type Value="Include"/>
      </Item112>
      <Item113>
        <Filename Value="../src/base/castleutils_struct_list.inc"/>
        <Type Value="Include"/>
      </Item113>
      <Item114>
        <Filename Value="../src/base/castleutils_types.inc"/>
        <Type Value="Include"/>
      </Item114>
      <Item115>
        <Filename Value="../src/base/castlevectors.pas"/>
        <UnitName Value="CastleVectors"/>
      </Item115>
      <Item116>
        <Filename Value="../src/base/castlevectors_border.inc"/>
        <Type Value="Include"/>
      </Item116>
      <Item117>
        <Filename Value="../src/base/castlevectors_byte.inc"/>
        <Type Value="Include"/>
      </Item117>
      <Item118>
        <Filename Value="../src/base/castlevectors_cardinal.inc"/>
        <Type Value="Include"/>
      </Item118>
      <Item119>
        <Filename Value="../src/base/castlevectors_compatibility_deprecated.inc"/>
        <Type Value="Include"/>
      </Item119>
      <Item120>
        <Filename Value="../src/base/castlevectors_double.inc"/>
        <Type Value="Include"/>
      </Item120>
      <Item121>
        <Filename Value="../src/base/castlevectors_float.inc"/>
        <Type Value="Include"/>
      </Item121>
      <Item122>
        <Filename Value="../src/base/castlevectors_generic_float_record.inc"/>
        <Type Value="Include"/>
      </Item122>
      <Item123>
        <Filename Value="../src/base/castlevectors_integer.inc"/>
        <Type Value="Include"/>
      </Item123>
      <Item124>
        <Filename Value="../src/base/castlevectors_lists.inc"/>
        <Type Value="Include"/>
      </Item124>
      <Item125>
        <Filename Value="../src/base/castlevectors_lists_double.inc"/>
        <Type Value="Include"/>
      </Item125>
      <Item126>
        <Filename Value="../src/base/castlevectors_miscellaneous.inc"/>
        <Type Value="Include"/>
      </Item126>
      <Item127>
        <Filename Value="../src/base/castlevectors_persistent.inc"/>
        <Type Value="Include"/>
      </Item127>
      <Item128>
        <Filename Value="../src/base/castlevectors_single.inc"/>
        <Type Value="Include"/>
      </Item128>
      <Item129>
        <Filename Value="../src/base/castlevectors_smallint.inc"/>
        <Type Value="Include"/>
      </Item129>
      <Item130>
        <Filename Value="../src/base/castlevectors_transformation.inc"/>
        <Type Value="Include"/>
      </Item130>
      <Item131>
        <Filename Value="../src/base/castlevectorsinternaldouble.pas"/>
        <UnitName Value="CastleVectorsInternalDouble"/>
      </Item131>
      <Item132>
        <Filename Value="../src/base/castlevectorsinternalsingle.pas"/>
        <UnitName Value="CastleVectorsInternalSingle"/>
      </Item132>
      <Item133>
        <Filename Value="../src/base/castleversion.inc"/>
        <Type Value="Include"/>
      </Item133>
      <Item134>
        <Filename Value="../src/base/gl_texture_compression_constants.inc"/>
        <Type Value="Include"/>
      </Item134>
      <Item135>
        <Filename Value="../src/base/norqcheckbegin.inc"/>
        <Type Value="Include"/>
      </Item135>
      <Item136>
        <Filename Value="../src/base/norqcheckend.inc"/>
        <Type Value="Include"/>
      </Item136>
      <Item137>
        <Filename Value="../src/base/opengl/castlegles.pas"/>
        <UnitName Value="CastleGLES"/>
      </Item137>
      <Item138>
        <Filename Value="../src/base/opengl/castleglversion.pas"/>
        <UnitName Value="CastleGLVersion"/>
      </Item138>
      <Item139>
        <Filename Value="../src/base/opengl/openglmac.inc"/>
        <Type Value="Include"/>
      </Item139>
      <Item140>
        <Filename Value="../src/base/unix/castleutils_os_specific_unix.inc"/>
        <Type Value="Include"/>
      </Item140>
      <Item141>
        <Filename Value="../src/base/windows/castleutils_os_specific_windows.inc"/>
        <Type Value="Include"/>
      </Item141>
      <Item142>
        <Filename Value="../src/castlescript/castlecurves.pas"/>
        <UnitName Value="CastleCurves"/>
      </Item142>
      <Item143>
        <Filename Value="../src/castlescript/castlenoise.pas"/>
        <UnitName Value="CastleNoise"/>
      </Item143>
      <Item144>
        <Filename Value="../src/castlescript/castlescript.pas"/>
        <UnitName Value="CastleScript"/>
      </Item144>
      <Item145>
        <Filename Value="../src/castlescript/castlescriptarrays.pas"/>
        <UnitName Value="CastleScriptArrays"/>
      </Item145>
      <Item146>
        <Filename Value="../src/castlescript/castlescriptcorefunctions.pas"/>
        <UnitName Value="CastleScriptCoreFunctions"/>
      </Item146>
      <Item147>
        <Filename Value="../src/castlescript/castlescriptimages.pas"/>
        <UnitName Value="CastleScriptImages"/>
      </Item147>
      <Item148>
        <Filename Value="../src/castlescript/castlescriptlexer.pas"/>
        <UnitName Value="CastleScriptLexer"/>
      </Item148>
      <Item149>
        <Filename Value="../src/castlescript/castlescriptparser.pas"/>
        <UnitName Value="CastleScriptParser"/>
      </Item149>
      <Item150>
        <Filename Value="../src/castlescript/castlescriptvectors.pas"/>
        <UnitName Value="CastleScriptVectors"/>
      </Item150>
      <Item151>
        <Filename Value="../src/castlescript/castlescriptxml.pas"/>
        <UnitName Value="CastleScriptXML"/>
      </Item151>
      <Item152>
        <Filename Value="../src/common_includes/castleconf.inc"/>
        <Type Value="Include"/>
      </Item152>
      <Item153>
        <Filename Value="../src/deprecated_units/castle2dscenemanager.pas"/>
        <AddToUsesPkgSection Value="False"/>
        <UnitName Value="Castle2DSceneManager"/>
      </Item153>
      <Item154>
        <Filename Value="../src/deprecated_units/castle3d.pas"/>
        <AddToUsesPkgSection Value="False"/>
        <UnitName Value="Castle3D"/>
      </Item154>
      <Item155>
        <Filename Value="../src/deprecated_units/castlefontfamily.pas"/>
        <AddToUsesPkgSection Value="False"/>
        <UnitName Value="CastleFontFamily"/>
      </Item155>
      <Item156>
        <Filename Value="../src/deprecated_units/castlegenericlists.pas"/>
        <AddToUsesPkgSection Value="False"/>
        <UnitName Value="CastleGenericLists"/>
      </Item156>
      <Item157>
        <Filename Value="../src/deprecated_units/castleglboxes.pas"/>
        <AddToUsesPkgSection Value="False"/>
        <UnitName Value="CastleGLBoxes"/>
      </Item157>
      <Item158>
        <Filename Value="../src/deprecated_units/castleglcontainer.pas"/>
        <AddToUsesPkgSection Value="False"/>
        <UnitName Value="CastleGLContainer"/>
      </Item158>
      <Item159>
        <Filename Value="../src/deprecated_units/castlegoogleplaygames.pas"/>
        <AddToUsesPkgSection Value="False"/>
        <UnitName Value="CastleGooglePlayGames"/>
      </Item159>
      <Item160>
        <Filename Value="../src/deprecated_units/castleinternalusedeprecatedunits.pas"/>
        <UnitName Value="CastleInternalUseDeprecatedUnits"/>
      </Item160>
      <Item161>
        <Filename Value="../src/deprecated_units/castlelocalization.pas"/>
        <AddToUsesPkgSection Value="False"/>
        <UnitName Value="CastleLocalization"/>
      </Item161>
      <Item162>
        <Filename Value="../src/deprecated_units/castlelocalization_castlecore.inc"/>
        <Type Value="Include"/>
      </Item162>
      <Item163>
        <Filename Value="../src/deprecated_units/castlelocalizationfileloader.pas"/>
        <AddToUsesPkgSection Value="False"/>
        <UnitName Value="CastleLocalizationFileLoader"/>
      </Item163>
      <Item164>
        <Filename Value="../src/deprecated_units/castlerenderer.pas"/>
        <AddToUsesPkgSection Value="False"/>
        <UnitName Value="CastleRenderer"/>
      </Item164>
      <Item165>
        <Filename Value="../src/deprecated_units/castlerendererbasetypes.pas"/>
        <AddToUsesPkgSection Value="False"/>
        <UnitName Value="CastleRendererBaseTypes"/>
      </Item165>
      <Item166>
        <Filename Value="../src/deprecated_units/castlescenemanager.pas"/>
        <AddToUsesPkgSection Value="False"/>
        <UnitName Value="CastleSceneManager"/>
      </Item166>
      <Item167>
        <Filename Value="../src/deprecated_units/castleshaders.pas"/>
        <AddToUsesPkgSection Value="False"/>
        <UnitName Value="CastleShaders"/>
      </Item167>
      <Item168>
        <Filename Value="../src/deprecated_units/castlesoundallocator.pas"/>
        <AddToUsesPkgSection Value="False"/>
        <UnitName Value="CastleSoundAllocator"/>
      </Item168>
      <Item169>
        <Filename Value="../src/deprecated_units/castlewarnings.pas"/>
        <AddToUsesPkgSection Value="False"/>
        <UnitName Value="CastleWarnings"/>
      </Item169>
      <Item170>
        <Filename Value="../src/deprecated_units/castlewindowsfonts.pas"/>
        <AddToUsesPkgSection Value="False"/>
        <UnitName Value="CastleWindowsFonts"/>
      </Item170>
      <Item171>
        <Filename Value="../src/files/castleconfig.pas"/>
        <UnitName Value="CastleConfig"/>
      </Item171>
      <Item172>
        <Filename Value="../src/files/castledatauri.pas"/>
        <UnitName Value="CastleDataURI"/>
      </Item172>
      <Item173>
        <Filename Value="../src/files/castledownload.pas"/>
        <UnitName Value="CastleDownload"/>
      </Item173>
      <Item174>
        <Filename Value="../src/files/castledownload_asynchronous.inc"/>
        <Type Value="Include"/>
      </Item174>
      <Item175>
        <Filename Value="../src/files/castledownload_internal_utils.inc"/>
        <Type Value="Include"/>
      </Item175>
      <Item176>
        <Filename Value="../src/files/castledownload_mime.inc"/>
        <Type Value="Include"/>
      </Item176>
      <Item177>
        <Filename Value="../src/files/castledownload_register.inc"/>
        <Type Value="Include"/>
      </Item177>
      <Item178>
        <Filename Value="../src/files/castledownload_save.inc"/>
        <Type Value="Include"/>
      </Item178>
      <Item179>
        <Filename Value="../src/files/castledownload_strings_helper.inc"/>
        <Type Value="Include"/>
      </Item179>
      <Item180>
        <Filename Value="../src/files/castledownload_synchronous.inc"/>
        <Type Value="Include"/>
      </Item180>
      <Item181>
        <Filename Value="../src/files/castledownload_text.inc"/>
        <Type Value="Include"/>
      </Item181>
      <Item182>
        <Filename Value="../src/files/castledownload_url_castleandroidassets.inc"/>
        <Type Value="Include"/>
      </Item182>
      <Item183>
        <Filename Value="../src/files/castledownload_url_castlescript.inc"/>
        <Type Value="Include"/>
      </Item183>
      <Item184>
        <Filename Value="../src/files/castledownload_url_compiled.inc"/>
        <Type Value="Include"/>
      </Item184>
      <Item185>
        <Filename Value="../src/files/castledownload_url_data.inc"/>
        <Type Value="Include"/>
      </Item185>
      <Item186>
        <Filename Value="../src/files/castledownload_url_ecmascript.inc"/>
        <Type Value="Include"/>
      </Item186>
      <Item187>
        <Filename Value="../src/files/castledownload_url_file.inc"/>
        <Type Value="Include"/>
      </Item187>
      <Item188>
        <Filename Value="../src/files/castledownload_url_http_android.inc"/>
        <Type Value="Include"/>
      </Item188>
      <Item189>
        <Filename Value="../src/files/castledownload_url_http_fphttpclient.inc"/>
        <Type Value="Include"/>
      </Item189>
      <Item190>
        <Filename Value="../src/files/castledownload_utils.inc"/>
        <Type Value="Include"/>
      </Item190>
      <Item191>
        <Filename Value="../src/files/castlefilesutils.pas"/>
        <UnitName Value="CastleFilesUtils"/>
      </Item191>
      <Item192>
        <Filename Value="../src/files/castlefindfiles.pas"/>
        <UnitName Value="CastleFindFiles"/>
      </Item192>
      <Item193>
        <Filename Value="../src/files/castleinternaldirectoryinformation.pas"/>
        <UnitName Value="CastleInternalDirectoryInformation"/>
      </Item193>
      <Item194>
        <Filename Value="../src/files/castlelocalizationgettext.pas"/>
        <UnitName Value="CastleLocalizationGetText"/>
      </Item194>
      <Item195>
        <Filename Value="../src/files/castlerecentfiles.pas"/>
        <UnitName Value="CastleRecentFiles"/>
      </Item195>
      <Item196>
        <Filename Value="../src/files/castleuriutils.pas"/>
        <UnitName Value="CastleURIUtils"/>
      </Item196>
      <Item197>
        <Filename Value="../src/files/castlexmlcfginternal.pas"/>
        <UnitName Value="CastleXMLCfgInternal"/>
      </Item197>
      <Item198>
        <Filename Value="../src/files/castlexmlconfig.pas"/>
        <HasRegisterProc Value="True"/>
        <UnitName Value="CastleXMLConfig"/>
      </Item198>
      <Item199>
        <Filename Value="../src/files/castlexmlutils.pas"/>
        <UnitName Value="CastleXMLUtils"/>
      </Item199>
      <Item200>
        <Filename Value="../src/fonts/castleinternalfreetype.pas"/>
        <UnitName Value="CastleInternalFreeType"/>
      </Item200>
      <Item201>
        <Filename Value="../src/fonts/castleinternalfreetypeh.pas"/>
        <UnitName Value="CastleInternalFreeTypeH"/>
      </Item201>
      <Item202>
        <Filename Value="../src/fonts/castleinternalftfont.pas"/>
        <UnitName Value="CastleInternalFtFont"/>
      </Item202>
      <Item203>
        <Filename Value="../src/fonts/castletexturefont_dejavusans_10.pas"/>
        <UnitName Value="CastleTextureFont_DejaVuSans_10"/>
      </Item203>
      <Item204>
        <Filename Value="../src/fonts/castletexturefont_dejavusansmono_18.pas"/>
        <UnitName Value="CastleTextureFont_DejaVuSansMono_18"/>
      </Item204>
      <Item205>
        <Filename Value="../src/fonts/castletexturefont_dejavusansmonobold_15.pas"/>
        <UnitName Value="CastleTextureFont_DejaVuSansMonoBold_15"/>
      </Item205>
      <Item206>
        <Filename Value="../src/fonts/castletexturefont_djvmono_20.pas"/>
        <UnitName Value="CastleTextureFont_DjvMono_20"/>
      </Item206>
      <Item207>
        <Filename Value="../src/fonts/castletexturefont_djvmonob_20.pas"/>
        <UnitName Value="CastleTextureFont_DjvMonoB_20"/>
      </Item207>
      <Item208>
        <Filename Value="../src/fonts/castletexturefont_djvmonobo_20.pas"/>
        <UnitName Value="CastleTextureFont_DjvMonoBO_20"/>
      </Item208>
      <Item209>
        <Filename Value="../src/fonts/castletexturefont_djvmonoo_20.pas"/>
        <UnitName Value="CastleTextureFont_DjvMonoO_20"/>
      </Item209>
      <Item210>
        <Filename Value="../src/fonts/castletexturefont_djvsans_20.pas"/>
        <UnitName Value="CastleTextureFont_DjvSans_20"/>
      </Item210>
      <Item211>
        <Filename Value="../src/fonts/castletexturefont_djvsansb_20.pas"/>
        <UnitName Value="CastleTextureFont_DjvSansB_20"/>
      </Item211>
      <Item212>
        <Filename Value="../src/fonts/castletexturefont_djvsansbo_20.pas"/>
        <UnitName Value="CastleTextureFont_DjvSansBO_20"/>
      </Item212>
      <Item213>
        <Filename Value="../src/fonts/castletexturefont_djvsanso_20.pas"/>
        <UnitName Value="CastleTextureFont_DjvSansO_20"/>
      </Item213>
      <Item214>
        <Filename Value="../src/fonts/castletexturefont_djvserif_20.pas"/>
        <UnitName Value="CastleTextureFont_DjvSerif_20"/>
      </Item214>
      <Item215>
        <Filename Value="../src/fonts/castletexturefont_djvserifb_20.pas"/>
        <UnitName Value="CastleTextureFont_DjvSerifB_20"/>
      </Item215>
      <Item216>
        <Filename Value="../src/fonts/castletexturefont_djvserifbi_20.pas"/>
        <UnitName Value="CastleTextureFont_DjvSerifBI_20"/>
      </Item216>
      <Item217>
        <Filename Value="../src/fonts/castletexturefont_djvserifi_20.pas"/>
        <UnitName Value="CastleTextureFont_DjvSerifI_20"/>
      </Item217>
      <Item218>
        <Filename Value="../src/fonts/castletexturefontdata.pas"/>
        <UnitName Value="CastleTextureFontData"/>
      </Item218>
      <Item219>
        <Filename Value="../src/fonts/opengl/castlefonts.pas"/>
        <UnitName Value="CastleFonts"/>
      </Item219>
      <Item220>
        <Filename Value="../src/fonts/opengl/castlefonts_abstractfont.inc"/>
        <Type Value="Include"/>
      </Item220>
      <Item221>
        <Filename Value="../src/fonts/opengl/castlefonts_bitmapfont.inc"/>
        <Type Value="Include"/>
      </Item221>
      <Item222>
        <Filename Value="../src/fonts/opengl/castlefonts_font.inc"/>
        <Type Value="Include"/>
      </Item222>
      <Item223>
        <Filename Value="../src/fonts/opengl/castlefonts_fontfamily.inc"/>
        <Type Value="Include"/>
      </Item223>
      <Item224>
        <Filename Value="../src/fonts/opengl/castlefonts_fontsizevariants.inc"/>
        <Type Value="Include"/>
      </Item224>
      <Item225>
        <Filename Value="../src/fonts/opengl/castlefonts_miscellaneous.inc"/>
        <Type Value="Include"/>
      </Item225>
      <Item226>
        <Filename Value="../src/fonts/opengl/castleinternalrichtext.pas"/>
        <UnitName Value="CastleInternalRichText"/>
      </Item226>
      <Item227>
        <Filename Value="../src/game/auto_generated_persistent_vectors/tcastlebillboard_persistent_vectors.inc"/>
        <Type Value="Include"/>
      </Item227>
      <Item228>
        <Filename Value="../src/game/castlebehaviors.pas"/>
        <UnitName Value="CastleBehaviors"/>
      </Item228>
      <Item229>
        <Filename Value="../src/game/castlebehaviors_alive.inc"/>
        <Type Value="Include"/>
      </Item229>
      <Item230>
        <Filename Value="../src/game/castlebehaviors_billboard.inc"/>
        <Type Value="Include"/>
      </Item230>
      <Item231>
        <Filename Value="../src/game/castlebehaviors_moveattack.inc"/>
        <Type Value="Include"/>
      </Item231>
      <Item232>
        <Filename Value="../src/game/castlebehaviors_soundsource.inc"/>
        <Type Value="Include"/>
      </Item232>
      <Item233>
        <Filename Value="../src/game/castlecreatures.pas"/>
        <UnitName Value="CastleCreatures"/>
      </Item233>
      <Item234>
        <Filename Value="../src/game/castledebugtransform.pas"/>
        <UnitName Value="CastleDebugTransform"/>
      </Item234>
      <Item235>
        <Filename Value="../src/game/castlegamenotifications.pas"/>
        <UnitName Value="CastleGameNotifications"/>
      </Item235>
      <Item236>
        <Filename Value="../src/game/castleitems.pas"/>
        <UnitName Value="CastleItems"/>
      </Item236>
      <Item237>
        <Filename Value="../src/game/castlelevels.pas"/>
        <UnitName Value="CastleLevels"/>
      </Item237>
      <Item238>
        <Filename Value="../src/game/castleplayer.pas"/>
        <UnitName Value="CastlePlayer"/>
      </Item238>
      <Item239>
        <Filename Value="../src/game/castleresources.pas"/>
        <UnitName Value="CastleResources"/>
      </Item239>
      <Item240>
        <Filename Value="../src/game/castletransformextra.pas"/>
        <UnitName Value="CastleTransformExtra"/>
      </Item240>
      <Item241>
        <Filename Value="../src/images/castlecompositeimage.pas"/>
        <UnitName Value="CastleCompositeImage"/>
      </Item241>
      <Item242>
        <Filename Value="../src/images/castlecompositeimage_dds.inc"/>
        <Type Value="Include"/>
      </Item242>
      <Item243>
        <Filename Value="../src/images/castlecompositeimage_format_handler.inc"/>
        <Type Value="Include"/>
      </Item243>
      <Item244>
        <Filename Value="../src/images/castlecompositeimage_ktx.inc"/>
        <Type Value="Include"/>
      </Item244>
      <Item245>
        <Filename Value="../src/images/castleimages.pas"/>
        <UnitName Value="CastleImages"/>
      </Item245>
      <Item246>
        <Filename Value="../src/images/castleimages_bmp.inc"/>
        <Type Value="Include"/>
      </Item246>
      <Item247>
        <Filename Value="../src/images/castleimages_composite.inc"/>
        <Type Value="Include"/>
      </Item247>
      <Item248>
        <Filename Value="../src/images/castleimages_draw.inc"/>
        <Type Value="Include"/>
      </Item248>
      <Item249>
        <Filename Value="../src/images/opengl/castleglutils_delphi_wgl.inc"/>
        <Type Value="Include"/>
      </Item249>
      <Item250>
        <Filename Value="../src/images/castleimages_file_formats.inc"/>
        <Type Value="Include"/>
      </Item250>
      <Item251>
        <Filename Value="../src/images/castleimages_fpimage.inc"/>
        <Type Value="Include"/>
      </Item251>
      <Item252>
        <Filename Value="../src/images/castleimages_ipl.inc"/>
        <Type Value="Include"/>
      </Item252>
      <Item253>
        <Filename Value="../src/images/castleimages_libpng.inc"/>
        <Type Value="Include"/>
      </Item253>
      <Item254>
        <Filename Value="../src/images/castleimages_modulatergb_implement.inc"/>
        <Type Value="Include"/>
      </Item254>
      <Item255>
        <Filename Value="../src/images/castleimages_paint.inc"/>
        <Type Value="Include"/>
      </Item255>
      <Item256>
        <Filename Value="../src/images/castleimages_png.inc"/>
        <Type Value="Include"/>
      </Item256>
      <Item257>
        <Filename Value="../src/images/castleimages_ppm.inc"/>
        <Type Value="Include"/>
      </Item257>
      <Item258>
        <Filename Value="../src/images/castleimages_rgbe_fileformat.inc"/>
        <Type Value="Include"/>
      </Item258>
      <Item259>
        <Filename Value="../src/images/castleimages_s3tc_flip_vertical.inc"/>
        <Type Value="Include"/>
      </Item259>
      <Item260>
        <Filename Value="../src/images/castleimages_transformrgb_implement.inc"/>
        <Type Value="Include"/>
      </Item260>
      <Item261>
        <Filename Value="../src/images/castleinternalpng.pas"/>
        <UnitName Value="CastleInternalPng"/>
      </Item261>
      <Item262>
        <Filename Value="../src/images/castleinternalpng_dynamic.inc"/>
        <Type Value="Include"/>
      </Item262>
      <Item263>
        <Filename Value="../src/images/castleinternalpng_static.inc"/>
        <Type Value="Include"/>
      </Item263>
      <Item264>
        <Filename Value="../src/images/castletextureimages.pas"/>
        <UnitName Value="CastleTextureImages"/>
      </Item264>
      <Item265>
        <Filename Value="../src/images/castlevideos.pas"/>
        <UnitName Value="CastleVideos"/>
      </Item265>
      <Item266>
        <Filename Value="../src/images/opengl/auto_generated_persistent_vectors/tcastleimagepersistent_persistent_vectors.inc"/>
        <Type Value="Include"/>
      </Item266>
      <Item267>
        <Filename Value="../src/images/opengl/castleglimages.pas"/>
        <UnitName Value="CastleGLImages"/>
      </Item267>
      <Item268>
        <Filename Value="../src/images/opengl/castleglimages_drawableimage.inc"/>
        <Type Value="Include"/>
      </Item268>
      <Item269>
        <Filename Value="../src/images/opengl/castleglimages_drawableimagecache.inc"/>
        <Type Value="Include"/>
      </Item269>
      <Item270>
        <Filename Value="../src/images/opengl/castleglimages_filter.inc"/>
        <Type Value="Include"/>
      </Item270>
      <Item271>
        <Filename Value="../src/images/opengl/castleglimages_load_2d.inc"/>
        <Type Value="Include"/>
      </Item271>
      <Item272>
        <Filename Value="../src/images/opengl/castleglimages_load_3d.inc"/>
        <Type Value="Include"/>
      </Item272>
      <Item273>
        <Filename Value="../src/images/opengl/castleglimages_load_cubemap.inc"/>
        <Type Value="Include"/>
      </Item273>
      <Item274>
        <Filename Value="../src/images/opengl/castleglimages_miscellaneous.inc"/>
        <Type Value="Include"/>
      </Item274>
      <Item275>
        <Filename Value="../src/images/opengl/castleglimages_packing.inc"/>
        <Type Value="Include"/>
      </Item275>
      <Item276>
        <Filename Value="../src/images/opengl/castleglimages_persistentimage.inc"/>
        <Type Value="Include"/>
      </Item276>
      <Item277>
        <Filename Value="../src/images/opengl/castleglimages_rendertotexture.inc"/>
        <Type Value="Include"/>
      </Item277>
      <Item278>
        <Filename Value="../src/images/opengl/castleglimages_savescreen.inc"/>
        <Type Value="Include"/>
      </Item278>
      <Item279>
        <Filename Value="../src/images/opengl/castleglimages_sprite.inc"/>
        <Type Value="Include"/>
      </Item279>
      <Item280>
        <Filename Value="../src/images/opengl/castleglimages_texturememoryprofiler.inc"/>
        <Type Value="Include"/>
      </Item280>
      <Item281>
        <Filename Value="../src/images/opengl/castleglimages_video.inc"/>
        <Type Value="Include"/>
      </Item281>
      <Item282>
        <Filename Value="../src/images/opengl/castleglimages_wrap.inc"/>
        <Type Value="Include"/>
      </Item282>
      <Item283>
        <Filename Value="../src/images/opengl/castleglshaders.pas"/>
        <UnitName Value="CastleGLShaders"/>
      </Item283>
      <Item284>
        <Filename Value="../src/images/opengl/castleglutils.pas"/>
        <UnitName Value="CastleGLUtils"/>
      </Item284>
      <Item285>
        <Filename Value="../src/images/opengl/castleglutils_draw_primitive_2d.inc"/>
        <Type Value="Include"/>
      </Item285>
      <Item286>
        <Filename Value="../src/images/opengl/castleglutils_errors.inc"/>
        <Type Value="Include"/>
      </Item286>
      <Item287>
        <Filename Value="../src/images/opengl/castleglutils_ext_framebuffer_blit.inc"/>
        <Type Value="Include"/>
      </Item287>
      <Item288>
        <Filename Value="../src/images/opengl/castleglutils_features.inc"/>
        <Type Value="Include"/>
      </Item288>
      <Item289>
        <Filename Value="../src/images/opengl/castleglutils_helpers.inc"/>
        <Type Value="Include"/>
      </Item289>
      <Item290>
        <Filename Value="../src/images/opengl/castleglutils_information.inc"/>
        <Type Value="Include"/>
      </Item290>
      <Item291>
        <Filename Value="../src/images/opengl/castleglutils_mipmaps.inc"/>
        <Type Value="Include"/>
      </Item291>
      <Item292>
        <Filename Value="../src/images/opengl/castleglutils_types.inc"/>
        <Type Value="Include"/>
      </Item292>
      <Item293>
        <Filename Value="../src/images/opengl/castlerendercontext.pas"/>
        <UnitName Value="CastleRenderContext"/>
      </Item293>
      <Item294>
        <Filename Value="../src/images/opengl/glsl/generated-pascal/image.fs.inc"/>
        <Type Value="Include"/>
      </Item294>
      <Item295>
        <Filename Value="../src/images/opengl/glsl/generated-pascal/image.vs.inc"/>
        <Type Value="Include"/>
      </Item295>
      <Item296>
        <Filename Value="../src/images/opengl/glsl/generated-pascal/primitive_2.fs.inc"/>
        <Type Value="Include"/>
      </Item296>
      <Item297>
        <Filename Value="../src/images/opengl/glsl/generated-pascal/primitive_2.vs.inc"/>
        <Type Value="Include"/>
      </Item297>
      <Item298>
        <Filename Value="../src/pasgltf/PasDblStrUtils.pas"/>
        <UnitName Value="PasDblStrUtils"/>
      </Item298>
      <Item299>
        <Filename Value="../src/pasgltf/PasGLTF.pas"/>
        <UnitName Value="PasGLTF"/>
      </Item299>
      <Item300>
        <Filename Value="../src/pasgltf/PasJSON.pas"/>
        <UnitName Value="PasJSON"/>
      </Item300>
      <Item301>
        <Filename Value="../src/physics/kraft/kraft.pas"/>
        <UnitName Value="kraft"/>
      </Item301>
      <Item302>
        <Filename Value="../src/services/castleactivityrecognition.pas"/>
        <UnitName Value="CastleActivityRecognition"/>
      </Item302>
      <Item303>
        <Filename Value="../src/services/castleads.pas"/>
        <UnitName Value="CastleAds"/>
      </Item303>
      <Item304>
        <Filename Value="../src/services/castleanalytics.pas"/>
        <UnitName Value="CastleAnalytics"/>
      </Item304>
      <Item305>
        <Filename Value="../src/services/castlefacebook.pas"/>
        <UnitName Value="CastleFacebook"/>
      </Item305>
      <Item306>
        <Filename Value="../src/services/castlegameservice.pas"/>
        <UnitName Value="CastleGameService"/>
      </Item306>
      <Item307>
        <Filename Value="../src/services/castlehelpshift.pas"/>
        <UnitName Value="CastleHelpshift"/>
      </Item307>
      <Item308>
        <Filename Value="../src/services/castleinapppurchases.pas"/>
        <UnitName Value="CastleInAppPurchases"/>
      </Item308>
      <Item309>
        <Filename Value="../src/services/castleopendocument.pas"/>
        <UnitName Value="CastleOpenDocument"/>
      </Item309>
      <Item310>
        <Filename Value="../src/services/castlephotoservice.pas"/>
        <UnitName Value="CastlePhotoService"/>
      </Item310>
      <Item311>
        <Filename Value="../src/services/castletenjin.pas"/>
        <UnitName Value="CastleTenjin"/>
      </Item311>
      <Item312>
        <Filename Value="../src/services/castletestfairy.pas"/>
        <UnitName Value="CastleTestFairy"/>
      </Item312>
      <Item313>
        <Filename Value="../src/services/opengl/castlegiftiz.pas"/>
        <UnitName Value="CastleGiftiz"/>
      </Item313>
      <Item314>
        <Filename Value="../src/ui/castleinputs.pas"/>
        <UnitName Value="CastleInputs"/>
      </Item314>
      <Item315>
        <Filename Value="../src/ui/castleinternalcameragestures.pas"/>
        <UnitName Value="CastleInternalCameraGestures"/>
      </Item315>
      <Item316>
        <Filename Value="../src/ui/castleinternaljoysticksexplicit.pas"/>
        <UnitName Value="CastleInternalJoysticksExplicit"/>
      </Item316>
      <Item317>
        <Filename Value="../src/ui/castleinternaljoystickslinux.pas"/>
        <AddToUsesPkgSection Value="False"/>
        <UnitName Value="CastleInternalJoysticksLinux"/>
      </Item317>
      <Item318>
        <Filename Value="../src/ui/castleinternaljoystickswindows.pas"/>
        <AddToUsesPkgSection Value="False"/>
        <UnitName Value="CastleInternalJoysticksWindows"/>
      </Item318>
      <Item319>
        <Filename Value="../src/ui/castleinternalpk3dconnexion.pas"/>
        <UnitName Value="CastleInternalPk3DConnexion"/>
      </Item319>
      <Item320>
        <Filename Value="../src/ui/castlejoysticks.pas"/>
        <UnitName Value="CastleJoysticks"/>
      </Item320>
      <Item321>
        <Filename Value="../src/ui/castlekeysmouse.pas"/>
        <UnitName Value="CastleKeysMouse"/>
      </Item321>
      <Item322>
        <Filename Value="../src/ui/opengl/auto_generated_persistent_vectors/tcastlebutton_persistent_vectors.inc"/>
        <Type Value="Include"/>
      </Item322>
      <Item323>
        <Filename Value="../src/ui/opengl/auto_generated_persistent_vectors/tcastlecheckbox_persistent_vectors.inc"/>
        <Type Value="Include"/>
      </Item323>
      <Item324>
        <Filename Value="../src/ui/opengl/auto_generated_persistent_vectors/tcastleedit_persistent_vectors.inc"/>
        <Type Value="Include"/>
      </Item324>
      <Item325>
        <Filename Value="../src/ui/opengl/auto_generated_persistent_vectors/tcastleimagecontrol_persistent_vectors.inc"/>
        <Type Value="Include"/>
      </Item325>
      <Item326>
        <Filename Value="../src/ui/opengl/auto_generated_persistent_vectors/tcastlelabel_persistent_vectors.inc"/>
        <Type Value="Include"/>
      </Item326>
      <Item327>
        <Filename Value="../src/ui/opengl/auto_generated_persistent_vectors/tcastlenotifications_persistent_vectors.inc"/>
        <Type Value="Include"/>
      </Item327>
      <Item328>
        <Filename Value="../src/ui/opengl/auto_generated_persistent_vectors/tcastleonscreenmenu_persistent_vectors.inc"/>
        <Type Value="Include"/>
      </Item328>
      <Item329>
        <Filename Value="../src/ui/opengl/auto_generated_persistent_vectors/tcastlepackedgroup_persistent_vectors.inc"/>
        <Type Value="Include"/>
      </Item329>
      <Item330>
        <Filename Value="../src/ui/opengl/auto_generated_persistent_vectors/tcastlerectanglecontrol_persistent_vectors.inc"/>
        <Type Value="Include"/>
      </Item330>
      <Item331>
        <Filename Value="../src/ui/opengl/auto_generated_persistent_vectors/tcastlescrollviewcustom_persistent_vectors.inc"/>
        <Type Value="Include"/>
      </Item331>
      <Item332>
        <Filename Value="../src/ui/opengl/auto_generated_persistent_vectors/tcastleshape_persistent_vectors.inc"/>
        <Type Value="Include"/>
      </Item332>
      <Item333>
        <Filename Value="../src/ui/opengl/auto_generated_persistent_vectors/tcastletiledmapcontrol_persistent_vectors.inc"/>
        <Type Value="Include"/>
      </Item333>
      <Item334>
        <Filename Value="../src/ui/opengl/auto_generated_persistent_vectors/tcastleuserinterface_persistent_vectors.inc"/>
        <Type Value="Include"/>
      </Item334>
      <Item335>
        <Filename Value="../src/ui/opengl/auto_generated_persistent_vectors/tcastleuserinterfacefont_persistent_vectors.inc"/>
        <Type Value="Include"/>
      </Item335>
      <Item336>
        <Filename Value="../src/ui/opengl/auto_generated_persistent_vectors/tstatedialog_persistent_vectors.inc"/>
        <Type Value="Include"/>
      </Item336>
      <Item337>
        <Filename Value="../src/ui/opengl/castlecontrols.pas"/>
        <HasRegisterProc Value="True"/>
        <UnitName Value="CastleControls"/>
      </Item337>
      <Item338>
        <Filename Value="../src/ui/opengl/castlecontrols_button.inc"/>
        <Type Value="Include"/>
      </Item338>
      <Item339>
        <Filename Value="../src/ui/opengl/castlecontrols_checkbox.inc"/>
        <Type Value="Include"/>
      </Item339>
      <Item340>
        <Filename Value="../src/ui/opengl/castlecontrols_clipboard.inc"/>
        <Type Value="Include"/>
      </Item340>
      <Item341>
        <Filename Value="../src/ui/opengl/castlecontrols_crosshair.inc"/>
        <Type Value="Include"/>
      </Item341>
      <Item342>
        <Filename Value="../src/ui/opengl/castlecontrols_design.inc"/>
        <Type Value="Include"/>
      </Item342>
      <Item343>
        <Filename Value="../src/ui/opengl/castlecontrols_edit.inc"/>
        <Type Value="Include"/>
      </Item343>
      <Item344>
        <Filename Value="../src/ui/opengl/castlecontrols_groups.inc"/>
        <Type Value="Include"/>
      </Item344>
      <Item345>
        <Filename Value="../src/ui/opengl/castlecontrols_imagecontrol.inc"/>
        <Type Value="Include"/>
      </Item345>
      <Item346>
        <Filename Value="../src/ui/opengl/castlecontrols_initial_types.inc"/>
        <Type Value="Include"/>
      </Item346>
      <Item347>
        <Filename Value="../src/ui/opengl/castlecontrols_label.inc"/>
        <Type Value="Include"/>
      </Item347>
      <Item348>
        <Filename Value="../src/ui/opengl/castlecontrols_panel.inc"/>
        <Type Value="Include"/>
      </Item348>
      <Item349>
        <Filename Value="../src/ui/opengl/castlecontrols_progressbar.inc"/>
        <Type Value="Include"/>
      </Item349>
      <Item350>
        <Filename Value="../src/ui/opengl/castlecontrols_rectanglecontrol.inc"/>
        <Type Value="Include"/>
      </Item350>
      <Item351>
        <Filename Value="../src/ui/opengl/castlecontrols_scrollview.inc"/>
        <Type Value="Include"/>
      </Item351>
      <Item352>
        <Filename Value="../src/ui/opengl/castlecontrols_shape.inc"/>
        <Type Value="Include"/>
      </Item352>
      <Item353>
        <Filename Value="../src/ui/opengl/castlecontrols_simplebackground.inc"/>
        <Type Value="Include"/>
      </Item353>
      <Item354>
        <Filename Value="../src/ui/opengl/castlecontrols_sliders.inc"/>
        <Type Value="Include"/>
      </Item354>
      <Item355>
        <Filename Value="../src/ui/opengl/castlecontrols_switchcontrol.inc"/>
        <Type Value="Include"/>
      </Item355>
      <Item356>
        <Filename Value="../src/ui/opengl/castlecontrols_tableview.inc"/>
        <Type Value="Include"/>
      </Item356>
      <Item357>
        <Filename Value="../src/ui/opengl/castleuicontrols_theme.inc"/>
        <Type Value="Include"/>
      </Item357>
      <Item358>
        <Filename Value="../src/ui/opengl/castlecontrols_timer.inc"/>
        <Type Value="Include"/>
      </Item358>
      <Item359>
        <Filename Value="../src/ui/opengl/castlecontrols_touchcontrol.inc"/>
        <Type Value="Include"/>
      </Item359>
      <Item360>
        <Filename Value="../src/ui/opengl/castlecontrols_uifont.inc"/>
        <Type Value="Include"/>
      </Item360>
      <Item361>
        <Filename Value="../src/ui/opengl/castlecontrols_userinterfacefont.inc"/>
        <Type Value="Include"/>
      </Item361>
      <Item362>
        <Filename Value="../src/ui/opengl/castlecontrolsimages.pas"/>
        <UnitName Value="CastleControlsImages"/>
      </Item362>
      <Item363>
        <Filename Value="../src/ui/opengl/castlecontrolsimages.image_data"/>
        <Type Value="Text"/>
      </Item363>
      <Item364>
        <Filename Value="../src/ui/opengl/castledialogstates.pas"/>
        <UnitName Value="CastleDialogStates"/>
      </Item364>
      <Item365>
        <Filename Value="../src/ui/opengl/castledialogstates_dialog.inc"/>
        <Type Value="Include"/>
      </Item365>
      <Item366>
        <Filename Value="../src/ui/opengl/castleflasheffect.pas"/>
        <UnitName Value="CastleFlashEffect"/>
      </Item366>
      <Item367>
        <Filename Value="../src/ui/opengl/castleinternalinspector.pas"/>
        <UnitName Value="CastleInternalInspector"/>
      </Item367>
      <Item368>
        <Filename Value="../src/ui/opengl/castleinternalsettings.pas"/>
        <UnitName Value="CastleInternalSettings"/>
      </Item368>
      <Item369>
        <Filename Value="../src/ui/opengl/castlenotifications.pas"/>
        <UnitName Value="CastleNotifications"/>
      </Item369>
      <Item370>
        <Filename Value="../src/ui/opengl/castleonscreenmenu.pas"/>
        <HasRegisterProc Value="True"/>
        <UnitName Value="CastleOnScreenMenu"/>
      </Item370>
      <Item371>
        <Filename Value="../src/ui/opengl/castletiledmap.pas"/>
        <UnitName Value="CastleTiledMap"/>
      </Item371>
      <Item372>
        <Filename Value="../src/ui/opengl/castletiledmap_control.inc"/>
        <Type Value="Include"/>
      </Item372>
      <Item373>
        <Filename Value="../src/ui/opengl/castletiledmap_map.inc"/>
        <Type Value="Include"/>
      </Item373>
      <Item374>
        <Filename Value="../src/ui/opengl/castleuicontrols.pas"/>
        <UnitName Value="CastleUIControls"/>
      </Item374>
      <Item375>
        <Filename Value="../src/ui/opengl/castleuicontrols_serialize.inc"/>
        <Type Value="Include"/>
      </Item375>
      <Item376>
        <Filename Value="../src/ui/opengl/castleuistate.pas"/>
        <UnitName Value="CastleUIState"/>
      </Item376>
      <Item377>
        <Filename Value="../src/ui/windows/castleinternaltdxinput_tlb.pas"/>
        <AddToUsesPkgSection Value="False"/>
        <UnitName Value="CastleInternalTDxInput_TLB"/>
      </Item377>
      <Item378>
        <Filename Value="../src/x3d/auto_generated_node_helpers/x3dnodes_anchor.inc"/>
        <Type Value="Include"/>
      </Item378>
      <Item379>
        <Filename Value="../src/x3d/auto_generated_node_helpers/x3dnodes_appearance.inc"/>
        <Type Value="Include"/>
      </Item379>
      <Item380>
        <Filename Value="../src/x3d/auto_generated_node_helpers/x3dnodes_arc2d.inc"/>
        <Type Value="Include"/>
      </Item380>
      <Item381>
        <Filename Value="../src/x3d/auto_generated_node_helpers/x3dnodes_arcclose2d.inc"/>
        <Type Value="Include"/>
      </Item381>
      <Item382>
        <Filename Value="../src/x3d/auto_generated_node_helpers/x3dnodes_audioclip.inc"/>
        <Type Value="Include"/>
      </Item382>
      <Item383>
        <Filename Value="../src/x3d/auto_generated_node_helpers/x3dnodes_background.inc"/>
        <Type Value="Include"/>
      </Item383>
      <Item384>
        <Filename Value="../src/x3d/auto_generated_node_helpers/x3dnodes_balljoint.inc"/>
        <Type Value="Include"/>
      </Item384>
      <Item385>
        <Filename Value="../src/x3d/auto_generated_node_helpers/x3dnodes_billboard.inc"/>
        <Type Value="Include"/>
      </Item385>
      <Item386>
        <Filename Value="../src/x3d/auto_generated_node_helpers/x3dnodes_blendmode.inc"/>
        <Type Value="Include"/>
      </Item386>
      <Item387>
        <Filename Value="../src/x3d/auto_generated_node_helpers/x3dnodes_booleanfilter.inc"/>
        <Type Value="Include"/>
      </Item387>
      <Item388>
        <Filename Value="../src/x3d/auto_generated_node_helpers/x3dnodes_booleansequencer.inc"/>
        <Type Value="Include"/>
      </Item388>
      <Item389>
        <Filename Value="../src/x3d/auto_generated_node_helpers/x3dnodes_booleantoggle.inc"/>
        <Type Value="Include"/>
      </Item389>
      <Item390>
        <Filename Value="../src/x3d/auto_generated_node_helpers/x3dnodes_booleantrigger.inc"/>
        <Type Value="Include"/>
      </Item390>
      <Item391>
        <Filename Value="../src/x3d/auto_generated_node_helpers/x3dnodes_boundedphysicsmodel.inc"/>
        <Type Value="Include"/>
      </Item391>
      <Item392>
        <Filename Value="../src/x3d/auto_generated_node_helpers/x3dnodes_box.inc"/>
        <Type Value="Include"/>
      </Item392>
      <Item393>
        <Filename Value="../src/x3d/auto_generated_node_helpers/x3dnodes_cadassembly.inc"/>
        <Type Value="Include"/>
      </Item393>
      <Item394>
        <Filename Value="../src/x3d/auto_generated_node_helpers/x3dnodes_cadface.inc"/>
        <Type Value="Include"/>
      </Item394>
      <Item395>
        <Filename Value="../src/x3d/auto_generated_node_helpers/x3dnodes_cadlayer.inc"/>
        <Type Value="Include"/>
      </Item395>
      <Item396>
        <Filename Value="../src/x3d/auto_generated_node_helpers/x3dnodes_cadpart.inc"/>
        <Type Value="Include"/>
      </Item396>
      <Item397>
        <Filename Value="../src/x3d/auto_generated_node_helpers/x3dnodes_circle2d.inc"/>
        <Type Value="Include"/>
      </Item397>
      <Item398>
        <Filename Value="../src/x3d/auto_generated_node_helpers/x3dnodes_clipplane.inc"/>
        <Type Value="Include"/>
      </Item398>
      <Item399>
        <Filename Value="../src/x3d/auto_generated_node_helpers/x3dnodes_collidableoffset.inc"/>
        <Type Value="Include"/>
      </Item399>
      <Item400>
        <Filename Value="../src/x3d/auto_generated_node_helpers/x3dnodes_collidableshape.inc"/>
        <Type Value="Include"/>
      </Item400>
      <Item401>
        <Filename Value="../src/x3d/auto_generated_node_helpers/x3dnodes_collision.inc"/>
        <Type Value="Include"/>
      </Item401>
      <Item402>
        <Filename Value="../src/x3d/auto_generated_node_helpers/x3dnodes_collisioncollection.inc"/>
        <Type Value="Include"/>
      </Item402>
      <Item403>
        <Filename Value="../src/x3d/auto_generated_node_helpers/x3dnodes_collisionsensor.inc"/>
        <Type Value="Include"/>
      </Item403>
      <Item404>
        <Filename Value="../src/x3d/auto_generated_node_helpers/x3dnodes_collisionspace.inc"/>
        <Type Value="Include"/>
      </Item404>
      <Item405>
        <Filename Value="../src/x3d/auto_generated_node_helpers/x3dnodes_color.inc"/>
        <Type Value="Include"/>
      </Item405>
      <Item406>
        <Filename Value="../src/x3d/auto_generated_node_helpers/x3dnodes_colordamper.inc"/>
        <Type Value="Include"/>
      </Item406>
      <Item407>
        <Filename Value="../src/x3d/auto_generated_node_helpers/x3dnodes_colorinterpolator.inc"/>
        <Type Value="Include"/>
      </Item407>
      <Item408>
        <Filename Value="../src/x3d/auto_generated_node_helpers/x3dnodes_colorrgba.inc"/>
        <Type Value="Include"/>
      </Item408>
      <Item409>
        <Filename Value="../src/x3d/auto_generated_node_helpers/x3dnodes_colorsetinterpolator.inc"/>
        <Type Value="Include"/>
      </Item409>
      <Item410>
        <Filename Value="../src/x3d/auto_generated_node_helpers/x3dnodes_commonsurfaceshader.inc"/>
        <Type Value="Include"/>
      </Item410>
      <Item411>
        <Filename Value="../src/x3d/auto_generated_node_helpers/x3dnodes_composedcubemaptexture.inc"/>
        <Type Value="Include"/>
      </Item411>
      <Item412>
        <Filename Value="../src/x3d/auto_generated_node_helpers/x3dnodes_composedshader.inc"/>
        <Type Value="Include"/>
      </Item412>
      <Item413>
        <Filename Value="../src/x3d/auto_generated_node_helpers/x3dnodes_composedtexture3d.inc"/>
        <Type Value="Include"/>
      </Item413>
      <Item414>
        <Filename Value="../src/x3d/auto_generated_node_helpers/x3dnodes_cone.inc"/>
        <Type Value="Include"/>
      </Item414>
      <Item415>
        <Filename Value="../src/x3d/auto_generated_node_helpers/x3dnodes_coneemitter.inc"/>
        <Type Value="Include"/>
      </Item415>
      <Item416>
        <Filename Value="../src/x3d/auto_generated_node_helpers/x3dnodes_contact.inc"/>
        <Type Value="Include"/>
      </Item416>
      <Item417>
        <Filename Value="../src/x3d/auto_generated_node_helpers/x3dnodes_contour2d.inc"/>
        <Type Value="Include"/>
      </Item417>
      <Item418>
        <Filename Value="../src/x3d/auto_generated_node_helpers/x3dnodes_contourpolyline2d.inc"/>
        <Type Value="Include"/>
      </Item418>
      <Item419>
        <Filename Value="../src/x3d/auto_generated_node_helpers/x3dnodes_coordinate.inc"/>
        <Type Value="Include"/>
      </Item419>
      <Item420>
        <Filename Value="../src/x3d/auto_generated_node_helpers/x3dnodes_coordinatedamper.inc"/>
        <Type Value="Include"/>
      </Item420>
      <Item421>
        <Filename Value="../src/x3d/auto_generated_node_helpers/x3dnodes_coordinatedouble.inc"/>
        <Type Value="Include"/>
      </Item421>
      <Item422>
        <Filename Value="../src/x3d/auto_generated_node_helpers/x3dnodes_coordinateinterpolator.inc"/>
        <Type Value="Include"/>
      </Item422>
      <Item423>
        <Filename Value="../src/x3d/auto_generated_node_helpers/x3dnodes_coordinateinterpolator2d.inc"/>
        <Type Value="Include"/>
      </Item423>
      <Item424>
        <Filename Value="../src/x3d/auto_generated_node_helpers/x3dnodes_cubicbezier2dorientationinterpolator.inc"/>
        <Type Value="Include"/>
      </Item424>
      <Item425>
        <Filename Value="../src/x3d/auto_generated_node_helpers/x3dnodes_cubicbeziercoordinateinterpolator.inc"/>
        <Type Value="Include"/>
      </Item425>
      <Item426>
        <Filename Value="../src/x3d/auto_generated_node_helpers/x3dnodes_cubicbezierpositioninterpolator.inc"/>
        <Type Value="Include"/>
      </Item426>
      <Item427>
        <Filename Value="../src/x3d/auto_generated_node_helpers/x3dnodes_cylinder.inc"/>
        <Type Value="Include"/>
      </Item427>
      <Item428>
        <Filename Value="../src/x3d/auto_generated_node_helpers/x3dnodes_cylindersensor.inc"/>
        <Type Value="Include"/>
      </Item428>
      <Item429>
        <Filename Value="../src/x3d/auto_generated_node_helpers/x3dnodes_directionallight.inc"/>
        <Type Value="Include"/>
      </Item429>
      <Item430>
        <Filename Value="../src/x3d/auto_generated_node_helpers/x3dnodes_disentitymanager.inc"/>
        <Type Value="Include"/>
      </Item430>
      <Item431>
        <Filename Value="../src/x3d/auto_generated_node_helpers/x3dnodes_disentitytypemapping.inc"/>
        <Type Value="Include"/>
      </Item431>
      <Item432>
        <Filename Value="../src/x3d/auto_generated_node_helpers/x3dnodes_disk2d.inc"/>
        <Type Value="Include"/>
      </Item432>
      <Item433>
        <Filename Value="../src/x3d/auto_generated_node_helpers/x3dnodes_doubleaxishingejoint.inc"/>
        <Type Value="Include"/>
      </Item433>
      <Item434>
        <Filename Value="../src/x3d/auto_generated_node_helpers/x3dnodes_easeineaseout.inc"/>
        <Type Value="Include"/>
      </Item434>
      <Item435>
        <Filename Value="../src/x3d/auto_generated_node_helpers/x3dnodes_effect.inc"/>
        <Type Value="Include"/>
      </Item435>
      <Item436>
        <Filename Value="../src/x3d/auto_generated_node_helpers/x3dnodes_effectpart.inc"/>
        <Type Value="Include"/>
      </Item436>
      <Item437>
        <Filename Value="../src/x3d/auto_generated_node_helpers/x3dnodes_elevationgrid.inc"/>
        <Type Value="Include"/>
      </Item437>
      <Item438>
        <Filename Value="../src/x3d/auto_generated_node_helpers/x3dnodes_environmentlight.inc"/>
        <Type Value="Include"/>
      </Item438>
      <Item439>
        <Filename Value="../src/x3d/auto_generated_node_helpers/x3dnodes_espdutransform.inc"/>
        <Type Value="Include"/>
      </Item439>
      <Item440>
        <Filename Value="../src/x3d/auto_generated_node_helpers/x3dnodes_explosionemitter.inc"/>
        <Type Value="Include"/>
      </Item440>
      <Item441>
        <Filename Value="../src/x3d/auto_generated_node_helpers/x3dnodes_extrusion.inc"/>
        <Type Value="Include"/>
      </Item441>
      <Item442>
        <Filename Value="../src/x3d/auto_generated_node_helpers/x3dnodes_fillproperties.inc"/>
        <Type Value="Include"/>
      </Item442>
      <Item443>
        <Filename Value="../src/x3d/auto_generated_node_helpers/x3dnodes_floatvertexattribute.inc"/>
        <Type Value="Include"/>
      </Item443>
      <Item444>
        <Filename Value="../src/x3d/auto_generated_node_helpers/x3dnodes_fog.inc"/>
        <Type Value="Include"/>
      </Item444>
      <Item445>
        <Filename Value="../src/x3d/auto_generated_node_helpers/x3dnodes_fogcoordinate.inc"/>
        <Type Value="Include"/>
      </Item445>
      <Item446>
        <Filename Value="../src/x3d/auto_generated_node_helpers/x3dnodes_fontstyle.inc"/>
        <Type Value="Include"/>
      </Item446>
      <Item447>
        <Filename Value="../src/x3d/auto_generated_node_helpers/x3dnodes_forcephysicsmodel.inc"/>
        <Type Value="Include"/>
      </Item447>
      <Item448>
        <Filename Value="../src/x3d/auto_generated_node_helpers/x3dnodes_generatedcubemaptexture.inc"/>
        <Type Value="Include"/>
      </Item448>
      <Item449>
        <Filename Value="../src/x3d/auto_generated_node_helpers/x3dnodes_generatedshadowmap.inc"/>
        <Type Value="Include"/>
      </Item449>
      <Item450>
        <Filename Value="../src/x3d/auto_generated_node_helpers/x3dnodes_geocoordinate.inc"/>
        <Type Value="Include"/>
      </Item450>
      <Item451>
        <Filename Value="../src/x3d/auto_generated_node_helpers/x3dnodes_geoelevationgrid.inc"/>
        <Type Value="Include"/>
      </Item451>
      <Item452>
        <Filename Value="../src/x3d/auto_generated_node_helpers/x3dnodes_geolocation.inc"/>
        <Type Value="Include"/>
      </Item452>
      <Item453>
        <Filename Value="../src/x3d/auto_generated_node_helpers/x3dnodes_geolod.inc"/>
        <Type Value="Include"/>
      </Item453>
      <Item454>
        <Filename Value="../src/x3d/auto_generated_node_helpers/x3dnodes_geometadata.inc"/>
        <Type Value="Include"/>
      </Item454>
      <Item455>
        <Filename Value="../src/x3d/auto_generated_node_helpers/x3dnodes_geoorigin.inc"/>
        <Type Value="Include"/>
      </Item455>
      <Item456>
        <Filename Value="../src/x3d/auto_generated_node_helpers/x3dnodes_geopositioninterpolator.inc"/>
        <Type Value="Include"/>
      </Item456>
      <Item457>
        <Filename Value="../src/x3d/auto_generated_node_helpers/x3dnodes_geoproximitysensor.inc"/>
        <Type Value="Include"/>
      </Item457>
      <Item458>
        <Filename Value="../src/x3d/auto_generated_node_helpers/x3dnodes_geotouchsensor.inc"/>
        <Type Value="Include"/>
      </Item458>
      <Item459>
        <Filename Value="../src/x3d/auto_generated_node_helpers/x3dnodes_geotransform.inc"/>
        <Type Value="Include"/>
      </Item459>
      <Item460>
        <Filename Value="../src/x3d/auto_generated_node_helpers/x3dnodes_geoviewpoint.inc"/>
        <Type Value="Include"/>
      </Item460>
      <Item461>
        <Filename Value="../src/x3d/auto_generated_node_helpers/x3dnodes_group.inc"/>
        <Type Value="Include"/>
      </Item461>
      <Item462>
        <Filename Value="../src/x3d/auto_generated_node_helpers/x3dnodes_hanimdisplacer.inc"/>
        <Type Value="Include"/>
      </Item462>
      <Item463>
        <Filename Value="../src/x3d/auto_generated_node_helpers/x3dnodes_hanimhumanoid.inc"/>
        <Type Value="Include"/>
      </Item463>
      <Item464>
        <Filename Value="../src/x3d/auto_generated_node_helpers/x3dnodes_hanimjoint.inc"/>
        <Type Value="Include"/>
      </Item464>
      <Item465>
        <Filename Value="../src/x3d/auto_generated_node_helpers/x3dnodes_hanimsegment.inc"/>
        <Type Value="Include"/>
      </Item465>
      <Item466>
        <Filename Value="../src/x3d/auto_generated_node_helpers/x3dnodes_hanimsite.inc"/>
        <Type Value="Include"/>
      </Item466>
      <Item467>
        <Filename Value="../src/x3d/auto_generated_node_helpers/x3dnodes_imagebackground.inc"/>
        <Type Value="Include"/>
      </Item467>
      <Item468>
        <Filename Value="../src/x3d/auto_generated_node_helpers/x3dnodes_imagecubemaptexture.inc"/>
        <Type Value="Include"/>
      </Item468>
      <Item469>
        <Filename Value="../src/x3d/auto_generated_node_helpers/x3dnodes_imagetexture.inc"/>
        <Type Value="Include"/>
      </Item469>
      <Item470>
        <Filename Value="../src/x3d/auto_generated_node_helpers/x3dnodes_imagetexture3d.inc"/>
        <Type Value="Include"/>
      </Item470>
      <Item471>
        <Filename Value="../src/x3d/auto_generated_node_helpers/x3dnodes_indexedfaceset.inc"/>
        <Type Value="Include"/>
      </Item471>
      <Item472>
        <Filename Value="../src/x3d/auto_generated_node_helpers/x3dnodes_indexedlineset.inc"/>
        <Type Value="Include"/>
      </Item472>
      <Item473>
        <Filename Value="../src/x3d/auto_generated_node_helpers/x3dnodes_indexedquadset.inc"/>
        <Type Value="Include"/>
      </Item473>
      <Item474>
        <Filename Value="../src/x3d/auto_generated_node_helpers/x3dnodes_indexedtrianglefanset.inc"/>
        <Type Value="Include"/>
      </Item474>
      <Item475>
        <Filename Value="../src/x3d/auto_generated_node_helpers/x3dnodes_indexedtriangleset.inc"/>
        <Type Value="Include"/>
      </Item475>
      <Item476>
        <Filename Value="../src/x3d/auto_generated_node_helpers/x3dnodes_indexedtrianglestripset.inc"/>
        <Type Value="Include"/>
      </Item476>
      <Item477>
        <Filename Value="../src/x3d/auto_generated_node_helpers/x3dnodes_inline.inc"/>
        <Type Value="Include"/>
      </Item477>
      <Item478>
        <Filename Value="../src/x3d/auto_generated_node_helpers/x3dnodes_inlineloadcontrol.inc"/>
        <Type Value="Include"/>
      </Item478>
      <Item479>
        <Filename Value="../src/x3d/auto_generated_node_helpers/x3dnodes_integersequencer.inc"/>
        <Type Value="Include"/>
      </Item479>
      <Item480>
        <Filename Value="../src/x3d/auto_generated_node_helpers/x3dnodes_integertrigger.inc"/>
        <Type Value="Include"/>
      </Item480>
      <Item481>
        <Filename Value="../src/x3d/auto_generated_node_helpers/x3dnodes_kambiappearance.inc"/>
        <Type Value="Include"/>
      </Item481>
      <Item482>
        <Filename Value="../src/x3d/auto_generated_node_helpers/x3dnodes_kambiheadlight.inc"/>
        <Type Value="Include"/>
      </Item482>
      <Item483>
        <Filename Value="../src/x3d/auto_generated_node_helpers/x3dnodes_kambiinline.inc"/>
        <Type Value="Include"/>
      </Item483>
      <Item484>
        <Filename Value="../src/x3d/auto_generated_node_helpers/x3dnodes_kambinavigationinfo.inc"/>
        <Type Value="Include"/>
      </Item484>
      <Item485>
        <Filename Value="../src/x3d/auto_generated_node_helpers/x3dnodes_kambioctreeproperties.inc"/>
        <Type Value="Include"/>
      </Item485>
      <Item486>
        <Filename Value="../src/x3d/auto_generated_node_helpers/x3dnodes_keysensor.inc"/>
        <Type Value="Include"/>
      </Item486>
      <Item487>
        <Filename Value="../src/x3d/auto_generated_node_helpers/x3dnodes_layer.inc"/>
        <Type Value="Include"/>
      </Item487>
      <Item488>
        <Filename Value="../src/x3d/auto_generated_node_helpers/x3dnodes_layerset.inc"/>
        <Type Value="Include"/>
      </Item488>
      <Item489>
        <Filename Value="../src/x3d/auto_generated_node_helpers/x3dnodes_layout.inc"/>
        <Type Value="Include"/>
      </Item489>
      <Item490>
        <Filename Value="../src/x3d/auto_generated_node_helpers/x3dnodes_layoutgroup.inc"/>
        <Type Value="Include"/>
      </Item490>
      <Item491>
        <Filename Value="../src/x3d/auto_generated_node_helpers/x3dnodes_layoutlayer.inc"/>
        <Type Value="Include"/>
      </Item491>
      <Item492>
        <Filename Value="../src/x3d/auto_generated_node_helpers/x3dnodes_linepicksensor.inc"/>
        <Type Value="Include"/>
      </Item492>
      <Item493>
        <Filename Value="../src/x3d/auto_generated_node_helpers/x3dnodes_lineproperties.inc"/>
        <Type Value="Include"/>
      </Item493>
      <Item494>
        <Filename Value="../src/x3d/auto_generated_node_helpers/x3dnodes_lineset.inc"/>
        <Type Value="Include"/>
      </Item494>
      <Item495>
        <Filename Value="../src/x3d/auto_generated_node_helpers/x3dnodes_loadsensor.inc"/>
        <Type Value="Include"/>
      </Item495>
      <Item496>
        <Filename Value="../src/x3d/auto_generated_node_helpers/x3dnodes_localfog.inc"/>
        <Type Value="Include"/>
      </Item496>
      <Item497>
        <Filename Value="../src/x3d/auto_generated_node_helpers/x3dnodes_lod.inc"/>
        <Type Value="Include"/>
      </Item497>
      <Item498>
        <Filename Value="../src/x3d/auto_generated_node_helpers/x3dnodes_logger.inc"/>
        <Type Value="Include"/>
      </Item498>
      <Item499>
        <Filename Value="../src/x3d/auto_generated_node_helpers/x3dnodes_material.inc"/>
        <Type Value="Include"/>
      </Item499>
      <Item500>
        <Filename Value="../src/x3d/auto_generated_node_helpers/x3dnodes_matrix3vertexattribute.inc"/>
        <Type Value="Include"/>
      </Item500>
      <Item501>
        <Filename Value="../src/x3d/auto_generated_node_helpers/x3dnodes_matrix4vertexattribute.inc"/>
        <Type Value="Include"/>
      </Item501>
      <Item502>
        <Filename Value="../src/x3d/auto_generated_node_helpers/x3dnodes_matrixtransform.inc"/>
        <Type Value="Include"/>
      </Item502>
      <Item503>
        <Filename Value="../src/x3d/auto_generated_node_helpers/x3dnodes_metadataboolean.inc"/>
        <Type Value="Include"/>
      </Item503>
      <Item504>
        <Filename Value="../src/x3d/auto_generated_node_helpers/x3dnodes_metadatadouble.inc"/>
        <Type Value="Include"/>
      </Item504>
      <Item505>
        <Filename Value="../src/x3d/auto_generated_node_helpers/x3dnodes_metadatafloat.inc"/>
        <Type Value="Include"/>
      </Item505>
      <Item506>
        <Filename Value="../src/x3d/auto_generated_node_helpers/x3dnodes_metadatainteger.inc"/>
        <Type Value="Include"/>
      </Item506>
      <Item507>
        <Filename Value="../src/x3d/auto_generated_node_helpers/x3dnodes_metadataset.inc"/>
        <Type Value="Include"/>
      </Item507>
      <Item508>
        <Filename Value="../src/x3d/auto_generated_node_helpers/x3dnodes_metadatastring.inc"/>
        <Type Value="Include"/>
      </Item508>
      <Item509>
        <Filename Value="../src/x3d/auto_generated_node_helpers/x3dnodes_motorjoint.inc"/>
        <Type Value="Include"/>
      </Item509>
      <Item510>
        <Filename Value="../src/x3d/auto_generated_node_helpers/x3dnodes_movietexture.inc"/>
        <Type Value="Include"/>
      </Item510>
      <Item511>
        <Filename Value="../src/x3d/auto_generated_node_helpers/x3dnodes_multigeneratedtexturecoordinate.inc"/>
        <Type Value="Include"/>
      </Item511>
      <Item512>
        <Filename Value="../src/x3d/auto_generated_node_helpers/x3dnodes_multitexture.inc"/>
        <Type Value="Include"/>
      </Item512>
      <Item513>
        <Filename Value="../src/x3d/auto_generated_node_helpers/x3dnodes_multitexturecoordinate.inc"/>
        <Type Value="Include"/>
      </Item513>
      <Item514>
        <Filename Value="../src/x3d/auto_generated_node_helpers/x3dnodes_multitexturetransform.inc"/>
        <Type Value="Include"/>
      </Item514>
      <Item515>
        <Filename Value="../src/x3d/auto_generated_node_helpers/x3dnodes_navigationinfo.inc"/>
        <Type Value="Include"/>
      </Item515>
      <Item516>
        <Filename Value="../src/x3d/auto_generated_node_helpers/x3dnodes_normal.inc"/>
        <Type Value="Include"/>
      </Item516>
      <Item517>
        <Filename Value="../src/x3d/auto_generated_node_helpers/x3dnodes_normalinterpolator.inc"/>
        <Type Value="Include"/>
      </Item517>
      <Item518>
        <Filename Value="../src/x3d/auto_generated_node_helpers/x3dnodes_nurbscurve.inc"/>
        <Type Value="Include"/>
      </Item518>
      <Item519>
        <Filename Value="../src/x3d/auto_generated_node_helpers/x3dnodes_nurbscurve2d.inc"/>
        <Type Value="Include"/>
      </Item519>
      <Item520>
        <Filename Value="../src/x3d/auto_generated_node_helpers/x3dnodes_nurbsorientationinterpolator.inc"/>
        <Type Value="Include"/>
      </Item520>
      <Item521>
        <Filename Value="../src/x3d/auto_generated_node_helpers/x3dnodes_nurbspatchsurface.inc"/>
        <Type Value="Include"/>
      </Item521>
      <Item522>
        <Filename Value="../src/x3d/auto_generated_node_helpers/x3dnodes_nurbspositioninterpolator.inc"/>
        <Type Value="Include"/>
      </Item522>
      <Item523>
        <Filename Value="../src/x3d/auto_generated_node_helpers/x3dnodes_nurbsset.inc"/>
        <Type Value="Include"/>
      </Item523>
      <Item524>
        <Filename Value="../src/x3d/auto_generated_node_helpers/x3dnodes_nurbssurfaceinterpolator.inc"/>
        <Type Value="Include"/>
      </Item524>
      <Item525>
        <Filename Value="../src/x3d/auto_generated_node_helpers/x3dnodes_nurbssweptsurface.inc"/>
        <Type Value="Include"/>
      </Item525>
      <Item526>
        <Filename Value="../src/x3d/auto_generated_node_helpers/x3dnodes_nurbsswungsurface.inc"/>
        <Type Value="Include"/>
      </Item526>
      <Item527>
        <Filename Value="../src/x3d/auto_generated_node_helpers/x3dnodes_nurbstexturecoordinate.inc"/>
        <Type Value="Include"/>
      </Item527>
      <Item528>
        <Filename Value="../src/x3d/auto_generated_node_helpers/x3dnodes_nurbstrimmedsurface.inc"/>
        <Type Value="Include"/>
      </Item528>
      <Item529>
        <Filename Value="../src/x3d/auto_generated_node_helpers/x3dnodes_orientationchaser.inc"/>
        <Type Value="Include"/>
      </Item529>
      <Item530>
        <Filename Value="../src/x3d/auto_generated_node_helpers/x3dnodes_orientationdamper.inc"/>
        <Type Value="Include"/>
      </Item530>
      <Item531>
        <Filename Value="../src/x3d/auto_generated_node_helpers/x3dnodes_orientationinterpolator.inc"/>
        <Type Value="Include"/>
      </Item531>
      <Item532>
        <Filename Value="../src/x3d/auto_generated_node_helpers/x3dnodes_orientationinterpolator2d.inc"/>
        <Type Value="Include"/>
      </Item532>
      <Item533>
        <Filename Value="../src/x3d/auto_generated_node_helpers/x3dnodes_orthoviewpoint.inc"/>
        <Type Value="Include"/>
      </Item533>
      <Item534>
        <Filename Value="../src/x3d/auto_generated_node_helpers/x3dnodes_packagedshader.inc"/>
        <Type Value="Include"/>
      </Item534>
      <Item535>
        <Filename Value="../src/x3d/auto_generated_node_helpers/x3dnodes_particlesystem.inc"/>
        <Type Value="Include"/>
      </Item535>
      <Item536>
        <Filename Value="../src/x3d/auto_generated_node_helpers/x3dnodes_physicalmaterial.inc"/>
        <Type Value="Include"/>
      </Item536>
      <Item537>
        <Filename Value="../src/x3d/auto_generated_node_helpers/x3dnodes_pickablegroup.inc"/>
        <Type Value="Include"/>
      </Item537>
      <Item538>
        <Filename Value="../src/x3d/auto_generated_node_helpers/x3dnodes_pixeltexture.inc"/>
        <Type Value="Include"/>
      </Item538>
      <Item539>
        <Filename Value="../src/x3d/auto_generated_node_helpers/x3dnodes_pixeltexture3d.inc"/>
        <Type Value="Include"/>
      </Item539>
      <Item540>
        <Filename Value="../src/x3d/auto_generated_node_helpers/x3dnodes_planesensor.inc"/>
        <Type Value="Include"/>
      </Item540>
      <Item541>
        <Filename Value="../src/x3d/auto_generated_node_helpers/x3dnodes_pointemitter.inc"/>
        <Type Value="Include"/>
      </Item541>
      <Item542>
        <Filename Value="../src/x3d/auto_generated_node_helpers/x3dnodes_pointlight.inc"/>
        <Type Value="Include"/>
      </Item542>
      <Item543>
        <Filename Value="../src/x3d/auto_generated_node_helpers/x3dnodes_pointpicksensor.inc"/>
        <Type Value="Include"/>
      </Item543>
      <Item544>
        <Filename Value="../src/x3d/auto_generated_node_helpers/x3dnodes_pointset.inc"/>
        <Type Value="Include"/>
      </Item544>
      <Item545>
        <Filename Value="../src/x3d/auto_generated_node_helpers/x3dnodes_polyline2d.inc"/>
        <Type Value="Include"/>
      </Item545>
      <Item546>
        <Filename Value="../src/x3d/auto_generated_node_helpers/x3dnodes_polylineemitter.inc"/>
        <Type Value="Include"/>
      </Item546>
      <Item547>
        <Filename Value="../src/x3d/auto_generated_node_helpers/x3dnodes_polypoint2d.inc"/>
        <Type Value="Include"/>
      </Item547>
      <Item548>
        <Filename Value="../src/x3d/auto_generated_node_helpers/x3dnodes_positionchaser.inc"/>
        <Type Value="Include"/>
      </Item548>
      <Item549>
        <Filename Value="../src/x3d/auto_generated_node_helpers/x3dnodes_positionchaser2d.inc"/>
        <Type Value="Include"/>
      </Item549>
      <Item550>
        <Filename Value="../src/x3d/auto_generated_node_helpers/x3dnodes_positiondamper.inc"/>
        <Type Value="Include"/>
      </Item550>
      <Item551>
        <Filename Value="../src/x3d/auto_generated_node_helpers/x3dnodes_positiondamper2d.inc"/>
        <Type Value="Include"/>
      </Item551>
      <Item552>
        <Filename Value="../src/x3d/auto_generated_node_helpers/x3dnodes_positioninterpolator.inc"/>
        <Type Value="Include"/>
      </Item552>
      <Item553>
        <Filename Value="../src/x3d/auto_generated_node_helpers/x3dnodes_positioninterpolator2d.inc"/>
        <Type Value="Include"/>
      </Item553>
      <Item554>
        <Filename Value="../src/x3d/auto_generated_node_helpers/x3dnodes_primitivepicksensor.inc"/>
        <Type Value="Include"/>
      </Item554>
      <Item555>
        <Filename Value="../src/x3d/auto_generated_node_helpers/x3dnodes_programshader.inc"/>
        <Type Value="Include"/>
      </Item555>
      <Item556>
        <Filename Value="../src/x3d/auto_generated_node_helpers/x3dnodes_projectedtexturecoordinate.inc"/>
        <Type Value="Include"/>
      </Item556>
      <Item557>
        <Filename Value="../src/x3d/auto_generated_node_helpers/x3dnodes_proximitysensor.inc"/>
        <Type Value="Include"/>
      </Item557>
      <Item558>
        <Filename Value="../src/x3d/auto_generated_node_helpers/x3dnodes_quadset.inc"/>
        <Type Value="Include"/>
      </Item558>
      <Item559>
        <Filename Value="../src/x3d/auto_generated_node_helpers/x3dnodes_receiverpdu.inc"/>
        <Type Value="Include"/>
      </Item559>
      <Item560>
        <Filename Value="../src/x3d/auto_generated_node_helpers/x3dnodes_rectangle2d.inc"/>
        <Type Value="Include"/>
      </Item560>
      <Item561>
        <Filename Value="../src/x3d/auto_generated_node_helpers/x3dnodes_renderedtexture.inc"/>
        <Type Value="Include"/>
      </Item561>
      <Item562>
        <Filename Value="../src/x3d/auto_generated_node_helpers/x3dnodes_rigidbody.inc"/>
        <Type Value="Include"/>
      </Item562>
      <Item563>
        <Filename Value="../src/x3d/auto_generated_node_helpers/x3dnodes_rigidbodycollection.inc"/>
        <Type Value="Include"/>
      </Item563>
      <Item564>
        <Filename Value="../src/x3d/auto_generated_node_helpers/x3dnodes_scalarchaser.inc"/>
        <Type Value="Include"/>
      </Item564>
      <Item565>
        <Filename Value="../src/x3d/auto_generated_node_helpers/x3dnodes_scalarinterpolator.inc"/>
        <Type Value="Include"/>
      </Item565>
      <Item566>
        <Filename Value="../src/x3d/auto_generated_node_helpers/x3dnodes_screeneffect.inc"/>
        <Type Value="Include"/>
      </Item566>
      <Item567>
        <Filename Value="../src/x3d/auto_generated_node_helpers/x3dnodes_screenfontstyle.inc"/>
        <Type Value="Include"/>
      </Item567>
      <Item568>
        <Filename Value="../src/x3d/auto_generated_node_helpers/x3dnodes_screengroup.inc"/>
        <Type Value="Include"/>
      </Item568>
      <Item569>
        <Filename Value="../src/x3d/auto_generated_node_helpers/x3dnodes_script.inc"/>
        <Type Value="Include"/>
      </Item569>
      <Item570>
        <Filename Value="../src/x3d/auto_generated_node_helpers/x3dnodes_shaderpart.inc"/>
        <Type Value="Include"/>
      </Item570>
      <Item571>
        <Filename Value="../src/x3d/auto_generated_node_helpers/x3dnodes_shaderprogram.inc"/>
        <Type Value="Include"/>
      </Item571>
      <Item572>
        <Filename Value="../src/x3d/auto_generated_node_helpers/x3dnodes_shadertexture.inc"/>
        <Type Value="Include"/>
      </Item572>
      <Item573>
        <Filename Value="../src/x3d/auto_generated_node_helpers/x3dnodes_shape.inc"/>
        <Type Value="Include"/>
      </Item573>
      <Item574>
        <Filename Value="../src/x3d/auto_generated_node_helpers/x3dnodes_signalpdu.inc"/>
        <Type Value="Include"/>
      </Item574>
      <Item575>
        <Filename Value="../src/x3d/auto_generated_node_helpers/x3dnodes_singleaxishingejoint.inc"/>
        <Type Value="Include"/>
      </Item575>
      <Item576>
        <Filename Value="../src/x3d/auto_generated_node_helpers/x3dnodes_sliderjoint.inc"/>
        <Type Value="Include"/>
      </Item576>
      <Item577>
        <Filename Value="../src/x3d/auto_generated_node_helpers/x3dnodes_sound.inc"/>
        <Type Value="Include"/>
      </Item577>
      <Item578>
        <Filename Value="../src/x3d/auto_generated_node_helpers/x3dnodes_sphere.inc"/>
        <Type Value="Include"/>
      </Item578>
      <Item579>
        <Filename Value="../src/x3d/auto_generated_node_helpers/x3dnodes_spheresensor.inc"/>
        <Type Value="Include"/>
      </Item579>
      <Item580>
        <Filename Value="../src/x3d/auto_generated_node_helpers/x3dnodes_splinepositioninterpolator.inc"/>
        <Type Value="Include"/>
      </Item580>
      <Item581>
        <Filename Value="../src/x3d/auto_generated_node_helpers/x3dnodes_splinepositioninterpolator2d.inc"/>
        <Type Value="Include"/>
      </Item581>
      <Item582>
        <Filename Value="../src/x3d/auto_generated_node_helpers/x3dnodes_splinescalarinterpolator.inc"/>
        <Type Value="Include"/>
      </Item582>
      <Item583>
        <Filename Value="../src/x3d/auto_generated_node_helpers/x3dnodes_spotlight.inc"/>
        <Type Value="Include"/>
      </Item583>
      <Item584>
        <Filename Value="../src/x3d/auto_generated_node_helpers/x3dnodes_squadorientationinterpolator.inc"/>
        <Type Value="Include"/>
      </Item584>
      <Item585>
        <Filename Value="../src/x3d/auto_generated_node_helpers/x3dnodes_staticgroup.inc"/>
        <Type Value="Include"/>
      </Item585>
      <Item586>
        <Filename Value="../src/x3d/auto_generated_node_helpers/x3dnodes_stringsensor.inc"/>
        <Type Value="Include"/>
      </Item586>
      <Item587>
        <Filename Value="../src/x3d/auto_generated_node_helpers/x3dnodes_surfaceemitter.inc"/>
        <Type Value="Include"/>
      </Item587>
      <Item588>
        <Filename Value="../src/x3d/auto_generated_node_helpers/x3dnodes_switch.inc"/>
        <Type Value="Include"/>
      </Item588>
      <Item589>
        <Filename Value="../src/x3d/auto_generated_node_helpers/x3dnodes_tangent.inc"/>
        <Type Value="Include"/>
      </Item589>
      <Item590>
        <Filename Value="../src/x3d/auto_generated_node_helpers/x3dnodes_teapot.inc"/>
        <Type Value="Include"/>
      </Item590>
      <Item591>
        <Filename Value="../src/x3d/auto_generated_node_helpers/x3dnodes_texcoorddamper2d.inc"/>
        <Type Value="Include"/>
      </Item591>
      <Item592>
        <Filename Value="../src/x3d/auto_generated_node_helpers/x3dnodes_text.inc"/>
        <Type Value="Include"/>
      </Item592>
      <Item593>
        <Filename Value="../src/x3d/auto_generated_node_helpers/x3dnodes_text3d.inc"/>
        <Type Value="Include"/>
      </Item593>
      <Item594>
        <Filename Value="../src/x3d/auto_generated_node_helpers/x3dnodes_texturebackground.inc"/>
        <Type Value="Include"/>
      </Item594>
      <Item595>
        <Filename Value="../src/x3d/auto_generated_node_helpers/x3dnodes_texturecoordinate.inc"/>
        <Type Value="Include"/>
      </Item595>
      <Item596>
        <Filename Value="../src/x3d/auto_generated_node_helpers/x3dnodes_texturecoordinate3d.inc"/>
        <Type Value="Include"/>
      </Item596>
      <Item597>
        <Filename Value="../src/x3d/auto_generated_node_helpers/x3dnodes_texturecoordinate4d.inc"/>
        <Type Value="Include"/>
      </Item597>
      <Item598>
        <Filename Value="../src/x3d/auto_generated_node_helpers/x3dnodes_texturecoordinategenerator.inc"/>
        <Type Value="Include"/>
      </Item598>
      <Item599>
        <Filename Value="../src/x3d/auto_generated_node_helpers/x3dnodes_textureproperties.inc"/>
        <Type Value="Include"/>
      </Item599>
      <Item600>
        <Filename Value="../src/x3d/auto_generated_node_helpers/x3dnodes_texturetransform.inc"/>
        <Type Value="Include"/>
      </Item600>
      <Item601>
        <Filename Value="../src/x3d/auto_generated_node_helpers/x3dnodes_texturetransform3d.inc"/>
        <Type Value="Include"/>
      </Item601>
      <Item602>
        <Filename Value="../src/x3d/auto_generated_node_helpers/x3dnodes_texturetransformmatrix3d.inc"/>
        <Type Value="Include"/>
      </Item602>
      <Item603>
        <Filename Value="../src/x3d/auto_generated_node_helpers/x3dnodes_timesensor.inc"/>
        <Type Value="Include"/>
      </Item603>
      <Item604>
        <Filename Value="../src/x3d/auto_generated_node_helpers/x3dnodes_timetrigger.inc"/>
        <Type Value="Include"/>
      </Item604>
      <Item605>
        <Filename Value="../src/x3d/auto_generated_node_helpers/x3dnodes_toggler.inc"/>
        <Type Value="Include"/>
      </Item605>
      <Item606>
        <Filename Value="../src/x3d/auto_generated_node_helpers/x3dnodes_touchsensor.inc"/>
        <Type Value="Include"/>
      </Item606>
      <Item607>
        <Filename Value="../src/x3d/auto_generated_node_helpers/x3dnodes_transform.inc"/>
        <Type Value="Include"/>
      </Item607>
      <Item608>
        <Filename Value="../src/x3d/auto_generated_node_helpers/x3dnodes_transformsensor.inc"/>
        <Type Value="Include"/>
      </Item608>
      <Item609>
        <Filename Value="../src/x3d/auto_generated_node_helpers/x3dnodes_transmitterpdu.inc"/>
        <Type Value="Include"/>
      </Item609>
      <Item610>
        <Filename Value="../src/x3d/auto_generated_node_helpers/x3dnodes_trianglefanset.inc"/>
        <Type Value="Include"/>
      </Item610>
      <Item611>
        <Filename Value="../src/x3d/auto_generated_node_helpers/x3dnodes_triangleset.inc"/>
        <Type Value="Include"/>
      </Item611>
      <Item612>
        <Filename Value="../src/x3d/auto_generated_node_helpers/x3dnodes_triangleset2d.inc"/>
        <Type Value="Include"/>
      </Item612>
      <Item613>
        <Filename Value="../src/x3d/auto_generated_node_helpers/x3dnodes_trianglestripset.inc"/>
        <Type Value="Include"/>
      </Item613>
      <Item614>
        <Filename Value="../src/x3d/auto_generated_node_helpers/x3dnodes_twosidedmaterial.inc"/>
        <Type Value="Include"/>
      </Item614>
      <Item615>
        <Filename Value="../src/x3d/auto_generated_node_helpers/x3dnodes_universaljoint.inc"/>
        <Type Value="Include"/>
      </Item615>
      <Item616>
        <Filename Value="../src/x3d/auto_generated_node_helpers/x3dnodes_unlitmaterial.inc"/>
        <Type Value="Include"/>
      </Item616>
      <Item617>
        <Filename Value="../src/x3d/auto_generated_node_helpers/x3dnodes_valuetrigger.inc"/>
        <Type Value="Include"/>
      </Item617>
      <Item618>
        <Filename Value="../src/x3d/auto_generated_node_helpers/x3dnodes_vectorinterpolator.inc"/>
        <Type Value="Include"/>
      </Item618>
      <Item619>
        <Filename Value="../src/x3d/auto_generated_node_helpers/x3dnodes_viewpoint.inc"/>
        <Type Value="Include"/>
      </Item619>
      <Item620>
        <Filename Value="../src/x3d/auto_generated_node_helpers/x3dnodes_viewpointgroup.inc"/>
        <Type Value="Include"/>
      </Item620>
      <Item621>
        <Filename Value="../src/x3d/auto_generated_node_helpers/x3dnodes_viewpointmirror.inc"/>
        <Type Value="Include"/>
      </Item621>
      <Item622>
        <Filename Value="../src/x3d/auto_generated_node_helpers/x3dnodes_viewport.inc"/>
        <Type Value="Include"/>
      </Item622>
      <Item623>
        <Filename Value="../src/x3d/auto_generated_node_helpers/x3dnodes_visibilitysensor.inc"/>
        <Type Value="Include"/>
      </Item623>
      <Item624>
        <Filename Value="../src/x3d/auto_generated_node_helpers/x3dnodes_volumeemitter.inc"/>
        <Type Value="Include"/>
      </Item624>
      <Item625>
        <Filename Value="../src/x3d/auto_generated_node_helpers/x3dnodes_volumepicksensor.inc"/>
        <Type Value="Include"/>
      </Item625>
      <Item626>
        <Filename Value="../src/x3d/auto_generated_node_helpers/x3dnodes_windphysicsmodel.inc"/>
        <Type Value="Include"/>
      </Item626>
      <Item627>
        <Filename Value="../src/x3d/auto_generated_node_helpers/x3dnodes_worldinfo.inc"/>
        <Type Value="Include"/>
      </Item627>
      <Item628>
        <Filename Value="../src/x3d/auto_generated_node_helpers/x3dnodes_x3d3dbackgroundnode.inc"/>
        <Type Value="Include"/>
      </Item628>
      <Item629>
        <Filename Value="../src/x3d/auto_generated_node_helpers/x3dnodes_x3dappearancechildnode.inc"/>
        <Type Value="Include"/>
      </Item629>
      <Item630>
        <Filename Value="../src/x3d/auto_generated_node_helpers/x3dnodes_x3dappearancenode.inc"/>
        <Type Value="Include"/>
      </Item630>
      <Item631>
        <Filename Value="../src/x3d/auto_generated_node_helpers/x3dnodes_x3dbackgroundnode.inc"/>
        <Type Value="Include"/>
      </Item631>
      <Item632>
        <Filename Value="../src/x3d/auto_generated_node_helpers/x3dnodes_x3dbindablenode.inc"/>
        <Type Value="Include"/>
      </Item632>
      <Item633>
        <Filename Value="../src/x3d/auto_generated_node_helpers/x3dnodes_x3dchasernode.inc"/>
        <Type Value="Include"/>
      </Item633>
      <Item634>
        <Filename Value="../src/x3d/auto_generated_node_helpers/x3dnodes_x3dchildnode.inc"/>
        <Type Value="Include"/>
      </Item634>
      <Item635>
        <Filename Value="../src/x3d/auto_generated_node_helpers/x3dnodes_x3dcolornode.inc"/>
        <Type Value="Include"/>
      </Item635>
      <Item636>
        <Filename Value="../src/x3d/auto_generated_node_helpers/x3dnodes_x3dcomposedgeometrynode.inc"/>
        <Type Value="Include"/>
      </Item636>
      <Item637>
        <Filename Value="../src/x3d/auto_generated_node_helpers/x3dnodes_x3dcoordinatenode.inc"/>
        <Type Value="Include"/>
      </Item637>
      <Item638>
        <Filename Value="../src/x3d/auto_generated_node_helpers/x3dnodes_x3dcubicbezierinterpolator.inc"/>
        <Type Value="Include"/>
      </Item638>
      <Item639>
        <Filename Value="../src/x3d/auto_generated_node_helpers/x3dnodes_x3ddampernode.inc"/>
        <Type Value="Include"/>
      </Item639>
      <Item640>
        <Filename Value="../src/x3d/auto_generated_node_helpers/x3dnodes_x3ddirectionallightnode.inc"/>
        <Type Value="Include"/>
      </Item640>
      <Item641>
        <Filename Value="../src/x3d/auto_generated_node_helpers/x3dnodes_x3ddragsensornode.inc"/>
        <Type Value="Include"/>
      </Item641>
      <Item642>
        <Filename Value="../src/x3d/auto_generated_node_helpers/x3dnodes_x3denvironmentalsensornode.inc"/>
        <Type Value="Include"/>
      </Item642>
      <Item643>
        <Filename Value="../src/x3d/auto_generated_node_helpers/x3dnodes_x3denvironmenttexturenode.inc"/>
        <Type Value="Include"/>
      </Item643>
      <Item644>
        <Filename Value="../src/x3d/auto_generated_node_helpers/x3dnodes_x3dfollowernode.inc"/>
        <Type Value="Include"/>
      </Item644>
      <Item645>
        <Filename Value="../src/x3d/auto_generated_node_helpers/x3dnodes_x3dfontstylenode.inc"/>
        <Type Value="Include"/>
      </Item645>
      <Item646>
        <Filename Value="../src/x3d/auto_generated_node_helpers/x3dnodes_x3dgeometricpropertynode.inc"/>
        <Type Value="Include"/>
      </Item646>
      <Item647>
        <Filename Value="../src/x3d/auto_generated_node_helpers/x3dnodes_x3dgeometrynode.inc"/>
        <Type Value="Include"/>
      </Item647>
      <Item648>
        <Filename Value="../src/x3d/auto_generated_node_helpers/x3dnodes_x3dgroupingnode.inc"/>
        <Type Value="Include"/>
      </Item648>
      <Item649>
        <Filename Value="../src/x3d/auto_generated_node_helpers/x3dnodes_x3dinfonode.inc"/>
        <Type Value="Include"/>
      </Item649>
      <Item650>
        <Filename Value="../src/x3d/auto_generated_node_helpers/x3dnodes_x3dinterpolatornode.inc"/>
        <Type Value="Include"/>
      </Item650>
      <Item651>
        <Filename Value="../src/x3d/auto_generated_node_helpers/x3dnodes_x3dkeydevicesensornode.inc"/>
        <Type Value="Include"/>
      </Item651>
      <Item652>
        <Filename Value="../src/x3d/auto_generated_node_helpers/x3dnodes_x3dlayernode.inc"/>
        <Type Value="Include"/>
      </Item652>
      <Item653>
        <Filename Value="../src/x3d/auto_generated_node_helpers/x3dnodes_x3dlayoutnode.inc"/>
        <Type Value="Include"/>
      </Item653>
      <Item654>
        <Filename Value="../src/x3d/auto_generated_node_helpers/x3dnodes_x3dlightnode.inc"/>
        <Type Value="Include"/>
      </Item654>
      <Item655>
        <Filename Value="../src/x3d/auto_generated_node_helpers/x3dnodes_x3dmaterialnode.inc"/>
        <Type Value="Include"/>
      </Item655>
      <Item656>
        <Filename Value="../src/x3d/auto_generated_node_helpers/x3dnodes_x3dmetadatanode.inc"/>
        <Type Value="Include"/>
      </Item656>
      <Item657>
        <Filename Value="../src/x3d/auto_generated_node_helpers/x3dnodes_x3dnbodycollidablenode.inc"/>
        <Type Value="Include"/>
      </Item657>
      <Item658>
        <Filename Value="../src/x3d/auto_generated_node_helpers/x3dnodes_x3dnbodycollisionspacenode.inc"/>
        <Type Value="Include"/>
      </Item658>
      <Item659>
        <Filename Value="../src/x3d/auto_generated_node_helpers/x3dnodes_x3dnetworksensornode.inc"/>
        <Type Value="Include"/>
      </Item659>
      <Item660>
        <Filename Value="../src/x3d/auto_generated_node_helpers/x3dnodes_x3dnode.inc"/>
        <Type Value="Include"/>
      </Item660>
      <Item661>
        <Filename Value="../src/x3d/auto_generated_node_helpers/x3dnodes_x3dnormalnode.inc"/>
        <Type Value="Include"/>
      </Item661>
      <Item662>
        <Filename Value="../src/x3d/auto_generated_node_helpers/x3dnodes_x3dnurbscontrolcurvenode.inc"/>
        <Type Value="Include"/>
      </Item662>
      <Item663>
        <Filename Value="../src/x3d/auto_generated_node_helpers/x3dnodes_x3dnurbssurfacegeometrynode.inc"/>
        <Type Value="Include"/>
      </Item663>
      <Item664>
        <Filename Value="../src/x3d/auto_generated_node_helpers/x3dnodes_x3donesidedmaterialnode.inc"/>
        <Type Value="Include"/>
      </Item664>
      <Item665>
        <Filename Value="../src/x3d/auto_generated_node_helpers/x3dnodes_x3dparametricgeometrynode.inc"/>
        <Type Value="Include"/>
      </Item665>
      <Item666>
        <Filename Value="../src/x3d/auto_generated_node_helpers/x3dnodes_x3dparticleemitternode.inc"/>
        <Type Value="Include"/>
      </Item666>
      <Item667>
        <Filename Value="../src/x3d/auto_generated_node_helpers/x3dnodes_x3dparticlephysicsmodelnode.inc"/>
        <Type Value="Include"/>
      </Item667>
      <Item668>
        <Filename Value="../src/x3d/auto_generated_node_helpers/x3dnodes_x3dpicksensornode.inc"/>
        <Type Value="Include"/>
      </Item668>
      <Item669>
        <Filename Value="../src/x3d/auto_generated_node_helpers/x3dnodes_x3dpointingdevicesensornode.inc"/>
        <Type Value="Include"/>
      </Item669>
      <Item670>
        <Filename Value="../src/x3d/auto_generated_node_helpers/x3dnodes_x3dpointlightnode.inc"/>
        <Type Value="Include"/>
      </Item670>
      <Item671>
        <Filename Value="../src/x3d/auto_generated_node_helpers/x3dnodes_x3dpositionallightnode.inc"/>
        <Type Value="Include"/>
      </Item671>
      <Item672>
        <Filename Value="../src/x3d/auto_generated_node_helpers/x3dnodes_x3dproductstructurechildnode.inc"/>
        <Type Value="Include"/>
      </Item672>
      <Item673>
        <Filename Value="../src/x3d/auto_generated_node_helpers/x3dnodes_x3dpunctuallightnode.inc"/>
        <Type Value="Include"/>
      </Item673>
      <Item674>
        <Filename Value="../src/x3d/auto_generated_node_helpers/x3dnodes_x3drigidjointnode.inc"/>
        <Type Value="Include"/>
      </Item674>
      <Item675>
        <Filename Value="../src/x3d/auto_generated_node_helpers/x3dnodes_x3dscriptnode.inc"/>
        <Type Value="Include"/>
      </Item675>
      <Item676>
        <Filename Value="../src/x3d/auto_generated_node_helpers/x3dnodes_x3dsensornode.inc"/>
        <Type Value="Include"/>
      </Item676>
      <Item677>
        <Filename Value="../src/x3d/auto_generated_node_helpers/x3dnodes_x3dsequencernode.inc"/>
        <Type Value="Include"/>
      </Item677>
      <Item678>
        <Filename Value="../src/x3d/auto_generated_node_helpers/x3dnodes_x3dshadernode.inc"/>
        <Type Value="Include"/>
      </Item678>
      <Item679>
        <Filename Value="../src/x3d/auto_generated_node_helpers/x3dnodes_x3dshapenode.inc"/>
        <Type Value="Include"/>
      </Item679>
      <Item680>
        <Filename Value="../src/x3d/auto_generated_node_helpers/x3dnodes_x3dsingletexturecoordinatenode.inc"/>
        <Type Value="Include"/>
      </Item680>
      <Item681>
        <Filename Value="../src/x3d/auto_generated_node_helpers/x3dnodes_x3dsingletexturenode.inc"/>
        <Type Value="Include"/>
      </Item681>
      <Item682>
        <Filename Value="../src/x3d/auto_generated_node_helpers/x3dnodes_x3dsingletexturetransformnode.inc"/>
        <Type Value="Include"/>
      </Item682>
      <Item683>
        <Filename Value="../src/x3d/auto_generated_node_helpers/x3dnodes_x3dsoundnode.inc"/>
        <Type Value="Include"/>
      </Item683>
      <Item684>
        <Filename Value="../src/x3d/auto_generated_node_helpers/x3dnodes_x3dsoundsourcenode.inc"/>
        <Type Value="Include"/>
      </Item684>
      <Item685>
        <Filename Value="../src/x3d/auto_generated_node_helpers/x3dnodes_x3dtexture2dnode.inc"/>
        <Type Value="Include"/>
      </Item685>
      <Item686>
        <Filename Value="../src/x3d/auto_generated_node_helpers/x3dnodes_x3dtexture3dnode.inc"/>
        <Type Value="Include"/>
      </Item686>
      <Item687>
        <Filename Value="../src/x3d/auto_generated_node_helpers/x3dnodes_x3dtexturecoordinatenode.inc"/>
        <Type Value="Include"/>
      </Item687>
      <Item688>
        <Filename Value="../src/x3d/auto_generated_node_helpers/x3dnodes_x3dtexturenode.inc"/>
        <Type Value="Include"/>
      </Item688>
      <Item689>
        <Filename Value="../src/x3d/auto_generated_node_helpers/x3dnodes_x3dtexturetransformnode.inc"/>
        <Type Value="Include"/>
      </Item689>
      <Item690>
        <Filename Value="../src/x3d/auto_generated_node_helpers/x3dnodes_x3dtimedependentnode.inc"/>
        <Type Value="Include"/>
      </Item690>
      <Item691>
        <Filename Value="../src/x3d/auto_generated_node_helpers/x3dnodes_x3dtouchsensornode.inc"/>
        <Type Value="Include"/>
      </Item691>
      <Item692>
        <Filename Value="../src/x3d/auto_generated_node_helpers/x3dnodes_x3dtriggernode.inc"/>
        <Type Value="Include"/>
      </Item692>
      <Item693>
        <Filename Value="../src/x3d/auto_generated_node_helpers/x3dnodes_x3dvertexattributenode.inc"/>
        <Type Value="Include"/>
      </Item693>
      <Item694>
        <Filename Value="../src/x3d/auto_generated_node_helpers/x3dnodes_x3dviewpointnode.inc"/>
        <Type Value="Include"/>
      </Item694>
      <Item695>
        <Filename Value="../src/x3d/auto_generated_node_helpers/x3dnodes_x3dviewportnode.inc"/>
        <Type Value="Include"/>
      </Item695>
      <Item696>
        <Filename Value="../src/x3d/auto_generated_teapot/teapot.inc"/>
        <Type Value="Include"/>
      </Item696>
      <Item697>
        <Filename Value="../src/x3d/castlefields_internalglobals.inc"/>
        <Type Value="Include"/>
      </Item697>
      <Item698>
        <Filename Value="../src/x3d/castlefields_miscglobals.inc"/>
        <Type Value="Include"/>
      </Item698>
      <Item699>
        <Filename Value="../src/x3d/castlefields_misctypes.inc"/>
        <Type Value="Include"/>
      </Item699>
      <Item700>
        <Filename Value="../src/x3d/castlefields_x3devent.inc"/>
        <Type Value="Include"/>
      </Item700>
      <Item701>
        <Filename Value="../src/x3d/castlefields_x3devent_descendants.inc"/>
        <Type Value="Include"/>
      </Item701>
      <Item702>
        <Filename Value="../src/x3d/castlefields_x3dfield.inc"/>
        <Type Value="Include"/>
      </Item702>
      <Item703>
        <Filename Value="../src/x3d/castlefields_x3dfieldorevent.inc"/>
        <Type Value="Include"/>
      </Item703>
      <Item704>
        <Filename Value="../src/x3d/castlefields_x3dfieldsmanager.inc"/>
        <Type Value="Include"/>
      </Item704>
      <Item705>
        <Filename Value="../src/x3d/castlefields_x3dfileitem.inc"/>
        <Type Value="Include"/>
      </Item705>
      <Item706>
        <Filename Value="../src/x3d/castlefields_x3dmultfield.inc"/>
        <Type Value="Include"/>
      </Item706>
      <Item707>
        <Filename Value="../src/x3d/castlefields_x3dreader.inc"/>
        <Type Value="Include"/>
      </Item707>
      <Item708>
        <Filename Value="../src/x3d/castlefields_x3dsimplemultfield.inc"/>
        <Type Value="Include"/>
      </Item708>
      <Item709>
        <Filename Value="../src/x3d/castlefields_x3dsimplemultfield_descendants.inc"/>
        <Type Value="Include"/>
      </Item709>
      <Item710>
        <Filename Value="../src/x3d/castlefields_x3dsinglefield.inc"/>
        <Type Value="Include"/>
      </Item710>
      <Item711>
        <Filename Value="../src/x3d/castlefields_x3dsinglefield_descendants.inc"/>
        <Type Value="Include"/>
      </Item711>
      <Item712>
        <Filename Value="../src/x3d/castlefields_x3dwriter.inc"/>
        <Type Value="Include"/>
      </Item712>
      <Item713>
        <Filename Value="../src/x3d/castleinternalarraysgenerator.pas"/>
        <UnitName Value="CastleInternalArraysGenerator"/>
      </Item713>
      <Item714>
        <Filename Value="../src/x3d/castleinternalarraysgenerator_geometry3d.inc"/>
        <Type Value="Include"/>
      </Item714>
      <Item715>
        <Filename Value="../src/x3d/castleinternalarraysgenerator_rendering.inc"/>
        <Type Value="Include"/>
      </Item715>
      <Item716>
        <Filename Value="../src/x3d/castleinternalautogenerated.pas"/>
        <UnitName Value="CastleInternalAutoGenerated"/>
      </Item716>
      <Item717>
        <Filename Value="../src/x3d/castleinternalnodeinterpolator.pas"/>
        <UnitName Value="CastleInternalNodeInterpolator"/>
      </Item717>
      <Item718>
        <Filename Value="../src/x3d/castleinternalnormals.pas"/>
        <UnitName Value="CastleInternalNormals"/>
      </Item718>
      <Item719>
        <Filename Value="../src/x3d/castleinternalshadowmaps.pas"/>
        <UnitName Value="CastleInternalShadowMaps"/>
      </Item719>
      <Item720>
        <Filename Value="../src/x3d/castleinternalshapeoctree.pas"/>
        <UnitName Value="CastleInternalShapeOctree"/>
      </Item720>
      <Item721>
        <Filename Value="../src/x3d/castleinternalspritesheet.pas"/>
        <UnitName Value="CastleInternalSpriteSheet"/>
      </Item721>
      <Item722>
        <Filename Value="../src/x3d/castleinternaltriangleoctree.pas"/>
        <UnitName Value="CastleInternalTriangleOctree"/>
      </Item722>
      <Item723>
        <Filename Value="../src/x3d/castleinternaltriangleoctree_raysegmentcollisions.inc"/>
        <Type Value="Include"/>
      </Item723>
      <Item724>
        <Filename Value="../src/x3d/castleinternalx3dlexer.pas"/>
        <UnitName Value="CastleInternalX3DLexer"/>
      </Item724>
      <Item725>
        <Filename Value="../src/x3d/castleloadgltf.pas"/>
        <UnitName Value="CastleLoadGltf"/>
      </Item725>
      <Item726>
        <Filename Value="../src/x3d/castlematerialproperties.pas"/>
        <UnitName Value="CastleMaterialProperties"/>
      </Item726>
      <Item727>
        <Filename Value="../src/x3d/castleraytracer.pas"/>
        <UnitName Value="CastleRayTracer"/>
      </Item727>
      <Item728>
        <Filename Value="../src/x3d/castlescenecore.pas"/>
        <UnitName Value="CastleSceneCore"/>
      </Item728>
      <Item729>
        <Filename Value="../src/x3d/castlescenecore_collisions.inc"/>
        <Type Value="Include"/>
      </Item729>
      <Item730>
        <Filename Value="../src/x3d/castlescenecore_physics.inc"/>
        <Type Value="Include"/>
      </Item730>
      <Item731>
        <Filename Value="../src/x3d/castleshapeinternalshadowvolumes.pas"/>
        <UnitName Value="CastleShapeInternalShadowVolumes"/>
      </Item731>
      <Item732>
        <Filename Value="../src/x3d/castleshapes.pas"/>
        <UnitName Value="CastleShapes"/>
      </Item732>
      <Item733>
        <Filename Value="../src/x3d/castleterrain.pas"/>
        <UnitName Value="CastleTerrain"/>
      </Item733>
      <Item734>
        <Filename Value="../src/x3d/octreeconf.inc"/>
        <Type Value="Include"/>
      </Item734>
      <Item735>
        <Filename Value="../src/x3d/opengl/auto_generated_persistent_vectors/tcastleabstractprimitive_persistent_vectors.inc"/>
        <Type Value="Include"/>
      </Item735>
      <Item736>
        <Filename Value="../src/x3d/opengl/auto_generated_persistent_vectors/tcastlebox_persistent_vectors.inc"/>
        <Type Value="Include"/>
      </Item736>
      <Item737>
        <Filename Value="../src/x3d/opengl/auto_generated_persistent_vectors/tcastleplane_persistent_vectors.inc"/>
        <Type Value="Include"/>
      </Item737>
      <Item738>
        <Filename Value="../src/x3d/opengl/auto_generated_persistent_vectors/tcastleviewport_persistent_vectors.inc"/>
        <Type Value="Include"/>
      </Item738>
      <Item739>
        <Filename Value="../src/x3d/opengl/castleglcubemaps.pas"/>
        <UnitName Value="CastleGLCubeMaps"/>
      </Item739>
      <Item740>
        <Filename Value="../src/x3d/opengl/castleinternalbackground.pas"/>
        <UnitName Value="CastleInternalBackground"/>
      </Item740>
      <Item741>
        <Filename Value="../src/x3d/opengl/castleinternalbatchshapes.pas"/>
        <UnitName Value="CastleInternalBatchShapes"/>
      </Item741>
      <Item742>
        <Filename Value="../src/x3d/opengl/castleinternalrenderer.pas"/>
        <UnitName Value="CastleInternalRenderer"/>
      </Item742>
      <Item743>
        <Filename Value="../src/x3d/opengl/castleinternalrenderer_glsl.inc"/>
        <Type Value="Include"/>
      </Item743>
      <Item744>
        <Filename Value="../src/x3d/opengl/castleinternalrenderer_materials.inc"/>
        <Type Value="Include"/>
      </Item744>
      <Item745>
        <Filename Value="../src/x3d/opengl/castleinternalrenderer_meshrenderer.inc"/>
        <Type Value="Include"/>
      </Item745>
      <Item746>
        <Filename Value="../src/x3d/opengl/castleinternalrenderer_pass.inc"/>
        <Type Value="Include"/>
      </Item746>
      <Item747>
        <Filename Value="../src/x3d/opengl/castleinternalrenderer_resource.inc"/>
        <Type Value="Include"/>
      </Item747>
      <Item748>
        <Filename Value="../src/x3d/opengl/castleinternalrenderer_surfacetextures.inc"/>
        <Type Value="Include"/>
      </Item748>
      <Item749>
        <Filename Value="../src/x3d/opengl/castleinternalrenderer_texture.inc"/>
        <Type Value="Include"/>
      </Item749>
      <Item750>
        <Filename Value="../src/x3d/opengl/castlerendererinternallights.pas"/>
        <UnitName Value="CastleRendererInternalLights"/>
      </Item750>
      <Item751>
        <Filename Value="../src/x3d/opengl/castlerendererinternalshader.pas"/>
        <UnitName Value="CastleRendererInternalShader"/>
      </Item751>
      <Item752>
        <Filename Value="../src/x3d/opengl/castlerendererinternaltextureenv.pas"/>
        <UnitName Value="CastleRendererInternalTextureEnv"/>
      </Item752>
      <Item753>
        <Filename Value="../src/x3d/opengl/castlescene.pas"/>
        <HasRegisterProc Value="True"/>
        <UnitName Value="CastleScene"/>
      </Item753>
      <Item754>
        <Filename Value="../src/x3d/opengl/castlescene_abstractprimitive.inc"/>
        <Type Value="Include"/>
      </Item754>
      <Item755>
        <Filename Value="../src/x3d/opengl/castlescene_box.inc"/>
        <Type Value="Include"/>
      </Item755>
      <Item756>
        <Filename Value="../src/x3d/opengl/castlescene_cone.inc"/>
        <Type Value="Include"/>
      </Item756>
      <Item757>
        <Filename Value="../src/x3d/opengl/castlescene_cylinder.inc"/>
        <Type Value="Include"/>
      </Item757>
      <Item758>
        <Filename Value="../src/x3d/opengl/castlescene_plane.inc"/>
        <Type Value="Include"/>
      </Item758>
      <Item759>
        <Filename Value="../src/x3d/opengl/castlescene_roottransform.inc"/>
        <Type Value="Include"/>
      </Item759>
      <Item760>
        <Filename Value="../src/x3d/opengl/castlescene_sphere.inc"/>
        <Type Value="Include"/>
      </Item760>
      <Item761>
        <Filename Value="../src/x3d/opengl/castlescene_text.inc"/>
        <Type Value="Include"/>
      </Item761>
      <Item762>
        <Filename Value="../src/x3d/opengl/castlesceneinternalblending.pas"/>
        <UnitName Value="CastleSceneInternalBlending"/>
      </Item762>
      <Item763>
        <Filename Value="../src/x3d/opengl/castlesceneinternalocclusion.pas"/>
        <UnitName Value="CastleSceneInternalOcclusion"/>
      </Item763>
      <Item764>
        <Filename Value="../src/x3d/opengl/castlesceneinternalshape.pas"/>
        <UnitName Value="CastleSceneInternalShape"/>
      </Item764>
      <Item765>
        <Filename Value="../src/x3d/opengl/castlescreeneffects.pas"/>
        <UnitName Value="CastleScreenEffects"/>
      </Item765>
      <Item766>
        <Filename Value="../src/x3d/opengl/castleshapeinternalrendershadowvolumes.pas"/>
        <UnitName Value="CastleShapeInternalRenderShadowVolumes"/>
      </Item766>
      <Item767>
        <Filename Value="../src/x3d/opengl/castleviewport.pas"/>
        <HasRegisterProc Value="True"/>
        <UnitName Value="CastleViewport"/>
      </Item767>
      <Item768>
        <Filename Value="../src/x3d/opengl/castleviewport_serialize.inc"/>
        <Type Value="Include"/>
      </Item768>
      <Item769>
        <Filename Value="../src/x3d/opengl/castleviewport_touchnavigation.inc"/>
        <Type Value="Include"/>
      </Item769>
      <Item770>
        <Filename Value="../src/x3d/opengl/castleviewport_warmup_cache.inc"/>
        <Type Value="Include"/>
      </Item770>
      <Item771>
        <Filename Value="../src/x3d/opengl/glsl/generated-pascal/bump_mapping.fs.inc"/>
        <Type Value="Include"/>
      </Item771>
      <Item772>
        <Filename Value="../src/x3d/opengl/glsl/generated-pascal/bump_mapping.vs.inc"/>
        <Type Value="Include"/>
      </Item772>
      <Item773>
        <Filename Value="../src/x3d/opengl/glsl/generated-pascal/bump_mapping_parallax.fs.inc"/>
        <Type Value="Include"/>
      </Item773>
      <Item774>
        <Filename Value="../src/x3d/opengl/glsl/generated-pascal/bump_mapping_parallax.vs.inc"/>
        <Type Value="Include"/>
      </Item774>
      <Item775>
        <Filename Value="../src/x3d/opengl/glsl/generated-pascal/bump_mapping_steep_parallax_shadowing.fs.inc"/>
        <Type Value="Include"/>
      </Item775>
      <Item776>
        <Filename Value="../src/x3d/opengl/glsl/generated-pascal/bump_mapping_steep_parallax_shadowing.vs.inc"/>
        <Type Value="Include"/>
      </Item776>
      <Item777>
        <Filename Value="../src/x3d/opengl/glsl/generated-pascal/common.fs.inc"/>
        <Type Value="Include"/>
      </Item777>
      <Item778>
        <Filename Value="../src/x3d/opengl/glsl/generated-pascal/common.vs.inc"/>
        <Type Value="Include"/>
      </Item778>
      <Item779>
        <Filename Value="../src/x3d/opengl/glsl/generated-pascal/fallback.fs.inc"/>
        <Type Value="Include"/>
      </Item779>
      <Item780>
        <Filename Value="../src/x3d/opengl/glsl/generated-pascal/fallback.vs.inc"/>
        <Type Value="Include"/>
      </Item780>
      <Item781>
        <Filename Value="../src/x3d/opengl/glsl/generated-pascal/geometry_shader_utils.gs.inc"/>
        <Type Value="Include"/>
      </Item781>
      <Item782>
        <Filename Value="../src/x3d/opengl/glsl/generated-pascal/lighting_model_phong_add_light.glsl.inc"/>
        <Type Value="Include"/>
      </Item782>
      <Item783>
        <Filename Value="../src/x3d/opengl/glsl/generated-pascal/lighting_model_phong_shading_gouraud.vs.inc"/>
        <Type Value="Include"/>
      </Item783>
      <Item784>
        <Filename Value="../src/x3d/opengl/glsl/generated-pascal/lighting_model_phong_shading_phong.fs.inc"/>
        <Type Value="Include"/>
      </Item784>
      <Item785>
        <Filename Value="../src/x3d/opengl/glsl/generated-pascal/lighting_model_phong_structures.glsl.inc"/>
        <Type Value="Include"/>
      </Item785>
      <Item786>
        <Filename Value="../src/x3d/opengl/glsl/generated-pascal/lighting_model_physical_add_light.glsl.inc"/>
        <Type Value="Include"/>
      </Item786>
      <Item787>
        <Filename Value="../src/x3d/opengl/glsl/generated-pascal/lighting_model_physical_shading_gouraud.vs.inc"/>
        <Type Value="Include"/>
      </Item787>
      <Item788>
        <Filename Value="../src/x3d/opengl/glsl/generated-pascal/lighting_model_physical_shading_phong.fs.inc"/>
        <Type Value="Include"/>
      </Item788>
      <Item789>
        <Filename Value="../src/x3d/opengl/glsl/generated-pascal/lighting_model_physical_structures.glsl.inc"/>
        <Type Value="Include"/>
      </Item789>
      <Item790>
        <Filename Value="../src/x3d/opengl/glsl/generated-pascal/lighting_model_unlit_add_light.glsl.inc"/>
        <Type Value="Include"/>
      </Item790>
      <Item791>
        <Filename Value="../src/x3d/opengl/glsl/generated-pascal/lighting_model_unlit_shading_gouraud.vs.inc"/>
        <Type Value="Include"/>
      </Item791>
      <Item792>
        <Filename Value="../src/x3d/opengl/glsl/generated-pascal/lighting_model_unlit_shading_phong.fs.inc"/>
        <Type Value="Include"/>
      </Item792>
      <Item793>
        <Filename Value="../src/x3d/opengl/glsl/generated-pascal/lighting_model_unlit_structures.glsl.inc"/>
        <Type Value="Include"/>
      </Item793>
      <Item794>
        <Filename Value="../src/x3d/opengl/glsl/generated-pascal/main_shading_gouraud.fs.inc"/>
        <Type Value="Include"/>
      </Item794>
      <Item795>
        <Filename Value="../src/x3d/opengl/glsl/generated-pascal/main_shading_gouraud.vs.inc"/>
        <Type Value="Include"/>
      </Item795>
      <Item796>
        <Filename Value="../src/x3d/opengl/glsl/generated-pascal/main_shading_phong.fs.inc"/>
        <Type Value="Include"/>
      </Item796>
      <Item797>
        <Filename Value="../src/x3d/opengl/glsl/generated-pascal/main_shading_phong.vs.inc"/>
        <Type Value="Include"/>
      </Item797>
      <Item798>
        <Filename Value="../src/x3d/opengl/glsl/generated-pascal/screen_effect.vs.inc"/>
        <Type Value="Include"/>
      </Item798>
      <Item799>
        <Filename Value="../src/x3d/opengl/glsl/generated-pascal/screen_effect_library.glsl.inc"/>
        <Type Value="Include"/>
      </Item799>
      <Item800>
        <Filename Value="../src/x3d/opengl/glsl/generated-pascal/shadow_map_common.fs.inc"/>
        <Type Value="Include"/>
      </Item800>
      <Item801>
        <Filename Value="../src/x3d/opengl/glsl/generated-pascal/shadow_map_generate.fs.inc"/>
        <Type Value="Include"/>
      </Item801>
      <Item802>
        <Filename Value="../src/x3d/opengl/glsl/generated-pascal/shadow_map_generate.vs.inc"/>
        <Type Value="Include"/>
      </Item802>
      <Item803>
        <Filename Value="../src/x3d/opengl/glsl/generated-pascal/simplest.fs.inc"/>
        <Type Value="Include"/>
      </Item803>
      <Item804>
        <Filename Value="../src/x3d/opengl/glsl/generated-pascal/simplest.vs.inc"/>
        <Type Value="Include"/>
      </Item804>
      <Item805>
        <Filename Value="../src/x3d/opengl/glsl/generated-pascal/ssao.glsl.inc"/>
        <Type Value="Include"/>
      </Item805>
      <Item806>
        <Filename Value="../src/x3d/opengl/glsl/generated-pascal/ssr.glsl.inc"/>
        <Type Value="Include"/>
      </Item806>
      <Item807>
        <Filename Value="../src/x3d/opengl/glsl/generated-pascal/tone_mapping.fs.inc"/>
        <Type Value="Include"/>
      </Item807>
      <Item808>
        <Filename Value="../src/x3d/opengl/glsl/generated-pascal/variance_shadow_map_common.fs.inc"/>
        <Type Value="Include"/>
      </Item808>
      <Item809>
        <Filename Value="../src/x3d/x3dcamerautils.pas"/>
        <UnitName Value="X3DCameraUtils"/>
      </Item809>
      <Item810>
        <Filename Value="../src/x3d/x3dcastlescript.pas"/>
        <UnitName Value="X3DCastleScript"/>
      </Item810>
      <Item811>
        <Filename Value="../src/x3d/x3dfields.pas"/>
        <UnitName Value="X3DFields"/>
      </Item811>
      <Item812>
        <Filename Value="../src/x3d/x3dload.pas"/>
        <UnitName Value="X3DLoad"/>
      </Item812>
      <Item813>
        <Filename Value="../src/x3d/x3dloadinternal3ds.pas"/>
        <UnitName Value="X3DLoadInternal3DS"/>
      </Item813>
      <Item814>
        <Filename Value="../src/x3d/x3dloadinternalcocos2d.pas"/>
        <UnitName Value="X3DLoadInternalCocos2d"/>
      </Item814>
      <Item815>
        <Filename Value="../src/x3d/x3dloadinternalcollada.pas"/>
        <UnitName Value="X3DLoadInternalCollada"/>
      </Item815>
      <Item816>
        <Filename Value="../src/x3d/x3dloadinternalcollada_cameras.inc"/>
        <Type Value="Include"/>
      </Item816>
      <Item817>
        <Filename Value="../src/x3d/x3dloadinternalcollada_childrenlist.inc"/>
        <Type Value="Include"/>
      </Item817>
      <Item818>
        <Filename Value="../src/x3d/x3dloadinternalcollada_controllers.inc"/>
        <Type Value="Include"/>
      </Item818>
      <Item819>
        <Filename Value="../src/x3d/x3dloadinternalcollada_effects.inc"/>
        <Type Value="Include"/>
      </Item819>
      <Item820>
        <Filename Value="../src/x3d/x3dloadinternalcollada_geometries.inc"/>
        <Type Value="Include"/>
      </Item820>
      <Item821>
        <Filename Value="../src/x3d/x3dloadinternalcollada_images.inc"/>
        <Type Value="Include"/>
      </Item821>
      <Item822>
        <Filename Value="../src/x3d/x3dloadinternalcollada_indexes.inc"/>
        <Type Value="Include"/>
      </Item822>
      <Item823>
        <Filename Value="../src/x3d/x3dloadinternalcollada_integerparser.inc"/>
        <Type Value="Include"/>
      </Item823>
      <Item824>
        <Filename Value="../src/x3d/x3dloadinternalcollada_librarynodes.inc"/>
        <Type Value="Include"/>
      </Item824>
      <Item825>
        <Filename Value="../src/x3d/x3dloadinternalcollada_lights.inc"/>
        <Type Value="Include"/>
      </Item825>
      <Item826>
        <Filename Value="../src/x3d/x3dloadinternalcollada_materials.inc"/>
        <Type Value="Include"/>
      </Item826>
      <Item827>
        <Filename Value="../src/x3d/x3dloadinternalcollada_matrix.inc"/>
        <Type Value="Include"/>
      </Item827>
      <Item828>
        <Filename Value="../src/x3d/x3dloadinternalcollada_node.inc"/>
        <Type Value="Include"/>
      </Item828>
      <Item829>
        <Filename Value="../src/x3d/x3dloadinternalcollada_primitives.inc"/>
        <Type Value="Include"/>
      </Item829>
      <Item830>
        <Filename Value="../src/x3d/x3dloadinternalcollada_read_helpers.inc"/>
        <Type Value="Include"/>
      </Item830>
      <Item831>
        <Filename Value="../src/x3d/x3dloadinternalcollada_scenes.inc"/>
        <Type Value="Include"/>
      </Item831>
      <Item832>
        <Filename Value="../src/x3d/x3dloadinternalcollada_source.inc"/>
        <Type Value="Include"/>
      </Item832>
      <Item833>
        <Filename Value="../src/x3d/x3dloadinternalcollada_sources.inc"/>
        <Type Value="Include"/>
      </Item833>
      <Item834>
        <Filename Value="../src/x3d/x3dloadinternalgeo.pas"/>
        <UnitName Value="X3DLoadInternalGEO"/>
      </Item834>
      <Item835>
        <Filename Value="../src/x3d/x3dloadinternalgltf.pas"/>
        <UnitName Value="X3DLoadInternalGltf"/>
      </Item835>
      <Item836>
        <Filename Value="../src/x3d/x3dloadinternalimage.pas"/>
        <UnitName Value="X3DLoadInternalImage"/>
      </Item836>
      <Item837>
        <Filename Value="../src/x3d/x3dloadinternalmd3.pas"/>
        <UnitName Value="X3DLoadInternalMD3"/>
      </Item837>
      <Item838>
        <Filename Value="../src/x3d/x3dloadinternalobj.pas"/>
        <UnitName Value="X3DLoadInternalOBJ"/>
      </Item838>
      <Item839>
        <Filename Value="../src/x3d/x3dloadinternalspine.pas"/>
        <UnitName Value="X3DLoadInternalSpine"/>
      </Item839>
      <Item840>
        <Filename Value="../src/x3d/x3dloadinternalspine_animations.inc"/>
        <Type Value="Include"/>
      </Item840>
      <Item841>
        <Filename Value="../src/x3d/x3dloadinternalspine_animutils.inc"/>
        <Type Value="Include"/>
      </Item841>
      <Item842>
        <Filename Value="../src/x3d/x3dloadinternalspine_atlas.inc"/>
        <Type Value="Include"/>
      </Item842>
      <Item843>
        <Filename Value="../src/x3d/x3dloadinternalspine_attachments.inc"/>
        <Type Value="Include"/>
      </Item843>
      <Item844>
        <Filename Value="../src/x3d/x3dloadinternalspine_bones.inc"/>
        <Type Value="Include"/>
      </Item844>
      <Item845>
        <Filename Value="../src/x3d/x3dloadinternalspine_bonetimelines.inc"/>
        <Type Value="Include"/>
      </Item845>
      <Item846>
        <Filename Value="../src/x3d/x3dloadinternalspine_deformtimelines.inc"/>
        <Type Value="Include"/>
      </Item846>
      <Item847>
        <Filename Value="../src/x3d/x3dloadinternalspine_drawordertimelines.inc"/>
        <Type Value="Include"/>
      </Item847>
      <Item848>
        <Filename Value="../src/x3d/x3dloadinternalspine_json.inc"/>
        <Type Value="Include"/>
      </Item848>
      <Item849>
        <Filename Value="../src/x3d/x3dloadinternalspine_simpletextureloader.inc"/>
        <Type Value="Include"/>
      </Item849>
      <Item850>
        <Filename Value="../src/x3d/x3dloadinternalspine_skeleton.inc"/>
        <Type Value="Include"/>
      </Item850>
      <Item851>
        <Filename Value="../src/x3d/x3dloadinternalspine_skins.inc"/>
        <Type Value="Include"/>
      </Item851>
      <Item852>
        <Filename Value="../src/x3d/x3dloadinternalspine_slots.inc"/>
        <Type Value="Include"/>
      </Item852>
      <Item853>
        <Filename Value="../src/x3d/x3dloadinternalspine_slottimelines.inc"/>
        <Type Value="Include"/>
      </Item853>
      <Item854>
        <Filename Value="../src/x3d/x3dloadinternalspine_textureloader.inc"/>
        <Type Value="Include"/>
      </Item854>
      <Item855>
        <Filename Value="../src/x3d/x3dloadinternalspine_url.inc"/>
        <Type Value="Include"/>
      </Item855>
      <Item856>
        <Filename Value="../src/x3d/x3dloadinternalspine_weightedmeshtimelines.inc"/>
        <Type Value="Include"/>
      </Item856>
      <Item857>
        <Filename Value="../src/x3d/x3dloadinternalstl.pas"/>
        <UnitName Value="X3DLoadInternalSTL"/>
      </Item857>
      <Item858>
        <Filename Value="../src/x3d/x3dloadinternalutils.pas"/>
        <UnitName Value="X3DLoadInternalUtils"/>
      </Item858>
      <Item859>
        <Filename Value="../src/x3d/x3dnodes.pas"/>
        <UnitName Value="X3DNodes"/>
      </Item859>
      <Item860>
        <Filename Value="../src/x3d/x3dnodes_1.inc"/>
        <Type Value="Include"/>
      </Item860>
      <Item861>
        <Filename Value="../src/x3d/x3dnodes_97_hanim.inc"/>
        <Type Value="Include"/>
      </Item861>
      <Item862>
        <Filename Value="../src/x3d/x3dnodes_97_nurbs.inc"/>
        <Type Value="Include"/>
      </Item862>
      <Item863>
        <Filename Value="../src/x3d/x3dnodes_boundingboxes.inc"/>
        <Type Value="Include"/>
      </Item863>
      <Item864>
        <Filename Value="../src/x3d/x3dnodes_castle.inc"/>
        <Type Value="Include"/>
      </Item864>
      <Item865>
        <Filename Value="../src/x3d/x3dnodes_clipplane.inc"/>
        <Type Value="Include"/>
      </Item865>
      <Item866>
        <Filename Value="../src/x3d/x3dnodes_coordpolygons.inc"/>
        <Type Value="Include"/>
      </Item866>
      <Item867>
        <Filename Value="../src/x3d/x3dnodes_destructionnotification.inc"/>
        <Type Value="Include"/>
      </Item867>
      <Item868>
        <Filename Value="../src/x3d/x3dnodes_encoding_classic.inc"/>
        <Type Value="Include"/>
      </Item868>
      <Item869>
        <Filename Value="../src/x3d/x3dnodes_encoding_xml.inc"/>
        <Type Value="Include"/>
      </Item869>
      <Item870>
        <Filename Value="../src/x3d/x3dnodes_eventsengine.inc"/>
        <Type Value="Include"/>
      </Item870>
      <Item871>
        <Filename Value="../src/x3d/x3dnodes_generatedtextures.inc"/>
        <Type Value="Include"/>
      </Item871>
      <Item872>
        <Filename Value="../src/x3d/x3dnodes_importexport.inc"/>
        <Type Value="Include"/>
      </Item872>
      <Item873>
        <Filename Value="../src/x3d/x3dnodes_initial_types.inc"/>
        <Type Value="Include"/>
      </Item873>
      <Item874>
        <Filename Value="../src/x3d/x3dnodes_instantreality.inc"/>
        <Type Value="Include"/>
      </Item874>
      <Item875>
        <Filename Value="../src/x3d/x3dnodes_inventor.inc"/>
        <Type Value="Include"/>
      </Item875>
      <Item876>
        <Filename Value="../src/x3d/x3dnodes_lightinstance.inc"/>
        <Type Value="Include"/>
      </Item876>
      <Item877>
        <Filename Value="../src/x3d/x3dnodes_load.inc"/>
        <Type Value="Include"/>
      </Item877>
      <Item878>
        <Filename Value="../src/x3d/x3dnodes_mfnode.inc"/>
        <Type Value="Include"/>
      </Item878>
      <Item879>
        <Filename Value="../src/x3d/x3dnodes_miscellaneous_globals.inc"/>
        <Type Value="Include"/>
      </Item879>
      <Item880>
        <Filename Value="../src/x3d/x3dnodes_miscellaneous_internals.inc"/>
        <Type Value="Include"/>
      </Item880>
      <Item881>
        <Filename Value="../src/x3d/x3dnodes_names.inc"/>
        <Type Value="Include"/>
      </Item881>
      <Item882>
        <Filename Value="../src/x3d/x3dnodes_nodesmanager.inc"/>
        <Type Value="Include"/>
      </Item882>
      <Item883>
        <Filename Value="../src/x3d/x3dnodes_prototypes.inc"/>
        <Type Value="Include"/>
      </Item883>
      <Item884>
        <Filename Value="../src/x3d/x3dnodes_save.inc"/>
        <Type Value="Include"/>
      </Item884>
      <Item885>
        <Filename Value="../src/x3d/x3dnodes_sfnode.inc"/>
        <Type Value="Include"/>
      </Item885>
      <Item886>
        <Filename Value="../src/x3d/x3dnodes_standard_cadgeometry.inc"/>
        <Type Value="Include"/>
      </Item886>
      <Item887>
        <Filename Value="../src/x3d/x3dnodes_standard_core.inc"/>
        <Type Value="Include"/>
      </Item887>
      <Item888>
        <Filename Value="../src/x3d/x3dnodes_standard_cubemaptexturing.inc"/>
        <Type Value="Include"/>
      </Item888>
      <Item889>
        <Filename Value="../src/x3d/x3dnodes_standard_dis.inc"/>
        <Type Value="Include"/>
      </Item889>
      <Item890>
        <Filename Value="../src/x3d/x3dnodes_standard_environmentaleffects.inc"/>
        <Type Value="Include"/>
      </Item890>
      <Item891>
        <Filename Value="../src/x3d/x3dnodes_standard_environmentalsensor.inc"/>
        <Type Value="Include"/>
      </Item891>
      <Item892>
        <Filename Value="../src/x3d/x3dnodes_standard_eventutilities.inc"/>
        <Type Value="Include"/>
      </Item892>
      <Item893>
        <Filename Value="../src/x3d/x3dnodes_standard_followers.inc"/>
        <Type Value="Include"/>
      </Item893>
      <Item894>
        <Filename Value="../src/x3d/x3dnodes_standard_geometry2d.inc"/>
        <Type Value="Include"/>
      </Item894>
      <Item895>
        <Filename Value="../src/x3d/x3dnodes_standard_geometry3d.inc"/>
        <Type Value="Include"/>
      </Item895>
      <Item896>
        <Filename Value="../src/x3d/x3dnodes_standard_geospatial.inc"/>
        <Type Value="Include"/>
      </Item896>
      <Item897>
        <Filename Value="../src/x3d/x3dnodes_standard_grouping.inc"/>
        <Type Value="Include"/>
      </Item897>
      <Item898>
        <Filename Value="../src/x3d/x3dnodes_standard_h-anim.inc"/>
        <Type Value="Include"/>
      </Item898>
      <Item899>
        <Filename Value="../src/x3d/x3dnodes_standard_interpolation.inc"/>
        <Type Value="Include"/>
      </Item899>
      <Item900>
        <Filename Value="../src/x3d/x3dnodes_standard_interpolation_cubic_bezier.inc"/>
        <Type Value="Include"/>
      </Item900>
      <Item901>
        <Filename Value="../src/x3d/x3dnodes_standard_keydevicesensor.inc"/>
        <Type Value="Include"/>
      </Item901>
      <Item902>
        <Filename Value="../src/x3d/x3dnodes_standard_layering.inc"/>
        <Type Value="Include"/>
      </Item902>
      <Item903>
        <Filename Value="../src/x3d/x3dnodes_standard_layout.inc"/>
        <Type Value="Include"/>
      </Item903>
      <Item904>
        <Filename Value="../src/x3d/x3dnodes_standard_lighting.inc"/>
        <Type Value="Include"/>
      </Item904>
      <Item905>
        <Filename Value="../src/x3d/x3dnodes_standard_navigation.inc"/>
        <Type Value="Include"/>
      </Item905>
      <Item906>
        <Filename Value="../src/x3d/x3dnodes_standard_networking.inc"/>
        <Type Value="Include"/>
      </Item906>
      <Item907>
        <Filename Value="../src/x3d/x3dnodes_standard_nurbs.inc"/>
        <Type Value="Include"/>
      </Item907>
      <Item908>
        <Filename Value="../src/x3d/x3dnodes_standard_particlesystems.inc"/>
        <Type Value="Include"/>
      </Item908>
      <Item909>
        <Filename Value="../src/x3d/x3dnodes_standard_picking.inc"/>
        <Type Value="Include"/>
      </Item909>
      <Item910>
        <Filename Value="../src/x3d/x3dnodes_standard_pointingdevicesensor.inc"/>
        <Type Value="Include"/>
      </Item910>
      <Item911>
        <Filename Value="../src/x3d/x3dnodes_standard_rendering.inc"/>
        <Type Value="Include"/>
      </Item911>
      <Item912>
        <Filename Value="../src/x3d/x3dnodes_standard_rigidbodyphysics.inc"/>
        <Type Value="Include"/>
      </Item912>
      <Item913>
        <Filename Value="../src/x3d/x3dnodes_standard_scripting.inc"/>
        <Type Value="Include"/>
      </Item913>
      <Item914>
        <Filename Value="../src/x3d/x3dnodes_standard_shaders.inc"/>
        <Type Value="Include"/>
      </Item914>
      <Item915>
        <Filename Value="../src/x3d/x3dnodes_standard_shape.inc"/>
        <Type Value="Include"/>
      </Item915>
      <Item916>
        <Filename Value="../src/x3d/x3dnodes_standard_sound.inc"/>
        <Type Value="Include"/>
      </Item916>
      <Item917>
        <Filename Value="../src/x3d/x3dnodes_standard_text.inc"/>
        <Type Value="Include"/>
      </Item917>
      <Item918>
        <Filename Value="../src/x3d/x3dnodes_standard_texturing.inc"/>
        <Type Value="Include"/>
      </Item918>
      <Item919>
        <Filename Value="../src/x3d/x3dnodes_standard_texturing3d.inc"/>
        <Type Value="Include"/>
      </Item919>
      <Item920>
        <Filename Value="../src/x3d/x3dnodes_standard_time.inc"/>
        <Type Value="Include"/>
      </Item920>
      <Item921>
        <Filename Value="../src/x3d/x3dnodes_utils_box.inc"/>
        <Type Value="Include"/>
      </Item921>
      <Item922>
        <Filename Value="../src/x3d/x3dnodes_utils_cone_cylinder.inc"/>
        <Type Value="Include"/>
      </Item922>
      <Item923>
        <Filename Value="../src/x3d/x3dnodes_utils_elevationgrid.inc"/>
        <Type Value="Include"/>
      </Item923>
      <Item924>
        <Filename Value="../src/x3d/x3dnodes_utils_extrusion.inc"/>
        <Type Value="Include"/>
      </Item924>
      <Item925>
        <Filename Value="../src/x3d/x3dnodes_utils_materials.inc"/>
        <Type Value="Include"/>
      </Item925>
      <Item926>
        <Filename Value="../src/x3d/x3dnodes_utils_sphere.inc"/>
        <Type Value="Include"/>
      </Item926>
      <Item927>
        <Filename Value="../src/x3d/x3dnodes_verticesandtrianglescounting.inc"/>
        <Type Value="Include"/>
      </Item927>
      <Item928>
        <Filename Value="../src/x3d/x3dnodes_vrml1state.inc"/>
        <Type Value="Include"/>
      </Item928>
      <Item929>
        <Filename Value="../src/x3d/x3dnodes_x3dfonttexturescache.inc"/>
        <Type Value="Include"/>
      </Item929>
      <Item930>
        <Filename Value="../src/x3d/x3dnodes_x3dgraphtraversestate.inc"/>
        <Type Value="Include"/>
      </Item930>
      <Item931>
        <Filename Value="../src/x3d/x3dnodes_x3dinterfacedeclaration.inc"/>
        <Type Value="Include"/>
      </Item931>
      <Item932>
        <Filename Value="../src/x3d/x3dnodes_x3dnode.inc"/>
        <Type Value="Include"/>
      </Item932>
      <Item933>
        <Filename Value="../src/x3d/x3dnodes_x3dnodeclasseslist.inc"/>
        <Type Value="Include"/>
      </Item933>
      <Item934>
        <Filename Value="../src/x3d/x3dnodes_x3dnodescache.inc"/>
        <Type Value="Include"/>
      </Item934>
      <Item935>
        <Filename Value="../src/x3d/x3dnodes_x3droute.inc"/>
        <Type Value="Include"/>
      </Item935>
      <Item936>
        <Filename Value="../src/x3d/x3dnodes_x3dunknownnode.inc"/>
        <Type Value="Include"/>
      </Item936>
      <Item937>
        <Filename Value="../src/x3d/x3dtime.pas"/>
        <UnitName Value="X3DTime"/>
      </Item937>
      <Item938>
        <Filename Value="../src/x3d/x3dtriangles.pas"/>
        <UnitName Value="X3DTriangles"/>
      </Item938>
      <Item939>
        <Filename Value="../src/x3d/x3dtriangles_raysegment_nonleaf.inc"/>
        <Type Value="Include"/>
      </Item939>
      <Item940>
<<<<<<< HEAD
        <Filename Value="../src/images/castleimages_loading_saving_func.inc"/>
        <Type Value="Include"/>
      </Item940>
      <Item941>
        <Filename Value="../src/images/castleimages_vampyre_imaging.inc"/>
        <Type Value="Include"/>
      </Item941>
      <Item942>
        <Filename Value="../src/images/castleimages_vcl_imaging.inc"/>
        <Type Value="Include"/>
      </Item942>
=======
        <Filename Value="../src/ui/opengl/ui/inspector_ui.castle-user-interface.inc"/>
        <Type Value="Include"/>
      </Item940>
      <Item941>
        <Filename Value="../src/ui/opengl/castleinternalinspectorutils.pas"/>
        <UnitName Value="CastleInternalInspectorUtils"/>
      </Item941>
>>>>>>> 56b76bbe
    </Files>
    <RequiredPkgs Count="1">
      <Item1>
        <PackageName Value="FCL"/>
        <MinVersion Major="1" Valid="True"/>
      </Item1>
    </RequiredPkgs>
    <UsageOptions>
      <UnitPath Value="$(PkgOutDir)"/>
    </UsageOptions>
    <PublishOptions>
      <Version Value="2"/>
    </PublishOptions>
    <CustomOptions Items="ExternHelp" Version="2">
      <_ExternHelp Items="Count"/>
    </CustomOptions>
  </Package>
</CONFIG><|MERGE_RESOLUTION|>--- conflicted
+++ resolved
@@ -74,11 +74,7 @@
 See https://castle-engine.io/license.php for details.
 "/>
     <Version Major="6" Minor="5"/>
-<<<<<<< HEAD
-    <Files Count="942">
-=======
-    <Files Count="941">
->>>>>>> 56b76bbe
+    <Files Count="944">
       <Item1>
         <Filename Value="../src/3d/auto_generated_persistent_vectors/tcastlecamera_persistent_vectors.inc"/>
         <Type Value="Include"/>
@@ -3862,7 +3858,6 @@
         <Type Value="Include"/>
       </Item939>
       <Item940>
-<<<<<<< HEAD
         <Filename Value="../src/images/castleimages_loading_saving_func.inc"/>
         <Type Value="Include"/>
       </Item940>
@@ -3874,15 +3869,14 @@
         <Filename Value="../src/images/castleimages_vcl_imaging.inc"/>
         <Type Value="Include"/>
       </Item942>
-=======
+      <Item943>
         <Filename Value="../src/ui/opengl/ui/inspector_ui.castle-user-interface.inc"/>
         <Type Value="Include"/>
-      </Item940>
-      <Item941>
+      </Item943>
+      <Item944>
         <Filename Value="../src/ui/opengl/castleinternalinspectorutils.pas"/>
         <UnitName Value="CastleInternalInspectorUtils"/>
-      </Item941>
->>>>>>> 56b76bbe
+      </Item944>
     </Files>
     <RequiredPkgs Count="1">
       <Item1>
