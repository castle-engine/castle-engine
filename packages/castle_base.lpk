--- conflicted
+++ resolved
@@ -8,13 +8,8 @@
     <CompilerOptions>
       <Version Value="11"/>
       <SearchPaths>
-<<<<<<< HEAD
-        <IncludeFiles Value="../src/common_includes;../src/base;../src/base/unix;../src/base/windows;../src/audio;../src/castlescript;../src/transform;../src/scene/glsl/generated-pascal;../src/scene;../src/scene/x3d;../src/scene/load;../src/scene/load/spine;../src/scene/load/md3;../src/scene/load/collada;../src/scene/load/pasgltf;../src/base_rendering;../src/physics/kraft;../src/base_rendering/dglopengl;../src/base_rendering/glsl/generated-pascal;../src/images;../src/scene/x3d/auto_generated_node_helpers;../src/ui;../src/deprecated_units;../src/files;../src/fonts;../src/transform/auto_generated_persistent_vectors;../src/vampyre_imaginglib/src/Source;../src/vampyre_imaginglib/src/Source/JpegLib;../src/vampyre_imaginglib/src/Source/ZLib"/>
-        <OtherUnitFiles Value="../src/base;../src/transform;../src/images;../src/fonts;../src/audio;../src/files;../src/castlescript;../src/ui;../src/ui/windows;../src/services;../src/base_rendering;../src/base_rendering/dglopengl;../src/physics/kraft;../src/scene;../src/scene/x3d;../src/scene/load;../src/scene/load/spine;../src/scene/load/md3;../src/scene/load/collada;../src/scene/load/pasgltf;../src/audio/openal;../src/audio/ogg_vorbis;../src/audio/fmod;../src/deprecated_units;../src/vampyre_imaginglib/src/Source;../src/vampyre_imaginglib/src/Source/JpegLib;../src/vampyre_imaginglib/src/Source/ZLib;../src/vampyre_imaginglib/src/Extensions;../src/behaviors/input;../src/behaviors/navigation;../src/behaviors/navigation/simple;../src/behaviors/navigation/modular;../src/behaviors/navigation/modular/modules"/>
-=======
         <IncludeFiles Value="../src/common_includes;../src/base;../src/base/unix;../src/base/windows;../src/audio;../src/castlescript;../src/transform;../src/scene/glsl/generated-pascal;../src/scene;../src/scene/x3d;../src/scene/load;../src/scene/load/spine;../src/scene/load/md3;../src/scene/load/collada;../src/scene/load/pasgltf;../src/base_rendering;../src/physics/kraft;../src/base_rendering/dglopengl;../src/base_rendering/glsl/generated-pascal;../src/images;../src/scene/x3d/auto_generated_node_helpers;../src/ui;../src/deprecated_units;../src/files;../src/files/tools;../src/fonts;../src/transform/auto_generated_persistent_vectors;../src/vampyre_imaginglib/src/Source;../src/vampyre_imaginglib/src/Source/JpegLib;../src/vampyre_imaginglib/src/Source/ZLib;../src/scene/transform_manipulate_data/generated-pascal;../src/scene/load/ifc;../src/services/steam"/>
         <OtherUnitFiles Value="../src/base;../src/transform;../src/images;../src/fonts;../src/audio;../src/files;../src/files/tools;../src/castlescript;../src/ui;../src/ui/windows;../src/services;../src/base_rendering;../src/base_rendering/dglopengl;../src/physics/kraft;../src/scene;../src/scene/x3d;../src/scene/load;../src/scene/load/spine;../src/scene/load/md3;../src/scene/load/collada;../src/scene/load/pasgltf;../src/audio/openal;../src/audio/ogg_vorbis;../src/audio/fmod;../src/deprecated_units;../src/vampyre_imaginglib/src/Source;../src/vampyre_imaginglib/src/Source/JpegLib;../src/vampyre_imaginglib/src/Source/ZLib;../src/vampyre_imaginglib/src/Extensions;../src/vampyre_imaginglib/src/Extensions/LibTiff;../src/scene/load/ifc;../src/services/steam"/>
->>>>>>> a91c816b
         <UnitOutputDirectory Value="lib/castle_base/$(TargetCPU)-$(TargetOS)"/>
       </SearchPaths>
       <Conditionals Value="// example for adding linker options on macOS
@@ -64,13 +59,8 @@
 This is the same license as used by Lazarus LCL and FPC RTL.
 See https://castle-engine.io/license for details.
 "/>
-<<<<<<< HEAD
-    <Version Major="6" Minor="92"/>
-    <Files Count="1113">
-=======
     <Version Major="6" Minor="93" Release="1"/>
     <Files Count="1140">
->>>>>>> a91c816b
       <Item1>
         <Filename Value="../src/audio/castleinternalabstractsoundbackend.pas"/>
         <UnitName Value="CastleInternalAbstractSoundBackend"/>
@@ -970,13 +960,8 @@
         <Type Value="Include"/>
       </Item218>
       <Item219>
-<<<<<<< HEAD
-        <Filename Value="../src/files/castledownload_text.inc"/>
-        <Type Value="Include"/>
-=======
         <Filename Value="../src/files/tools/castleinternaltools.pas"/>
         <UnitName Value="CastleInternalTools"/>
->>>>>>> a91c816b
       </Item219>
       <Item220>
         <Filename Value="../src/files/castledownload_url_castleandroidassets.inc"/>
@@ -1047,13 +1032,8 @@
         <UnitName Value="CastleInternalFileMonitor"/>
       </Item236>
       <Item237>
-<<<<<<< HEAD
-        <Filename Value="../src/files/castleinternaltools.pas"/>
-        <UnitName Value="CastleInternalTools"/>
-=======
         <Filename Value="../src/fonts/castletexturefont_default3d_sans.pas"/>
         <UnitName Value="CastleTextureFont_Default3D_Sans"/>
->>>>>>> a91c816b
       </Item237>
       <Item238>
         <Filename Value="../src/files/castleinternalurlutils.pas"/>
@@ -1076,542 +1056,6 @@
         <UnitName Value="CastleXMLCfgInternal"/>
       </Item242>
       <Item243>
-<<<<<<< HEAD
-        <Filename Value="../src/files/castlexmlconfig.pas"/>
-        <UnitName Value="CastleXMLConfig"/>
-      </Item243>
-      <Item244>
-        <Filename Value="../src/files/castlexmlutils.pas"/>
-        <UnitName Value="CastleXmlUtils"/>
-      </Item244>
-      <Item245>
-        <Filename Value="../src/fonts/castlefonts.pas"/>
-        <UnitName Value="CastleFonts"/>
-      </Item245>
-      <Item246>
-        <Filename Value="../src/fonts/castlefonts_abstractfont.inc"/>
-        <Type Value="Include"/>
-      </Item246>
-      <Item247>
-        <Filename Value="../src/fonts/castlefonts_bitmapfont.inc"/>
-        <Type Value="Include"/>
-      </Item247>
-      <Item248>
-        <Filename Value="../src/fonts/castlefonts_font.inc"/>
-        <Type Value="Include"/>
-      </Item248>
-      <Item249>
-        <Filename Value="../src/fonts/castlefonts_fontfamily.inc"/>
-        <Type Value="Include"/>
-      </Item249>
-      <Item250>
-        <Filename Value="../src/fonts/castlefonts_fontsizevariants.inc"/>
-        <Type Value="Include"/>
-      </Item250>
-      <Item251>
-        <Filename Value="../src/fonts/castlefonts_miscellaneous.inc"/>
-        <Type Value="Include"/>
-      </Item251>
-      <Item252>
-        <Filename Value="../src/fonts/castleinternalfreetype.pas"/>
-        <UnitName Value="CastleInternalFreeType"/>
-      </Item252>
-      <Item253>
-        <Filename Value="../src/fonts/castleinternalfreetypeh.pas"/>
-        <UnitName Value="CastleInternalFreeTypeH"/>
-      </Item253>
-      <Item254>
-        <Filename Value="../src/fonts/castleinternalrichtext.pas"/>
-        <UnitName Value="CastleInternalRichText"/>
-      </Item254>
-      <Item255>
-        <Filename Value="../src/fonts/castletexturefont_default3d_sans.pas"/>
-        <UnitName Value="CastleTextureFont_Default3d_Sans"/>
-      </Item255>
-      <Item256>
-        <Filename Value="../src/fonts/castletexturefont_defaultui.pas"/>
-        <UnitName Value="CastleTextureFont_DefaultUi"/>
-      </Item256>
-      <Item257>
-        <Filename Value="../src/fonts/castletexturefontdata.pas"/>
-        <UnitName Value="CastleTextureFontData"/>
-      </Item257>
-      <Item258>
-        <Filename Value="../src/images/castleimages.pas"/>
-        <UnitName Value="CastleImages"/>
-      </Item258>
-      <Item259>
-        <Filename Value="../src/images/castleimages_assign.inc"/>
-        <Type Value="Include"/>
-      </Item259>
-      <Item260>
-        <Filename Value="../src/images/castleimages_astc.inc"/>
-        <Type Value="Include"/>
-      </Item260>
-      <Item261>
-        <Filename Value="../src/images/castleimages_composite.inc"/>
-        <Type Value="Include"/>
-      </Item261>
-      <Item262>
-        <Filename Value="../src/images/castleimages_draw.inc"/>
-        <Type Value="Include"/>
-      </Item262>
-      <Item263>
-        <Filename Value="../src/images/castleimages_file_formats.inc"/>
-        <Type Value="Include"/>
-      </Item263>
-      <Item264>
-        <Filename Value="../src/images/castleimages_fpimage.inc"/>
-        <Type Value="Include"/>
-      </Item264>
-      <Item265>
-        <Filename Value="../src/images/castleimages_libpng.inc"/>
-        <Type Value="Include"/>
-      </Item265>
-      <Item266>
-        <Filename Value="../src/images/castleimages_loading_saving_func.inc"/>
-        <Type Value="Include"/>
-      </Item266>
-      <Item267>
-        <Filename Value="../src/images/castleimages_modulatergb_implement.inc"/>
-        <Type Value="Include"/>
-      </Item267>
-      <Item268>
-        <Filename Value="../src/images/castleimages_paint.inc"/>
-        <Type Value="Include"/>
-      </Item268>
-      <Item269>
-        <Filename Value="../src/images/castleimages_png.inc"/>
-        <Type Value="Include"/>
-      </Item269>
-      <Item270>
-        <Filename Value="../src/images/castleimages_s3tc_flip_vertical.inc"/>
-        <Type Value="Include"/>
-      </Item270>
-      <Item271>
-        <Filename Value="../src/images/castleimages_transformrgb_implement.inc"/>
-        <Type Value="Include"/>
-      </Item271>
-      <Item272>
-        <Filename Value="../src/images/castleimages_vampyre_imaging.inc"/>
-        <Type Value="Include"/>
-      </Item272>
-      <Item273>
-        <Filename Value="../src/images/castleimages_vcl_imaging.inc"/>
-        <Type Value="Include"/>
-      </Item273>
-      <Item274>
-        <Filename Value="../src/images/castleinternalautogenerated.pas"/>
-        <UnitName Value="CastleInternalAutoGenerated"/>
-      </Item274>
-      <Item275>
-        <Filename Value="../src/images/castleinternalcompositeimage.pas"/>
-        <UnitName Value="CastleInternalCompositeImage"/>
-      </Item275>
-      <Item276>
-        <Filename Value="../src/images/castleinternalcompositeimage_dds.inc"/>
-        <Type Value="Include"/>
-      </Item276>
-      <Item277>
-        <Filename Value="../src/images/castleinternalcompositeimage_format_handler.inc"/>
-        <Type Value="Include"/>
-      </Item277>
-      <Item278>
-        <Filename Value="../src/images/castleinternalcompositeimage_ktx.inc"/>
-        <Type Value="Include"/>
-      </Item278>
-      <Item279>
-        <Filename Value="../src/images/castleinternaldatacompression.pas"/>
-        <UnitName Value="CastleInternalDataCompression"/>
-      </Item279>
-      <Item280>
-        <Filename Value="../src/images/castleinternalpng.pas"/>
-        <UnitName Value="CastleInternalPng"/>
-      </Item280>
-      <Item281>
-        <Filename Value="../src/images/castleinternalpng_dynamic.inc"/>
-        <Type Value="Include"/>
-      </Item281>
-      <Item282>
-        <Filename Value="../src/images/castleinternalpng_static.inc"/>
-        <Type Value="Include"/>
-      </Item282>
-      <Item283>
-        <Filename Value="../src/images/castletextureimages.pas"/>
-        <UnitName Value="CastleTextureImages"/>
-      </Item283>
-      <Item284>
-        <Filename Value="../src/images/castlevideos.pas"/>
-        <UnitName Value="CastleVideos"/>
-      </Item284>
-      <Item285>
-        <Filename Value="../src/physics/kraft/castlekraft.inc"/>
-        <Type Value="Include"/>
-      </Item285>
-      <Item286>
-        <Filename Value="../src/physics/kraft/kraft.pas"/>
-        <UnitName Value="kraft"/>
-      </Item286>
-      <Item287>
-        <Filename Value="../src/scene/auto_generated_persistent_vectors/tcastleabstractprimitive_persistent_vectors.inc"/>
-        <Type Value="Include"/>
-      </Item287>
-      <Item288>
-        <Filename Value="../src/scene/auto_generated_persistent_vectors/tcastlebackground_persistent_vectors.inc"/>
-        <Type Value="Include"/>
-      </Item288>
-      <Item289>
-        <Filename Value="../src/scene/auto_generated_persistent_vectors/tcastlebox_persistent_vectors.inc"/>
-        <Type Value="Include"/>
-      </Item289>
-      <Item290>
-        <Filename Value="../src/scene/auto_generated_persistent_vectors/tcastledirectionallight_persistent_vectors.inc"/>
-        <Type Value="Include"/>
-      </Item290>
-      <Item291>
-        <Filename Value="../src/scene/auto_generated_persistent_vectors/tcastlefog_persistent_vectors.inc"/>
-        <Type Value="Include"/>
-      </Item291>
-      <Item292>
-        <Filename Value="../src/scene/auto_generated_persistent_vectors/tcastleimagetransform_persistent_vectors.inc"/>
-        <Type Value="Include"/>
-      </Item292>
-      <Item293>
-        <Filename Value="../src/scene/auto_generated_persistent_vectors/tcastleplane_persistent_vectors.inc"/>
-        <Type Value="Include"/>
-      </Item293>
-      <Item294>
-        <Filename Value="../src/scene/auto_generated_persistent_vectors/tcastlepointlight_persistent_vectors.inc"/>
-        <Type Value="Include"/>
-      </Item294>
-      <Item295>
-        <Filename Value="../src/scene/auto_generated_persistent_vectors/tcastlespotlight_persistent_vectors.inc"/>
-        <Type Value="Include"/>
-      </Item295>
-      <Item296>
-        <Filename Value="../src/scene/auto_generated_persistent_vectors/tcastleterrain_persistent_vectors.inc"/>
-        <Type Value="Include"/>
-      </Item296>
-      <Item297>
-        <Filename Value="../src/scene/auto_generated_persistent_vectors/tcastleterrainlayer_persistent_vectors.inc"/>
-        <Type Value="Include"/>
-      </Item297>
-      <Item298>
-        <Filename Value="../src/scene/auto_generated_persistent_vectors/tcastlethirdpersonnavigation_persistent_vectors.inc"/>
-        <Type Value="Include"/>
-      </Item298>
-      <Item299>
-        <Filename Value="../src/scene/auto_generated_persistent_vectors/tcastletiledmapcontrol_persistent_vectors.inc"/>
-        <Type Value="Include"/>
-      </Item299>
-      <Item300>
-        <Filename Value="../src/scene/auto_generated_persistent_vectors/tcastleviewport_persistent_vectors.inc"/>
-        <Type Value="Include"/>
-      </Item300>
-      <Item301>
-        <Filename Value="../src/scene/castledebugtransform.pas"/>
-        <UnitName Value="CastleDebugTransform"/>
-      </Item301>
-      <Item302>
-        <Filename Value="../src/scene/castleinternalarraysgenerator.pas"/>
-        <UnitName Value="CastleInternalArraysGenerator"/>
-      </Item302>
-      <Item303>
-        <Filename Value="../src/scene/castleinternalarraysgenerator_geometry3d.inc"/>
-        <Type Value="Include"/>
-      </Item303>
-      <Item304>
-        <Filename Value="../src/scene/castleinternalarraysgenerator_rendering.inc"/>
-        <Type Value="Include"/>
-      </Item304>
-      <Item305>
-        <Filename Value="../src/scene/castleinternalbackgroundrenderer.pas"/>
-        <UnitName Value="CastleInternalBackgroundRenderer"/>
-      </Item305>
-      <Item306>
-        <Filename Value="../src/scene/castleinternalbatchshapes.pas"/>
-        <UnitName Value="CastleInternalBatchShapes"/>
-      </Item306>
-      <Item307>
-        <Filename Value="../src/scene/castleinternalglcubemaps.pas"/>
-        <UnitName Value="CastleInternalGLCubeMaps"/>
-      </Item307>
-      <Item308>
-        <Filename Value="../src/scene/castleinternalmaterialproperties.pas"/>
-        <UnitName Value="CastleInternalMaterialProperties"/>
-      </Item308>
-      <Item309>
-        <Filename Value="../src/scene/castleinternalnodeinterpolator.pas"/>
-        <UnitName Value="CastleInternalNodeInterpolator"/>
-      </Item309>
-      <Item310>
-        <Filename Value="../src/scene/castleinternalnoise.pas"/>
-        <UnitName Value="CastleInternalNoise"/>
-      </Item310>
-      <Item311>
-        <Filename Value="../src/scene/castleinternalnoise_interpolatednoise2d_linear_cosine.inc"/>
-        <Type Value="Include"/>
-      </Item311>
-      <Item312>
-        <Filename Value="../src/scene/castleinternalnoise_interpolatednoise2d_spline.inc"/>
-        <Type Value="Include"/>
-      </Item312>
-      <Item313>
-        <Filename Value="../src/scene/castleinternalnormals.pas"/>
-        <UnitName Value="CastleInternalNormals"/>
-      </Item313>
-      <Item314>
-        <Filename Value="../src/scene/castleinternalocclusionculling.pas"/>
-        <UnitName Value="CastleInternalOcclusionCulling"/>
-      </Item314>
-      <Item315>
-        <Filename Value="../src/scene/castleinternalrenderer.pas"/>
-        <UnitName Value="CastleInternalRenderer"/>
-      </Item315>
-      <Item316>
-        <Filename Value="../src/scene/castleinternalrenderer_cache.inc"/>
-        <Type Value="Include"/>
-      </Item316>
-      <Item317>
-        <Filename Value="../src/scene/castleinternalrenderer_cache_types.inc"/>
-        <Type Value="Include"/>
-      </Item317>
-      <Item318>
-        <Filename Value="../src/scene/castleinternalrenderer_custom_shaders.inc"/>
-        <Type Value="Include"/>
-      </Item318>
-      <Item319>
-        <Filename Value="../src/scene/castleinternalrenderer_final_globals.inc"/>
-        <Type Value="Include"/>
-      </Item319>
-      <Item320>
-        <Filename Value="../src/scene/castleinternalrenderer_glsl.inc"/>
-        <Type Value="Include"/>
-      </Item320>
-      <Item321>
-        <Filename Value="../src/scene/castleinternalrenderer_initial_types.inc"/>
-        <Type Value="Include"/>
-      </Item321>
-      <Item322>
-        <Filename Value="../src/scene/castleinternalrenderer_materials.inc"/>
-        <Type Value="Include"/>
-      </Item322>
-      <Item323>
-        <Filename Value="../src/scene/castleinternalrenderer_meshrenderer.inc"/>
-        <Type Value="Include"/>
-      </Item323>
-      <Item324>
-        <Filename Value="../src/scene/castleinternalrenderer_pass.inc"/>
-        <Type Value="Include"/>
-      </Item324>
-      <Item325>
-        <Filename Value="../src/scene/castleinternalrenderer_renderer.inc"/>
-        <Type Value="Include"/>
-      </Item325>
-      <Item326>
-        <Filename Value="../src/scene/castleinternalrenderer_resource.inc"/>
-        <Type Value="Include"/>
-      </Item326>
-      <Item327>
-        <Filename Value="../src/scene/castleinternalrenderer_screen_effects.inc"/>
-        <Type Value="Include"/>
-      </Item327>
-      <Item328>
-        <Filename Value="../src/scene/castleinternalrenderer_shape.inc"/>
-        <Type Value="Include"/>
-      </Item328>
-      <Item329>
-        <Filename Value="../src/scene/castleinternalrenderer_surfacetextures.inc"/>
-        <Type Value="Include"/>
-      </Item329>
-      <Item330>
-        <Filename Value="../src/scene/castleinternalrenderer_texture.inc"/>
-        <Type Value="Include"/>
-      </Item330>
-      <Item331>
-        <Filename Value="../src/scene/castleinternalscreeneffects.pas"/>
-        <UnitName Value="CastleInternalScreenEffects"/>
-      </Item331>
-      <Item332>
-        <Filename Value="../src/scene/castleinternalshadowmaps.pas"/>
-        <UnitName Value="CastleInternalShadowMaps"/>
-      </Item332>
-      <Item333>
-        <Filename Value="../src/scene/castleinternalshapeoctree.pas"/>
-        <UnitName Value="CastleInternalShapeOctree"/>
-      </Item333>
-      <Item334>
-        <Filename Value="../src/scene/castleinternalshapesrenderer.pas"/>
-        <UnitName Value="CastleInternalShapesRenderer"/>
-      </Item334>
-      <Item335>
-        <Filename Value="../src/scene/castleinternalspritesheet.pas"/>
-        <UnitName Value="CastleInternalSpriteSheet"/>
-      </Item335>
-      <Item336>
-        <Filename Value="../src/scene/castleinternaltriangleoctree.pas"/>
-        <UnitName Value="CastleInternalTriangleOctree"/>
-      </Item336>
-      <Item337>
-        <Filename Value="../src/scene/castleinternaltriangleoctree_raysegmentcollisions.inc"/>
-        <Type Value="Include"/>
-      </Item337>
-      <Item338>
-        <Filename Value="../src/scene/castleinternalx3dlexer.pas"/>
-        <UnitName Value="CastleInternalX3DLexer"/>
-      </Item338>
-      <Item339>
-        <Filename Value="../src/scene/castleinternalx3dscript.pas"/>
-        <UnitName Value="CastleInternalX3DScript"/>
-      </Item339>
-      <Item340>
-        <Filename Value="../src/scene/castleraytracer.pas"/>
-        <UnitName Value="CastleRayTracer"/>
-      </Item340>
-      <Item341>
-        <Filename Value="../src/scene/castlerendererinternallights.pas"/>
-        <UnitName Value="CastleRendererInternalLights"/>
-      </Item341>
-      <Item342>
-        <Filename Value="../src/scene/castlerendererinternalshader.pas"/>
-        <UnitName Value="CastleRendererInternalShader"/>
-      </Item342>
-      <Item343>
-        <Filename Value="../src/scene/castlerendererinternaltextureenv.pas"/>
-        <UnitName Value="CastleRendererInternalTextureEnv"/>
-      </Item343>
-      <Item344>
-        <Filename Value="../src/scene/castlescene.pas"/>
-        <UnitName Value="CastleScene"/>
-      </Item344>
-      <Item345>
-        <Filename Value="../src/scene/castlescene_abstractlight.inc"/>
-        <Type Value="Include"/>
-      </Item345>
-      <Item346>
-        <Filename Value="../src/scene/castlescene_abstractprimitive.inc"/>
-        <Type Value="Include"/>
-      </Item346>
-      <Item347>
-        <Filename Value="../src/scene/castlescene_background.inc"/>
-        <Type Value="Include"/>
-      </Item347>
-      <Item348>
-        <Filename Value="../src/scene/castlescene_box.inc"/>
-        <Type Value="Include"/>
-      </Item348>
-      <Item349>
-        <Filename Value="../src/scene/castlescene_cone.inc"/>
-        <Type Value="Include"/>
-      </Item349>
-      <Item350>
-        <Filename Value="../src/scene/castlescene_cylinder.inc"/>
-        <Type Value="Include"/>
-      </Item350>
-      <Item351>
-        <Filename Value="../src/scene/castlescene_directionallight.inc"/>
-        <Type Value="Include"/>
-      </Item351>
-      <Item352>
-        <Filename Value="../src/scene/castlescene_editorgizmo.inc"/>
-        <Type Value="Include"/>
-      </Item352>
-      <Item353>
-        <Filename Value="../src/scene/castlescene_environmentlight.inc"/>
-        <Type Value="Include"/>
-      </Item353>
-      <Item354>
-        <Filename Value="../src/scene/castlescene_fog.inc"/>
-        <Type Value="Include"/>
-      </Item354>
-      <Item355>
-        <Filename Value="../src/scene/castlescene_imagetransform.inc"/>
-        <Type Value="Include"/>
-      </Item355>
-      <Item356>
-        <Filename Value="../src/scene/castlescene_plane.inc"/>
-        <Type Value="Include"/>
-      </Item356>
-      <Item357>
-        <Filename Value="../src/scene/castlescene_pointlight.inc"/>
-        <Type Value="Include"/>
-      </Item357>
-      <Item358>
-        <Filename Value="../src/scene/castlescene_punctuallight.inc"/>
-        <Type Value="Include"/>
-      </Item358>
-      <Item359>
-        <Filename Value="../src/scene/castlescene_roottransform.inc"/>
-        <Type Value="Include"/>
-      </Item359>
-      <Item360>
-        <Filename Value="../src/scene/castlescene_sphere.inc"/>
-        <Type Value="Include"/>
-      </Item360>
-      <Item361>
-        <Filename Value="../src/scene/castlescene_spotlight.inc"/>
-        <Type Value="Include"/>
-      </Item361>
-      <Item362>
-        <Filename Value="../src/scene/castlescene_text.inc"/>
-        <Type Value="Include"/>
-      </Item362>
-      <Item363>
-        <Filename Value="../src/scene/castlescenecore.pas"/>
-        <UnitName Value="CastleSceneCore"/>
-      </Item363>
-      <Item364>
-        <Filename Value="../src/scene/castlescenecore_collisions.inc"/>
-        <Type Value="Include"/>
-      </Item364>
-      <Item365>
-        <Filename Value="../src/scene/castlesceneinternalblending.pas"/>
-        <UnitName Value="CastleSceneInternalBlending"/>
-      </Item365>
-      <Item366>
-        <Filename Value="../src/scene/castlesceneinternalshape.pas"/>
-        <UnitName Value="CastleSceneInternalShape"/>
-      </Item366>
-      <Item367>
-        <Filename Value="../src/scene/castlescreeneffects.pas"/>
-        <UnitName Value="CastleScreenEffects"/>
-      </Item367>
-      <Item368>
-        <Filename Value="../src/scene/castleshapeinternalrendershadowvolumes.pas"/>
-        <UnitName Value="CastleShapeInternalRenderShadowVolumes"/>
-      </Item368>
-      <Item369>
-        <Filename Value="../src/scene/castleshapeinternalshadowvolumes.pas"/>
-        <UnitName Value="CastleShapeInternalShadowVolumes"/>
-      </Item369>
-      <Item370>
-        <Filename Value="../src/scene/castleshapes.pas"/>
-        <UnitName Value="CastleShapes"/>
-      </Item370>
-      <Item371>
-        <Filename Value="../src/scene/castleterrain.pas"/>
-        <UnitName Value="CastleTerrain"/>
-      </Item371>
-      <Item372>
-        <Filename Value="../src/scene/castlethirdpersonnavigation.pas"/>
-        <UnitName Value="CastleThirdPersonNavigation"/>
-      </Item372>
-      <Item373>
-        <Filename Value="../src/scene/castletiledmap.pas"/>
-        <UnitName Value="CastleTiledMap"/>
-      </Item373>
-      <Item374>
-        <Filename Value="../src/scene/castletiledmap_control.inc"/>
-        <Type Value="Include"/>
-      </Item374>
-      <Item375>
-        <Filename Value="../src/scene/castletiledmap_data.inc"/>
-        <Type Value="Include"/>
-      </Item375>
-      <Item376>
-        <Filename Value="../src/scene/castletiledmap_scene.inc"/>
-        <Type Value="Include"/>
-=======
         <Filename Value="../src/images/castleimages_class_gpu_compressed.inc"/>
         <Type Value="Include"/>
       </Item243>
@@ -2146,7 +1590,6 @@
       <Item376>
         <Filename Value="../src/scene/castletransformmanipulate.pas"/>
         <UnitName Value="CastleTransformManipulate"/>
->>>>>>> a91c816b
       </Item376>
       <Item377>
         <Filename Value="../src/scene/castleviewport.pas"/>
@@ -2441,18 +1884,6 @@
         <Type Value="Include"/>
       </Item449>
       <Item450>
-<<<<<<< HEAD
-        <Filename Value="../src/scene/load/pasgltf/PasDblStrUtils.pas"/>
-        <UnitName Value="PasDblStrUtils"/>
-      </Item450>
-      <Item451>
-        <Filename Value="../src/scene/load/pasgltf/PasGLTF.pas"/>
-        <UnitName Value="PasGLTF"/>
-      </Item451>
-      <Item452>
-        <Filename Value="../src/scene/load/pasgltf/PasJSON.pas"/>
-        <UnitName Value="PasJSON"/>
-=======
         <Filename Value="../src/scene/load/pasgltf/CastlePasDblStrUtils.pas"/>
         <UnitName Value="CastlePasDblStrUtils"/>
       </Item450>
@@ -2463,7 +1894,6 @@
       <Item452>
         <Filename Value="../src/scene/load/pasgltf/CastlePasJSON.pas"/>
         <UnitName Value="CastlePasJSON"/>
->>>>>>> a91c816b
       </Item452>
       <Item453>
         <Filename Value="../src/scene/load/spine/x3dloadinternalspine.pas"/>
@@ -4586,535 +4016,6 @@
         <UnitName Value="CastleBehaviors"/>
       </Item982>
       <Item983>
-<<<<<<< HEAD
-        <Filename Value="../src/transform/castlebehaviors_alive.inc"/>
-        <Type Value="Include"/>
-      </Item983>
-      <Item984>
-        <Filename Value="../src/transform/castlebehaviors_billboard.inc"/>
-        <Type Value="Include"/>
-      </Item984>
-      <Item985>
-        <Filename Value="../src/transform/castlebehaviors_moveattack.inc"/>
-        <Type Value="Include"/>
-      </Item985>
-      <Item986>
-        <Filename Value="../src/transform/castlebehaviors_soundsource.inc"/>
-        <Type Value="Include"/>
-      </Item986>
-      <Item987>
-        <Filename Value="../src/transform/castlebehaviors_sticktosurface.inc"/>
-        <Type Value="Include"/>
-      </Item987>
-      <Item988>
-        <Filename Value="../src/transform/castleboxes.pas"/>
-        <UnitName Value="CastleBoxes"/>
-      </Item988>
-      <Item989>
-        <Filename Value="../src/transform/castlecameras.pas"/>
-        <UnitName Value="CastleCameras"/>
-      </Item989>
-      <Item990>
-        <Filename Value="../src/transform/castlefrustum.pas"/>
-        <UnitName Value="CastleFrustum"/>
-      </Item990>
-      <Item991>
-        <Filename Value="../src/transform/castleinternalbasetriangleoctree.pas"/>
-        <UnitName Value="CastleInternalBaseTriangleOctree"/>
-      </Item991>
-      <Item992>
-        <Filename Value="../src/transform/castleinternalbasetriangleoctree_raysegment_nonleaf.inc"/>
-        <Type Value="Include"/>
-      </Item992>
-      <Item993>
-        <Filename Value="../src/transform/castleinternalcubemaps.pas"/>
-        <UnitName Value="CastleInternalCubeMaps"/>
-      </Item993>
-      <Item994>
-        <Filename Value="../src/transform/castleinternalgeometryarrays.pas"/>
-        <UnitName Value="CastleInternalGeometryArrays"/>
-      </Item994>
-      <Item995>
-        <Filename Value="../src/transform/castleinternalglshadowvolumes.pas"/>
-        <UnitName Value="CastleInternalGLShadowVolumes"/>
-      </Item995>
-      <Item996>
-        <Filename Value="../src/transform/castleinternalnurbs.pas"/>
-        <AddToUsesPkgSection Value="False"/>
-        <UnitName Value="CastleInternalNurbs"/>
-      </Item996>
-      <Item997>
-        <Filename Value="../src/transform/castleinternaloctree.pas"/>
-        <UnitName Value="CastleInternalOctree"/>
-      </Item997>
-      <Item998>
-        <Filename Value="../src/transform/castleinternalphysicsvisualization.pas"/>
-        <UnitName Value="CastleInternalPhysicsVisualization"/>
-      </Item998>
-      <Item999>
-        <Filename Value="../src/transform/castleinternalrays.pas"/>
-        <UnitName Value="CastleInternalRays"/>
-      </Item999>
-      <Item1000>
-        <Filename Value="../src/transform/castleinternalspacefillingcurves.pas"/>
-        <UnitName Value="CastleInternalSpaceFillingCurves"/>
-      </Item1000>
-      <Item1001>
-        <Filename Value="../src/transform/castleinternalspheresampling.pas"/>
-        <UnitName Value="CastleInternalSphereSampling"/>
-      </Item1001>
-      <Item1002>
-        <Filename Value="../src/transform/castleinternalsphericalharmonics.pas"/>
-        <UnitName Value="CastleInternalSphericalHarmonics"/>
-      </Item1002>
-      <Item1003>
-        <Filename Value="../src/transform/castlesectors.pas"/>
-        <UnitName Value="CastleSectors"/>
-      </Item1003>
-      <Item1004>
-        <Filename Value="../src/transform/castletransform.pas"/>
-        <UnitName Value="CastleTransform"/>
-      </Item1004>
-      <Item1005>
-        <Filename Value="../src/transform/castletransform_abstractroottransform.inc"/>
-        <Type Value="Include"/>
-      </Item1005>
-      <Item1006>
-        <Filename Value="../src/transform/castletransform_behavior.inc"/>
-        <Type Value="Include"/>
-      </Item1006>
-      <Item1007>
-        <Filename Value="../src/transform/castletransform_camera.inc"/>
-        <Type Value="Include"/>
-      </Item1007>
-      <Item1008>
-        <Filename Value="../src/transform/castletransform_camera_utils.inc"/>
-        <Type Value="Include"/>
-      </Item1008>
-      <Item1009>
-        <Filename Value="../src/transform/castletransform_collisions.inc"/>
-        <Type Value="Include"/>
-      </Item1009>
-      <Item1010>
-        <Filename Value="../src/transform/castletransform_design.inc"/>
-        <Type Value="Include"/>
-      </Item1010>
-      <Item1011>
-        <Filename Value="../src/transform/castletransform_initial_types.inc"/>
-        <Type Value="Include"/>
-      </Item1011>
-      <Item1012>
-        <Filename Value="../src/transform/castletransform_joints.inc"/>
-        <Type Value="Include"/>
-      </Item1012>
-      <Item1013>
-        <Filename Value="../src/transform/castletransform_joints_experimental.inc"/>
-        <Type Value="Include"/>
-      </Item1013>
-      <Item1014>
-        <Filename Value="../src/transform/castletransform_miscellaneous_globals.inc"/>
-        <Type Value="Include"/>
-      </Item1014>
-      <Item1015>
-        <Filename Value="../src/transform/castletransform_physics.inc"/>
-        <Type Value="Include"/>
-      </Item1015>
-      <Item1016>
-        <Filename Value="../src/transform/castletransform_physics_layers.inc"/>
-        <Type Value="Include"/>
-      </Item1016>
-      <Item1017>
-        <Filename Value="../src/transform/castletransform_reference.inc"/>
-        <Type Value="Include"/>
-      </Item1017>
-      <Item1018>
-        <Filename Value="../src/transform/castletransform_renderparams.inc"/>
-        <Type Value="Include"/>
-      </Item1018>
-      <Item1019>
-        <Filename Value="../src/transform/castletransform_serialize.inc"/>
-        <Type Value="Include"/>
-      </Item1019>
-      <Item1020>
-        <Filename Value="../src/transform/castletransform_transform.inc"/>
-        <Type Value="Include"/>
-      </Item1020>
-      <Item1021>
-        <Filename Value="../src/transform/castletransform_transformlist.inc"/>
-        <Type Value="Include"/>
-      </Item1021>
-      <Item1022>
-        <Filename Value="../src/transform/castletriangles.pas"/>
-        <UnitName Value="CastleTriangles"/>
-      </Item1022>
-      <Item1023>
-        <Filename Value="../src/transform/castletriangles_istrianglespherecollision.inc"/>
-        <Type Value="Include"/>
-      </Item1023>
-      <Item1024>
-        <Filename Value="../src/transform/castletriangulate.pas"/>
-        <UnitName Value="CastleTriangulate"/>
-      </Item1024>
-      <Item1025>
-        <Filename Value="../src/ui/auto_generated_persistent_vectors/tcastleabstractslider_persistent_vectors.inc"/>
-        <Type Value="Include"/>
-      </Item1025>
-      <Item1026>
-        <Filename Value="../src/ui/auto_generated_persistent_vectors/tcastlebutton_persistent_vectors.inc"/>
-        <Type Value="Include"/>
-      </Item1026>
-      <Item1027>
-        <Filename Value="../src/ui/auto_generated_persistent_vectors/tcastlecheckbox_persistent_vectors.inc"/>
-        <Type Value="Include"/>
-      </Item1027>
-      <Item1028>
-        <Filename Value="../src/ui/auto_generated_persistent_vectors/tcastlecrosshair_persistent_vectors.inc"/>
-        <Type Value="Include"/>
-      </Item1028>
-      <Item1029>
-        <Filename Value="../src/ui/auto_generated_persistent_vectors/tcastleedit_persistent_vectors.inc"/>
-        <Type Value="Include"/>
-      </Item1029>
-      <Item1030>
-        <Filename Value="../src/ui/auto_generated_persistent_vectors/tcastleimagecontrol_persistent_vectors.inc"/>
-        <Type Value="Include"/>
-      </Item1030>
-      <Item1031>
-        <Filename Value="../src/ui/auto_generated_persistent_vectors/tcastlelabel_persistent_vectors.inc"/>
-        <Type Value="Include"/>
-      </Item1031>
-      <Item1032>
-        <Filename Value="../src/ui/auto_generated_persistent_vectors/tcastlenotifications_persistent_vectors.inc"/>
-        <Type Value="Include"/>
-      </Item1032>
-      <Item1033>
-        <Filename Value="../src/ui/auto_generated_persistent_vectors/tcastlepackedgroup_persistent_vectors.inc"/>
-        <Type Value="Include"/>
-      </Item1033>
-      <Item1034>
-        <Filename Value="../src/ui/auto_generated_persistent_vectors/tcastlerectanglecontrol_persistent_vectors.inc"/>
-        <Type Value="Include"/>
-      </Item1034>
-      <Item1035>
-        <Filename Value="../src/ui/auto_generated_persistent_vectors/tcastlescrollviewcustom_persistent_vectors.inc"/>
-        <Type Value="Include"/>
-      </Item1035>
-      <Item1036>
-        <Filename Value="../src/ui/auto_generated_persistent_vectors/tcastleshape_persistent_vectors.inc"/>
-        <Type Value="Include"/>
-      </Item1036>
-      <Item1037>
-        <Filename Value="../src/ui/auto_generated_persistent_vectors/tcastleuserinterface_persistent_vectors.inc"/>
-        <Type Value="Include"/>
-      </Item1037>
-      <Item1038>
-        <Filename Value="../src/ui/auto_generated_persistent_vectors/tcastleuserinterfacefont_persistent_vectors.inc"/>
-        <Type Value="Include"/>
-      </Item1038>
-      <Item1039>
-        <Filename Value="../src/ui/auto_generated_persistent_vectors/tviewdialog_persistent_vectors.inc"/>
-        <Type Value="Include"/>
-      </Item1039>
-      <Item1040>
-        <Filename Value="../src/ui/castlecontrols.pas"/>
-        <UnitName Value="CastleControls"/>
-      </Item1040>
-      <Item1041>
-        <Filename Value="../src/ui/castlecontrols_button.inc"/>
-        <Type Value="Include"/>
-      </Item1041>
-      <Item1042>
-        <Filename Value="../src/ui/castlecontrols_checkbox.inc"/>
-        <Type Value="Include"/>
-      </Item1042>
-      <Item1043>
-        <Filename Value="../src/ui/castlecontrols_clipboard.inc"/>
-        <Type Value="Include"/>
-      </Item1043>
-      <Item1044>
-        <Filename Value="../src/ui/castlecontrols_crosshair.inc"/>
-        <Type Value="Include"/>
-      </Item1044>
-      <Item1045>
-        <Filename Value="../src/ui/castlecontrols_design.inc"/>
-        <Type Value="Include"/>
-      </Item1045>
-      <Item1046>
-        <Filename Value="../src/ui/castlecontrols_edit.inc"/>
-        <Type Value="Include"/>
-      </Item1046>
-      <Item1047>
-        <Filename Value="../src/ui/castlecontrols_groups.inc"/>
-        <Type Value="Include"/>
-      </Item1047>
-      <Item1048>
-        <Filename Value="../src/ui/castlecontrols_imagecontrol.inc"/>
-        <Type Value="Include"/>
-      </Item1048>
-      <Item1049>
-        <Filename Value="../src/ui/castlecontrols_initial_types.inc"/>
-        <Type Value="Include"/>
-      </Item1049>
-      <Item1050>
-        <Filename Value="../src/ui/castlecontrols_label.inc"/>
-        <Type Value="Include"/>
-      </Item1050>
-      <Item1051>
-        <Filename Value="../src/ui/castlecontrols_mask.inc"/>
-        <Type Value="Include"/>
-      </Item1051>
-      <Item1052>
-        <Filename Value="../src/ui/castlecontrols_panel.inc"/>
-        <Type Value="Include"/>
-      </Item1052>
-      <Item1053>
-        <Filename Value="../src/ui/castlecontrols_rectanglecontrol.inc"/>
-        <Type Value="Include"/>
-      </Item1053>
-      <Item1054>
-        <Filename Value="../src/ui/castlecontrols_scrollview.inc"/>
-        <Type Value="Include"/>
-      </Item1054>
-      <Item1055>
-        <Filename Value="../src/ui/castlecontrols_shape.inc"/>
-        <Type Value="Include"/>
-      </Item1055>
-      <Item1056>
-        <Filename Value="../src/ui/castlecontrols_simplebackground.inc"/>
-        <Type Value="Include"/>
-      </Item1056>
-      <Item1057>
-        <Filename Value="../src/ui/castlecontrols_sliders.inc"/>
-        <Type Value="Include"/>
-      </Item1057>
-      <Item1058>
-        <Filename Value="../src/ui/castlecontrols_switchcontrol.inc"/>
-        <Type Value="Include"/>
-      </Item1058>
-      <Item1059>
-        <Filename Value="../src/ui/castlecontrols_timer.inc"/>
-        <Type Value="Include"/>
-      </Item1059>
-      <Item1060>
-        <Filename Value="../src/ui/castlecontrols_touchcontrol.inc"/>
-        <Type Value="Include"/>
-      </Item1060>
-      <Item1061>
-        <Filename Value="../src/ui/castlecontrols_uifont.inc"/>
-        <Type Value="Include"/>
-      </Item1061>
-      <Item1062>
-        <Filename Value="../src/ui/castlecontrols_userinterfacefont.inc"/>
-        <Type Value="Include"/>
-      </Item1062>
-      <Item1063>
-        <Filename Value="../src/ui/castledialogviews.pas"/>
-        <UnitName Value="CastleDialogViews"/>
-      </Item1063>
-      <Item1064>
-        <Filename Value="../src/ui/castledialogviews_dialog.inc"/>
-        <Type Value="Include"/>
-      </Item1064>
-      <Item1065>
-        <Filename Value="../src/ui/castleflasheffect.pas"/>
-        <UnitName Value="CastleFlashEffect"/>
-      </Item1065>
-      <Item1066>
-        <Filename Value="../src/ui/castleinputs.pas"/>
-        <UnitName Value="CastleInputs"/>
-      </Item1066>
-      <Item1067>
-        <Filename Value="../src/ui/castleinternalcameragestures.pas"/>
-        <UnitName Value="CastleInternalCameraGestures"/>
-      </Item1067>
-      <Item1068>
-        <Filename Value="../src/ui/castleinternalcontrolsimages.pas"/>
-        <UnitName Value="CastleInternalControlsImages"/>
-      </Item1068>
-      <Item1069>
-        <Filename Value="../src/ui/castleinternalcontrolsimages.image_data"/>
-        <Type Value="Text"/>
-      </Item1069>
-      <Item1070>
-        <Filename Value="../src/ui/castleinternalinspector.pas"/>
-        <UnitName Value="CastleInternalInspector"/>
-      </Item1070>
-      <Item1071>
-        <Filename Value="../src/ui/castleinternaljoysticksexplicit.pas"/>
-        <UnitName Value="CastleInternalJoysticksExplicit"/>
-      </Item1071>
-      <Item1072>
-        <Filename Value="../src/ui/castleinternaljoystickslinux.pas"/>
-        <AddToUsesPkgSection Value="False"/>
-        <UnitName Value="CastleInternalJoysticksLinux"/>
-      </Item1072>
-      <Item1073>
-        <Filename Value="../src/ui/castleinternaljoystickswindows.pas"/>
-        <AddToUsesPkgSection Value="False"/>
-        <UnitName Value="CastleInternalJoysticksWindows"/>
-      </Item1073>
-      <Item1074>
-        <Filename Value="../src/ui/castleinternalpk3dconnexion.pas"/>
-        <UnitName Value="CastleInternalPk3DConnexion"/>
-      </Item1074>
-      <Item1075>
-        <Filename Value="../src/ui/castleinternalsettings.pas"/>
-        <UnitName Value="CastleInternalSettings"/>
-      </Item1075>
-      <Item1076>
-        <Filename Value="../src/ui/castlejoysticks.pas"/>
-        <UnitName Value="CastleJoysticks"/>
-      </Item1076>
-      <Item1077>
-        <Filename Value="../src/ui/castlekeysmouse.pas"/>
-        <UnitName Value="CastleKeysMouse"/>
-      </Item1077>
-      <Item1078>
-        <Filename Value="../src/ui/castlenotifications.pas"/>
-        <UnitName Value="CastleNotifications"/>
-      </Item1078>
-      <Item1079>
-        <Filename Value="../src/ui/castleuicontrols.pas"/>
-        <UnitName Value="CastleUIControls"/>
-      </Item1079>
-      <Item1080>
-        <Filename Value="../src/ui/castleuicontrols_container.inc"/>
-        <Type Value="Include"/>
-      </Item1080>
-      <Item1081>
-        <Filename Value="../src/ui/castleuicontrols_deprecated.inc"/>
-        <Type Value="Include"/>
-      </Item1081>
-      <Item1082>
-        <Filename Value="../src/ui/castleuicontrols_initial_constants.inc"/>
-        <Type Value="Include"/>
-      </Item1082>
-      <Item1083>
-        <Filename Value="../src/ui/castleuicontrols_initial_types.inc"/>
-        <Type Value="Include"/>
-      </Item1083>
-      <Item1084>
-        <Filename Value="../src/ui/castleuicontrols_inputinspector.inc"/>
-        <Type Value="Include"/>
-      </Item1084>
-      <Item1085>
-        <Filename Value="../src/ui/castleuicontrols_internalchildrencontrols.inc"/>
-        <Type Value="Include"/>
-      </Item1085>
-      <Item1086>
-        <Filename Value="../src/ui/castleuicontrols_miscellaneous_globals.inc"/>
-        <Type Value="Include"/>
-      </Item1086>
-      <Item1087>
-        <Filename Value="../src/ui/castleuicontrols_serialize.inc"/>
-        <Type Value="Include"/>
-      </Item1087>
-      <Item1088>
-        <Filename Value="../src/ui/castleuicontrols_theme.inc"/>
-        <Type Value="Include"/>
-      </Item1088>
-      <Item1089>
-        <Filename Value="../src/ui/castleuicontrols_touchlist.inc"/>
-        <Type Value="Include"/>
-      </Item1089>
-      <Item1090>
-        <Filename Value="../src/ui/castleuicontrols_userinterface.inc"/>
-        <Type Value="Include"/>
-      </Item1090>
-      <Item1091>
-        <Filename Value="../src/ui/castleuicontrols_userinterfacelist.inc"/>
-        <Type Value="Include"/>
-      </Item1091>
-      <Item1092>
-        <Filename Value="../src/ui/castleuicontrols_view.inc"/>
-        <Type Value="Include"/>
-      </Item1092>
-      <Item1093>
-        <Filename Value="../src/ui/designs/inspector_ui.castle-user-interface.inc"/>
-        <Type Value="Include"/>
-      </Item1093>
-      <Item1094>
-        <Filename Value="../src/ui/windows/castleinternaltdxinput_tlb.pas"/>
-        <AddToUsesPkgSection Value="False"/>
-        <UnitName Value="CastleInternalTDxInput_TLB"/>
-      </Item1094>
-      <Item1095>
-        <Filename Value="../src/vampyre_imaginglib/src/Extensions/ImagingExtFileFormats.pas"/>
-        <UnitName Value="ImagingExtFileFormats"/>
-      </Item1095>
-      <Item1096>
-        <Filename Value="../src/vampyre_imaginglib/src/Source/Imaging.pas"/>
-        <UnitName Value="Imaging"/>
-      </Item1096>
-      <Item1097>
-        <Filename Value="../src/vampyre_imaginglib/src/Source/ImagingBitmap.pas"/>
-        <UnitName Value="ImagingBitmap"/>
-      </Item1097>
-      <Item1098>
-        <Filename Value="../src/vampyre_imaginglib/src/Source/ImagingCanvases.pas"/>
-        <UnitName Value="ImagingCanvases"/>
-      </Item1098>
-      <Item1099>
-        <Filename Value="../src/vampyre_imaginglib/src/Source/ImagingClasses.pas"/>
-        <UnitName Value="ImagingClasses"/>
-      </Item1099>
-      <Item1100>
-        <Filename Value="../src/vampyre_imaginglib/src/Source/ImagingColors.pas"/>
-        <UnitName Value="ImagingColors"/>
-      </Item1100>
-      <Item1101>
-        <Filename Value="../src/vampyre_imaginglib/src/Source/ImagingComponents.pas"/>
-        <UnitName Value="ImagingComponents"/>
-      </Item1101>
-      <Item1102>
-        <Filename Value="../src/vampyre_imaginglib/src/Source/ImagingDds.pas"/>
-        <UnitName Value="ImagingDds"/>
-      </Item1102>
-      <Item1103>
-        <Filename Value="../src/vampyre_imaginglib/src/Source/ImagingFormats.pas"/>
-        <UnitName Value="ImagingFormats"/>
-      </Item1103>
-      <Item1104>
-        <Filename Value="../src/vampyre_imaginglib/src/Source/ImagingGif.pas"/>
-        <UnitName Value="ImagingGif"/>
-      </Item1104>
-      <Item1105>
-        <Filename Value="../src/vampyre_imaginglib/src/Source/ImagingIO.pas"/>
-        <UnitName Value="ImagingIO"/>
-      </Item1105>
-      <Item1106>
-        <Filename Value="../src/vampyre_imaginglib/src/Source/ImagingJpeg.pas"/>
-        <UnitName Value="ImagingJpeg"/>
-      </Item1106>
-      <Item1107>
-        <Filename Value="../src/vampyre_imaginglib/src/Source/ImagingNetworkGraphics.pas"/>
-        <UnitName Value="ImagingNetworkGraphics"/>
-      </Item1107>
-      <Item1108>
-        <Filename Value="../src/vampyre_imaginglib/src/Source/ImagingOptions.inc"/>
-        <Type Value="Include"/>
-      </Item1108>
-      <Item1109>
-        <Filename Value="../src/vampyre_imaginglib/src/Source/ImagingPortableMaps.pas"/>
-        <UnitName Value="ImagingPortableMaps"/>
-      </Item1109>
-      <Item1110>
-        <Filename Value="../src/vampyre_imaginglib/src/Source/ImagingRadiance.pas"/>
-        <UnitName Value="ImagingRadiance"/>
-      </Item1110>
-      <Item1111>
-        <Filename Value="../src/vampyre_imaginglib/src/Source/ImagingTarga.pas"/>
-        <UnitName Value="ImagingTarga"/>
-      </Item1111>
-      <Item1112>
-        <Filename Value="../src/vampyre_imaginglib/src/Source/ImagingTypes.pas"/>
-        <UnitName Value="ImagingTypes"/>
-      </Item1112>
-      <Item1113>
-        <Filename Value="../src/vampyre_imaginglib/src/Source/ImagingUtility.pas"/>
-        <UnitName Value="ImagingUtility"/>
-      </Item1113>
-=======
         <Filename Value="../src/transform/castlebehaviors_billboard.inc"/>
         <Type Value="Include"/>
       </Item983>
@@ -5750,7 +4651,6 @@
         <Filename Value="../src/transform/castletransform_physics_layers.inc"/>
         <Type Value="Include"/>
       </Item1140>
->>>>>>> a91c816b
     </Files>
     <CompatibilityMode Value="True"/>
     <RequiredPkgs Count="1">
