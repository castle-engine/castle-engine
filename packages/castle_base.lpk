<?xml version="1.0" encoding="UTF-8"?>
<CONFIG>
  <Package Version="5">
    <Name Value="castle_base"/>
    <Type Value="RunAndDesignTime"/>
    <AddToProjectUsesSection Value="True"/>
    <Author Value="Michalis Kamburelis"/>
    <CompilerOptions>
      <Version Value="11"/>
      <SearchPaths>
        <IncludeFiles Value="../src/common_includes;../src/base;../src/base/unix;../src/base/windows;../src/audio;../src/castlescript;../src/transform;../src/scene/glsl/generated-pascal;../src/scene;../src/scene/x3d;../src/scene/load;../src/scene/load/spine;../src/scene/load/md3;../src/scene/load/collada;../src/scene/load/pasgltf;../src/base_rendering;../src/base_rendering/glsl/generated-pascal;../src/images;../src/scene/x3d/auto_generated_node_helpers;../src/ui;../src/deprecated_units;../src/files;../src/fonts;../src/transform/auto_generated_persistent_vectors;../src/vampyre_imaginglib/src/Source;../src/vampyre_imaginglib/src/Source/JpegLib;../src/vampyre_imaginglib/src/Source/ZLib"/>
        <OtherUnitFiles Value="../src/base;../src/transform;../src/images;../src/fonts;../src/audio;../src/files;../src/castlescript;../src/ui;../src/ui/windows;../src/services;../src/base_rendering;../src/physics/kraft;../src/scene;../src/scene/x3d;../src/scene/load;../src/scene/load/spine;../src/scene/load/md3;../src/scene/load/collada;../src/scene/load/pasgltf;../src/audio/openal;../src/audio/ogg_vorbis;../src/audio/fmod;../src/deprecated_units;../src/vampyre_imaginglib/src/Source;../src/vampyre_imaginglib/src/Source/JpegLib;../src/vampyre_imaginglib/src/Source/ZLib;../src/vampyre_imaginglib/src/Extensions"/>
        <UnitOutputDirectory Value="lib/castle_base/$(TargetCPU)-$(TargetOS)"/>
      </SearchPaths>
      <Conditionals Value="// example for adding linker options on macOS
//if TargetOS=&apos;darwin&apos; then
//  LinkerOptions := &apos; -framework OpenGL&apos;;

// example for adding a unit and include path on Windows
//if SrcOS=&apos;win&apos; then begin
//  UnitPath += &apos;;win&apos;;
//  IncPath += &apos;;win&apos;;
//end;

// See http://wiki.freepascal.org/Macros_and_Conditionals

// Make Generics.Collections unit available even on FPC 3.0.x
if GetProjValue(&apos;FPC_FULLVERSION&apos;) &lt; 30101 then
begin
  UnitPath += &apos;;../src/compatibility/generics.collections/src/&apos;;

  { Since we don&apos;t add the Generics.Collections units
    to the package (because we can&apos;t do it only for specific
    FPC versions), they may not be compiled.
    (At least now, when engine does not use them yet,
    but it seeems like a good safeguard for the future too.)
    So expose path to their sources for dependent projects. }
  UsageUnitPath += &apos;;../src/compatibility/generics.collections/src/&apos;;
end;"/>
      <Parsing>
        <SyntaxOptions>
          <CStyleMacros Value="True"/>
        </SyntaxOptions>
      </Parsing>
      <CodeGeneration>
        <Checks>
          <IOChecks Value="True"/>
        </Checks>
        <Optimizations>
          <OptimizationLevel Value="2"/>
        </Optimizations>
      </CodeGeneration>
      <Other>
        <Verbosity>
          <ShowHints Value="False"/>
        </Verbosity>
        <CompilerMessages>
          <IgnoredMessages idx5063="True" idx4046="True"/>
        </CompilerMessages>
        <ConfigFile>
          <CustomConfigFile Value="True"/>
          <ConfigFilePath Value="../castle-fpc-messages.cfg"/>
        </ConfigFile>
        <CustomOptions Value="-dCASTLE_ENGINE_LAZARUS_PACKAGE"/>
      </Other>
    </CompilerOptions>
    <Description Value="Castle Game Engine is an open-source 3D and 2D game engine. We support many game model formats (glTF, X3D, Spine...), we are cross-platform (desktop, mobile, console), we have an optimized renderer with many cool graphic effects (physically-based rendering, shadows, mirrors, bump mapping, gamma correction...). See https://castle-engine.io/features.php for a complete list of features.

This package, castle_base.lpk, contains the core engine units. It is not dependent on CastleWindow or Lazarus LCL.

You can install this package in Lazarus, it&apos;s required by all other programs and packages that are part of Castle Game Engine."/>
    <License Value="GNU LGPL with static linking exception >= 2.
This is the same license as used by Lazarus LCL and FPC RTL.
See https://castle-engine.io/license.php for details.
"/>
    <Version Major="6" Minor="92"/>
    <Files Count="1086">
      <Item1>
        <Filename Value="../src/audio/castleinternalabstractsoundbackend.pas"/>
        <UnitName Value="CastleInternalAbstractSoundBackend"/>
      </Item1>
      <Item2>
        <Filename Value="../src/audio/castleinternalsoundfile.pas"/>
        <UnitName Value="CastleInternalSoundFile"/>
      </Item2>
      <Item3>
        <Filename Value="../src/audio/castleinternalsoxsoundbackend.pas"/>
        <UnitName Value="CastleInternalSoxSoundBackend"/>
      </Item3>
      <Item4>
        <Filename Value="../src/audio/castlesoundbase.pas"/>
        <UnitName Value="CastleSoundBase"/>
      </Item4>
      <Item5>
        <Filename Value="../src/audio/castlesoundengine.pas"/>
        <UnitName Value="CastleSoundEngine"/>
      </Item5>
      <Item6>
        <Filename Value="../src/audio/castlesoundengine_allocator.inc"/>
        <Type Value="Include"/>
      </Item6>
      <Item7>
        <Filename Value="../src/audio/castlesoundengine_engine.inc"/>
        <Type Value="Include"/>
      </Item7>
      <Item8>
        <Filename Value="../src/audio/castlesoundengine_initial_types.inc"/>
        <Type Value="Include"/>
      </Item8>
      <Item9>
        <Filename Value="../src/audio/castlesoundengine_internalsoundbuffer.inc"/>
        <Type Value="Include"/>
      </Item9>
      <Item10>
        <Filename Value="../src/audio/castlesoundengine_internalsoundsource.inc"/>
        <Type Value="Include"/>
      </Item10>
      <Item11>
        <Filename Value="../src/audio/castlesoundengine_loopingchannel.inc"/>
        <Type Value="Include"/>
      </Item11>
      <Item12>
        <Filename Value="../src/audio/castlesoundengine_miscellaneous.inc"/>
        <Type Value="Include"/>
      </Item12>
      <Item13>
        <Filename Value="../src/audio/castlesoundengine_playingsound.inc"/>
        <Type Value="Include"/>
      </Item13>
      <Item14>
        <Filename Value="../src/audio/castlesoundengine_playsoundparameters.inc"/>
        <Type Value="Include"/>
      </Item14>
      <Item15>
        <Filename Value="../src/audio/castlesoundengine_repoengine.inc"/>
        <Type Value="Include"/>
      </Item15>
      <Item16>
        <Filename Value="../src/audio/castlesoundengine_sound.inc"/>
        <Type Value="Include"/>
      </Item16>
      <Item17>
        <Filename Value="../src/audio/fmod/castlefmodsoundbackend.pas"/>
        <UnitName Value="CastleFMODSoundBackend"/>
      </Item17>
      <Item18>
        <Filename Value="../src/audio/fmod/castleinternalfmod.pas"/>
        <UnitName Value="CastleInternalFMOD"/>
      </Item18>
      <Item19>
        <Filename Value="../src/audio/fmod/castleinternalfmod_dynamic.inc"/>
        <Type Value="Include"/>
      </Item19>
      <Item20>
        <Filename Value="../src/audio/fmod/castleinternalfmod_static.inc"/>
        <Type Value="Include"/>
      </Item20>
      <Item21>
        <Filename Value="../src/audio/ogg_vorbis/castleinternalogg.pas"/>
        <UnitName Value="CastleInternalOgg"/>
      </Item21>
      <Item22>
        <Filename Value="../src/audio/ogg_vorbis/castleinternalvorbiscodec.pas"/>
        <UnitName Value="CastleInternalVorbisCodec"/>
      </Item22>
      <Item23>
        <Filename Value="../src/audio/ogg_vorbis/castleinternalvorbisdecoder.pas"/>
        <UnitName Value="CastleInternalVorbisDecoder"/>
      </Item23>
      <Item24>
        <Filename Value="../src/audio/ogg_vorbis/castleinternalvorbisfile.pas"/>
        <UnitName Value="CastleInternalVorbisFile"/>
      </Item24>
      <Item25>
        <Filename Value="../src/audio/openal/castleinternalalutils.pas"/>
        <UnitName Value="CastleInternalALUtils"/>
      </Item25>
      <Item26>
        <Filename Value="../src/audio/openal/castleinternalefx.pas"/>
        <UnitName Value="CastleInternalEFX"/>
      </Item26>
      <Item27>
        <Filename Value="../src/audio/openal/castleinternalefx_api.inc"/>
        <Type Value="Include"/>
      </Item27>
      <Item28>
        <Filename Value="../src/audio/openal/castleinternalefx_api_creative.inc"/>
        <Type Value="Include"/>
      </Item28>
      <Item29>
        <Filename Value="../src/audio/openal/castleinternalopenal.pas"/>
        <UnitName Value="CastleInternalOpenAL"/>
      </Item29>
      <Item30>
        <Filename Value="../src/audio/openal/castleinternalopenal_al.inc"/>
        <Type Value="Include"/>
      </Item30>
      <Item31>
        <Filename Value="../src/audio/openal/castleinternalopenal_alc.inc"/>
        <Type Value="Include"/>
      </Item31>
      <Item32>
        <Filename Value="../src/audio/openal/castleinternalopenal_alctypes.inc"/>
        <Type Value="Include"/>
      </Item32>
      <Item33>
        <Filename Value="../src/audio/openal/castleinternalopenal_altypes.inc"/>
        <Type Value="Include"/>
      </Item33>
      <Item34>
        <Filename Value="../src/audio/openal/castleinternalopenal_alut.inc"/>
        <Type Value="Include"/>
      </Item34>
      <Item35>
        <Filename Value="../src/audio/openal/castleopenalsoundbackend.pas"/>
        <UnitName Value="CastleOpenALSoundBackend"/>
      </Item35>
      <Item36>
        <Filename Value="../src/base/auto_generated_persistent_vectors/tcastlerenderoptions_persistent_vectors.inc"/>
        <Type Value="Include"/>
      </Item36>
      <Item37>
        <Filename Value="../src/base/castleapplicationproperties.pas"/>
        <UnitName Value="CastleApplicationProperties"/>
      </Item37>
      <Item38>
        <Filename Value="../src/base/castleclassutils.pas"/>
        <UnitName Value="CastleClassUtils"/>
      </Item38>
      <Item39>
        <Filename Value="../src/base/castlecolors.pas"/>
        <UnitName Value="CastleColors"/>
      </Item39>
      <Item40>
        <Filename Value="../src/base/castlecolors_persistent.inc"/>
        <Type Value="Include"/>
      </Item40>
      <Item41>
        <Filename Value="../src/base/castledynlib.pas"/>
        <UnitName Value="CastleDynLib"/>
      </Item41>
      <Item42>
        <Filename Value="../src/base/castleinternalgzio.pas"/>
        <UnitName Value="CastleInternalGzio"/>
      </Item42>
      <Item43>
        <Filename Value="../src/base/castleinternalrttiutils.pas"/>
        <UnitName Value="CastleInternalRttiUtils"/>
      </Item43>
      <Item44>
        <Filename Value="../src/base/castleinternalzlib.pas"/>
        <UnitName Value="CastleInternalZLib"/>
      </Item44>
      <Item45>
        <Filename Value="../src/base/castleinternalzstream.pas"/>
        <UnitName Value="CastleInternalZStream"/>
      </Item45>
      <Item46>
        <Filename Value="../src/base/castlelog.pas"/>
        <UnitName Value="CastleLog"/>
      </Item46>
      <Item47>
        <Filename Value="../src/base/castlemessaging.pas"/>
        <UnitName Value="CastleMessaging"/>
      </Item47>
      <Item48>
        <Filename Value="../src/base/castleparameters.pas"/>
        <UnitName Value="CastleParameters"/>
      </Item48>
      <Item49>
        <Filename Value="../src/base/castleprojection.pas"/>
        <UnitName Value="CastleProjection"/>
      </Item49>
      <Item50>
        <Filename Value="../src/base/castlerectangles.pas"/>
        <UnitName Value="CastleRectangles"/>
      </Item50>
      <Item51>
        <Filename Value="../src/base/castlerenderoptions.pas"/>
        <UnitName Value="CastleRenderOptions"/>
      </Item51>
      <Item52>
        <Filename Value="../src/base/castlerenderoptions_globals.inc"/>
        <Type Value="Include"/>
      </Item52>
      <Item53>
        <Filename Value="../src/base/castlerenderoptions_renderoptions.inc"/>
        <Type Value="Include"/>
      </Item53>
      <Item54>
        <Filename Value="../src/base/castlestreamutils.pas"/>
        <UnitName Value="CastleStreamUtils"/>
      </Item54>
      <Item55>
        <Filename Value="../src/base/castlestringutils.pas"/>
        <UnitName Value="CastleStringUtils"/>
      </Item55>
      <Item56>
        <Filename Value="../src/base/castlesystemlanguage.pas"/>
        <UnitName Value="CastleSystemLanguage"/>
      </Item56>
      <Item57>
        <Filename Value="../src/base/castletimeutils.pas"/>
        <UnitName Value="CastleTimeUtils"/>
      </Item57>
      <Item58>
        <Filename Value="../src/base/castletimeutils_frameprofiler.inc"/>
        <Type Value="Include"/>
      </Item58>
      <Item59>
        <Filename Value="../src/base/castletimeutils_framespersecond.inc"/>
        <Type Value="Include"/>
      </Item59>
      <Item60>
        <Filename Value="../src/base/castletimeutils_gettickcount64.inc"/>
        <Type Value="Include"/>
      </Item60>
      <Item61>
        <Filename Value="../src/base/castletimeutils_miscellaneous.inc"/>
        <Type Value="Include"/>
      </Item61>
      <Item62>
        <Filename Value="../src/base/castletimeutils_now.inc"/>
        <Type Value="Include"/>
      </Item62>
      <Item63>
        <Filename Value="../src/base/castletimeutils_processtimer.inc"/>
        <Type Value="Include"/>
      </Item63>
      <Item64>
        <Filename Value="../src/base/castletimeutils_profiler.inc"/>
        <Type Value="Include"/>
      </Item64>
      <Item65>
        <Filename Value="../src/base/castletimeutils_timer.inc"/>
        <Type Value="Include"/>
      </Item65>
      <Item66>
        <Filename Value="../src/base/castleunicode.pas"/>
        <UnitName Value="CastleUnicode"/>
      </Item66>
      <Item67>
        <Filename Value="../src/base/castleutils.pas"/>
        <UnitName Value="CastleUtils"/>
      </Item67>
      <Item69>
        <Filename Value="../src/base/castleutils_delphi_compatibility.inc"/>
        <Type Value="Include"/>
      </Item69>
      <Item70>
        <Filename Value="../src/base/castleutils_filenames.inc"/>
        <Type Value="Include"/>
      </Item70>
      <Item72>
        <Filename Value="../src/base/castleutils_math.inc"/>
        <Type Value="Include"/>
      </Item72>
      <Item73>
        <Filename Value="../src/base/castleutils_miscella.inc"/>
        <Type Value="Include"/>
      </Item73>
      <Item74>
        <Filename Value="../src/base/castleutils_platform.inc"/>
        <Type Value="Include"/>
      </Item74>
      <Item75>
        <Filename Value="../src/base/castleutils_pointers.inc"/>
        <Type Value="Include"/>
      </Item75>
      <Item76>
        <Filename Value="../src/base/castleutils_primitive_lists.inc"/>
        <Type Value="Include"/>
      </Item76>
      <Item77>
        <Filename Value="../src/base/castleutils_program_exit.inc"/>
        <Type Value="Include"/>
      </Item77>
      <Item78>
        <Filename Value="../src/base/castleutils_read_write.inc"/>
        <Type Value="Include"/>
      </Item78>
      <Item79>
        <Filename Value="../src/base/castleutils_struct_list.inc"/>
        <Type Value="Include"/>
      </Item79>
      <Item80>
        <Filename Value="../src/base/castleutils_types.inc"/>
        <Type Value="Include"/>
      </Item80>
      <Item81>
        <Filename Value="../src/base/castlevectors.pas"/>
        <UnitName Value="CastleVectors"/>
      </Item81>
      <Item82>
        <Filename Value="../src/base/castlevectors_border.inc"/>
        <Type Value="Include"/>
      </Item82>
      <Item83>
        <Filename Value="../src/base/castlevectors_byte.inc"/>
        <Type Value="Include"/>
      </Item83>
      <Item84>
        <Filename Value="../src/base/castlevectors_cardinal.inc"/>
        <Type Value="Include"/>
      </Item84>
      <Item85>
        <Filename Value="../src/base/castlevectors_compatibility_deprecated.inc"/>
        <Type Value="Include"/>
      </Item85>
      <Item86>
        <Filename Value="../src/base/castlevectors_double.inc"/>
        <Type Value="Include"/>
      </Item86>
      <Item87>
        <Filename Value="../src/base/castlevectors_float.inc"/>
        <Type Value="Include"/>
      </Item87>
      <Item88>
        <Filename Value="../src/base/castlevectors_generic_float_record.inc"/>
        <Type Value="Include"/>
      </Item88>
      <Item89>
        <Filename Value="../src/base/castlevectors_integer.inc"/>
        <Type Value="Include"/>
      </Item89>
      <Item90>
        <Filename Value="../src/base/castlevectors_lists.inc"/>
        <Type Value="Include"/>
      </Item90>
      <Item91>
        <Filename Value="../src/base/castlevectors_lists_double.inc"/>
        <Type Value="Include"/>
      </Item91>
      <Item92>
        <Filename Value="../src/base/castlevectors_miscellaneous.inc"/>
        <Type Value="Include"/>
      </Item92>
      <Item93>
        <Filename Value="../src/base/castlevectors_persistent.inc"/>
        <Type Value="Include"/>
      </Item93>
      <Item94>
        <Filename Value="../src/base/castlevectors_single.inc"/>
        <Type Value="Include"/>
      </Item94>
      <Item95>
        <Filename Value="../src/base/castlevectors_smallint.inc"/>
        <Type Value="Include"/>
      </Item95>
      <Item96>
        <Filename Value="../src/base/castlevectors_transformation.inc"/>
        <Type Value="Include"/>
      </Item96>
      <Item97>
        <Filename Value="../src/base/castlevectorsinternaldouble.pas"/>
        <UnitName Value="CastleVectorsInternalDouble"/>
      </Item97>
      <Item98>
        <Filename Value="../src/base/castlevectorsinternalsingle.pas"/>
        <UnitName Value="CastleVectorsInternalSingle"/>
      </Item98>
      <Item99>
        <Filename Value="../src/base/castleversion.inc"/>
        <Type Value="Include"/>
      </Item99>
      <Item100>
        <Filename Value="../src/base/gl_texture_compression_constants.inc"/>
        <Type Value="Include"/>
      </Item100>
      <Item101>
        <Filename Value="../src/common_includes/norqcheckbegin.inc"/>
        <Type Value="Include"/>
      </Item101>
      <Item102>
        <Filename Value="../src/common_includes/norqcheckend.inc"/>
        <Type Value="Include"/>
      </Item102>
      <Item103>
        <Filename Value="../src/base/unix/castleutils_os_specific_unix.inc"/>
        <Type Value="Include"/>
      </Item103>
      <Item104>
        <Filename Value="../src/base/windows/castleutils_os_specific_windows.inc"/>
        <Type Value="Include"/>
      </Item104>
      <Item105>
        <Filename Value="../src/base_rendering/auto_generated_persistent_vectors/tcastleimagepersistent_persistent_vectors.inc"/>
        <Type Value="Include"/>
      </Item105>
      <Item106>
        <Filename Value="../src/base_rendering/castlegles.pas"/>
        <UnitName Value="CastleGLES"/>
      </Item106>
      <Item107>
        <Filename Value="../src/base_rendering/castleglimages.pas"/>
        <UnitName Value="CastleGLImages"/>
      </Item107>
      <Item108>
        <Filename Value="../src/base_rendering/castleglimages_drawableimage.inc"/>
        <Type Value="Include"/>
      </Item108>
      <Item109>
        <Filename Value="../src/base_rendering/castleglimages_drawableimagecache.inc"/>
        <Type Value="Include"/>
      </Item109>
      <Item110>
        <Filename Value="../src/base_rendering/castleglimages_filter.inc"/>
        <Type Value="Include"/>
      </Item110>
      <Item111>
        <Filename Value="../src/base_rendering/castleglimages_load_2d.inc"/>
        <Type Value="Include"/>
      </Item111>
      <Item112>
        <Filename Value="../src/base_rendering/castleglimages_load_3d.inc"/>
        <Type Value="Include"/>
      </Item112>
      <Item113>
        <Filename Value="../src/base_rendering/castleglimages_load_cubemap.inc"/>
        <Type Value="Include"/>
      </Item113>
      <Item114>
        <Filename Value="../src/base_rendering/castleglimages_miscellaneous.inc"/>
        <Type Value="Include"/>
      </Item114>
      <Item115>
        <Filename Value="../src/base_rendering/castleglimages_packing.inc"/>
        <Type Value="Include"/>
      </Item115>
      <Item116>
        <Filename Value="../src/base_rendering/castleglimages_persistentimage.inc"/>
        <Type Value="Include"/>
      </Item116>
      <Item117>
        <Filename Value="../src/base_rendering/castleglimages_rendertotexture.inc"/>
        <Type Value="Include"/>
      </Item117>
      <Item118>
        <Filename Value="../src/base_rendering/castleglimages_savescreen.inc"/>
        <Type Value="Include"/>
      </Item118>
      <Item119>
        <Filename Value="../src/base_rendering/castleglimages_sprite.inc"/>
        <Type Value="Include"/>
      </Item119>
      <Item120>
        <Filename Value="../src/base_rendering/castleglimages_texturememoryprofiler.inc"/>
        <Type Value="Include"/>
      </Item120>
      <Item121>
        <Filename Value="../src/base_rendering/castleglimages_video.inc"/>
        <Type Value="Include"/>
      </Item121>
      <Item122>
        <Filename Value="../src/base_rendering/castleglimages_wrap.inc"/>
        <Type Value="Include"/>
      </Item122>
      <Item123>
        <Filename Value="../src/base_rendering/castleglshaders.pas"/>
        <UnitName Value="CastleGLShaders"/>
      </Item123>
      <Item124>
        <Filename Value="../src/base_rendering/castleglutils.pas"/>
        <UnitName Value="CastleGLUtils"/>
      </Item124>
      <Item125>
        <Filename Value="../src/base_rendering/castleinternalglutils_delphi_wgl.inc"/>
        <Type Value="Include"/>
      </Item125>
      <Item126>
        <Filename Value="../src/base_rendering/castleglutils_draw_primitive_2d.inc"/>
        <Type Value="Include"/>
      </Item126>
      <Item127>
        <Filename Value="../src/base_rendering/castleinternalglutils_errors.inc"/>
        <Type Value="Include"/>
      </Item127>
      <Item128>
        <Filename Value="../src/scene/castletiledmap_scene.inc"/>
        <Type Value="Include"/>
      </Item128>
      <Item129>
        <Filename Value="../src/base_rendering/castleglutils_features.inc"/>
        <Type Value="Include"/>
      </Item129>
      <Item130>
        <Filename Value="../src/base_rendering/castleinternalglutils_helpers.inc"/>
        <Type Value="Include"/>
      </Item130>
      <Item131>
        <Filename Value="../src/base_rendering/castleglutils_information.inc"/>
        <Type Value="Include"/>
      </Item131>
      <Item132>
        <Filename Value="../src/base_rendering/castleinternalglutils_mipmaps.inc"/>
        <Type Value="Include"/>
      </Item132>
      <Item133>
        <Filename Value="../src/base_rendering/castleglutils_types.inc"/>
        <Type Value="Include"/>
      </Item133>
      <Item134>
        <Filename Value="../src/base_rendering/castleglversion.pas"/>
        <UnitName Value="CastleGLVersion"/>
      </Item134>
      <Item135>
        <Filename Value="../src/base_rendering/castlerendercontext.pas"/>
        <UnitName Value="CastleRenderContext"/>
      </Item135>
      <Item136>
        <Filename Value="../src/base_rendering/glsl/generated-pascal/image.fs.inc"/>
        <Type Value="Include"/>
      </Item136>
      <Item137>
        <Filename Value="../src/base_rendering/glsl/generated-pascal/image.vs.inc"/>
        <Type Value="Include"/>
      </Item137>
      <Item138>
        <Filename Value="../src/base_rendering/glsl/generated-pascal/primitive_2.fs.inc"/>
        <Type Value="Include"/>
      </Item138>
      <Item139>
        <Filename Value="../src/base_rendering/glsl/generated-pascal/primitive_2.vs.inc"/>
        <Type Value="Include"/>
      </Item139>
      <Item140>
        <Filename Value="../src/base_rendering/openglmac.inc"/>
        <Type Value="Include"/>
      </Item140>
      <Item141>
        <Filename Value="../src/castlescript/castlecurves.pas"/>
        <UnitName Value="CastleCurves"/>
      </Item141>
      <Item142>
        <Filename Value="../src/castlescript/castlescript.pas"/>
        <UnitName Value="CastleScript"/>
      </Item142>
      <Item143>
        <Filename Value="../src/castlescript/castlescriptarrays.pas"/>
        <UnitName Value="CastleScriptArrays"/>
      </Item143>
      <Item144>
        <Filename Value="../src/castlescript/castlescriptcorefunctions.pas"/>
        <UnitName Value="CastleScriptCoreFunctions"/>
      </Item144>
      <Item145>
        <Filename Value="../src/castlescript/castlescriptimages.pas"/>
        <UnitName Value="CastleScriptImages"/>
      </Item145>
      <Item146>
        <Filename Value="../src/castlescript/castlescriptlexer.pas"/>
        <UnitName Value="CastleScriptLexer"/>
      </Item146>
      <Item147>
        <Filename Value="../src/castlescript/castlescriptparser.pas"/>
        <UnitName Value="CastleScriptParser"/>
      </Item147>
      <Item148>
        <Filename Value="../src/castlescript/castlescriptvectors.pas"/>
        <UnitName Value="CastleScriptVectors"/>
      </Item148>
      <Item149>
        <Filename Value="../src/castlescript/castlescriptxml.pas"/>
        <UnitName Value="CastleScriptXML"/>
      </Item149>
      <Item150>
        <Filename Value="../src/common_includes/castleconf.inc"/>
        <Type Value="Include"/>
      </Item150>
      <Item151>
        <Filename Value="../src/deprecated_units/auto_generated_persistent_vectors/tcastleonscreenmenu_persistent_vectors.inc"/>
        <Type Value="Include"/>
      </Item151>
      <Item152>
        <Filename Value="../src/deprecated_units/castle2dscenemanager.pas"/>
        <AddToUsesPkgSection Value="False"/>
        <UnitName Value="Castle2DSceneManager"/>
      </Item152>
      <Item153>
        <Filename Value="../src/deprecated_units/castle3d.pas"/>
        <AddToUsesPkgSection Value="False"/>
        <UnitName Value="Castle3D"/>
      </Item153>
      <Item154>
        <Filename Value="../src/deprecated_units/castlecreatures.pas"/>
        <AddToUsesPkgSection Value="False"/>
        <UnitName Value="CastleCreatures"/>
      </Item154>
      <Item155>
        <Filename Value="../src/deprecated_units/castlefontfamily.pas"/>
        <AddToUsesPkgSection Value="False"/>
        <UnitName Value="CastleFontFamily"/>
      </Item155>
      <Item156>
        <Filename Value="../src/deprecated_units/castlegamenotifications.pas"/>
        <AddToUsesPkgSection Value="False"/>
        <UnitName Value="CastleGameNotifications"/>
      </Item156>
      <Item158>
        <Filename Value="../src/scene/glsl/generated-pascal/simplest_unlit.fs.inc"/>
        <Type Value="Include"/>
      </Item158>
      <Item159>
        <Filename Value="../src/deprecated_units/castleglcontainer.pas"/>
        <AddToUsesPkgSection Value="False"/>
        <UnitName Value="CastleGLContainer"/>
      </Item159>
      <Item160>
        <Filename Value="../src/deprecated_units/castlegoogleplaygames.pas"/>
        <AddToUsesPkgSection Value="False"/>
        <UnitName Value="CastleGooglePlayGames"/>
      </Item160>
      <Item161>
        <Filename Value="../src/deprecated_units/castleinternalusedeprecatedunits.pas"/>
        <UnitName Value="CastleInternalUseDeprecatedUnits"/>
      </Item161>
      <Item162>
        <Filename Value="../src/deprecated_units/castleitems.pas"/>
        <AddToUsesPkgSection Value="False"/>
        <UnitName Value="CastleItems"/>
      </Item162>
      <Item163>
        <Filename Value="../src/deprecated_units/castlelevels.pas"/>
        <AddToUsesPkgSection Value="False"/>
        <UnitName Value="CastleLevels"/>
      </Item163>
      <Item164>
        <Filename Value="../src/deprecated_units/castlelocalization.pas"/>
        <AddToUsesPkgSection Value="False"/>
        <UnitName Value="CastleLocalization"/>
      </Item164>
      <Item165>
        <Filename Value="../src/deprecated_units/castlelocalization_castlecore.inc"/>
        <Type Value="Include"/>
      </Item165>
      <Item166>
        <Filename Value="../src/deprecated_units/castlelocalizationfileloader.pas"/>
        <AddToUsesPkgSection Value="False"/>
        <UnitName Value="CastleLocalizationFileLoader"/>
      </Item166>
      <Item167>
        <Filename Value="../src/deprecated_units/castleonscreenmenu.pas"/>
        <AddToUsesPkgSection Value="False"/>
        <UnitName Value="CastleOnScreenMenu"/>
      </Item167>
      <Item168>
        <Filename Value="../src/deprecated_units/castleplayer.pas"/>
        <AddToUsesPkgSection Value="False"/>
        <UnitName Value="CastlePlayer"/>
      </Item168>
      <Item169>
        <Filename Value="../src/deprecated_units/castleprogress.pas"/>
        <AddToUsesPkgSection Value="False"/>
        <UnitName Value="CastleProgress"/>
      </Item169>
      <Item170>
        <Filename Value="../src/deprecated_units/castleprogressconsole.pas"/>
        <AddToUsesPkgSection Value="False"/>
        <UnitName Value="CastleProgressConsole"/>
      </Item170>
      <Item171>
        <Filename Value="../src/deprecated_units/castlerenderer.pas"/>
        <AddToUsesPkgSection Value="False"/>
        <UnitName Value="CastleRenderer"/>
      </Item171>
      <Item172>
        <Filename Value="../src/deprecated_units/castlerendererbasetypes.pas"/>
        <AddToUsesPkgSection Value="False"/>
        <UnitName Value="CastleRendererBaseTypes"/>
      </Item172>
      <Item173>
        <Filename Value="../src/deprecated_units/castleresources.pas"/>
        <AddToUsesPkgSection Value="False"/>
        <UnitName Value="CastleResources"/>
      </Item173>
      <Item174>
        <Filename Value="../src/deprecated_units/castlescenemanager.pas"/>
        <AddToUsesPkgSection Value="False"/>
        <UnitName Value="CastleSceneManager"/>
      </Item174>
      <Item175>
        <Filename Value="../src/deprecated_units/castleshaders.pas"/>
        <AddToUsesPkgSection Value="False"/>
        <UnitName Value="CastleShaders"/>
      </Item175>
      <Item176>
        <Filename Value="../src/deprecated_units/castlesoundallocator.pas"/>
        <AddToUsesPkgSection Value="False"/>
        <UnitName Value="CastleSoundAllocator"/>
      </Item176>
      <Item177>
        <Filename Value="../src/deprecated_units/castletransformextra.pas"/>
        <AddToUsesPkgSection Value="False"/>
        <UnitName Value="CastleTransformExtra"/>
      </Item177>
      <Item178>
        <Filename Value="../src/deprecated_units/castlewarnings.pas"/>
        <AddToUsesPkgSection Value="False"/>
        <UnitName Value="CastleWarnings"/>
      </Item178>
      <Item179>
        <Filename Value="../src/deprecated_units/castlewindowsfonts.pas"/>
        <AddToUsesPkgSection Value="False"/>
        <UnitName Value="CastleWindowsFonts"/>
      </Item179>
      <Item180>
        <Filename Value="../src/files/castlecomponentserialize.pas"/>
        <UnitName Value="CastleComponentSerialize"/>
      </Item180>
      <Item181>
        <Filename Value="../src/files/castleconfig.pas"/>
        <UnitName Value="CastleConfig"/>
      </Item181>
      <Item182>
        <Filename Value="../src/files/castledownload.pas"/>
        <UnitName Value="CastleDownload"/>
      </Item182>
      <Item183>
        <Filename Value="../src/files/castledownload_asynchronous.inc"/>
        <Type Value="Include"/>
      </Item183>
      <Item184>
        <Filename Value="../src/files/castledownload_internal_utils.inc"/>
        <Type Value="Include"/>
      </Item184>
      <Item185>
        <Filename Value="../src/files/castledownload_mime.inc"/>
        <Type Value="Include"/>
      </Item185>
      <Item186>
        <Filename Value="../src/files/castledownload_register.inc"/>
        <Type Value="Include"/>
      </Item186>
      <Item187>
        <Filename Value="../src/files/castledownload_save.inc"/>
        <Type Value="Include"/>
      </Item187>
      <Item188>
        <Filename Value="../src/files/castledownload_strings_helper.inc"/>
        <Type Value="Include"/>
      </Item188>
      <Item189>
        <Filename Value="../src/files/castledownload_synchronous.inc"/>
        <Type Value="Include"/>
      </Item189>
      <Item190>
        <Filename Value="../src/files/castledownload_text.inc"/>
        <Type Value="Include"/>
      </Item190>
      <Item191>
        <Filename Value="../src/files/castledownload_url_castleandroidassets.inc"/>
        <Type Value="Include"/>
      </Item191>
      <Item192>
        <Filename Value="../src/files/castledownload_url_castlescript.inc"/>
        <Type Value="Include"/>
      </Item192>
      <Item193>
        <Filename Value="../src/files/castledownload_url_compiled.inc"/>
        <Type Value="Include"/>
      </Item193>
      <Item194>
        <Filename Value="../src/files/castledownload_url_data.inc"/>
        <Type Value="Include"/>
      </Item194>
      <Item195>
        <Filename Value="../src/files/castledownload_url_ecmascript.inc"/>
        <Type Value="Include"/>
      </Item195>
      <Item196>
        <Filename Value="../src/files/castledownload_url_file.inc"/>
        <Type Value="Include"/>
      </Item196>
      <Item197>
        <Filename Value="../src/files/castledownload_url_http_android.inc"/>
        <Type Value="Include"/>
      </Item197>
      <Item198>
        <Filename Value="../src/files/castledownload_url_http_fphttpclient.inc"/>
        <Type Value="Include"/>
      </Item198>
      <Item199>
        <Filename Value="../src/files/castledownload_utils.inc"/>
        <Type Value="Include"/>
      </Item199>
      <Item200>
        <Filename Value="../src/files/castlefilefilters.pas"/>
        <UnitName Value="CastleFileFilters"/>
      </Item200>
      <Item201>
        <Filename Value="../src/files/castlefilesutils.pas"/>
        <UnitName Value="CastleFilesUtils"/>
      </Item201>
      <Item202>
        <Filename Value="../src/files/castlefindfiles.pas"/>
        <UnitName Value="CastleFindFiles"/>
      </Item202>
      <Item203>
        <Filename Value="../src/files/castleinternaldatauri.pas"/>
        <UnitName Value="CastleInternalDataUri"/>
      </Item203>
      <Item204>
        <Filename Value="../src/files/castleinternaldirectoryinformation.pas"/>
        <UnitName Value="CastleInternalDirectoryInformation"/>
      </Item204>
      <Item205>
        <Filename Value="../src/files/castlelocalizationgettext.pas"/>
        <UnitName Value="CastleLocalizationGetText"/>
      </Item205>
      <Item206>
        <Filename Value="../src/files/castlerecentfiles.pas"/>
        <UnitName Value="CastleRecentFiles"/>
      </Item206>
      <Item207>
        <Filename Value="../src/files/castleuriutils.pas"/>
        <UnitName Value="CastleURIUtils"/>
      </Item207>
      <Item208>
        <Filename Value="../src/files/castlexmlcfginternal.pas"/>
        <UnitName Value="CastleXMLCfgInternal"/>
      </Item208>
      <Item209>
        <Filename Value="../src/files/castlexmlconfig.pas"/>
        <UnitName Value="CastleXMLConfig"/>
      </Item209>
      <Item210>
        <Filename Value="../src/files/castlexmlutils.pas"/>
        <UnitName Value="CastleXMLUtils"/>
      </Item210>
      <Item211>
        <Filename Value="../src/fonts/castlefonts.pas"/>
        <UnitName Value="CastleFonts"/>
      </Item211>
      <Item212>
        <Filename Value="../src/fonts/castlefonts_abstractfont.inc"/>
        <Type Value="Include"/>
      </Item212>
      <Item213>
        <Filename Value="../src/fonts/castlefonts_bitmapfont.inc"/>
        <Type Value="Include"/>
      </Item213>
      <Item214>
        <Filename Value="../src/fonts/castlefonts_font.inc"/>
        <Type Value="Include"/>
      </Item214>
      <Item215>
        <Filename Value="../src/fonts/castlefonts_fontfamily.inc"/>
        <Type Value="Include"/>
      </Item215>
      <Item216>
        <Filename Value="../src/fonts/castlefonts_fontsizevariants.inc"/>
        <Type Value="Include"/>
      </Item216>
      <Item217>
        <Filename Value="../src/fonts/castlefonts_miscellaneous.inc"/>
        <Type Value="Include"/>
      </Item217>
      <Item218>
        <Filename Value="../src/fonts/castleinternalfreetype.pas"/>
        <UnitName Value="CastleInternalFreeType"/>
      </Item218>
      <Item219>
        <Filename Value="../src/fonts/castleinternalfreetypeh.pas"/>
        <UnitName Value="CastleInternalFreeTypeH"/>
      </Item219>
      <Item220>
        <Filename Value="../src/base_rendering/castleglutils_vertex_array_object.inc"/>
        <Type Value="Include"/>
      </Item220>
      <Item221>
        <Filename Value="../src/fonts/castleinternalrichtext.pas"/>
        <UnitName Value="CastleInternalRichText"/>
      </Item221>
      <Item222>
        <Filename Value="../src/fonts/castletexturefont_dejavusans_10.pas"/>
        <UnitName Value="CastleTextureFont_DejaVuSans_10"/>
      </Item222>
      <Item223>
        <Filename Value="../src/fonts/castletexturefont_dejavusansmono_18.pas"/>
        <UnitName Value="CastleTextureFont_DejaVuSansMono_18"/>
      </Item223>
      <Item224>
        <Filename Value="../src/fonts/castletexturefont_dejavusansmonobold_15.pas"/>
        <UnitName Value="CastleTextureFont_DejaVuSansMonoBold_15"/>
      </Item224>
      <Item225>
        <Filename Value="../src/fonts/castletexturefont_djvmono_20.pas"/>
        <UnitName Value="CastleTextureFont_DjvMono_20"/>
      </Item225>
      <Item226>
        <Filename Value="../src/fonts/castletexturefont_djvmonob_20.pas"/>
        <UnitName Value="CastleTextureFont_DjvMonoB_20"/>
      </Item226>
      <Item227>
        <Filename Value="../src/fonts/castletexturefont_djvmonobo_20.pas"/>
        <UnitName Value="CastleTextureFont_DjvMonoBO_20"/>
      </Item227>
      <Item228>
        <Filename Value="../src/fonts/castletexturefont_djvmonoo_20.pas"/>
        <UnitName Value="CastleTextureFont_DjvMonoO_20"/>
      </Item228>
      <Item229>
        <Filename Value="../src/fonts/castletexturefont_djvsans_20.pas"/>
        <UnitName Value="CastleTextureFont_DjvSans_20"/>
      </Item229>
      <Item230>
        <Filename Value="../src/fonts/castletexturefont_djvsansb_20.pas"/>
        <UnitName Value="CastleTextureFont_DjvSansB_20"/>
      </Item230>
      <Item231>
        <Filename Value="../src/fonts/castletexturefont_djvsansbo_20.pas"/>
        <UnitName Value="CastleTextureFont_DjvSansBO_20"/>
      </Item231>
      <Item232>
        <Filename Value="../src/fonts/castletexturefont_djvsanso_20.pas"/>
        <UnitName Value="CastleTextureFont_DjvSansO_20"/>
      </Item232>
      <Item233>
        <Filename Value="../src/fonts/castletexturefont_djvserif_20.pas"/>
        <UnitName Value="CastleTextureFont_DjvSerif_20"/>
      </Item233>
      <Item234>
        <Filename Value="../src/fonts/castletexturefont_djvserifb_20.pas"/>
        <UnitName Value="CastleTextureFont_DjvSerifB_20"/>
      </Item234>
      <Item235>
        <Filename Value="../src/fonts/castletexturefont_djvserifbi_20.pas"/>
        <UnitName Value="CastleTextureFont_DjvSerifBI_20"/>
      </Item235>
      <Item236>
        <Filename Value="../src/fonts/castletexturefont_djvserifi_20.pas"/>
        <UnitName Value="CastleTextureFont_DjvSerifI_20"/>
      </Item236>
      <Item237>
        <Filename Value="../src/fonts/castletexturefontdata.pas"/>
        <UnitName Value="CastleTextureFontData"/>
      </Item237>
      <Item238>
        <Filename Value="../src/images/castleimages.pas"/>
        <UnitName Value="CastleImages"/>
      </Item238>
      <Item239>
        <Filename Value="../src/images/castleimages_assign.inc"/>
        <Type Value="Include"/>
      </Item239>
      <Item240>
        <Filename Value="../src/images/castleimages_astc.inc"/>
        <Type Value="Include"/>
      </Item240>
      <Item241>
        <Filename Value="../src/images/castleimages_composite.inc"/>
        <Type Value="Include"/>
      </Item241>
      <Item242>
        <Filename Value="../src/images/castleimages_draw.inc"/>
        <Type Value="Include"/>
      </Item242>
      <Item243>
        <Filename Value="../src/images/castleimages_file_formats.inc"/>
        <Type Value="Include"/>
      </Item243>
      <Item244>
        <Filename Value="../src/images/castleimages_fpimage.inc"/>
        <Type Value="Include"/>
      </Item244>
      <Item245>
        <Filename Value="../src/images/castleimages_ipl.inc"/>
        <Type Value="Include"/>
      </Item245>
      <Item246>
        <Filename Value="../src/images/castleimages_libpng.inc"/>
        <Type Value="Include"/>
      </Item246>
      <Item247>
        <Filename Value="../src/images/castleimages_loading_saving_func.inc"/>
        <Type Value="Include"/>
      </Item247>
      <Item248>
        <Filename Value="../src/images/castleimages_modulatergb_implement.inc"/>
        <Type Value="Include"/>
      </Item248>
      <Item249>
        <Filename Value="../src/images/castleimages_paint.inc"/>
        <Type Value="Include"/>
      </Item249>
      <Item250>
        <Filename Value="../src/images/castleimages_png.inc"/>
        <Type Value="Include"/>
      </Item250>
      <Item251>
        <Filename Value="../src/images/castleimages_s3tc_flip_vertical.inc"/>
        <Type Value="Include"/>
      </Item251>
      <Item252>
        <Filename Value="../src/images/castleimages_transformrgb_implement.inc"/>
        <Type Value="Include"/>
      </Item252>
      <Item253>
        <Filename Value="../src/images/castleimages_vampyre_imaging.inc"/>
        <Type Value="Include"/>
      </Item253>
      <Item254>
        <Filename Value="../src/images/castleimages_vcl_imaging.inc"/>
        <Type Value="Include"/>
      </Item254>
      <Item255>
        <Filename Value="../src/images/castleinternalautogenerated.pas"/>
        <UnitName Value="CastleInternalAutoGenerated"/>
      </Item255>
      <Item256>
        <Filename Value="../src/images/castleinternalcompositeimage.pas"/>
        <UnitName Value="CastleInternalCompositeImage"/>
      </Item256>
      <Item257>
        <Filename Value="../src/images/castleinternalcompositeimage_dds.inc"/>
        <Type Value="Include"/>
      </Item257>
      <Item258>
        <Filename Value="../src/images/castleinternalcompositeimage_format_handler.inc"/>
        <Type Value="Include"/>
      </Item258>
      <Item259>
        <Filename Value="../src/images/castleinternalcompositeimage_ktx.inc"/>
        <Type Value="Include"/>
      </Item259>
      <Item260>
        <Filename Value="../src/images/castleinternalpng.pas"/>
        <UnitName Value="CastleInternalPng"/>
      </Item260>
      <Item261>
        <Filename Value="../src/images/castleinternalpng_dynamic.inc"/>
        <Type Value="Include"/>
      </Item261>
      <Item262>
        <Filename Value="../src/images/castleinternalpng_static.inc"/>
        <Type Value="Include"/>
      </Item262>
      <Item263>
        <Filename Value="../src/images/castletextureimages.pas"/>
        <UnitName Value="CastleTextureImages"/>
      </Item263>
      <Item264>
        <Filename Value="../src/images/castlevideos.pas"/>
        <UnitName Value="CastleVideos"/>
      </Item264>
      <Item265>
        <Filename Value="../src/physics/kraft/kraft.pas"/>
        <UnitName Value="kraft"/>
      </Item265>
      <Item266>
        <Filename Value="../src/scene/auto_generated_persistent_vectors/tcastleabstractprimitive_persistent_vectors.inc"/>
        <Type Value="Include"/>
      </Item266>
      <Item267>
        <Filename Value="../src/scene/auto_generated_persistent_vectors/tcastlebackground_persistent_vectors.inc"/>
        <Type Value="Include"/>
      </Item267>
      <Item268>
        <Filename Value="../src/scene/auto_generated_persistent_vectors/tcastlebox_persistent_vectors.inc"/>
        <Type Value="Include"/>
      </Item268>
      <Item269>
        <Filename Value="../src/scene/auto_generated_persistent_vectors/tcastledirectionallight_persistent_vectors.inc"/>
        <Type Value="Include"/>
      </Item269>
      <Item270>
        <Filename Value="../src/scene/auto_generated_persistent_vectors/tcastlefog_persistent_vectors.inc"/>
        <Type Value="Include"/>
      </Item270>
      <Item271>
        <Filename Value="../src/scene/auto_generated_persistent_vectors/tcastleimagetransform_persistent_vectors.inc"/>
        <Type Value="Include"/>
      </Item271>
      <Item272>
        <Filename Value="../src/scene/auto_generated_persistent_vectors/tcastleplane_persistent_vectors.inc"/>
        <Type Value="Include"/>
      </Item272>
      <Item273>
        <Filename Value="../src/scene/auto_generated_persistent_vectors/tcastlepointlight_persistent_vectors.inc"/>
        <Type Value="Include"/>
      </Item273>
      <Item274>
        <Filename Value="../src/scene/auto_generated_persistent_vectors/tcastlespotlight_persistent_vectors.inc"/>
        <Type Value="Include"/>
      </Item274>
      <Item275>
        <Filename Value="../src/scene/auto_generated_persistent_vectors/tcastleterrain_persistent_vectors.inc"/>
        <Type Value="Include"/>
      </Item275>
      <Item276>
        <Filename Value="../src/scene/auto_generated_persistent_vectors/tcastleterrainlayer_persistent_vectors.inc"/>
        <Type Value="Include"/>
      </Item276>
      <Item277>
        <Filename Value="../src/scene/auto_generated_persistent_vectors/tcastlethirdpersonnavigation_persistent_vectors.inc"/>
        <Type Value="Include"/>
      </Item277>
      <Item278>
        <Filename Value="../src/scene/auto_generated_persistent_vectors/tcastleviewport_persistent_vectors.inc"/>
        <Type Value="Include"/>
      </Item278>
      <Item279>
        <Filename Value="../src/scene/castledebugtransform.pas"/>
        <UnitName Value="CastleDebugTransform"/>
      </Item279>
      <Item280>
        <Filename Value="../src/scene/castleinternalarraysgenerator.pas"/>
        <UnitName Value="CastleInternalArraysGenerator"/>
      </Item280>
      <Item281>
        <Filename Value="../src/scene/castleinternalarraysgenerator_geometry3d.inc"/>
        <Type Value="Include"/>
      </Item281>
      <Item282>
        <Filename Value="../src/scene/castleinternalarraysgenerator_rendering.inc"/>
        <Type Value="Include"/>
      </Item282>
      <Item283>
        <Filename Value="../src/scene/castleinternalbackgroundrenderer.pas"/>
        <UnitName Value="CastleInternalBackgroundRenderer"/>
      </Item283>
      <Item284>
        <Filename Value="../src/scene/castleinternalbatchshapes.pas"/>
        <UnitName Value="CastleInternalBatchShapes"/>
      </Item284>
      <Item285>
        <Filename Value="../src/scene/castleinternalglcubemaps.pas"/>
        <UnitName Value="CastleInternalGLCubeMaps"/>
      </Item285>
      <Item286>
        <Filename Value="../src/scene/castleinternalnodeinterpolator.pas"/>
        <UnitName Value="CastleInternalNodeInterpolator"/>
      </Item286>
      <Item287>
        <Filename Value="../src/scene/castleinternalnoise.pas"/>
        <UnitName Value="CastleInternalNoise"/>
      </Item287>
      <Item288>
        <Filename Value="../src/scene/castleinternalnoise_interpolatednoise2d_linear_cosine.inc"/>
        <Type Value="Include"/>
      </Item288>
      <Item289>
        <Filename Value="../src/scene/castleinternalnoise_interpolatednoise2d_spline.inc"/>
        <Type Value="Include"/>
      </Item289>
      <Item290>
        <Filename Value="../src/scene/castleinternalnormals.pas"/>
        <UnitName Value="CastleInternalNormals"/>
      </Item290>
      <Item291>
        <Filename Value="../src/scene/castleinternalrenderer.pas"/>
        <UnitName Value="CastleInternalRenderer"/>
      </Item291>
      <Item292>
        <Filename Value="../src/scene/castleinternalrenderer_glsl.inc"/>
        <Type Value="Include"/>
      </Item292>
      <Item293>
        <Filename Value="../src/scene/castleinternalrenderer_materials.inc"/>
        <Type Value="Include"/>
      </Item293>
      <Item294>
        <Filename Value="../src/scene/castleinternalrenderer_meshrenderer.inc"/>
        <Type Value="Include"/>
      </Item294>
      <Item295>
        <Filename Value="../src/scene/castleinternalrenderer_pass.inc"/>
        <Type Value="Include"/>
      </Item295>
      <Item296>
        <Filename Value="../src/scene/castleinternalrenderer_resource.inc"/>
        <Type Value="Include"/>
      </Item296>
      <Item297>
        <Filename Value="../src/scene/castleinternalrenderer_surfacetextures.inc"/>
        <Type Value="Include"/>
      </Item297>
      <Item298>
        <Filename Value="../src/scene/castleinternalrenderer_texture.inc"/>
        <Type Value="Include"/>
      </Item298>
      <Item299>
        <Filename Value="../src/scene/castleinternalshadowmaps.pas"/>
        <UnitName Value="CastleInternalShadowMaps"/>
      </Item299>
      <Item300>
        <Filename Value="../src/scene/castleinternalshapeoctree.pas"/>
        <UnitName Value="CastleInternalShapeOctree"/>
      </Item300>
      <Item301>
        <Filename Value="../src/scene/castleinternalspritesheet.pas"/>
        <UnitName Value="CastleInternalSpriteSheet"/>
      </Item301>
      <Item302>
        <Filename Value="../src/scene/castleinternaltriangleoctree.pas"/>
        <UnitName Value="CastleInternalTriangleOctree"/>
      </Item302>
      <Item303>
        <Filename Value="../src/scene/castleinternaltriangleoctree_raysegmentcollisions.inc"/>
        <Type Value="Include"/>
      </Item303>
      <Item304>
        <Filename Value="../src/scene/castleinternalx3dlexer.pas"/>
        <UnitName Value="CastleInternalX3DLexer"/>
      </Item304>
      <Item305>
        <Filename Value="../src/scene/castleinternalx3dscript.pas"/>
        <UnitName Value="CastleInternalX3DScript"/>
      </Item305>
      <Item306>
        <Filename Value="../src/scene/castleinternalmaterialproperties.pas"/>
        <UnitName Value="CastleInternalMaterialProperties"/>
      </Item306>
      <Item307>
        <Filename Value="../src/scene/castleraytracer.pas"/>
        <UnitName Value="CastleRayTracer"/>
      </Item307>
      <Item308>
        <Filename Value="../src/scene/castlerendererinternallights.pas"/>
        <UnitName Value="CastleRendererInternalLights"/>
      </Item308>
      <Item309>
        <Filename Value="../src/scene/castlerendererinternalshader.pas"/>
        <UnitName Value="CastleRendererInternalShader"/>
      </Item309>
      <Item310>
        <Filename Value="../src/scene/castlerendererinternaltextureenv.pas"/>
        <UnitName Value="CastleRendererInternalTextureEnv"/>
      </Item310>
      <Item311>
        <Filename Value="../src/scene/castlescene.pas"/>
        <UnitName Value="CastleScene"/>
      </Item311>
      <Item312>
        <Filename Value="../src/scene/castlescene_abstractlight.inc"/>
        <Type Value="Include"/>
      </Item312>
      <Item313>
        <Filename Value="../src/scene/castlescene_abstractprimitive.inc"/>
        <Type Value="Include"/>
      </Item313>
      <Item314>
        <Filename Value="../src/scene/castlescene_background.inc"/>
        <Type Value="Include"/>
      </Item314>
      <Item315>
        <Filename Value="../src/scene/castlescene_box.inc"/>
        <Type Value="Include"/>
      </Item315>
      <Item316>
        <Filename Value="../src/scene/castlescene_cone.inc"/>
        <Type Value="Include"/>
      </Item316>
      <Item317>
        <Filename Value="../src/scene/castlescene_cylinder.inc"/>
        <Type Value="Include"/>
      </Item317>
      <Item318>
        <Filename Value="../src/scene/castlescene_directionallight.inc"/>
        <Type Value="Include"/>
      </Item318>
      <Item319>
        <Filename Value="../src/scene/castlescene_editorgizmo.inc"/>
        <Type Value="Include"/>
      </Item319>
      <Item320>
        <Filename Value="../src/scene/castlescene_environmentlight.inc"/>
        <Type Value="Include"/>
      </Item320>
      <Item321>
        <Filename Value="../src/scene/castlescene_fog.inc"/>
        <Type Value="Include"/>
      </Item321>
      <Item322>
        <Filename Value="../src/scene/castlescene_imagetransform.inc"/>
        <Type Value="Include"/>
      </Item322>
      <Item323>
        <Filename Value="../src/scene/castlescene_plane.inc"/>
        <Type Value="Include"/>
      </Item323>
      <Item324>
        <Filename Value="../src/scene/castlescene_pointlight.inc"/>
        <Type Value="Include"/>
      </Item324>
      <Item325>
        <Filename Value="../src/scene/castlescene_roottransform.inc"/>
        <Type Value="Include"/>
      </Item325>
      <Item326>
        <Filename Value="../src/scene/castlescene_sphere.inc"/>
        <Type Value="Include"/>
      </Item326>
      <Item327>
        <Filename Value="../src/scene/castlescene_spotlight.inc"/>
        <Type Value="Include"/>
      </Item327>
      <Item328>
        <Filename Value="../src/scene/castlescene_text.inc"/>
        <Type Value="Include"/>
      </Item328>
      <Item329>
        <Filename Value="../src/scene/castlescenecore.pas"/>
        <UnitName Value="CastleSceneCore"/>
      </Item329>
      <Item330>
        <Filename Value="../src/scene/castlescenecore_collisions.inc"/>
        <Type Value="Include"/>
      </Item330>
      <Item331>
        <Filename Value="../src/scene/castlescenecore_physics_deprecated.inc"/>
        <Type Value="Include"/>
      </Item331>
      <Item332>
        <Filename Value="../src/scene/castlesceneinternalblending.pas"/>
        <UnitName Value="CastleSceneInternalBlending"/>
      </Item332>
      <Item333>
        <Filename Value="../src/scene/castleinternalocclusionculling.pas"/>
        <UnitName Value="CastleInternalOcclusionCulling"/>
      </Item333>
      <Item334>
        <Filename Value="../src/scene/castlesceneinternalshape.pas"/>
        <UnitName Value="CastleSceneInternalShape"/>
      </Item334>
      <Item335>
        <Filename Value="../src/scene/castlescreeneffects.pas"/>
        <UnitName Value="CastleScreenEffects"/>
      </Item335>
      <Item336>
        <Filename Value="../src/scene/castleshapeinternalrendershadowvolumes.pas"/>
        <UnitName Value="CastleShapeInternalRenderShadowVolumes"/>
      </Item336>
      <Item337>
        <Filename Value="../src/scene/castleshapeinternalshadowvolumes.pas"/>
        <UnitName Value="CastleShapeInternalShadowVolumes"/>
      </Item337>
      <Item338>
        <Filename Value="../src/scene/castleshapes.pas"/>
        <UnitName Value="CastleShapes"/>
      </Item338>
      <Item339>
        <Filename Value="../src/scene/castleterrain.pas"/>
        <UnitName Value="CastleTerrain"/>
      </Item339>
      <Item340>
        <Filename Value="../src/scene/castlethirdpersonnavigation.pas"/>
        <UnitName Value="CastleThirdPersonNavigation"/>
      </Item340>
      <Item341>
        <Filename Value="../src/scene/castleviewport.pas"/>
        <UnitName Value="CastleViewport"/>
      </Item341>
      <Item342>
        <Filename Value="../src/scene/castleviewport_autonavigation.inc"/>
        <Type Value="Include"/>
      </Item342>
      <Item343>
        <Filename Value="../src/scene/castleviewport_design_navigation.inc"/>
        <Type Value="Include"/>
      </Item343>
      <Item344>
        <Filename Value="../src/scene/castleviewport_scenemanager.inc"/>
        <Type Value="Include"/>
      </Item344>
      <Item345>
        <Filename Value="../src/scene/castleviewport_serialize.inc"/>
        <Type Value="Include"/>
      </Item345>
      <Item346>
        <Filename Value="../src/scene/castleviewport_touchnavigation.inc"/>
        <Type Value="Include"/>
      </Item346>
      <Item347>
        <Filename Value="../src/scene/castleviewport_warmup_cache.inc"/>
        <Type Value="Include"/>
      </Item347>
      <Item348>
        <Filename Value="../src/scene/glsl/generated-pascal/bump_mapping.fs.inc"/>
        <Type Value="Include"/>
      </Item348>
      <Item349>
        <Filename Value="../src/scene/glsl/generated-pascal/bump_mapping.vs.inc"/>
        <Type Value="Include"/>
      </Item349>
      <Item350>
        <Filename Value="../src/scene/glsl/generated-pascal/bump_mapping_parallax.fs.inc"/>
        <Type Value="Include"/>
      </Item350>
      <Item351>
        <Filename Value="../src/scene/glsl/generated-pascal/bump_mapping_parallax.vs.inc"/>
        <Type Value="Include"/>
      </Item351>
      <Item352>
        <Filename Value="../src/scene/glsl/generated-pascal/bump_mapping_steep_parallax_shadowing.fs.inc"/>
        <Type Value="Include"/>
      </Item352>
      <Item353>
        <Filename Value="../src/scene/glsl/generated-pascal/bump_mapping_steep_parallax_shadowing.vs.inc"/>
        <Type Value="Include"/>
      </Item353>
      <Item354>
        <Filename Value="../src/scene/glsl/generated-pascal/common.fs.inc"/>
        <Type Value="Include"/>
      </Item354>
      <Item355>
        <Filename Value="../src/scene/glsl/generated-pascal/common.vs.inc"/>
        <Type Value="Include"/>
      </Item355>
      <Item356>
        <Filename Value="../src/scene/glsl/generated-pascal/fallback.fs.inc"/>
        <Type Value="Include"/>
      </Item356>
      <Item357>
        <Filename Value="../src/scene/glsl/generated-pascal/fallback.vs.inc"/>
        <Type Value="Include"/>
      </Item357>
      <Item358>
        <Filename Value="../src/scene/glsl/generated-pascal/geometry_shader_utils.gs.inc"/>
        <Type Value="Include"/>
      </Item358>
      <Item359>
        <Filename Value="../src/scene/glsl/generated-pascal/lighting_model_phong_add_light.glsl.inc"/>
        <Type Value="Include"/>
      </Item359>
      <Item360>
        <Filename Value="../src/scene/glsl/generated-pascal/lighting_model_phong_shading_gouraud.vs.inc"/>
        <Type Value="Include"/>
      </Item360>
      <Item361>
        <Filename Value="../src/scene/glsl/generated-pascal/lighting_model_phong_shading_phong.fs.inc"/>
        <Type Value="Include"/>
      </Item361>
      <Item362>
        <Filename Value="../src/scene/glsl/generated-pascal/lighting_model_phong_structures.glsl.inc"/>
        <Type Value="Include"/>
      </Item362>
      <Item363>
        <Filename Value="../src/scene/glsl/generated-pascal/lighting_model_physical_add_light.glsl.inc"/>
        <Type Value="Include"/>
      </Item363>
      <Item364>
        <Filename Value="../src/scene/glsl/generated-pascal/lighting_model_physical_shading_gouraud.vs.inc"/>
        <Type Value="Include"/>
      </Item364>
      <Item365>
        <Filename Value="../src/scene/glsl/generated-pascal/lighting_model_physical_shading_phong.fs.inc"/>
        <Type Value="Include"/>
      </Item365>
      <Item366>
        <Filename Value="../src/scene/glsl/generated-pascal/lighting_model_physical_structures.glsl.inc"/>
        <Type Value="Include"/>
      </Item366>
      <Item367>
        <Filename Value="../src/scene/glsl/generated-pascal/lighting_model_unlit_add_light.glsl.inc"/>
        <Type Value="Include"/>
      </Item367>
      <Item368>
        <Filename Value="../src/scene/glsl/generated-pascal/lighting_model_unlit_shading_gouraud.vs.inc"/>
        <Type Value="Include"/>
      </Item368>
      <Item369>
        <Filename Value="../src/scene/glsl/generated-pascal/lighting_model_unlit_shading_phong.fs.inc"/>
        <Type Value="Include"/>
      </Item369>
      <Item370>
        <Filename Value="../src/scene/glsl/generated-pascal/lighting_model_unlit_structures.glsl.inc"/>
        <Type Value="Include"/>
      </Item370>
      <Item371>
        <Filename Value="../src/scene/glsl/generated-pascal/main_shading_gouraud.fs.inc"/>
        <Type Value="Include"/>
      </Item371>
      <Item372>
        <Filename Value="../src/scene/glsl/generated-pascal/main_shading_gouraud.vs.inc"/>
        <Type Value="Include"/>
      </Item372>
      <Item373>
        <Filename Value="../src/scene/glsl/generated-pascal/main_shading_phong.fs.inc"/>
        <Type Value="Include"/>
      </Item373>
      <Item374>
        <Filename Value="../src/scene/glsl/generated-pascal/main_shading_phong.vs.inc"/>
        <Type Value="Include"/>
      </Item374>
      <Item375>
        <Filename Value="../src/scene/glsl/generated-pascal/screen_effect.vs.inc"/>
        <Type Value="Include"/>
      </Item375>
      <Item376>
        <Filename Value="../src/scene/glsl/generated-pascal/screen_effect_library.glsl.inc"/>
        <Type Value="Include"/>
      </Item376>
      <Item377>
        <Filename Value="../src/scene/glsl/generated-pascal/shadow_map_common.fs.inc"/>
        <Type Value="Include"/>
      </Item377>
      <Item378>
        <Filename Value="../src/scene/glsl/generated-pascal/shadow_map_generate.fs.inc"/>
        <Type Value="Include"/>
      </Item378>
      <Item379>
        <Filename Value="../src/scene/glsl/generated-pascal/shadow_map_generate.vs.inc"/>
        <Type Value="Include"/>
      </Item379>
      <Item380>
        <Filename Value="../src/scene/glsl/generated-pascal/simplest.fs.inc"/>
        <Type Value="Include"/>
      </Item380>
      <Item381>
        <Filename Value="../src/scene/glsl/generated-pascal/simplest.vs.inc"/>
        <Type Value="Include"/>
      </Item381>
      <Item382>
        <Filename Value="../src/scene/glsl/generated-pascal/ssao.glsl.inc"/>
        <Type Value="Include"/>
      </Item382>
      <Item383>
        <Filename Value="../src/scene/glsl/generated-pascal/ssr.glsl.inc"/>
        <Type Value="Include"/>
      </Item383>
      <Item384>
        <Filename Value="../src/scene/glsl/generated-pascal/terrain.fs.inc"/>
        <Type Value="Include"/>
      </Item384>
      <Item385>
        <Filename Value="../src/scene/glsl/generated-pascal/terrain.vs.inc"/>
        <Type Value="Include"/>
      </Item385>
      <Item386>
        <Filename Value="../src/scene/glsl/generated-pascal/tone_mapping.fs.inc"/>
        <Type Value="Include"/>
      </Item386>
      <Item387>
        <Filename Value="../src/scene/glsl/generated-pascal/variance_shadow_map_common.fs.inc"/>
        <Type Value="Include"/>
      </Item387>
      <Item388>
        <Filename Value="../src/scene/load/castleloadgltf.pas"/>
        <UnitName Value="CastleLoadGltf"/>
      </Item388>
      <Item389>
        <Filename Value="../src/scene/load/collada/x3dloadinternalcollada.pas"/>
        <UnitName Value="X3DLoadInternalCollada"/>
      </Item389>
      <Item390>
        <Filename Value="../src/scene/load/collada/x3dloadinternalcollada_cameras.inc"/>
        <Type Value="Include"/>
      </Item390>
      <Item391>
        <Filename Value="../src/scene/load/collada/x3dloadinternalcollada_childrenlist.inc"/>
        <Type Value="Include"/>
      </Item391>
      <Item392>
        <Filename Value="../src/scene/load/collada/x3dloadinternalcollada_controllers.inc"/>
        <Type Value="Include"/>
      </Item392>
      <Item393>
        <Filename Value="../src/scene/load/collada/x3dloadinternalcollada_effects.inc"/>
        <Type Value="Include"/>
      </Item393>
      <Item394>
        <Filename Value="../src/scene/load/collada/x3dloadinternalcollada_geometries.inc"/>
        <Type Value="Include"/>
      </Item394>
      <Item395>
        <Filename Value="../src/scene/load/collada/x3dloadinternalcollada_images.inc"/>
        <Type Value="Include"/>
      </Item395>
      <Item396>
        <Filename Value="../src/scene/load/collada/x3dloadinternalcollada_indexes.inc"/>
        <Type Value="Include"/>
      </Item396>
      <Item397>
        <Filename Value="../src/scene/load/collada/x3dloadinternalcollada_integerparser.inc"/>
        <Type Value="Include"/>
      </Item397>
      <Item398>
        <Filename Value="../src/scene/load/collada/x3dloadinternalcollada_librarynodes.inc"/>
        <Type Value="Include"/>
      </Item398>
      <Item399>
        <Filename Value="../src/scene/load/collada/x3dloadinternalcollada_lights.inc"/>
        <Type Value="Include"/>
      </Item399>
      <Item400>
        <Filename Value="../src/scene/load/collada/x3dloadinternalcollada_materials.inc"/>
        <Type Value="Include"/>
      </Item400>
      <Item401>
        <Filename Value="../src/scene/load/collada/x3dloadinternalcollada_matrix.inc"/>
        <Type Value="Include"/>
      </Item401>
      <Item402>
        <Filename Value="../src/scene/load/collada/x3dloadinternalcollada_node.inc"/>
        <Type Value="Include"/>
      </Item402>
      <Item403>
        <Filename Value="../src/scene/load/collada/x3dloadinternalcollada_primitives.inc"/>
        <Type Value="Include"/>
      </Item403>
      <Item404>
        <Filename Value="../src/scene/load/collada/x3dloadinternalcollada_read_helpers.inc"/>
        <Type Value="Include"/>
      </Item404>
      <Item405>
        <Filename Value="../src/scene/load/collada/x3dloadinternalcollada_scenes.inc"/>
        <Type Value="Include"/>
      </Item405>
      <Item406>
        <Filename Value="../src/scene/load/collada/x3dloadinternalcollada_source.inc"/>
        <Type Value="Include"/>
      </Item406>
      <Item407>
        <Filename Value="../src/scene/load/collada/x3dloadinternalcollada_sources.inc"/>
        <Type Value="Include"/>
      </Item407>
      <Item408>
        <Filename Value="../src/scene/load/pasgltf/PasDblStrUtils.pas"/>
        <UnitName Value="PasDblStrUtils"/>
      </Item408>
      <Item409>
        <Filename Value="../src/scene/load/pasgltf/PasGLTF.pas"/>
        <UnitName Value="PasGLTF"/>
      </Item409>
      <Item410>
        <Filename Value="../src/scene/load/pasgltf/PasJSON.pas"/>
        <UnitName Value="PasJSON"/>
      </Item410>
      <Item411>
        <Filename Value="../src/scene/load/spine/x3dloadinternalspine.pas"/>
        <UnitName Value="X3DLoadInternalSpine"/>
      </Item411>
      <Item412>
        <Filename Value="../src/scene/load/spine/x3dloadinternalspine_animations.inc"/>
        <Type Value="Include"/>
      </Item412>
      <Item413>
        <Filename Value="../src/scene/load/spine/x3dloadinternalspine_animutils.inc"/>
        <Type Value="Include"/>
      </Item413>
      <Item414>
        <Filename Value="../src/scene/load/spine/x3dloadinternalspine_atlas.inc"/>
        <Type Value="Include"/>
      </Item414>
      <Item415>
        <Filename Value="../src/scene/load/spine/x3dloadinternalspine_attachments.inc"/>
        <Type Value="Include"/>
      </Item415>
      <Item416>
        <Filename Value="../src/scene/load/spine/x3dloadinternalspine_bones.inc"/>
        <Type Value="Include"/>
      </Item416>
      <Item417>
        <Filename Value="../src/scene/load/spine/x3dloadinternalspine_bonetimelines.inc"/>
        <Type Value="Include"/>
      </Item417>
      <Item418>
        <Filename Value="../src/scene/load/spine/x3dloadinternalspine_deformtimelines.inc"/>
        <Type Value="Include"/>
      </Item418>
      <Item419>
        <Filename Value="../src/scene/load/spine/x3dloadinternalspine_drawordertimelines.inc"/>
        <Type Value="Include"/>
      </Item419>
      <Item420>
        <Filename Value="../src/scene/load/spine/x3dloadinternalspine_json.inc"/>
        <Type Value="Include"/>
      </Item420>
      <Item421>
        <Filename Value="../src/scene/load/spine/x3dloadinternalspine_simpletextureloader.inc"/>
        <Type Value="Include"/>
      </Item421>
      <Item422>
        <Filename Value="../src/scene/load/spine/x3dloadinternalspine_skeleton.inc"/>
        <Type Value="Include"/>
      </Item422>
      <Item423>
        <Filename Value="../src/scene/load/spine/x3dloadinternalspine_skins.inc"/>
        <Type Value="Include"/>
      </Item423>
      <Item424>
        <Filename Value="../src/scene/load/spine/x3dloadinternalspine_slots.inc"/>
        <Type Value="Include"/>
      </Item424>
      <Item425>
        <Filename Value="../src/scene/load/spine/x3dloadinternalspine_slottimelines.inc"/>
        <Type Value="Include"/>
      </Item425>
      <Item426>
        <Filename Value="../src/scene/load/spine/x3dloadinternalspine_textureloader.inc"/>
        <Type Value="Include"/>
      </Item426>
      <Item427>
        <Filename Value="../src/scene/load/spine/x3dloadinternalspine_url.inc"/>
        <Type Value="Include"/>
      </Item427>
      <Item428>
        <Filename Value="../src/scene/load/spine/x3dloadinternalspine_weightedmeshtimelines.inc"/>
        <Type Value="Include"/>
      </Item428>
      <Item429>
        <Filename Value="../src/scene/load/x3dload.pas"/>
        <UnitName Value="X3DLoad"/>
      </Item429>
      <Item430>
        <Filename Value="../src/scene/load/x3dloadinternal3ds.pas"/>
        <UnitName Value="X3DLoadInternal3DS"/>
      </Item430>
      <Item431>
        <Filename Value="../src/scene/load/x3dloadinternalcocos2d.pas"/>
        <UnitName Value="X3DLoadInternalCocos2d"/>
      </Item431>
      <Item432>
        <Filename Value="../src/scene/load/x3dloadinternalgeo.pas"/>
        <UnitName Value="X3DLoadInternalGEO"/>
      </Item432>
      <Item433>
        <Filename Value="../src/scene/load/x3dloadinternalgltf.pas"/>
        <UnitName Value="X3DLoadInternalGltf"/>
      </Item433>
      <Item434>
        <Filename Value="../src/scene/load/x3dloadinternalimage.pas"/>
        <UnitName Value="X3DLoadInternalImage"/>
      </Item434>
      <Item435>
        <Filename Value="../src/scene/load/md3/x3dloadinternalmd3.pas"/>
        <UnitName Value="X3DLoadInternalMD3"/>
      </Item435>
      <Item436>
        <Filename Value="../src/scene/load/x3dloadinternalobj.pas"/>
        <UnitName Value="X3DLoadInternalOBJ"/>
      </Item436>
      <Item437>
        <Filename Value="../src/scene/load/x3dloadinternalstl.pas"/>
        <UnitName Value="X3DLoadInternalSTL"/>
      </Item437>
      <Item438>
        <Filename Value="../src/scene/load/x3dloadinternaltiledmap.pas"/>
        <UnitName Value="X3DLoadInternalTiledMap"/>
      </Item438>
      <Item439>
        <Filename Value="../src/scene/load/x3dloadinternalutils.pas"/>
        <UnitName Value="X3DLoadInternalUtils"/>
      </Item439>
      <Item440>
        <Filename Value="../src/scene/octreeconf.inc"/>
        <Type Value="Include"/>
      </Item440>
      <Item441>
        <Filename Value="../src/scene/x3d/auto_generated_node_helpers/x3dnodes_abstractvrml1camera_1.inc"/>
        <Type Value="Include"/>
      </Item441>
      <Item442>
        <Filename Value="../src/scene/x3d/auto_generated_node_helpers/x3dnodes_abstractvrml1geometry_1.inc"/>
        <Type Value="Include"/>
      </Item442>
      <Item443>
        <Filename Value="../src/scene/x3d/auto_generated_node_helpers/x3dnodes_abstractvrml1indexed_1.inc"/>
        <Type Value="Include"/>
      </Item443>
      <Item444>
        <Filename Value="../src/scene/x3d/auto_generated_node_helpers/x3dnodes_abstractvrml1separator_1.inc"/>
        <Type Value="Include"/>
      </Item444>
      <Item445>
        <Filename Value="../src/scene/x3d/auto_generated_node_helpers/x3dnodes_abstractvrml1transformation_1.inc"/>
        <Type Value="Include"/>
      </Item445>
      <Item446>
        <Filename Value="../src/scene/x3d/auto_generated_node_helpers/x3dnodes_anchor.inc"/>
        <Type Value="Include"/>
      </Item446>
      <Item447>
        <Filename Value="../src/scene/x3d/auto_generated_node_helpers/x3dnodes_appearance.inc"/>
        <Type Value="Include"/>
      </Item447>
      <Item448>
        <Filename Value="../src/scene/x3d/auto_generated_node_helpers/x3dnodes_arc2d.inc"/>
        <Type Value="Include"/>
      </Item448>
      <Item449>
        <Filename Value="../src/scene/x3d/auto_generated_node_helpers/x3dnodes_arcclose2d.inc"/>
        <Type Value="Include"/>
      </Item449>
      <Item450>
        <Filename Value="../src/scene/x3d/auto_generated_node_helpers/x3dnodes_asciitext_1.inc"/>
        <Type Value="Include"/>
      </Item450>
      <Item451>
        <Filename Value="../src/scene/x3d/auto_generated_node_helpers/x3dnodes_audioclip.inc"/>
        <Type Value="Include"/>
      </Item451>
      <Item452>
        <Filename Value="../src/scene/x3d/auto_generated_node_helpers/x3dnodes_background.inc"/>
        <Type Value="Include"/>
      </Item452>
      <Item453>
        <Filename Value="../src/scene/x3d/auto_generated_node_helpers/x3dnodes_balljoint.inc"/>
        <Type Value="Include"/>
      </Item453>
      <Item454>
        <Filename Value="../src/scene/x3d/auto_generated_node_helpers/x3dnodes_billboard.inc"/>
        <Type Value="Include"/>
      </Item454>
      <Item455>
        <Filename Value="../src/scene/x3d/auto_generated_node_helpers/x3dnodes_blendmode.inc"/>
        <Type Value="Include"/>
      </Item455>
      <Item456>
        <Filename Value="../src/scene/x3d/auto_generated_node_helpers/x3dnodes_booleanfilter.inc"/>
        <Type Value="Include"/>
      </Item456>
      <Item457>
        <Filename Value="../src/scene/x3d/auto_generated_node_helpers/x3dnodes_booleansequencer.inc"/>
        <Type Value="Include"/>
      </Item457>
      <Item458>
        <Filename Value="../src/scene/x3d/auto_generated_node_helpers/x3dnodes_booleantoggle.inc"/>
        <Type Value="Include"/>
      </Item458>
      <Item459>
        <Filename Value="../src/scene/x3d/auto_generated_node_helpers/x3dnodes_booleantrigger.inc"/>
        <Type Value="Include"/>
      </Item459>
      <Item460>
        <Filename Value="../src/scene/x3d/auto_generated_node_helpers/x3dnodes_boundedphysicsmodel.inc"/>
        <Type Value="Include"/>
      </Item460>
      <Item461>
        <Filename Value="../src/scene/x3d/auto_generated_node_helpers/x3dnodes_box.inc"/>
        <Type Value="Include"/>
      </Item461>
      <Item462>
        <Filename Value="../src/scene/x3d/auto_generated_node_helpers/x3dnodes_cadassembly.inc"/>
        <Type Value="Include"/>
      </Item462>
      <Item463>
        <Filename Value="../src/scene/x3d/auto_generated_node_helpers/x3dnodes_cadface.inc"/>
        <Type Value="Include"/>
      </Item463>
      <Item464>
        <Filename Value="../src/scene/x3d/auto_generated_node_helpers/x3dnodes_cadlayer.inc"/>
        <Type Value="Include"/>
      </Item464>
      <Item465>
        <Filename Value="../src/scene/x3d/auto_generated_node_helpers/x3dnodes_cadpart.inc"/>
        <Type Value="Include"/>
      </Item465>
      <Item466>
        <Filename Value="../src/scene/x3d/auto_generated_node_helpers/x3dnodes_circle2d.inc"/>
        <Type Value="Include"/>
      </Item466>
      <Item467>
        <Filename Value="../src/scene/x3d/auto_generated_node_helpers/x3dnodes_clipplane.inc"/>
        <Type Value="Include"/>
      </Item467>
      <Item468>
        <Filename Value="../src/scene/x3d/auto_generated_node_helpers/x3dnodes_collidableoffset.inc"/>
        <Type Value="Include"/>
      </Item468>
      <Item469>
        <Filename Value="../src/scene/x3d/auto_generated_node_helpers/x3dnodes_collidableshape.inc"/>
        <Type Value="Include"/>
      </Item469>
      <Item470>
        <Filename Value="../src/scene/x3d/auto_generated_node_helpers/x3dnodes_collision.inc"/>
        <Type Value="Include"/>
      </Item470>
      <Item471>
        <Filename Value="../src/scene/x3d/auto_generated_node_helpers/x3dnodes_collisioncollection.inc"/>
        <Type Value="Include"/>
      </Item471>
      <Item472>
        <Filename Value="../src/scene/x3d/auto_generated_node_helpers/x3dnodes_collisionsensor.inc"/>
        <Type Value="Include"/>
      </Item472>
      <Item473>
        <Filename Value="../src/scene/x3d/auto_generated_node_helpers/x3dnodes_collisionspace.inc"/>
        <Type Value="Include"/>
      </Item473>
      <Item474>
        <Filename Value="../src/scene/x3d/auto_generated_node_helpers/x3dnodes_color.inc"/>
        <Type Value="Include"/>
      </Item474>
      <Item475>
        <Filename Value="../src/scene/x3d/auto_generated_node_helpers/x3dnodes_colordamper.inc"/>
        <Type Value="Include"/>
      </Item475>
      <Item476>
        <Filename Value="../src/scene/x3d/auto_generated_node_helpers/x3dnodes_colorinterpolator.inc"/>
        <Type Value="Include"/>
      </Item476>
      <Item477>
        <Filename Value="../src/scene/x3d/auto_generated_node_helpers/x3dnodes_colorrgba.inc"/>
        <Type Value="Include"/>
      </Item477>
      <Item478>
        <Filename Value="../src/scene/x3d/auto_generated_node_helpers/x3dnodes_colorsetinterpolator.inc"/>
        <Type Value="Include"/>
      </Item478>
      <Item479>
        <Filename Value="../src/scene/x3d/auto_generated_node_helpers/x3dnodes_commonsurfaceshader.inc"/>
        <Type Value="Include"/>
      </Item479>
      <Item480>
        <Filename Value="../src/scene/x3d/auto_generated_node_helpers/x3dnodes_composedcubemaptexture.inc"/>
        <Type Value="Include"/>
      </Item480>
      <Item481>
        <Filename Value="../src/scene/x3d/auto_generated_node_helpers/x3dnodes_composedshader.inc"/>
        <Type Value="Include"/>
      </Item481>
      <Item482>
        <Filename Value="../src/scene/x3d/auto_generated_node_helpers/x3dnodes_composedtexture3d.inc"/>
        <Type Value="Include"/>
      </Item482>
      <Item483>
        <Filename Value="../src/scene/x3d/auto_generated_node_helpers/x3dnodes_cone.inc"/>
        <Type Value="Include"/>
      </Item483>
      <Item484>
        <Filename Value="../src/scene/x3d/auto_generated_node_helpers/x3dnodes_coneemitter.inc"/>
        <Type Value="Include"/>
      </Item484>
      <Item485>
        <Filename Value="../src/scene/x3d/auto_generated_node_helpers/x3dnodes_contact.inc"/>
        <Type Value="Include"/>
      </Item485>
      <Item486>
        <Filename Value="../src/scene/x3d/auto_generated_node_helpers/x3dnodes_contour2d.inc"/>
        <Type Value="Include"/>
      </Item486>
      <Item487>
        <Filename Value="../src/scene/x3d/auto_generated_node_helpers/x3dnodes_contourpolyline2d.inc"/>
        <Type Value="Include"/>
      </Item487>
      <Item488>
        <Filename Value="../src/scene/x3d/auto_generated_node_helpers/x3dnodes_converter.inc"/>
        <Type Value="Include"/>
      </Item488>
      <Item489>
        <Filename Value="../src/scene/x3d/auto_generated_node_helpers/x3dnodes_coordinate.inc"/>
        <Type Value="Include"/>
      </Item489>
      <Item490>
        <Filename Value="../src/scene/x3d/auto_generated_node_helpers/x3dnodes_coordinate3_1.inc"/>
        <Type Value="Include"/>
      </Item490>
      <Item491>
        <Filename Value="../src/scene/x3d/auto_generated_node_helpers/x3dnodes_coordinatedamper.inc"/>
        <Type Value="Include"/>
      </Item491>
      <Item492>
        <Filename Value="../src/scene/x3d/auto_generated_node_helpers/x3dnodes_coordinatedouble.inc"/>
        <Type Value="Include"/>
      </Item492>
      <Item493>
        <Filename Value="../src/scene/x3d/auto_generated_node_helpers/x3dnodes_coordinateinterpolator.inc"/>
        <Type Value="Include"/>
      </Item493>
      <Item494>
        <Filename Value="../src/scene/x3d/auto_generated_node_helpers/x3dnodes_coordinateinterpolator2d.inc"/>
        <Type Value="Include"/>
      </Item494>
      <Item495>
        <Filename Value="../src/scene/x3d/auto_generated_node_helpers/x3dnodes_cube_1.inc"/>
        <Type Value="Include"/>
      </Item495>
      <Item496>
        <Filename Value="../src/scene/x3d/auto_generated_node_helpers/x3dnodes_cubicbezier2dorientationinterpolator.inc"/>
        <Type Value="Include"/>
      </Item496>
      <Item497>
        <Filename Value="../src/scene/x3d/auto_generated_node_helpers/x3dnodes_cubicbeziercoordinateinterpolator.inc"/>
        <Type Value="Include"/>
      </Item497>
      <Item498>
        <Filename Value="../src/scene/x3d/auto_generated_node_helpers/x3dnodes_cubicbezierpositioninterpolator.inc"/>
        <Type Value="Include"/>
      </Item498>
      <Item499>
        <Filename Value="../src/scene/x3d/auto_generated_node_helpers/x3dnodes_cylinder.inc"/>
        <Type Value="Include"/>
      </Item499>
      <Item500>
        <Filename Value="../src/scene/x3d/auto_generated_node_helpers/x3dnodes_cylinder_1.inc"/>
        <Type Value="Include"/>
      </Item500>
      <Item501>
        <Filename Value="../src/scene/x3d/auto_generated_node_helpers/x3dnodes_cylindersensor.inc"/>
        <Type Value="Include"/>
      </Item501>
      <Item502>
        <Filename Value="../src/scene/x3d/auto_generated_node_helpers/x3dnodes_directionallight.inc"/>
        <Type Value="Include"/>
      </Item502>
      <Item503>
        <Filename Value="../src/scene/x3d/auto_generated_node_helpers/x3dnodes_directionallight_1.inc"/>
        <Type Value="Include"/>
      </Item503>
      <Item504>
        <Filename Value="../src/scene/x3d/auto_generated_node_helpers/x3dnodes_disentitymanager.inc"/>
        <Type Value="Include"/>
      </Item504>
      <Item505>
        <Filename Value="../src/scene/x3d/auto_generated_node_helpers/x3dnodes_disentitytypemapping.inc"/>
        <Type Value="Include"/>
      </Item505>
      <Item506>
        <Filename Value="../src/scene/x3d/auto_generated_node_helpers/x3dnodes_disk2d.inc"/>
        <Type Value="Include"/>
      </Item506>
      <Item507>
        <Filename Value="../src/scene/x3d/auto_generated_node_helpers/x3dnodes_doubleaxishingejoint.inc"/>
        <Type Value="Include"/>
      </Item507>
      <Item508>
        <Filename Value="../src/scene/x3d/auto_generated_node_helpers/x3dnodes_easeineaseout.inc"/>
        <Type Value="Include"/>
      </Item508>
      <Item509>
        <Filename Value="../src/scene/x3d/auto_generated_node_helpers/x3dnodes_effect.inc"/>
        <Type Value="Include"/>
      </Item509>
      <Item510>
        <Filename Value="../src/scene/x3d/auto_generated_node_helpers/x3dnodes_effectpart.inc"/>
        <Type Value="Include"/>
      </Item510>
      <Item511>
        <Filename Value="../src/scene/x3d/auto_generated_node_helpers/x3dnodes_elevationgrid.inc"/>
        <Type Value="Include"/>
      </Item511>
      <Item512>
        <Filename Value="../src/scene/x3d/auto_generated_node_helpers/x3dnodes_environmentlight.inc"/>
        <Type Value="Include"/>
      </Item512>
      <Item513>
        <Filename Value="../src/scene/x3d/auto_generated_node_helpers/x3dnodes_espdutransform.inc"/>
        <Type Value="Include"/>
      </Item513>
      <Item514>
        <Filename Value="../src/scene/x3d/auto_generated_node_helpers/x3dnodes_explosionemitter.inc"/>
        <Type Value="Include"/>
      </Item514>
      <Item515>
        <Filename Value="../src/scene/x3d/auto_generated_node_helpers/x3dnodes_extrusion.inc"/>
        <Type Value="Include"/>
      </Item515>
      <Item516>
        <Filename Value="../src/scene/x3d/auto_generated_node_helpers/x3dnodes_fillproperties.inc"/>
        <Type Value="Include"/>
      </Item516>
      <Item517>
        <Filename Value="../src/scene/x3d/auto_generated_node_helpers/x3dnodes_floatvertexattribute.inc"/>
        <Type Value="Include"/>
      </Item517>
      <Item518>
        <Filename Value="../src/scene/x3d/auto_generated_node_helpers/x3dnodes_fog.inc"/>
        <Type Value="Include"/>
      </Item518>
      <Item519>
        <Filename Value="../src/scene/x3d/auto_generated_node_helpers/x3dnodes_fogcoordinate.inc"/>
        <Type Value="Include"/>
      </Item519>
      <Item520>
        <Filename Value="../src/scene/x3d/auto_generated_node_helpers/x3dnodes_fontstyle.inc"/>
        <Type Value="Include"/>
      </Item520>
      <Item521>
        <Filename Value="../src/scene/x3d/auto_generated_node_helpers/x3dnodes_forcephysicsmodel.inc"/>
        <Type Value="Include"/>
      </Item521>
      <Item522>
        <Filename Value="../src/scene/x3d/auto_generated_node_helpers/x3dnodes_generatedcubemaptexture.inc"/>
        <Type Value="Include"/>
      </Item522>
      <Item523>
        <Filename Value="../src/scene/x3d/auto_generated_node_helpers/x3dnodes_generatedshadowmap.inc"/>
        <Type Value="Include"/>
      </Item523>
      <Item524>
        <Filename Value="../src/scene/x3d/auto_generated_node_helpers/x3dnodes_geocoordinate.inc"/>
        <Type Value="Include"/>
      </Item524>
      <Item525>
        <Filename Value="../src/scene/x3d/auto_generated_node_helpers/x3dnodes_geoelevationgrid.inc"/>
        <Type Value="Include"/>
      </Item525>
      <Item526>
        <Filename Value="../src/scene/x3d/auto_generated_node_helpers/x3dnodes_geolocation.inc"/>
        <Type Value="Include"/>
      </Item526>
      <Item527>
        <Filename Value="../src/scene/x3d/auto_generated_node_helpers/x3dnodes_geolod.inc"/>
        <Type Value="Include"/>
      </Item527>
      <Item528>
        <Filename Value="../src/scene/x3d/auto_generated_node_helpers/x3dnodes_geometadata.inc"/>
        <Type Value="Include"/>
      </Item528>
      <Item529>
        <Filename Value="../src/scene/x3d/auto_generated_node_helpers/x3dnodes_geoorigin.inc"/>
        <Type Value="Include"/>
      </Item529>
      <Item530>
        <Filename Value="../src/scene/x3d/auto_generated_node_helpers/x3dnodes_geopositioninterpolator.inc"/>
        <Type Value="Include"/>
      </Item530>
      <Item531>
        <Filename Value="../src/scene/x3d/auto_generated_node_helpers/x3dnodes_geoproximitysensor.inc"/>
        <Type Value="Include"/>
      </Item531>
      <Item532>
        <Filename Value="../src/scene/x3d/auto_generated_node_helpers/x3dnodes_geotouchsensor.inc"/>
        <Type Value="Include"/>
      </Item532>
      <Item533>
        <Filename Value="../src/scene/x3d/auto_generated_node_helpers/x3dnodes_geotransform.inc"/>
        <Type Value="Include"/>
      </Item533>
      <Item534>
        <Filename Value="../src/scene/x3d/auto_generated_node_helpers/x3dnodes_geoviewpoint.inc"/>
        <Type Value="Include"/>
      </Item534>
      <Item535>
        <Filename Value="../src/scene/x3d/auto_generated_node_helpers/x3dnodes_group.inc"/>
        <Type Value="Include"/>
      </Item535>
      <Item536>
        <Filename Value="../src/scene/x3d/auto_generated_node_helpers/x3dnodes_group_1.inc"/>
        <Type Value="Include"/>
      </Item536>
      <Item537>
        <Filename Value="../src/scene/x3d/auto_generated_node_helpers/x3dnodes_hanimdisplacer.inc"/>
        <Type Value="Include"/>
      </Item537>
      <Item538>
        <Filename Value="../src/scene/x3d/auto_generated_node_helpers/x3dnodes_hanimhumanoid.inc"/>
        <Type Value="Include"/>
      </Item538>
      <Item539>
        <Filename Value="../src/scene/x3d/auto_generated_node_helpers/x3dnodes_hanimjoint.inc"/>
        <Type Value="Include"/>
      </Item539>
      <Item540>
        <Filename Value="../src/scene/x3d/auto_generated_node_helpers/x3dnodes_hanimsegment.inc"/>
        <Type Value="Include"/>
      </Item540>
      <Item541>
        <Filename Value="../src/scene/x3d/auto_generated_node_helpers/x3dnodes_hanimsite.inc"/>
        <Type Value="Include"/>
      </Item541>
      <Item542>
        <Filename Value="../src/scene/x3d/auto_generated_node_helpers/x3dnodes_imagebackground.inc"/>
        <Type Value="Include"/>
      </Item542>
      <Item543>
        <Filename Value="../src/scene/x3d/auto_generated_node_helpers/x3dnodes_imagecubemaptexture.inc"/>
        <Type Value="Include"/>
      </Item543>
      <Item544>
        <Filename Value="../src/scene/x3d/auto_generated_node_helpers/x3dnodes_imagetexture.inc"/>
        <Type Value="Include"/>
      </Item544>
      <Item545>
        <Filename Value="../src/scene/x3d/auto_generated_node_helpers/x3dnodes_imagetexture3d.inc"/>
        <Type Value="Include"/>
      </Item545>
      <Item546>
        <Filename Value="../src/scene/x3d/auto_generated_node_helpers/x3dnodes_indexedfaceset.inc"/>
        <Type Value="Include"/>
      </Item546>
      <Item547>
        <Filename Value="../src/scene/x3d/auto_generated_node_helpers/x3dnodes_indexedfaceset_1.inc"/>
        <Type Value="Include"/>
      </Item547>
      <Item548>
        <Filename Value="../src/scene/x3d/auto_generated_node_helpers/x3dnodes_indexedlineset.inc"/>
        <Type Value="Include"/>
      </Item548>
      <Item549>
        <Filename Value="../src/scene/x3d/auto_generated_node_helpers/x3dnodes_indexedlineset_1.inc"/>
        <Type Value="Include"/>
      </Item549>
      <Item550>
        <Filename Value="../src/scene/x3d/auto_generated_node_helpers/x3dnodes_indexedquadset.inc"/>
        <Type Value="Include"/>
      </Item550>
      <Item551>
        <Filename Value="../src/scene/x3d/auto_generated_node_helpers/x3dnodes_indexedtrianglefanset.inc"/>
        <Type Value="Include"/>
      </Item551>
      <Item552>
        <Filename Value="../src/scene/x3d/auto_generated_node_helpers/x3dnodes_indexedtrianglemesh_1.inc"/>
        <Type Value="Include"/>
      </Item552>
      <Item553>
        <Filename Value="../src/scene/x3d/auto_generated_node_helpers/x3dnodes_indexedtriangleset.inc"/>
        <Type Value="Include"/>
      </Item553>
      <Item554>
        <Filename Value="../src/scene/x3d/auto_generated_node_helpers/x3dnodes_indexedtrianglestripset.inc"/>
        <Type Value="Include"/>
      </Item554>
      <Item555>
        <Filename Value="../src/scene/x3d/auto_generated_node_helpers/x3dnodes_info_1.inc"/>
        <Type Value="Include"/>
      </Item555>
      <Item556>
        <Filename Value="../src/scene/x3d/auto_generated_node_helpers/x3dnodes_inline.inc"/>
        <Type Value="Include"/>
      </Item556>
      <Item557>
        <Filename Value="../src/scene/x3d/auto_generated_node_helpers/x3dnodes_inlineloadcontrol.inc"/>
        <Type Value="Include"/>
      </Item557>
      <Item558>
        <Filename Value="../src/scene/x3d/auto_generated_node_helpers/x3dnodes_integersequencer.inc"/>
        <Type Value="Include"/>
      </Item558>
      <Item559>
        <Filename Value="../src/scene/x3d/auto_generated_node_helpers/x3dnodes_integertrigger.inc"/>
        <Type Value="Include"/>
      </Item559>
      <Item560>
        <Filename Value="../src/scene/x3d/auto_generated_node_helpers/x3dnodes_kambiappearance.inc"/>
        <Type Value="Include"/>
      </Item560>
      <Item561>
        <Filename Value="../src/scene/x3d/auto_generated_node_helpers/x3dnodes_kambiinline.inc"/>
        <Type Value="Include"/>
      </Item561>
      <Item562>
        <Filename Value="../src/scene/x3d/auto_generated_node_helpers/x3dnodes_kambinavigationinfo.inc"/>
        <Type Value="Include"/>
      </Item562>
      <Item563>
        <Filename Value="../src/scene/x3d/auto_generated_node_helpers/x3dnodes_keysensor.inc"/>
        <Type Value="Include"/>
      </Item563>
      <Item564>
        <Filename Value="../src/scene/x3d/auto_generated_node_helpers/x3dnodes_layer.inc"/>
        <Type Value="Include"/>
      </Item564>
      <Item565>
        <Filename Value="../src/scene/x3d/auto_generated_node_helpers/x3dnodes_layerset.inc"/>
        <Type Value="Include"/>
      </Item565>
      <Item566>
        <Filename Value="../src/scene/x3d/auto_generated_node_helpers/x3dnodes_layout.inc"/>
        <Type Value="Include"/>
      </Item566>
      <Item567>
        <Filename Value="../src/scene/x3d/auto_generated_node_helpers/x3dnodes_layoutgroup.inc"/>
        <Type Value="Include"/>
      </Item567>
      <Item568>
        <Filename Value="../src/scene/x3d/auto_generated_node_helpers/x3dnodes_layoutlayer.inc"/>
        <Type Value="Include"/>
      </Item568>
      <Item569>
        <Filename Value="../src/scene/x3d/auto_generated_node_helpers/x3dnodes_linepicksensor.inc"/>
        <Type Value="Include"/>
      </Item569>
      <Item570>
        <Filename Value="../src/scene/x3d/auto_generated_node_helpers/x3dnodes_lineproperties.inc"/>
        <Type Value="Include"/>
      </Item570>
      <Item571>
        <Filename Value="../src/scene/x3d/auto_generated_node_helpers/x3dnodes_lineset.inc"/>
        <Type Value="Include"/>
      </Item571>
      <Item572>
        <Filename Value="../src/scene/x3d/auto_generated_node_helpers/x3dnodes_loadsensor.inc"/>
        <Type Value="Include"/>
      </Item572>
      <Item573>
        <Filename Value="../src/scene/x3d/auto_generated_node_helpers/x3dnodes_localfog.inc"/>
        <Type Value="Include"/>
      </Item573>
      <Item574>
        <Filename Value="../src/scene/x3d/auto_generated_node_helpers/x3dnodes_lod.inc"/>
        <Type Value="Include"/>
      </Item574>
      <Item575>
        <Filename Value="../src/scene/x3d/auto_generated_node_helpers/x3dnodes_lod_1.inc"/>
        <Type Value="Include"/>
      </Item575>
      <Item576>
        <Filename Value="../src/scene/x3d/auto_generated_node_helpers/x3dnodes_logger.inc"/>
        <Type Value="Include"/>
      </Item576>
      <Item577>
        <Filename Value="../src/scene/x3d/auto_generated_node_helpers/x3dnodes_material.inc"/>
        <Type Value="Include"/>
      </Item577>
      <Item578>
        <Filename Value="../src/scene/x3d/auto_generated_node_helpers/x3dnodes_material_1.inc"/>
        <Type Value="Include"/>
      </Item578>
      <Item579>
        <Filename Value="../src/scene/x3d/auto_generated_node_helpers/x3dnodes_materialbinding_1.inc"/>
        <Type Value="Include"/>
      </Item579>
      <Item580>
        <Filename Value="../src/scene/x3d/auto_generated_node_helpers/x3dnodes_matrix3vertexattribute.inc"/>
        <Type Value="Include"/>
      </Item580>
      <Item581>
        <Filename Value="../src/scene/x3d/auto_generated_node_helpers/x3dnodes_matrix4vertexattribute.inc"/>
        <Type Value="Include"/>
      </Item581>
      <Item582>
        <Filename Value="../src/scene/x3d/auto_generated_node_helpers/x3dnodes_matrixtransform.inc"/>
        <Type Value="Include"/>
      </Item582>
      <Item583>
        <Filename Value="../src/scene/x3d/auto_generated_node_helpers/x3dnodes_matrixtransform_1.inc"/>
        <Type Value="Include"/>
      </Item583>
      <Item584>
        <Filename Value="../src/scene/x3d/auto_generated_node_helpers/x3dnodes_metadataboolean.inc"/>
        <Type Value="Include"/>
      </Item584>
      <Item585>
        <Filename Value="../src/scene/x3d/auto_generated_node_helpers/x3dnodes_metadatadouble.inc"/>
        <Type Value="Include"/>
      </Item585>
      <Item586>
        <Filename Value="../src/scene/x3d/auto_generated_node_helpers/x3dnodes_metadatafloat.inc"/>
        <Type Value="Include"/>
      </Item586>
      <Item587>
        <Filename Value="../src/scene/x3d/auto_generated_node_helpers/x3dnodes_metadatainteger.inc"/>
        <Type Value="Include"/>
      </Item587>
      <Item588>
        <Filename Value="../src/scene/x3d/auto_generated_node_helpers/x3dnodes_metadataset.inc"/>
        <Type Value="Include"/>
      </Item588>
      <Item589>
        <Filename Value="../src/scene/x3d/auto_generated_node_helpers/x3dnodes_metadatastring.inc"/>
        <Type Value="Include"/>
      </Item589>
      <Item590>
        <Filename Value="../src/scene/x3d/auto_generated_node_helpers/x3dnodes_motorjoint.inc"/>
        <Type Value="Include"/>
      </Item590>
      <Item591>
        <Filename Value="../src/scene/x3d/auto_generated_node_helpers/x3dnodes_movietexture.inc"/>
        <Type Value="Include"/>
      </Item591>
      <Item592>
        <Filename Value="../src/scene/x3d/auto_generated_node_helpers/x3dnodes_multigeneratedtexturecoordinate.inc"/>
        <Type Value="Include"/>
      </Item592>
      <Item593>
        <Filename Value="../src/scene/x3d/auto_generated_node_helpers/x3dnodes_multitexture.inc"/>
        <Type Value="Include"/>
      </Item593>
      <Item594>
        <Filename Value="../src/scene/x3d/auto_generated_node_helpers/x3dnodes_multitexturecoordinate.inc"/>
        <Type Value="Include"/>
      </Item594>
      <Item595>
        <Filename Value="../src/scene/x3d/auto_generated_node_helpers/x3dnodes_multitexturetransform.inc"/>
        <Type Value="Include"/>
      </Item595>
      <Item596>
        <Filename Value="../src/scene/x3d/auto_generated_node_helpers/x3dnodes_navigationinfo.inc"/>
        <Type Value="Include"/>
      </Item596>
      <Item597>
        <Filename Value="../src/scene/x3d/auto_generated_node_helpers/x3dnodes_normal.inc"/>
        <Type Value="Include"/>
      </Item597>
      <Item598>
        <Filename Value="../src/scene/x3d/auto_generated_node_helpers/x3dnodes_normalbinding_1.inc"/>
        <Type Value="Include"/>
      </Item598>
      <Item599>
        <Filename Value="../src/scene/x3d/auto_generated_node_helpers/x3dnodes_normalinterpolator.inc"/>
        <Type Value="Include"/>
      </Item599>
      <Item600>
        <Filename Value="../src/scene/x3d/auto_generated_node_helpers/x3dnodes_nurbscurve.inc"/>
        <Type Value="Include"/>
      </Item600>
      <Item601>
        <Filename Value="../src/scene/x3d/auto_generated_node_helpers/x3dnodes_nurbscurve2d.inc"/>
        <Type Value="Include"/>
      </Item601>
      <Item602>
        <Filename Value="../src/scene/x3d/auto_generated_node_helpers/x3dnodes_nurbsorientationinterpolator.inc"/>
        <Type Value="Include"/>
      </Item602>
      <Item603>
        <Filename Value="../src/scene/x3d/auto_generated_node_helpers/x3dnodes_nurbspatchsurface.inc"/>
        <Type Value="Include"/>
      </Item603>
      <Item604>
        <Filename Value="../src/scene/x3d/auto_generated_node_helpers/x3dnodes_nurbspositioninterpolator.inc"/>
        <Type Value="Include"/>
      </Item604>
      <Item605>
        <Filename Value="../src/scene/x3d/auto_generated_node_helpers/x3dnodes_nurbsset.inc"/>
        <Type Value="Include"/>
      </Item605>
      <Item606>
        <Filename Value="../src/scene/x3d/auto_generated_node_helpers/x3dnodes_nurbssurfaceinterpolator.inc"/>
        <Type Value="Include"/>
      </Item606>
      <Item607>
        <Filename Value="../src/scene/x3d/auto_generated_node_helpers/x3dnodes_nurbssweptsurface.inc"/>
        <Type Value="Include"/>
      </Item607>
      <Item608>
        <Filename Value="../src/scene/x3d/auto_generated_node_helpers/x3dnodes_nurbsswungsurface.inc"/>
        <Type Value="Include"/>
      </Item608>
      <Item609>
        <Filename Value="../src/scene/x3d/auto_generated_node_helpers/x3dnodes_nurbstexturecoordinate.inc"/>
        <Type Value="Include"/>
      </Item609>
      <Item610>
        <Filename Value="../src/scene/x3d/auto_generated_node_helpers/x3dnodes_nurbstrimmedsurface.inc"/>
        <Type Value="Include"/>
      </Item610>
      <Item611>
        <Filename Value="../src/scene/x3d/auto_generated_node_helpers/x3dnodes_orientationchaser.inc"/>
        <Type Value="Include"/>
      </Item611>
      <Item612>
        <Filename Value="../src/scene/x3d/auto_generated_node_helpers/x3dnodes_orientationdamper.inc"/>
        <Type Value="Include"/>
      </Item612>
      <Item613>
        <Filename Value="../src/scene/x3d/auto_generated_node_helpers/x3dnodes_orientationinterpolator.inc"/>
        <Type Value="Include"/>
      </Item613>
      <Item614>
        <Filename Value="../src/scene/x3d/auto_generated_node_helpers/x3dnodes_orientationinterpolator2d.inc"/>
        <Type Value="Include"/>
      </Item614>
      <Item615>
        <Filename Value="../src/scene/x3d/auto_generated_node_helpers/x3dnodes_orthographiccamera_1.inc"/>
        <Type Value="Include"/>
      </Item615>
      <Item616>
        <Filename Value="../src/scene/x3d/auto_generated_node_helpers/x3dnodes_orthoviewpoint.inc"/>
        <Type Value="Include"/>
      </Item616>
      <Item617>
        <Filename Value="../src/scene/x3d/auto_generated_node_helpers/x3dnodes_packagedshader.inc"/>
        <Type Value="Include"/>
      </Item617>
      <Item618>
        <Filename Value="../src/scene/x3d/auto_generated_node_helpers/x3dnodes_particlesystem.inc"/>
        <Type Value="Include"/>
      </Item618>
      <Item619>
        <Filename Value="../src/scene/x3d/auto_generated_node_helpers/x3dnodes_perspectivecamera_1.inc"/>
        <Type Value="Include"/>
      </Item619>
      <Item620>
        <Filename Value="../src/scene/x3d/auto_generated_node_helpers/x3dnodes_physicalmaterial.inc"/>
        <Type Value="Include"/>
      </Item620>
      <Item621>
        <Filename Value="../src/scene/x3d/auto_generated_node_helpers/x3dnodes_pickablegroup.inc"/>
        <Type Value="Include"/>
      </Item621>
      <Item622>
        <Filename Value="../src/scene/x3d/auto_generated_node_helpers/x3dnodes_pixeltexture.inc"/>
        <Type Value="Include"/>
      </Item622>
      <Item623>
        <Filename Value="../src/scene/x3d/auto_generated_node_helpers/x3dnodes_pixeltexture3d.inc"/>
        <Type Value="Include"/>
      </Item623>
      <Item624>
        <Filename Value="../src/scene/x3d/auto_generated_node_helpers/x3dnodes_plane.inc"/>
        <Type Value="Include"/>
      </Item624>
      <Item625>
        <Filename Value="../src/scene/x3d/auto_generated_node_helpers/x3dnodes_planesensor.inc"/>
        <Type Value="Include"/>
      </Item625>
      <Item626>
        <Filename Value="../src/scene/x3d/auto_generated_node_helpers/x3dnodes_pointemitter.inc"/>
        <Type Value="Include"/>
      </Item626>
      <Item627>
        <Filename Value="../src/scene/x3d/auto_generated_node_helpers/x3dnodes_pointlight.inc"/>
        <Type Value="Include"/>
      </Item627>
      <Item628>
        <Filename Value="../src/scene/x3d/auto_generated_node_helpers/x3dnodes_pointlight_1.inc"/>
        <Type Value="Include"/>
      </Item628>
      <Item629>
        <Filename Value="../src/scene/x3d/auto_generated_node_helpers/x3dnodes_pointpicksensor.inc"/>
        <Type Value="Include"/>
      </Item629>
      <Item630>
        <Filename Value="../src/scene/x3d/auto_generated_node_helpers/x3dnodes_pointset.inc"/>
        <Type Value="Include"/>
      </Item630>
      <Item631>
        <Filename Value="../src/scene/x3d/auto_generated_node_helpers/x3dnodes_pointset_1.inc"/>
        <Type Value="Include"/>
      </Item631>
      <Item632>
        <Filename Value="../src/scene/x3d/auto_generated_node_helpers/x3dnodes_polyline2d.inc"/>
        <Type Value="Include"/>
      </Item632>
      <Item633>
        <Filename Value="../src/scene/x3d/auto_generated_node_helpers/x3dnodes_polylineemitter.inc"/>
        <Type Value="Include"/>
      </Item633>
      <Item634>
        <Filename Value="../src/scene/x3d/auto_generated_node_helpers/x3dnodes_polypoint2d.inc"/>
        <Type Value="Include"/>
      </Item634>
      <Item635>
        <Filename Value="../src/scene/x3d/auto_generated_node_helpers/x3dnodes_positionchaser.inc"/>
        <Type Value="Include"/>
      </Item635>
      <Item636>
        <Filename Value="../src/scene/x3d/auto_generated_node_helpers/x3dnodes_positionchaser2d.inc"/>
        <Type Value="Include"/>
      </Item636>
      <Item637>
        <Filename Value="../src/scene/x3d/auto_generated_node_helpers/x3dnodes_positiondamper.inc"/>
        <Type Value="Include"/>
      </Item637>
      <Item638>
        <Filename Value="../src/scene/x3d/auto_generated_node_helpers/x3dnodes_positiondamper2d.inc"/>
        <Type Value="Include"/>
      </Item638>
      <Item639>
        <Filename Value="../src/scene/x3d/auto_generated_node_helpers/x3dnodes_positioninterpolator.inc"/>
        <Type Value="Include"/>
      </Item639>
      <Item640>
        <Filename Value="../src/scene/x3d/auto_generated_node_helpers/x3dnodes_positioninterpolator2d.inc"/>
        <Type Value="Include"/>
      </Item640>
      <Item641>
        <Filename Value="../src/scene/x3d/auto_generated_node_helpers/x3dnodes_primitivepicksensor.inc"/>
        <Type Value="Include"/>
      </Item641>
      <Item642>
        <Filename Value="../src/scene/x3d/auto_generated_node_helpers/x3dnodes_programshader.inc"/>
        <Type Value="Include"/>
      </Item642>
      <Item643>
        <Filename Value="../src/scene/x3d/auto_generated_node_helpers/x3dnodes_projectedtexturecoordinate.inc"/>
        <Type Value="Include"/>
      </Item643>
      <Item644>
        <Filename Value="../src/scene/x3d/auto_generated_node_helpers/x3dnodes_proximitysensor.inc"/>
        <Type Value="Include"/>
      </Item644>
      <Item645>
        <Filename Value="../src/scene/x3d/auto_generated_node_helpers/x3dnodes_quadset.inc"/>
        <Type Value="Include"/>
      </Item645>
      <Item646>
        <Filename Value="../src/scene/x3d/auto_generated_node_helpers/x3dnodes_receiverpdu.inc"/>
        <Type Value="Include"/>
      </Item646>
      <Item647>
        <Filename Value="../src/scene/x3d/auto_generated_node_helpers/x3dnodes_rectangle2d.inc"/>
        <Type Value="Include"/>
      </Item647>
      <Item648>
        <Filename Value="../src/scene/x3d/auto_generated_node_helpers/x3dnodes_renderedtexture.inc"/>
        <Type Value="Include"/>
      </Item648>
      <Item649>
        <Filename Value="../src/scene/x3d/auto_generated_node_helpers/x3dnodes_rigidbody.inc"/>
        <Type Value="Include"/>
      </Item649>
      <Item650>
        <Filename Value="../src/scene/x3d/auto_generated_node_helpers/x3dnodes_rigidbodycollection.inc"/>
        <Type Value="Include"/>
      </Item650>
      <Item651>
        <Filename Value="../src/scene/x3d/auto_generated_node_helpers/x3dnodes_rotation_1.inc"/>
        <Type Value="Include"/>
      </Item651>
      <Item652>
        <Filename Value="../src/scene/x3d/auto_generated_node_helpers/x3dnodes_rotationxyz_1.inc"/>
        <Type Value="Include"/>
      </Item652>
      <Item653>
        <Filename Value="../src/scene/x3d/auto_generated_node_helpers/x3dnodes_scalarchaser.inc"/>
        <Type Value="Include"/>
      </Item653>
      <Item654>
        <Filename Value="../src/scene/x3d/auto_generated_node_helpers/x3dnodes_scalarinterpolator.inc"/>
        <Type Value="Include"/>
      </Item654>
      <Item655>
        <Filename Value="../src/scene/x3d/auto_generated_node_helpers/x3dnodes_scale_1.inc"/>
        <Type Value="Include"/>
      </Item655>
      <Item656>
        <Filename Value="../src/scene/x3d/auto_generated_node_helpers/x3dnodes_screeneffect.inc"/>
        <Type Value="Include"/>
      </Item656>
      <Item657>
        <Filename Value="../src/scene/x3d/auto_generated_node_helpers/x3dnodes_screenfontstyle.inc"/>
        <Type Value="Include"/>
      </Item657>
      <Item658>
        <Filename Value="../src/scene/x3d/auto_generated_node_helpers/x3dnodes_screengroup.inc"/>
        <Type Value="Include"/>
      </Item658>
      <Item659>
        <Filename Value="../src/scene/x3d/auto_generated_node_helpers/x3dnodes_script.inc"/>
        <Type Value="Include"/>
      </Item659>
      <Item660>
        <Filename Value="../src/scene/x3d/auto_generated_node_helpers/x3dnodes_shaderpart.inc"/>
        <Type Value="Include"/>
      </Item660>
      <Item661>
        <Filename Value="../src/scene/x3d/auto_generated_node_helpers/x3dnodes_shaderprogram.inc"/>
        <Type Value="Include"/>
      </Item661>
      <Item662>
        <Filename Value="../src/scene/x3d/auto_generated_node_helpers/x3dnodes_shadertexture.inc"/>
        <Type Value="Include"/>
      </Item662>
      <Item663>
        <Filename Value="../src/scene/x3d/auto_generated_node_helpers/x3dnodes_shape.inc"/>
        <Type Value="Include"/>
      </Item663>
      <Item664>
        <Filename Value="../src/scene/x3d/auto_generated_node_helpers/x3dnodes_shapehints_1.inc"/>
        <Type Value="Include"/>
      </Item664>
      <Item665>
        <Filename Value="../src/scene/x3d/auto_generated_node_helpers/x3dnodes_signalpdu.inc"/>
        <Type Value="Include"/>
      </Item665>
      <Item666>
        <Filename Value="../src/scene/x3d/auto_generated_node_helpers/x3dnodes_singleaxishingejoint.inc"/>
        <Type Value="Include"/>
      </Item666>
      <Item667>
        <Filename Value="../src/scene/x3d/auto_generated_node_helpers/x3dnodes_sliderjoint.inc"/>
        <Type Value="Include"/>
      </Item667>
      <Item668>
        <Filename Value="../src/scene/x3d/auto_generated_node_helpers/x3dnodes_sound.inc"/>
        <Type Value="Include"/>
      </Item668>
      <Item669>
        <Filename Value="../src/scene/x3d/auto_generated_node_helpers/x3dnodes_sphere.inc"/>
        <Type Value="Include"/>
      </Item669>
      <Item670>
        <Filename Value="../src/scene/x3d/auto_generated_node_helpers/x3dnodes_sphere_1.inc"/>
        <Type Value="Include"/>
      </Item670>
      <Item671>
        <Filename Value="../src/scene/x3d/auto_generated_node_helpers/x3dnodes_spheresensor.inc"/>
        <Type Value="Include"/>
      </Item671>
      <Item672>
        <Filename Value="../src/scene/x3d/auto_generated_node_helpers/x3dnodes_splinepositioninterpolator.inc"/>
        <Type Value="Include"/>
      </Item672>
      <Item673>
        <Filename Value="../src/scene/x3d/auto_generated_node_helpers/x3dnodes_splinepositioninterpolator2d.inc"/>
        <Type Value="Include"/>
      </Item673>
      <Item674>
        <Filename Value="../src/scene/x3d/auto_generated_node_helpers/x3dnodes_splinescalarinterpolator.inc"/>
        <Type Value="Include"/>
      </Item674>
      <Item675>
        <Filename Value="../src/scene/x3d/auto_generated_node_helpers/x3dnodes_spotlight.inc"/>
        <Type Value="Include"/>
      </Item675>
      <Item676>
        <Filename Value="../src/scene/x3d/auto_generated_node_helpers/x3dnodes_spotlight_1.inc"/>
        <Type Value="Include"/>
      </Item676>
      <Item677>
        <Filename Value="../src/scene/x3d/auto_generated_node_helpers/x3dnodes_squadorientationinterpolator.inc"/>
        <Type Value="Include"/>
      </Item677>
      <Item678>
        <Filename Value="../src/scene/x3d/auto_generated_node_helpers/x3dnodes_staticgroup.inc"/>
        <Type Value="Include"/>
      </Item678>
      <Item679>
        <Filename Value="../src/scene/x3d/auto_generated_node_helpers/x3dnodes_stringsensor.inc"/>
        <Type Value="Include"/>
      </Item679>
      <Item680>
        <Filename Value="../src/scene/x3d/auto_generated_node_helpers/x3dnodes_surfaceemitter.inc"/>
        <Type Value="Include"/>
      </Item680>
      <Item681>
        <Filename Value="../src/scene/x3d/auto_generated_node_helpers/x3dnodes_switch.inc"/>
        <Type Value="Include"/>
      </Item681>
      <Item682>
        <Filename Value="../src/scene/x3d/auto_generated_node_helpers/x3dnodes_switch_1.inc"/>
        <Type Value="Include"/>
      </Item682>
      <Item683>
        <Filename Value="../src/scene/x3d/auto_generated_node_helpers/x3dnodes_tangent.inc"/>
        <Type Value="Include"/>
      </Item683>
      <Item684>
        <Filename Value="../src/scene/x3d/auto_generated_node_helpers/x3dnodes_teapot.inc"/>
        <Type Value="Include"/>
      </Item684>
      <Item685>
        <Filename Value="../src/scene/x3d/auto_generated_node_helpers/x3dnodes_texcoorddamper2d.inc"/>
        <Type Value="Include"/>
      </Item685>
      <Item686>
        <Filename Value="../src/scene/x3d/auto_generated_node_helpers/x3dnodes_text.inc"/>
        <Type Value="Include"/>
      </Item686>
      <Item687>
        <Filename Value="../src/scene/x3d/auto_generated_node_helpers/x3dnodes_text3d.inc"/>
        <Type Value="Include"/>
      </Item687>
      <Item688>
        <Filename Value="../src/scene/x3d/auto_generated_node_helpers/x3dnodes_texture2_1.inc"/>
        <Type Value="Include"/>
      </Item688>
      <Item689>
        <Filename Value="../src/scene/x3d/auto_generated_node_helpers/x3dnodes_texturebackground.inc"/>
        <Type Value="Include"/>
      </Item689>
      <Item690>
        <Filename Value="../src/scene/x3d/auto_generated_node_helpers/x3dnodes_texturecoordinate.inc"/>
        <Type Value="Include"/>
      </Item690>
      <Item691>
        <Filename Value="../src/scene/x3d/auto_generated_node_helpers/x3dnodes_texturecoordinate3d.inc"/>
        <Type Value="Include"/>
      </Item691>
      <Item692>
        <Filename Value="../src/scene/x3d/auto_generated_node_helpers/x3dnodes_texturecoordinate4d.inc"/>
        <Type Value="Include"/>
      </Item692>
      <Item693>
        <Filename Value="../src/scene/x3d/auto_generated_node_helpers/x3dnodes_texturecoordinategenerator.inc"/>
        <Type Value="Include"/>
      </Item693>
      <Item694>
        <Filename Value="../src/scene/x3d/auto_generated_node_helpers/x3dnodes_textureproperties.inc"/>
        <Type Value="Include"/>
      </Item694>
      <Item695>
        <Filename Value="../src/scene/x3d/auto_generated_node_helpers/x3dnodes_texturetransform.inc"/>
        <Type Value="Include"/>
      </Item695>
      <Item696>
        <Filename Value="../src/scene/x3d/auto_generated_node_helpers/x3dnodes_texturetransform3d.inc"/>
        <Type Value="Include"/>
      </Item696>
      <Item697>
        <Filename Value="../src/scene/x3d/auto_generated_node_helpers/x3dnodes_texturetransformmatrix3d.inc"/>
        <Type Value="Include"/>
      </Item697>
      <Item698>
        <Filename Value="../src/scene/x3d/auto_generated_node_helpers/x3dnodes_timesensor.inc"/>
        <Type Value="Include"/>
      </Item698>
      <Item699>
        <Filename Value="../src/scene/x3d/auto_generated_node_helpers/x3dnodes_timetrigger.inc"/>
        <Type Value="Include"/>
      </Item699>
      <Item700>
        <Filename Value="../src/scene/x3d/auto_generated_node_helpers/x3dnodes_toggler.inc"/>
        <Type Value="Include"/>
      </Item700>
      <Item701>
        <Filename Value="../src/scene/x3d/auto_generated_node_helpers/x3dnodes_touchsensor.inc"/>
        <Type Value="Include"/>
      </Item701>
      <Item702>
        <Filename Value="../src/scene/x3d/auto_generated_node_helpers/x3dnodes_transform.inc"/>
        <Type Value="Include"/>
      </Item702>
      <Item703>
        <Filename Value="../src/scene/x3d/auto_generated_node_helpers/x3dnodes_transform_1.inc"/>
        <Type Value="Include"/>
      </Item703>
      <Item704>
        <Filename Value="../src/scene/x3d/auto_generated_node_helpers/x3dnodes_transformsensor.inc"/>
        <Type Value="Include"/>
      </Item704>
      <Item705>
        <Filename Value="../src/scene/x3d/auto_generated_node_helpers/x3dnodes_transformseparator_1.inc"/>
        <Type Value="Include"/>
      </Item705>
      <Item706>
        <Filename Value="../src/scene/x3d/auto_generated_node_helpers/x3dnodes_translation_1.inc"/>
        <Type Value="Include"/>
      </Item706>
      <Item707>
        <Filename Value="../src/scene/x3d/auto_generated_node_helpers/x3dnodes_transmitterpdu.inc"/>
        <Type Value="Include"/>
      </Item707>
      <Item708>
        <Filename Value="../src/scene/x3d/auto_generated_node_helpers/x3dnodes_trianglefanset.inc"/>
        <Type Value="Include"/>
      </Item708>
      <Item709>
        <Filename Value="../src/scene/x3d/auto_generated_node_helpers/x3dnodes_triangleset.inc"/>
        <Type Value="Include"/>
      </Item709>
      <Item710>
        <Filename Value="../src/scene/x3d/auto_generated_node_helpers/x3dnodes_triangleset2d.inc"/>
        <Type Value="Include"/>
      </Item710>
      <Item711>
        <Filename Value="../src/scene/x3d/auto_generated_node_helpers/x3dnodes_trianglestripset.inc"/>
        <Type Value="Include"/>
      </Item711>
      <Item712>
        <Filename Value="../src/scene/x3d/auto_generated_node_helpers/x3dnodes_twosidedmaterial.inc"/>
        <Type Value="Include"/>
      </Item712>
      <Item713>
        <Filename Value="../src/scene/x3d/auto_generated_node_helpers/x3dnodes_universaljoint.inc"/>
        <Type Value="Include"/>
      </Item713>
      <Item714>
        <Filename Value="../src/scene/x3d/auto_generated_node_helpers/x3dnodes_unlitmaterial.inc"/>
        <Type Value="Include"/>
      </Item714>
      <Item715>
        <Filename Value="../src/scene/x3d/auto_generated_node_helpers/x3dnodes_valuetrigger.inc"/>
        <Type Value="Include"/>
      </Item715>
      <Item716>
        <Filename Value="../src/scene/x3d/auto_generated_node_helpers/x3dnodes_vectorinterpolator.inc"/>
        <Type Value="Include"/>
      </Item716>
      <Item717>
        <Filename Value="../src/scene/x3d/auto_generated_node_helpers/x3dnodes_viewpoint.inc"/>
        <Type Value="Include"/>
      </Item717>
      <Item718>
        <Filename Value="../src/scene/x3d/auto_generated_node_helpers/x3dnodes_viewpointgroup.inc"/>
        <Type Value="Include"/>
      </Item718>
      <Item719>
        <Filename Value="../src/scene/x3d/auto_generated_node_helpers/x3dnodes_viewpointmirror.inc"/>
        <Type Value="Include"/>
      </Item719>
      <Item720>
        <Filename Value="../src/scene/x3d/auto_generated_node_helpers/x3dnodes_viewport.inc"/>
        <Type Value="Include"/>
      </Item720>
      <Item721>
        <Filename Value="../src/scene/x3d/auto_generated_node_helpers/x3dnodes_visibilitysensor.inc"/>
        <Type Value="Include"/>
      </Item721>
      <Item722>
        <Filename Value="../src/scene/x3d/auto_generated_node_helpers/x3dnodes_volumeemitter.inc"/>
        <Type Value="Include"/>
      </Item722>
      <Item723>
        <Filename Value="../src/scene/x3d/auto_generated_node_helpers/x3dnodes_volumepicksensor.inc"/>
        <Type Value="Include"/>
      </Item723>
      <Item724>
        <Filename Value="../src/scene/x3d/auto_generated_node_helpers/x3dnodes_windphysicsmodel.inc"/>
        <Type Value="Include"/>
      </Item724>
      <Item725>
        <Filename Value="../src/scene/x3d/auto_generated_node_helpers/x3dnodes_worldinfo.inc"/>
        <Type Value="Include"/>
      </Item725>
      <Item726>
        <Filename Value="../src/scene/x3d/auto_generated_node_helpers/x3dnodes_wwwanchor_1.inc"/>
        <Type Value="Include"/>
      </Item726>
      <Item727>
        <Filename Value="../src/scene/x3d/auto_generated_node_helpers/x3dnodes_wwwinline_1.inc"/>
        <Type Value="Include"/>
      </Item727>
      <Item728>
        <Filename Value="../src/scene/x3d/auto_generated_node_helpers/x3dnodes_x3d3dbackgroundnode.inc"/>
        <Type Value="Include"/>
      </Item728>
      <Item729>
        <Filename Value="../src/scene/x3d/auto_generated_node_helpers/x3dnodes_x3dappearancechildnode.inc"/>
        <Type Value="Include"/>
      </Item729>
      <Item730>
        <Filename Value="../src/scene/x3d/auto_generated_node_helpers/x3dnodes_x3dappearancenode.inc"/>
        <Type Value="Include"/>
      </Item730>
      <Item731>
        <Filename Value="../src/scene/x3d/auto_generated_node_helpers/x3dnodes_x3dbackgroundnode.inc"/>
        <Type Value="Include"/>
      </Item731>
      <Item732>
        <Filename Value="../src/scene/x3d/auto_generated_node_helpers/x3dnodes_x3dbindablenode.inc"/>
        <Type Value="Include"/>
      </Item732>
      <Item733>
        <Filename Value="../src/scene/x3d/auto_generated_node_helpers/x3dnodes_x3dchasernode.inc"/>
        <Type Value="Include"/>
      </Item733>
      <Item734>
        <Filename Value="../src/scene/x3d/auto_generated_node_helpers/x3dnodes_x3dchildnode.inc"/>
        <Type Value="Include"/>
      </Item734>
      <Item735>
        <Filename Value="../src/scene/x3d/auto_generated_node_helpers/x3dnodes_x3dcolornode.inc"/>
        <Type Value="Include"/>
      </Item735>
      <Item736>
        <Filename Value="../src/scene/x3d/auto_generated_node_helpers/x3dnodes_x3dcomposedgeometrynode.inc"/>
        <Type Value="Include"/>
      </Item736>
      <Item737>
        <Filename Value="../src/scene/x3d/auto_generated_node_helpers/x3dnodes_x3dcoordinatenode.inc"/>
        <Type Value="Include"/>
      </Item737>
      <Item738>
        <Filename Value="../src/scene/x3d/auto_generated_node_helpers/x3dnodes_x3dcubicbezierinterpolator.inc"/>
        <Type Value="Include"/>
      </Item738>
      <Item739>
        <Filename Value="../src/scene/x3d/auto_generated_node_helpers/x3dnodes_x3ddampernode.inc"/>
        <Type Value="Include"/>
      </Item739>
      <Item740>
        <Filename Value="../src/scene/x3d/auto_generated_node_helpers/x3dnodes_x3ddirectionallightnode.inc"/>
        <Type Value="Include"/>
      </Item740>
      <Item741>
        <Filename Value="../src/scene/x3d/auto_generated_node_helpers/x3dnodes_x3ddragsensornode.inc"/>
        <Type Value="Include"/>
      </Item741>
      <Item742>
        <Filename Value="../src/scene/x3d/auto_generated_node_helpers/x3dnodes_x3denvironmentalsensornode.inc"/>
        <Type Value="Include"/>
      </Item742>
      <Item743>
        <Filename Value="../src/scene/x3d/auto_generated_node_helpers/x3dnodes_x3denvironmenttexturenode.inc"/>
        <Type Value="Include"/>
      </Item743>
      <Item744>
        <Filename Value="../src/scene/x3d/auto_generated_node_helpers/x3dnodes_x3dfollowernode.inc"/>
        <Type Value="Include"/>
      </Item744>
      <Item745>
        <Filename Value="../src/scene/x3d/auto_generated_node_helpers/x3dnodes_x3dfontstylenode.inc"/>
        <Type Value="Include"/>
      </Item745>
      <Item746>
        <Filename Value="../src/scene/x3d/auto_generated_node_helpers/x3dnodes_x3dgeometricpropertynode.inc"/>
        <Type Value="Include"/>
      </Item746>
      <Item747>
        <Filename Value="../src/scene/x3d/auto_generated_node_helpers/x3dnodes_x3dgeometrynode.inc"/>
        <Type Value="Include"/>
      </Item747>
      <Item748>
        <Filename Value="../src/scene/x3d/auto_generated_node_helpers/x3dnodes_x3dgroupingnode.inc"/>
        <Type Value="Include"/>
      </Item748>
      <Item749>
        <Filename Value="../src/scene/x3d/auto_generated_node_helpers/x3dnodes_x3dinfonode.inc"/>
        <Type Value="Include"/>
      </Item749>
      <Item750>
        <Filename Value="../src/scene/x3d/auto_generated_node_helpers/x3dnodes_x3dinterpolatornode.inc"/>
        <Type Value="Include"/>
      </Item750>
      <Item751>
        <Filename Value="../src/scene/x3d/auto_generated_node_helpers/x3dnodes_x3dkeydevicesensornode.inc"/>
        <Type Value="Include"/>
      </Item751>
      <Item752>
        <Filename Value="../src/scene/x3d/auto_generated_node_helpers/x3dnodes_x3dlayernode.inc"/>
        <Type Value="Include"/>
      </Item752>
      <Item753>
        <Filename Value="../src/scene/x3d/auto_generated_node_helpers/x3dnodes_x3dlayoutnode.inc"/>
        <Type Value="Include"/>
      </Item753>
      <Item754>
        <Filename Value="../src/scene/x3d/auto_generated_node_helpers/x3dnodes_x3dlightnode.inc"/>
        <Type Value="Include"/>
      </Item754>
      <Item755>
        <Filename Value="../src/scene/x3d/auto_generated_node_helpers/x3dnodes_x3dmaterialnode.inc"/>
        <Type Value="Include"/>
      </Item755>
      <Item756>
        <Filename Value="../src/scene/x3d/auto_generated_node_helpers/x3dnodes_x3dmetadatanode.inc"/>
        <Type Value="Include"/>
      </Item756>
      <Item757>
        <Filename Value="../src/scene/x3d/auto_generated_node_helpers/x3dnodes_x3dnbodycollidablenode.inc"/>
        <Type Value="Include"/>
      </Item757>
      <Item758>
        <Filename Value="../src/scene/x3d/auto_generated_node_helpers/x3dnodes_x3dnbodycollisionspacenode.inc"/>
        <Type Value="Include"/>
      </Item758>
      <Item759>
        <Filename Value="../src/scene/x3d/auto_generated_node_helpers/x3dnodes_x3dnetworksensornode.inc"/>
        <Type Value="Include"/>
      </Item759>
      <Item760>
        <Filename Value="../src/scene/x3d/auto_generated_node_helpers/x3dnodes_x3dnode.inc"/>
        <Type Value="Include"/>
      </Item760>
      <Item761>
        <Filename Value="../src/scene/x3d/auto_generated_node_helpers/x3dnodes_x3dnormalnode.inc"/>
        <Type Value="Include"/>
      </Item761>
      <Item762>
        <Filename Value="../src/scene/x3d/auto_generated_node_helpers/x3dnodes_x3dnurbscontrolcurvenode.inc"/>
        <Type Value="Include"/>
      </Item762>
      <Item763>
        <Filename Value="../src/scene/x3d/auto_generated_node_helpers/x3dnodes_x3dnurbssurfacegeometrynode.inc"/>
        <Type Value="Include"/>
      </Item763>
      <Item764>
        <Filename Value="../src/scene/x3d/auto_generated_node_helpers/x3dnodes_x3donesidedmaterialnode.inc"/>
        <Type Value="Include"/>
      </Item764>
      <Item765>
        <Filename Value="../src/scene/x3d/auto_generated_node_helpers/x3dnodes_x3dparametricgeometrynode.inc"/>
        <Type Value="Include"/>
      </Item765>
      <Item766>
        <Filename Value="../src/scene/x3d/auto_generated_node_helpers/x3dnodes_x3dparticleemitternode.inc"/>
        <Type Value="Include"/>
      </Item766>
      <Item767>
        <Filename Value="../src/scene/x3d/auto_generated_node_helpers/x3dnodes_x3dparticlephysicsmodelnode.inc"/>
        <Type Value="Include"/>
      </Item767>
      <Item768>
        <Filename Value="../src/scene/x3d/auto_generated_node_helpers/x3dnodes_x3dpicksensornode.inc"/>
        <Type Value="Include"/>
      </Item768>
      <Item769>
        <Filename Value="../src/scene/x3d/auto_generated_node_helpers/x3dnodes_x3dpointingdevicesensornode.inc"/>
        <Type Value="Include"/>
      </Item769>
      <Item770>
        <Filename Value="../src/scene/x3d/auto_generated_node_helpers/x3dnodes_x3dpointlightnode.inc"/>
        <Type Value="Include"/>
      </Item770>
      <Item771>
        <Filename Value="../src/scene/x3d/auto_generated_node_helpers/x3dnodes_x3dpositionallightnode.inc"/>
        <Type Value="Include"/>
      </Item771>
      <Item772>
        <Filename Value="../src/scene/x3d/auto_generated_node_helpers/x3dnodes_x3dproductstructurechildnode.inc"/>
        <Type Value="Include"/>
      </Item772>
      <Item773>
        <Filename Value="../src/scene/x3d/auto_generated_node_helpers/x3dnodes_x3dpunctuallightnode.inc"/>
        <Type Value="Include"/>
      </Item773>
      <Item774>
        <Filename Value="../src/scene/x3d/auto_generated_node_helpers/x3dnodes_x3drigidjointnode.inc"/>
        <Type Value="Include"/>
      </Item774>
      <Item775>
        <Filename Value="../src/scene/x3d/auto_generated_node_helpers/x3dnodes_x3dscriptnode.inc"/>
        <Type Value="Include"/>
      </Item775>
      <Item776>
        <Filename Value="../src/scene/x3d/auto_generated_node_helpers/x3dnodes_x3dsensornode.inc"/>
        <Type Value="Include"/>
      </Item776>
      <Item777>
        <Filename Value="../src/scene/x3d/auto_generated_node_helpers/x3dnodes_x3dsequencernode.inc"/>
        <Type Value="Include"/>
      </Item777>
      <Item778>
        <Filename Value="../src/scene/x3d/auto_generated_node_helpers/x3dnodes_x3dshadernode.inc"/>
        <Type Value="Include"/>
      </Item778>
      <Item779>
        <Filename Value="../src/scene/x3d/auto_generated_node_helpers/x3dnodes_x3dshapenode.inc"/>
        <Type Value="Include"/>
      </Item779>
      <Item780>
        <Filename Value="../src/scene/x3d/auto_generated_node_helpers/x3dnodes_x3dsingletexturecoordinatenode.inc"/>
        <Type Value="Include"/>
      </Item780>
      <Item781>
        <Filename Value="../src/scene/x3d/auto_generated_node_helpers/x3dnodes_x3dsingletexturenode.inc"/>
        <Type Value="Include"/>
      </Item781>
      <Item782>
        <Filename Value="../src/scene/x3d/auto_generated_node_helpers/x3dnodes_x3dsingletexturetransformnode.inc"/>
        <Type Value="Include"/>
      </Item782>
      <Item783>
        <Filename Value="../src/scene/x3d/auto_generated_node_helpers/x3dnodes_x3dsoundnode.inc"/>
        <Type Value="Include"/>
      </Item783>
      <Item784>
        <Filename Value="../src/scene/x3d/auto_generated_node_helpers/x3dnodes_x3dsoundsourcenode.inc"/>
        <Type Value="Include"/>
      </Item784>
      <Item785>
        <Filename Value="../src/scene/x3d/auto_generated_node_helpers/x3dnodes_x3dtexture2dnode.inc"/>
        <Type Value="Include"/>
      </Item785>
      <Item786>
        <Filename Value="../src/scene/x3d/auto_generated_node_helpers/x3dnodes_x3dtexture3dnode.inc"/>
        <Type Value="Include"/>
      </Item786>
      <Item787>
        <Filename Value="../src/scene/x3d/auto_generated_node_helpers/x3dnodes_x3dtexturecoordinatenode.inc"/>
        <Type Value="Include"/>
      </Item787>
      <Item788>
        <Filename Value="../src/scene/x3d/auto_generated_node_helpers/x3dnodes_x3dtexturenode.inc"/>
        <Type Value="Include"/>
      </Item788>
      <Item789>
        <Filename Value="../src/scene/x3d/auto_generated_node_helpers/x3dnodes_x3dtexturetransformnode.inc"/>
        <Type Value="Include"/>
      </Item789>
      <Item790>
        <Filename Value="../src/scene/x3d/auto_generated_node_helpers/x3dnodes_x3dtimedependentnode.inc"/>
        <Type Value="Include"/>
      </Item790>
      <Item791>
        <Filename Value="../src/scene/x3d/auto_generated_node_helpers/x3dnodes_x3dtouchsensornode.inc"/>
        <Type Value="Include"/>
      </Item791>
      <Item792>
        <Filename Value="../src/scene/x3d/auto_generated_node_helpers/x3dnodes_x3dtriggernode.inc"/>
        <Type Value="Include"/>
      </Item792>
      <Item793>
        <Filename Value="../src/scene/x3d/auto_generated_node_helpers/x3dnodes_x3dvertexattributenode.inc"/>
        <Type Value="Include"/>
      </Item793>
      <Item794>
        <Filename Value="../src/scene/x3d/auto_generated_node_helpers/x3dnodes_x3dviewpointnode.inc"/>
        <Type Value="Include"/>
      </Item794>
      <Item795>
        <Filename Value="../src/scene/x3d/auto_generated_node_helpers/x3dnodes_x3dviewportnode.inc"/>
        <Type Value="Include"/>
      </Item795>
      <Item796>
        <Filename Value="../src/scene/x3d/auto_generated_teapot/teapot.inc"/>
        <Type Value="Include"/>
      </Item796>
      <Item797>
        <Filename Value="../src/scene/x3d/castlefields_internalglobals.inc"/>
        <Type Value="Include"/>
      </Item797>
      <Item798>
        <Filename Value="../src/scene/x3d/castlefields_miscglobals.inc"/>
        <Type Value="Include"/>
      </Item798>
      <Item799>
        <Filename Value="../src/scene/x3d/castlefields_misctypes.inc"/>
        <Type Value="Include"/>
      </Item799>
      <Item800>
        <Filename Value="../src/scene/x3d/castlefields_x3devent.inc"/>
        <Type Value="Include"/>
      </Item800>
      <Item801>
        <Filename Value="../src/scene/x3d/castlefields_x3devent_descendants.inc"/>
        <Type Value="Include"/>
      </Item801>
      <Item802>
        <Filename Value="../src/scene/x3d/castlefields_x3dfield.inc"/>
        <Type Value="Include"/>
      </Item802>
      <Item803>
        <Filename Value="../src/scene/x3d/castlefields_x3dfieldorevent.inc"/>
        <Type Value="Include"/>
      </Item803>
      <Item804>
        <Filename Value="../src/scene/x3d/castlefields_x3dfieldsmanager.inc"/>
        <Type Value="Include"/>
      </Item804>
      <Item805>
        <Filename Value="../src/scene/x3d/castlefields_x3dfileitem.inc"/>
        <Type Value="Include"/>
      </Item805>
      <Item806>
        <Filename Value="../src/scene/x3d/castlefields_x3dmultfield.inc"/>
        <Type Value="Include"/>
      </Item806>
      <Item807>
        <Filename Value="../src/scene/x3d/castlefields_x3dreader.inc"/>
        <Type Value="Include"/>
      </Item807>
      <Item808>
        <Filename Value="../src/scene/x3d/castlefields_x3dsimplemultfield.inc"/>
        <Type Value="Include"/>
      </Item808>
      <Item809>
        <Filename Value="../src/scene/x3d/castlefields_x3dsimplemultfield_descendants.inc"/>
        <Type Value="Include"/>
      </Item809>
      <Item810>
        <Filename Value="../src/scene/x3d/castlefields_x3dsinglefield.inc"/>
        <Type Value="Include"/>
      </Item810>
      <Item811>
        <Filename Value="../src/scene/x3d/castlefields_x3dsinglefield_descendants.inc"/>
        <Type Value="Include"/>
      </Item811>
      <Item812>
        <Filename Value="../src/scene/x3d/castlefields_x3dwriter.inc"/>
        <Type Value="Include"/>
      </Item812>
      <Item813>
        <Filename Value="../src/scene/x3d/x3dfields.pas"/>
        <UnitName Value="X3DFields"/>
      </Item813>
      <Item814>
        <Filename Value="../src/scene/x3d/x3dnodes.pas"/>
        <UnitName Value="X3DNodes"/>
      </Item814>
      <Item815>
        <Filename Value="../src/scene/x3d/x3dnodes_1.inc"/>
        <Type Value="Include"/>
      </Item815>
      <Item816>
        <Filename Value="../src/scene/x3d/x3dnodes_97_hanim.inc"/>
        <Type Value="Include"/>
      </Item816>
      <Item817>
        <Filename Value="../src/scene/x3d/x3dnodes_boundingboxes.inc"/>
        <Type Value="Include"/>
      </Item817>
      <Item818>
        <Filename Value="../src/scene/x3d/x3dnodes_castle.inc"/>
        <Type Value="Include"/>
      </Item818>
      <Item819>
        <Filename Value="../src/scene/x3d/x3dnodes_clipplane.inc"/>
        <Type Value="Include"/>
      </Item819>
      <Item820>
        <Filename Value="../src/scene/x3d/x3dnodes_coordpolygons.inc"/>
        <Type Value="Include"/>
      </Item820>
      <Item821>
        <Filename Value="../src/scene/x3d/x3dnodes_destructionnotification.inc"/>
        <Type Value="Include"/>
      </Item821>
      <Item822>
        <Filename Value="../src/scene/x3d/x3dnodes_encoding_classic.inc"/>
        <Type Value="Include"/>
      </Item822>
      <Item823>
        <Filename Value="../src/scene/x3d/x3dnodes_encoding_xml.inc"/>
        <Type Value="Include"/>
      </Item823>
      <Item824>
        <Filename Value="../src/scene/x3d/x3dnodes_eventsengine.inc"/>
        <Type Value="Include"/>
      </Item824>
      <Item825>
        <Filename Value="../src/scene/x3d/x3dnodes_generatedtextures.inc"/>
        <Type Value="Include"/>
      </Item825>
      <Item826>
        <Filename Value="../src/scene/x3d/x3dnodes_importexport.inc"/>
        <Type Value="Include"/>
      </Item826>
      <Item827>
        <Filename Value="../src/scene/x3d/x3dnodes_initial_types.inc"/>
        <Type Value="Include"/>
      </Item827>
      <Item828>
        <Filename Value="../src/scene/x3d/x3dnodes_instantreality.inc"/>
        <Type Value="Include"/>
      </Item828>
      <Item829>
        <Filename Value="../src/scene/x3d/x3dnodes_inventor.inc"/>
        <Type Value="Include"/>
      </Item829>
      <Item830>
        <Filename Value="../src/scene/x3d/x3dnodes_lightinstance.inc"/>
        <Type Value="Include"/>
      </Item830>
      <Item831>
        <Filename Value="../src/scene/x3d/x3dnodes_load.inc"/>
        <Type Value="Include"/>
      </Item831>
      <Item832>
        <Filename Value="../src/scene/x3d/x3dnodes_mfnode.inc"/>
        <Type Value="Include"/>
      </Item832>
      <Item833>
        <Filename Value="../src/scene/x3d/x3dnodes_miscellaneous_globals.inc"/>
        <Type Value="Include"/>
      </Item833>
      <Item834>
        <Filename Value="../src/scene/x3d/x3dnodes_miscellaneous_internals.inc"/>
        <Type Value="Include"/>
      </Item834>
      <Item835>
        <Filename Value="../src/scene/x3d/x3dnodes_names.inc"/>
        <Type Value="Include"/>
      </Item835>
      <Item836>
        <Filename Value="../src/scene/x3d/x3dnodes_nodesmanager.inc"/>
        <Type Value="Include"/>
      </Item836>
      <Item837>
        <Filename Value="../src/scene/x3d/x3dnodes_prototypes.inc"/>
        <Type Value="Include"/>
      </Item837>
      <Item838>
        <Filename Value="../src/scene/x3d/x3dnodes_save.inc"/>
        <Type Value="Include"/>
      </Item838>
      <Item839>
        <Filename Value="../src/scene/x3d/x3dnodes_sfnode.inc"/>
        <Type Value="Include"/>
      </Item839>
      <Item840>
        <Filename Value="../src/scene/x3d/x3dnodes_standard_cadgeometry.inc"/>
        <Type Value="Include"/>
      </Item840>
      <Item841>
        <Filename Value="../src/scene/x3d/x3dnodes_standard_core.inc"/>
        <Type Value="Include"/>
      </Item841>
      <Item842>
        <Filename Value="../src/scene/x3d/x3dnodes_standard_cubemaptexturing.inc"/>
        <Type Value="Include"/>
      </Item842>
      <Item843>
        <Filename Value="../src/scene/x3d/x3dnodes_standard_dis.inc"/>
        <Type Value="Include"/>
      </Item843>
      <Item844>
        <Filename Value="../src/scene/x3d/x3dnodes_standard_environmentaleffects.inc"/>
        <Type Value="Include"/>
      </Item844>
      <Item845>
        <Filename Value="../src/scene/x3d/x3dnodes_standard_environmentalsensor.inc"/>
        <Type Value="Include"/>
      </Item845>
      <Item846>
        <Filename Value="../src/scene/x3d/x3dnodes_standard_eventutilities.inc"/>
        <Type Value="Include"/>
      </Item846>
      <Item847>
        <Filename Value="../src/scene/x3d/x3dnodes_standard_followers.inc"/>
        <Type Value="Include"/>
      </Item847>
      <Item848>
        <Filename Value="../src/scene/x3d/x3dnodes_standard_geometry2d.inc"/>
        <Type Value="Include"/>
      </Item848>
      <Item849>
        <Filename Value="../src/scene/x3d/x3dnodes_standard_geometry3d.inc"/>
        <Type Value="Include"/>
      </Item849>
      <Item850>
        <Filename Value="../src/scene/x3d/x3dnodes_standard_geospatial.inc"/>
        <Type Value="Include"/>
      </Item850>
      <Item851>
        <Filename Value="../src/scene/x3d/x3dnodes_standard_grouping.inc"/>
        <Type Value="Include"/>
      </Item851>
      <Item852>
        <Filename Value="../src/scene/x3d/x3dnodes_standard_h-anim.inc"/>
        <Type Value="Include"/>
      </Item852>
      <Item853>
        <Filename Value="../src/scene/x3d/x3dnodes_standard_interpolation.inc"/>
        <Type Value="Include"/>
      </Item853>
      <Item854>
        <Filename Value="../src/scene/x3d/x3dnodes_standard_interpolation_cubic_bezier.inc"/>
        <Type Value="Include"/>
      </Item854>
      <Item855>
        <Filename Value="../src/scene/x3d/x3dnodes_standard_keydevicesensor.inc"/>
        <Type Value="Include"/>
      </Item855>
      <Item856>
        <Filename Value="../src/scene/x3d/x3dnodes_standard_layering.inc"/>
        <Type Value="Include"/>
      </Item856>
      <Item857>
        <Filename Value="../src/scene/x3d/x3dnodes_standard_layout.inc"/>
        <Type Value="Include"/>
      </Item857>
      <Item858>
        <Filename Value="../src/scene/x3d/x3dnodes_standard_lighting.inc"/>
        <Type Value="Include"/>
      </Item858>
      <Item859>
        <Filename Value="../src/scene/x3d/x3dnodes_standard_navigation.inc"/>
        <Type Value="Include"/>
      </Item859>
      <Item860>
        <Filename Value="../src/scene/x3d/x3dnodes_standard_networking.inc"/>
        <Type Value="Include"/>
      </Item860>
      <Item861>
        <Filename Value="../src/scene/x3d/x3dnodes_standard_nurbs.inc"/>
        <Type Value="Include"/>
      </Item861>
      <Item862>
        <Filename Value="../src/scene/x3d/x3dnodes_standard_particlesystems.inc"/>
        <Type Value="Include"/>
      </Item862>
      <Item863>
        <Filename Value="../src/scene/x3d/x3dnodes_standard_picking.inc"/>
        <Type Value="Include"/>
      </Item863>
      <Item864>
        <Filename Value="../src/scene/x3d/x3dnodes_standard_pointingdevicesensor.inc"/>
        <Type Value="Include"/>
      </Item864>
      <Item865>
        <Filename Value="../src/scene/x3d/x3dnodes_standard_rendering.inc"/>
        <Type Value="Include"/>
      </Item865>
      <Item866>
        <Filename Value="../src/scene/x3d/x3dnodes_standard_rigidbodyphysics.inc"/>
        <Type Value="Include"/>
      </Item866>
      <Item867>
        <Filename Value="../src/scene/x3d/x3dnodes_standard_scripting.inc"/>
        <Type Value="Include"/>
      </Item867>
      <Item868>
        <Filename Value="../src/scene/x3d/x3dnodes_standard_shaders.inc"/>
        <Type Value="Include"/>
      </Item868>
      <Item869>
        <Filename Value="../src/scene/x3d/x3dnodes_standard_shape.inc"/>
        <Type Value="Include"/>
      </Item869>
      <Item870>
        <Filename Value="../src/scene/x3d/x3dnodes_standard_sound.inc"/>
        <Type Value="Include"/>
      </Item870>
      <Item871>
        <Filename Value="../src/scene/x3d/x3dnodes_standard_text.inc"/>
        <Type Value="Include"/>
      </Item871>
      <Item872>
        <Filename Value="../src/scene/x3d/x3dnodes_standard_texturing.inc"/>
        <Type Value="Include"/>
      </Item872>
      <Item873>
        <Filename Value="../src/scene/x3d/x3dnodes_standard_texturing3d.inc"/>
        <Type Value="Include"/>
      </Item873>
      <Item874>
        <Filename Value="../src/scene/x3d/x3dnodes_standard_time.inc"/>
        <Type Value="Include"/>
      </Item874>
      <Item875>
        <Filename Value="../src/scene/x3d/x3dnodes_utils_box.inc"/>
        <Type Value="Include"/>
      </Item875>
      <Item876>
        <Filename Value="../src/scene/x3d/x3dnodes_utils_cone_cylinder.inc"/>
        <Type Value="Include"/>
      </Item876>
      <Item877>
        <Filename Value="../src/scene/x3d/x3dnodes_utils_elevationgrid.inc"/>
        <Type Value="Include"/>
      </Item877>
      <Item878>
        <Filename Value="../src/scene/x3d/x3dnodes_utils_extrusion.inc"/>
        <Type Value="Include"/>
      </Item878>
      <Item879>
        <Filename Value="../src/scene/x3d/x3dnodes_utils_materials.inc"/>
        <Type Value="Include"/>
      </Item879>
      <Item880>
        <Filename Value="../src/scene/x3d/x3dnodes_utils_sphere.inc"/>
        <Type Value="Include"/>
      </Item880>
      <Item881>
        <Filename Value="../src/scene/x3d/x3dnodes_verticesandtrianglescounting.inc"/>
        <Type Value="Include"/>
      </Item881>
      <Item882>
        <Filename Value="../src/scene/x3d/x3dnodes_vrml1state.inc"/>
        <Type Value="Include"/>
      </Item882>
      <Item883>
        <Filename Value="../src/scene/x3d/x3dnodes_x3dfonttexturescache.inc"/>
        <Type Value="Include"/>
      </Item883>
      <Item884>
        <Filename Value="../src/scene/x3d/x3dnodes_x3dgraphtraversestate.inc"/>
        <Type Value="Include"/>
      </Item884>
      <Item885>
        <Filename Value="../src/scene/x3d/x3dnodes_x3dinterfacedeclaration.inc"/>
        <Type Value="Include"/>
      </Item885>
      <Item886>
        <Filename Value="../src/scene/x3d/x3dnodes_x3dnode.inc"/>
        <Type Value="Include"/>
      </Item886>
      <Item887>
        <Filename Value="../src/scene/x3d/x3dnodes_x3dnodeclasseslist.inc"/>
        <Type Value="Include"/>
      </Item887>
      <Item888>
        <Filename Value="../src/scene/x3d/x3dnodes_x3dnodescache.inc"/>
        <Type Value="Include"/>
      </Item888>
      <Item889>
        <Filename Value="../src/scene/x3d/x3dnodes_x3droute.inc"/>
        <Type Value="Include"/>
      </Item889>
      <Item890>
        <Filename Value="../src/scene/x3d/x3dnodes_x3dunknownnode.inc"/>
        <Type Value="Include"/>
      </Item890>
      <Item891>
        <Filename Value="../src/scene/x3dcamerautils.pas"/>
        <UnitName Value="X3DCameraUtils"/>
      </Item891>
      <Item892>
        <Filename Value="../src/scene/x3dtime.pas"/>
        <UnitName Value="X3DTime"/>
      </Item892>
      <Item893>
        <Filename Value="../src/services/castleactivityrecognition.pas"/>
        <UnitName Value="CastleActivityRecognition"/>
      </Item893>
      <Item894>
        <Filename Value="../src/services/castleads.pas"/>
        <UnitName Value="CastleAds"/>
      </Item894>
      <Item895>
        <Filename Value="../src/services/castleanalytics.pas"/>
        <UnitName Value="CastleAnalytics"/>
      </Item895>
      <Item896>
        <Filename Value="../src/services/castlefacebook.pas"/>
        <UnitName Value="CastleFacebook"/>
      </Item896>
      <Item897>
        <Filename Value="../src/services/castlegameservice.pas"/>
        <UnitName Value="CastleGameService"/>
      </Item897>
      <Item898>
        <Filename Value="../src/services/castlehelpshift.pas"/>
        <UnitName Value="CastleHelpshift"/>
      </Item898>
      <Item899>
        <Filename Value="../src/services/castleinapppurchases.pas"/>
        <UnitName Value="CastleInAppPurchases"/>
      </Item899>
      <Item900>
        <Filename Value="../src/services/castleopendocument.pas"/>
        <UnitName Value="CastleOpenDocument"/>
      </Item900>
      <Item901>
        <Filename Value="../src/services/castlephotoservice.pas"/>
        <UnitName Value="CastlePhotoService"/>
      </Item901>
      <Item902>
        <Filename Value="../src/services/castletenjin.pas"/>
        <UnitName Value="CastleTenjin"/>
      </Item902>
      <Item903>
        <Filename Value="../src/services/castletestfairy.pas"/>
        <UnitName Value="CastleTestFairy"/>
      </Item903>
      <Item904>
        <Filename Value="../src/transform/auto_generated_persistent_vectors/tcastlebillboard_persistent_vectors.inc"/>
        <Type Value="Include"/>
      </Item904>
      <Item905>
        <Filename Value="../src/transform/auto_generated_persistent_vectors/tcastlecamera_persistent_vectors.inc"/>
        <Type Value="Include"/>
      </Item905>
      <Item906>
        <Filename Value="../src/transform/auto_generated_persistent_vectors/tcastleorthographic_persistent_vectors.inc"/>
        <Type Value="Include"/>
      </Item906>
      <Item907>
        <Filename Value="../src/transform/auto_generated_persistent_vectors/tcastlesticktosurface_persistent_vectors.inc"/>
        <Type Value="Include"/>
      </Item907>
      <Item908>
        <Filename Value="../src/transform/auto_generated_persistent_vectors/tcastletransform_persistent_vectors.inc"/>
        <Type Value="Include"/>
      </Item908>
      <Item909>
        <Filename Value="../src/transform/castlebehaviors.pas"/>
        <UnitName Value="CastleBehaviors"/>
      </Item909>
      <Item910>
        <Filename Value="../src/transform/castlebehaviors_alive.inc"/>
        <Type Value="Include"/>
      </Item910>
      <Item911>
        <Filename Value="../src/transform/castlebehaviors_billboard.inc"/>
        <Type Value="Include"/>
      </Item911>
      <Item912>
        <Filename Value="../src/transform/castlebehaviors_moveattack.inc"/>
        <Type Value="Include"/>
      </Item912>
      <Item913>
        <Filename Value="../src/transform/castlebehaviors_soundsource.inc"/>
        <Type Value="Include"/>
      </Item913>
      <Item914>
        <Filename Value="../src/transform/castlebehaviors_sticktosurface.inc"/>
        <Type Value="Include"/>
      </Item914>
      <Item915>
        <Filename Value="../src/transform/castleboxes.pas"/>
        <UnitName Value="CastleBoxes"/>
      </Item915>
      <Item916>
        <Filename Value="../src/transform/castlecameras.pas"/>
        <UnitName Value="CastleCameras"/>
      </Item916>
      <Item917>
        <Filename Value="../src/transform/castlefrustum.pas"/>
        <UnitName Value="CastleFrustum"/>
      </Item917>
      <Item918>
        <Filename Value="../src/transform/castleinternalbasetriangleoctree.pas"/>
        <UnitName Value="CastleInternalBaseTriangleOctree"/>
      </Item918>
      <Item919>
        <Filename Value="../src/transform/castleinternalbasetriangleoctree_raysegment_nonleaf.inc"/>
        <Type Value="Include"/>
      </Item919>
      <Item920>
        <Filename Value="../src/transform/castleinternalcubemaps.pas"/>
        <UnitName Value="CastleInternalCubeMaps"/>
      </Item920>
      <Item921>
        <Filename Value="../src/transform/castleinternalgeometryarrays.pas"/>
        <UnitName Value="CastleInternalGeometryArrays"/>
      </Item921>
      <Item922>
        <Filename Value="../src/transform/castleinternalglshadowvolumes.pas"/>
        <UnitName Value="CastleInternalGLShadowVolumes"/>
      </Item922>
      <Item923>
        <Filename Value="../src/transform/castleinternaloctree.pas"/>
        <UnitName Value="CastleInternalOctree"/>
      </Item923>
      <Item924>
        <Filename Value="../src/transform/castleinternalrays.pas"/>
        <UnitName Value="CastleInternalRays"/>
      </Item924>
      <Item925>
        <Filename Value="../src/transform/castleinternalspacefillingcurves.pas"/>
        <UnitName Value="CastleInternalSpaceFillingCurves"/>
      </Item925>
      <Item926>
        <Filename Value="../src/transform/castleinternalspheresampling.pas"/>
        <UnitName Value="CastleInternalSphereSampling"/>
      </Item926>
      <Item927>
        <Filename Value="../src/transform/castleinternalsphericalharmonics.pas"/>
        <UnitName Value="CastleInternalSphericalHarmonics"/>
      </Item927>
      <Item928>
        <Filename Value="../src/transform/castleinternalnurbs.pas"/>
        <AddToUsesPkgSection Value="False"/>
        <UnitName Value="CastleInternalNurbs"/>
      </Item928>
      <Item929>
        <Filename Value="../src/base/castlequaternions.pas"/>
        <UnitName Value="CastleQuaternions"/>
      </Item929>
      <Item930>
        <Filename Value="../src/transform/castlesectors.pas"/>
        <UnitName Value="CastleSectors"/>
      </Item930>
      <Item931>
        <Filename Value="../src/transform/castletransform.pas"/>
        <UnitName Value="CastleTransform"/>
      </Item931>
      <Item932>
        <Filename Value="../src/transform/castletransform_abstractroottransform.inc"/>
        <Type Value="Include"/>
      </Item932>
      <Item933>
        <Filename Value="../src/transform/castletransform_behavior.inc"/>
        <Type Value="Include"/>
      </Item933>
      <Item934>
        <Filename Value="../src/transform/castletransform_camera.inc"/>
        <Type Value="Include"/>
      </Item934>
      <Item935>
        <Filename Value="../src/transform/castletransform_camera_utils.inc"/>
        <Type Value="Include"/>
      </Item935>
      <Item936>
        <Filename Value="../src/transform/castletransform_collisions.inc"/>
        <Type Value="Include"/>
      </Item936>
      <Item937>
        <Filename Value="../src/transform/castletransform_design.inc"/>
        <Type Value="Include"/>
      </Item937>
      <Item938>
        <Filename Value="../src/transform/castletransform_initial_types.inc"/>
        <Type Value="Include"/>
      </Item938>
      <Item939>
        <Filename Value="../src/transform/castletransform_miscellaneous_globals.inc"/>
        <Type Value="Include"/>
      </Item939>
      <Item940>
        <Filename Value="../src/transform/castletransform_physics.inc"/>
        <Type Value="Include"/>
      </Item940>
      <Item941>
        <Filename Value="../src/transform/castletransform_reference.inc"/>
        <Type Value="Include"/>
      </Item941>
      <Item942>
        <Filename Value="../src/transform/castletransform_renderparams.inc"/>
        <Type Value="Include"/>
      </Item942>
      <Item943>
        <Filename Value="../src/transform/castletransform_serialize.inc"/>
        <Type Value="Include"/>
      </Item943>
      <Item944>
        <Filename Value="../src/transform/castletransform_transform.inc"/>
        <Type Value="Include"/>
      </Item944>
      <Item945>
        <Filename Value="../src/transform/castletransform_transformlist.inc"/>
        <Type Value="Include"/>
      </Item945>
      <Item946>
        <Filename Value="../src/transform/castletriangles.pas"/>
        <UnitName Value="CastleTriangles"/>
      </Item946>
      <Item947>
        <Filename Value="../src/transform/castletriangles_istrianglespherecollision.inc"/>
        <Type Value="Include"/>
      </Item947>
      <Item948>
        <Filename Value="../src/transform/castletriangulate.pas"/>
        <UnitName Value="CastleTriangulate"/>
      </Item948>
      <Item949>
        <Filename Value="../src/ui/auto_generated_persistent_vectors/tcastlebutton_persistent_vectors.inc"/>
        <Type Value="Include"/>
      </Item949>
      <Item950>
        <Filename Value="../src/ui/auto_generated_persistent_vectors/tcastlecheckbox_persistent_vectors.inc"/>
        <Type Value="Include"/>
      </Item950>
      <Item951>
        <Filename Value="../src/ui/auto_generated_persistent_vectors/tcastleedit_persistent_vectors.inc"/>
        <Type Value="Include"/>
      </Item951>
      <Item952>
        <Filename Value="../src/ui/auto_generated_persistent_vectors/tcastleimagecontrol_persistent_vectors.inc"/>
        <Type Value="Include"/>
      </Item952>
      <Item953>
        <Filename Value="../src/ui/auto_generated_persistent_vectors/tcastlelabel_persistent_vectors.inc"/>
        <Type Value="Include"/>
      </Item953>
      <Item954>
        <Filename Value="../src/ui/auto_generated_persistent_vectors/tcastlenotifications_persistent_vectors.inc"/>
        <Type Value="Include"/>
      </Item954>
      <Item955>
        <Filename Value="../src/ui/auto_generated_persistent_vectors/tcastlepackedgroup_persistent_vectors.inc"/>
        <Type Value="Include"/>
      </Item955>
      <Item956>
        <Filename Value="../src/ui/auto_generated_persistent_vectors/tcastlerectanglecontrol_persistent_vectors.inc"/>
        <Type Value="Include"/>
      </Item956>
      <Item957>
        <Filename Value="../src/ui/auto_generated_persistent_vectors/tcastlescrollviewcustom_persistent_vectors.inc"/>
        <Type Value="Include"/>
      </Item957>
      <Item958>
        <Filename Value="../src/ui/auto_generated_persistent_vectors/tcastleshape_persistent_vectors.inc"/>
        <Type Value="Include"/>
      </Item958>
      <Item959>
        <Filename Value="../src/scene/auto_generated_persistent_vectors/tcastletiledmapcontrol_persistent_vectors.inc"/>
        <Type Value="Include"/>
      </Item959>
      <Item960>
        <Filename Value="../src/ui/auto_generated_persistent_vectors/tcastleuserinterface_persistent_vectors.inc"/>
        <Type Value="Include"/>
      </Item960>
      <Item961>
        <Filename Value="../src/ui/auto_generated_persistent_vectors/tcastleuserinterfacefont_persistent_vectors.inc"/>
        <Type Value="Include"/>
      </Item961>
      <Item962>
        <Filename Value="../src/ui/auto_generated_persistent_vectors/tviewdialog_persistent_vectors.inc"/>
        <Type Value="Include"/>
      </Item962>
      <Item963>
        <Filename Value="../src/ui/castlecontrols.pas"/>
        <UnitName Value="CastleControls"/>
      </Item963>
      <Item964>
        <Filename Value="../src/ui/castlecontrols_button.inc"/>
        <Type Value="Include"/>
      </Item964>
      <Item965>
        <Filename Value="../src/ui/castlecontrols_checkbox.inc"/>
        <Type Value="Include"/>
      </Item965>
      <Item966>
        <Filename Value="../src/ui/castlecontrols_clipboard.inc"/>
        <Type Value="Include"/>
      </Item966>
      <Item967>
        <Filename Value="../src/ui/castlecontrols_crosshair.inc"/>
        <Type Value="Include"/>
      </Item967>
      <Item968>
        <Filename Value="../src/ui/castlecontrols_design.inc"/>
        <Type Value="Include"/>
      </Item968>
      <Item969>
        <Filename Value="../src/ui/castlecontrols_edit.inc"/>
        <Type Value="Include"/>
      </Item969>
      <Item970>
        <Filename Value="../src/ui/castlecontrols_groups.inc"/>
        <Type Value="Include"/>
      </Item970>
      <Item971>
        <Filename Value="../src/ui/castlecontrols_imagecontrol.inc"/>
        <Type Value="Include"/>
      </Item971>
      <Item972>
        <Filename Value="../src/ui/castlecontrols_initial_types.inc"/>
        <Type Value="Include"/>
      </Item972>
      <Item973>
        <Filename Value="../src/ui/castlecontrols_label.inc"/>
        <Type Value="Include"/>
      </Item973>
      <Item974>
        <Filename Value="../src/ui/castlecontrols_panel.inc"/>
        <Type Value="Include"/>
      </Item974>
      <Item975>
        <Filename Value="../src/ui/castlecontrols_mask.inc"/>
        <Type Value="Include"/>
      </Item975>
      <Item976>
        <Filename Value="../src/ui/castlecontrols_rectanglecontrol.inc"/>
        <Type Value="Include"/>
      </Item976>
      <Item977>
        <Filename Value="../src/ui/castlecontrols_scrollview.inc"/>
        <Type Value="Include"/>
      </Item977>
      <Item978>
        <Filename Value="../src/ui/castlecontrols_shape.inc"/>
        <Type Value="Include"/>
      </Item978>
      <Item979>
        <Filename Value="../src/ui/castlecontrols_simplebackground.inc"/>
        <Type Value="Include"/>
      </Item979>
      <Item980>
        <Filename Value="../src/ui/castlecontrols_sliders.inc"/>
        <Type Value="Include"/>
      </Item980>
      <Item981>
        <Filename Value="../src/ui/castlecontrols_switchcontrol.inc"/>
        <Type Value="Include"/>
      </Item981>
      <Item983>
        <Filename Value="../src/ui/castlecontrols_timer.inc"/>
        <Type Value="Include"/>
      </Item983>
      <Item984>
        <Filename Value="../src/ui/castlecontrols_touchcontrol.inc"/>
        <Type Value="Include"/>
      </Item984>
      <Item985>
        <Filename Value="../src/ui/castlecontrols_uifont.inc"/>
        <Type Value="Include"/>
      </Item985>
      <Item986>
        <Filename Value="../src/ui/castlecontrols_userinterfacefont.inc"/>
        <Type Value="Include"/>
      </Item986>
      <Item987>
        <Filename Value="../src/ui/castledialogviews.pas"/>
        <UnitName Value="CastleDialogViews"/>
      </Item987>
      <Item988>
        <Filename Value="../src/ui/castledialogviews_dialog.inc"/>
        <Type Value="Include"/>
      </Item988>
      <Item989>
        <Filename Value="../src/ui/castleflasheffect.pas"/>
        <UnitName Value="CastleFlashEffect"/>
      </Item989>
      <Item990>
        <Filename Value="../src/ui/castleinputs.pas"/>
        <UnitName Value="CastleInputs"/>
      </Item990>
      <Item991>
        <Filename Value="../src/ui/castleinternalcameragestures.pas"/>
        <UnitName Value="CastleInternalCameraGestures"/>
      </Item991>
      <Item992>
        <Filename Value="../src/ui/castleinternalcontrolsimages.pas"/>
        <UnitName Value="CastleInternalControlsImages"/>
      </Item992>
      <Item993>
        <Filename Value="../src/ui/castleinternalcontrolsimages.image_data"/>
        <Type Value="Text"/>
      </Item993>
      <Item994>
        <Filename Value="../src/ui/castleinternalinspector.pas"/>
        <UnitName Value="CastleInternalInspector"/>
      </Item994>
      <Item995>
        <Filename Value="../src/ui/castleinternaljoysticksexplicit.pas"/>
        <UnitName Value="CastleInternalJoysticksExplicit"/>
      </Item995>
      <Item996>
        <Filename Value="../src/ui/castleinternaljoystickslinux.pas"/>
        <AddToUsesPkgSection Value="False"/>
        <UnitName Value="CastleInternalJoysticksLinux"/>
      </Item996>
      <Item997>
        <Filename Value="../src/ui/castleinternaljoystickswindows.pas"/>
        <AddToUsesPkgSection Value="False"/>
        <UnitName Value="CastleInternalJoysticksWindows"/>
      </Item997>
      <Item998>
        <Filename Value="../src/ui/castleinternalpk3dconnexion.pas"/>
        <UnitName Value="CastleInternalPk3DConnexion"/>
      </Item998>
      <Item999>
        <Filename Value="../src/ui/castleinternalsettings.pas"/>
        <UnitName Value="CastleInternalSettings"/>
      </Item999>
      <Item1000>
        <Filename Value="../src/ui/castlejoysticks.pas"/>
        <UnitName Value="CastleJoysticks"/>
      </Item1000>
      <Item1001>
        <Filename Value="../src/ui/castlekeysmouse.pas"/>
        <UnitName Value="CastleKeysMouse"/>
      </Item1001>
      <Item1002>
        <Filename Value="../src/ui/castlenotifications.pas"/>
        <UnitName Value="CastleNotifications"/>
      </Item1002>
      <Item1003>
        <Filename Value="../src/scene/castletiledmap.pas"/>
        <UnitName Value="CastleTiledMap"/>
      </Item1003>
      <Item1004>
        <Filename Value="../src/scene/castletiledmap_control.inc"/>
        <Type Value="Include"/>
      </Item1004>
      <Item1005>
        <Filename Value="../src/scene/castletiledmap_data.inc"/>
        <Type Value="Include"/>
      </Item1005>
      <Item1006>
        <Filename Value="../src/ui/castleuicontrols.pas"/>
        <UnitName Value="CastleUIControls"/>
      </Item1006>
      <Item1007>
        <Filename Value="../src/ui/castleuicontrols_container.inc"/>
        <Type Value="Include"/>
      </Item1007>
      <Item1008>
        <Filename Value="../src/ui/castleuicontrols_deprecated.inc"/>
        <Type Value="Include"/>
      </Item1008>
      <Item1009>
        <Filename Value="../src/ui/castleuicontrols_initial_constants.inc"/>
        <Type Value="Include"/>
      </Item1009>
      <Item1010>
        <Filename Value="../src/ui/castleuicontrols_initial_types.inc"/>
        <Type Value="Include"/>
      </Item1010>
      <Item1011>
        <Filename Value="../src/ui/castleuicontrols_inputinspector.inc"/>
        <Type Value="Include"/>
      </Item1011>
      <Item1012>
        <Filename Value="../src/ui/castleuicontrols_internalchildrencontrols.inc"/>
        <Type Value="Include"/>
      </Item1012>
      <Item1013>
        <Filename Value="../src/ui/castleuicontrols_miscellaneous_globals.inc"/>
        <Type Value="Include"/>
      </Item1013>
      <Item1014>
        <Filename Value="../src/ui/castleuicontrols_serialize.inc"/>
        <Type Value="Include"/>
      </Item1014>
      <Item1015>
        <Filename Value="../src/ui/castleuicontrols_theme.inc"/>
        <Type Value="Include"/>
      </Item1015>
      <Item1016>
        <Filename Value="../src/ui/castleuicontrols_touchlist.inc"/>
        <Type Value="Include"/>
      </Item1016>
      <Item1017>
        <Filename Value="../src/ui/castleuicontrols_userinterface.inc"/>
        <Type Value="Include"/>
      </Item1017>
      <Item1018>
        <Filename Value="../src/ui/castleuicontrols_userinterfacelist.inc"/>
        <Type Value="Include"/>
      </Item1018>
      <Item1019>
        <Filename Value="../src/deprecated_units/castleuistate.pas"/>
        <UnitName Value="CastleUIState"/>
      </Item1019>
      <Item1020>
        <Filename Value="../src/ui/designs/inspector_ui.castle-user-interface.inc"/>
        <Type Value="Include"/>
      </Item1020>
      <Item1021>
        <Filename Value="../src/ui/windows/castleinternaltdxinput_tlb.pas"/>
        <AddToUsesPkgSection Value="False"/>
        <UnitName Value="CastleInternalTDxInput_TLB"/>
      </Item1021>
      <Item1022>
        <Filename Value="../src/scene/x3d/auto_generated_node_helpers/x3dnodes_cone_1.inc"/>
        <Type Value="Include"/>
      </Item1022>
      <Item1023>
        <Filename Value="../src/scene/x3d/auto_generated_node_helpers/x3dnodes_fontstyle_1.inc"/>
        <Type Value="Include"/>
      </Item1023>
      <Item1024>
        <Filename Value="../src/scene/x3d/auto_generated_node_helpers/x3dnodes_separator_1.inc"/>
        <Type Value="Include"/>
      </Item1024>
      <Item1025>
        <Filename Value="../src/scene/x3d/auto_generated_node_helpers/x3dnodes_texture2transform_1.inc"/>
        <Type Value="Include"/>
      </Item1025>
      <Item1026>
        <Filename Value="../src/scene/x3d/auto_generated_node_helpers/x3dnodes_texturecoordinate2_1.inc"/>
        <Type Value="Include"/>
      </Item1026>
      <Item1027>
        <Filename Value="../src/transform/auto_generated_persistent_vectors/tcastleboxcollider_persistent_vectors.inc"/>
        <Type Value="Include"/>
      </Item1027>
      <Item1028>
        <Filename Value="../src/transform/auto_generated_persistent_vectors/tcastlecollider_persistent_vectors.inc"/>
        <Type Value="Include"/>
      </Item1028>
      <Item1029>
        <Filename Value="../src/transform/auto_generated_persistent_vectors/tcastleplanecollider_persistent_vectors.inc"/>
        <Type Value="Include"/>
      </Item1029>
      <Item1030>
        <Filename Value="../src/transform/auto_generated_persistent_vectors/tcastlerigidbody_persistent_vectors.inc"/>
        <Type Value="Include"/>
      </Item1030>
      <Item1031>
        <Filename Value="../src/ui/auto_generated_persistent_vectors/tcastlecrosshair_persistent_vectors.inc"/>
        <Type Value="Include"/>
      </Item1031>
      <Item1032>
        <Filename Value="../src/scene/castlescene_punctuallight.inc"/>
        <Type Value="Include"/>
      </Item1032>
      <Item1033>
        <Filename Value="../src/transform/castletransform_physics_deprecated.inc"/>
        <Type Value="Include"/>
      </Item1033>
      <Item1034>
        <Filename Value="../src/deprecated_units/castlematerialproperties.pas"/>
        <AddToUsesPkgSection Value="False"/>
        <UnitName Value="CastleMaterialProperties"/>
      </Item1034>
      <Item1035>
        <Filename Value="../src/base/castlevectors_matrix_decompose.inc"/>
        <Type Value="Include"/>
      </Item1035>
      <Item1036>
        <Filename Value="../src/transform/castletransform_joints_experimental.inc"/>
        <Type Value="Include"/>
      </Item1036>
      <Item1037>
        <Filename Value="../src/transform/castleinternalphysicsvisualization.pas"/>
        <UnitName Value="CastleInternalPhysicsVisualization"/>
      </Item1037>
      <Item1038>
        <Filename Value="../src/transform/auto_generated_persistent_vectors/tcastleballjoint_persistent_vectors.inc"/>
        <Type Value="Include"/>
      </Item1038>
      <Item1039>
        <Filename Value="../src/transform/auto_generated_persistent_vectors/tcastledistancejoint_persistent_vectors.inc"/>
        <Type Value="Include"/>
      </Item1039>
      <Item1040>
        <Filename Value="../src/transform/auto_generated_persistent_vectors/tcastlefixedjoint_persistent_vectors.inc"/>
        <Type Value="Include"/>
      </Item1040>
      <Item1041>
        <Filename Value="../src/transform/auto_generated_persistent_vectors/tcastlegrabjoint_persistent_vectors.inc"/>
        <Type Value="Include"/>
      </Item1041>
      <Item1042>
        <Filename Value="../src/transform/auto_generated_persistent_vectors/tcastlehingejoint_persistent_vectors.inc"/>
        <Type Value="Include"/>
      </Item1042>
      <Item1043>
        <Filename Value="../src/transform/auto_generated_persistent_vectors/tcastlepulleyjoint_persistent_vectors.inc"/>
        <Type Value="Include"/>
      </Item1043>
      <Item1044>
        <Filename Value="../src/transform/auto_generated_persistent_vectors/tcastleropejoint_persistent_vectors.inc"/>
        <Type Value="Include"/>
      </Item1044>
      <Item1045>
        <Filename Value="../src/transform/auto_generated_persistent_vectors/tcastlesliderjoint_persistent_vectors.inc"/>
        <Type Value="Include"/>
      </Item1045>
      <Item1046>
        <Filename Value="../src/transform/auto_generated_persistent_vectors/tcastleworldplanedistancejoint_persistent_vectors.inc"/>
        <Type Value="Include"/>
      </Item1046>
      <Item1047>
        <Filename Value="../src/transform/castletransform_joints.inc"/>
        <Type Value="Include"/>
      </Item1047>
      <Item1048>
        <Filename Value="../src/base/castleinternalclassutils.pas"/>
        <UnitName Value="CastleInternalClassUtils"/>
      </Item1048>
      <Item1049>
        <Filename Value="../src/base_rendering/castleinternalglutils_wgl.inc"/>
        <Type Value="Include"/>
      </Item1049>
      <Item1050>
        <Filename Value="../src/ui/castleuicontrols_view.inc"/>
        <Type Value="Include"/>
      </Item1050>
      <Item1051>
        <Filename Value="../src/deprecated_units/castledialogstates.pas"/>
        <AddToUsesPkgSection Value="False"/>
        <UnitName Value="CastleDialogStates"/>
      </Item1051>
      <Item1052>
        <Filename Value="../src/ui/auto_generated_persistent_vectors/tcastleabstractslider_persistent_vectors.inc"/>
        <Type Value="Include"/>
      </Item1052>
      <Item1053>
        <Filename Value="../src/base_rendering/castleinternalglutils.pas"/>
        <UnitName Value="CastleInternalGLUtils"/>
      </Item1053>
      <Item1054>
        <Filename Value="../src/base_rendering/castlerenderprimitives_render_unlit_mesh.inc"/>
        <Type Value="Include"/>
      </Item1054>
      <Item1055>
        <Filename Value="../src/base_rendering/castlerenderprimitives.pas"/>
        <UnitName Value="CastleRenderPrimitives"/>
      </Item1055>
      <Item1056>
        <Filename Value="../src/scene/load/md3/x3dloadinternalmd3_structs.inc"/>
        <Type Value="Include"/>
      </Item1056>
      <Item1057>
        <Filename Value="../src/scene/load/md3/x3dloadinternalmd3_surface.inc"/>
        <Type Value="Include"/>
      </Item1057>
      <Item1058>
        <Filename Value="../src/scene/load/md3/x3dloadinternalmd3_animation.inc"/>
        <Type Value="Include"/>
      </Item1058>
      <Item1059>
        <Filename Value="../src/scene/load/md3/x3dloadinternalmd3_converter.inc"/>
        <Type Value="Include"/>
      </Item1059>
      <Item1060>
        <Filename Value="../src/vampyre_imaginglib/src/Source/Imaging.pas"/>
        <UnitName Value="Imaging"/>
      </Item1060>
      <Item1061>
        <Filename Value="../src/vampyre_imaginglib/src/Source/ImagingBitmap.pas"/>
        <UnitName Value="ImagingBitmap"/>
      </Item1061>
      <Item1062>
        <Filename Value="../src/vampyre_imaginglib/src/Source/ImagingCanvases.pas"/>
        <UnitName Value="ImagingCanvases"/>
      </Item1062>
      <Item1063>
        <Filename Value="../src/vampyre_imaginglib/src/Source/ImagingClasses.pas"/>
        <UnitName Value="ImagingClasses"/>
      </Item1063>
      <Item1064>
        <Filename Value="../src/vampyre_imaginglib/src/Source/ImagingColors.pas"/>
        <UnitName Value="ImagingColors"/>
      </Item1064>
      <Item1065>
        <Filename Value="../src/vampyre_imaginglib/src/Source/ImagingComponents.pas"/>
        <UnitName Value="ImagingComponents"/>
      </Item1065>
      <Item1066>
        <Filename Value="../src/vampyre_imaginglib/src/Source/ImagingDds.pas"/>
        <UnitName Value="ImagingDds"/>
      </Item1066>
      <Item1067>
        <Filename Value="../src/vampyre_imaginglib/src/Source/ImagingFormats.pas"/>
        <UnitName Value="ImagingFormats"/>
      </Item1067>
      <Item1068>
        <Filename Value="../src/vampyre_imaginglib/src/Source/ImagingGif.pas"/>
        <UnitName Value="ImagingGif"/>
      </Item1068>
      <Item1069>
        <Filename Value="../src/vampyre_imaginglib/src/Source/ImagingIO.pas"/>
        <UnitName Value="ImagingIO"/>
      </Item1069>
      <Item1070>
        <Filename Value="../src/vampyre_imaginglib/src/Source/ImagingJpeg.pas"/>
        <UnitName Value="ImagingJpeg"/>
      </Item1070>
      <Item1071>
        <Filename Value="../src/vampyre_imaginglib/src/Source/ImagingNetworkGraphics.pas"/>
        <UnitName Value="ImagingNetworkGraphics"/>
      </Item1071>
      <Item1072>
        <Filename Value="../src/vampyre_imaginglib/src/Source/ImagingOptions.inc"/>
        <Type Value="Include"/>
      </Item1072>
      <Item1073>
        <Filename Value="../src/vampyre_imaginglib/src/Source/ImagingPortableMaps.pas"/>
        <UnitName Value="ImagingPortableMaps"/>
      </Item1073>
      <Item1074>
        <Filename Value="../src/vampyre_imaginglib/src/Source/ImagingRadiance.pas"/>
        <UnitName Value="ImagingRadiance"/>
      </Item1074>
      <Item1075>
        <Filename Value="../src/vampyre_imaginglib/src/Source/ImagingTarga.pas"/>
        <UnitName Value="ImagingTarga"/>
      </Item1075>
      <Item68>
        <Filename Value="../src/vampyre_imaginglib/src/Source/ImagingTypes.pas"/>
        <UnitName Value="ImagingTypes"/>
      </Item68>
      <Item71>
        <Filename Value="../src/vampyre_imaginglib/src/Source/ImagingUtility.pas"/>
        <UnitName Value="ImagingUtility"/>
      </Item71>
      <Item157>
        <Filename Value="../src/vampyre_imaginglib/src/Extensions/ImagingExtFileFormats.pas"/>
        <UnitName Value="ImagingExtFileFormats"/>
      </Item157>
      <Item1079>
        <Filename Value="../src/transform/castlebehaviors_move.inc"/>
        <Type Value="Include"/>
      </Item1079>
      <Item1078>
        <Filename Value="../src/transform/auto_generated_persistent_vectors/tcastlemovebehavior_persistent_vectors.inc"/>
        <Type Value="Include"/>
      </Item1078>
  	  <Item1076>
        <Filename Value="../src/base/castlerectangles_persistent.inc"/>
        <Type Value="Include"/>
      </Item1076>
      <Item982>
        <Filename Value="../src/files/castleinternalurlutils.pas"/>
        <UnitName Value="CastleInternalUrlUtils"/>
      </Item982>
  	  <Item1077>
        <Filename Value="../src/scene/castleinternalshapesrenderer.pas"/>
        <UnitName Value="CastleInternalShapesRenderer"/>
      </Item1077>
  	  <Item1078>
        <Filename Value="../src/scene/castleinternalrenderer_initial_types.inc"/>
        <Type Value="Include"/>
      </Item1078>
  	  <Item1079>
        <Filename Value="../src/scene/castleinternalrenderer_cache.inc"/>
        <Type Value="Include"/>
      </Item1079>
  	  <Item1080>
        <Filename Value="../src/scene/castleinternalrenderer_cache_types.inc"/>
        <Type Value="Include"/>
      </Item1080>
  	  <Item1081>
        <Filename Value="../src/scene/castleinternalrenderer_renderer.inc"/>
        <Type Value="Include"/>
      </Item1081>
  	  <Item1082>
        <Filename Value="../src/scene/castleinternalrenderer_shape.inc"/>
        <Type Value="Include"/>
      </Item1082>
  	  <Item1083>
        <Filename Value="../src/scene/castleinternalrenderer_final_globals.inc"/>
        <Type Value="Include"/>
      </Item1083>
  	  <Item1084>
        <Filename Value="../src/scene/castleinternalrenderer_screen_effects.inc"/>
        <Type Value="Include"/>
      </Item1084>
  	  <Item1085>
        <Filename Value="../src/scene/castleinternalrenderer_custom_shaders.inc"/>
        <Type Value="Include"/>
      </Item1085>
<<<<<<< HEAD
      <Item1086>
        <Filename Value="../src/transform/castletransform_physics_layers.inc"/>
        <Type Value="Include"/>
=======
  	  <Item1086>
        <Filename Value="../src/scene/castleinternalscreeneffects.pas"/>
        <UnitName Value="CastleInternalScreenEffects"/>
>>>>>>> 4a170b11
      </Item1086>
    </Files>
    <CompatibilityMode Value="True"/>
    <RequiredPkgs Count="1">
      <Item1>
        <PackageName Value="FCL"/>
        <MinVersion Major="1" Valid="True"/>
      </Item1>
    </RequiredPkgs>
    <UsageOptions>
      <UnitPath Value="$(PkgOutDir)"/>
    </UsageOptions>
    <PublishOptions>
      <Version Value="2"/>
    </PublishOptions>
    <CustomOptions Items="ExternHelp" Version="2">
      <_ExternHelp Items="Count"/>
    </CustomOptions>
  </Package>
</CONFIG><|MERGE_RESOLUTION|>--- conflicted
+++ resolved
@@ -4453,15 +4453,13 @@
         <Filename Value="../src/scene/castleinternalrenderer_custom_shaders.inc"/>
         <Type Value="Include"/>
       </Item1085>
-<<<<<<< HEAD
-      <Item1086>
-        <Filename Value="../src/transform/castletransform_physics_layers.inc"/>
-        <Type Value="Include"/>
-=======
   	  <Item1086>
         <Filename Value="../src/scene/castleinternalscreeneffects.pas"/>
         <UnitName Value="CastleInternalScreenEffects"/>
->>>>>>> 4a170b11
+      </Item1086>
+      <Item1086>
+        <Filename Value="../src/transform/castletransform_physics_layers.inc"/>
+        <Type Value="Include"/>
       </Item1086>
     </Files>
     <CompatibilityMode Value="True"/>
