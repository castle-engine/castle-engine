--- conflicted
+++ resolved
@@ -60,11 +60,7 @@
 See https://castle-engine.io/license for details.
 "/>
     <Version Major="6" Minor="93" Release="1"/>
-<<<<<<< HEAD
-    <Files Count="1140">
-=======
-    <Files Count="1146">
->>>>>>> 28dfb129
+    <Files Count="1147">
       <Item1>
         <Filename Value="../src/audio/castleinternalabstractsoundbackend.pas"/>
         <UnitName Value="CastleInternalAbstractSoundBackend"/>
@@ -4652,11 +4648,6 @@
         <UnitName Value="ImagingNetworkGraphics"/>
       </Item1139>
       <Item1140>
-<<<<<<< HEAD
-        <Filename Value="../src/scene/x3d/x3dnodes_processurls.inc"/>
-        <Type Value="Include"/>
-      </Item1140>
-=======
         <Filename Value="../src/vampyre_imaginglib/src/Source/ImagingOptions.inc"/>
         <Type Value="Include"/>
       </Item1140>
@@ -4684,7 +4675,10 @@
         <Filename Value="../src/files/castledownload_url_castleconfig.inc"/>
         <Type Value="Include"/>
       </Item1146>
->>>>>>> 28dfb129
+      <Item1147>
+        <Filename Value="../src/scene/x3d/x3dnodes_processurls.inc"/>
+        <Type Value="Include"/>
+      </Item1147>
     </Files>
     <CompatibilityMode Value="True"/>
     <RequiredPkgs Count="1">
