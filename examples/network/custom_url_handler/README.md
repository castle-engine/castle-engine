--- conflicted
+++ resolved
@@ -1,11 +1,3 @@
-<<<<<<< HEAD
-Demo of using CastleDownload.RegisterUrlProtocol to handle custom protocol.
-In this example, we register `my-packed-data:/` protocol to read data from a ZIP file.
-
-Furthermore, you can use ApplicationDataOverride to load game data from
-this protocol. This way `castle-data:/my_image.png` will actually get
-data from `my-packed-data:/my_image.png`.
-=======
 # Register custom URL protocol handler
 
 Demo of registering custom URL protocol handler.
@@ -24,5 +16,4 @@
 
 ## TODO
 
-Migrate to use UI designed by CGE editor and use TCastleView.
->>>>>>> 4ffe402e
+Migrate to use UI designed by CGE editor and use TCastleView.