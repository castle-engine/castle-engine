--- conflicted
+++ resolved
@@ -93,15 +93,9 @@
       AWorkMode: TWorkMode; AWorkCount: Int64);
   public
     { Set these before Execute }
-<<<<<<< HEAD
-    HttpPostData, HttpHeadersKeys, HttpHeadersValues: TStrings; //< TODO handle
-    Url: String;
-    HttpMethod: THttpMethod; //< TODO handle
-=======
     HttpPostData, HttpHeadersKeys, HttpHeadersValues: TStrings; //< TODO HttpHeadersKeys, HttpHeadersValues
     Url: String;
     HttpMethod: THttpMethod;
->>>>>>> 8f3104f2
     SynchronizationCS: TCriticalSection;
 
     { Updated even during downloading, but always using SynchronizationCS. }
@@ -184,9 +178,6 @@
     IdHttp.OnHeadersAvailable := HeadersAvailable;
     IdHttp.OnWork := Work;
 
-<<<<<<< HEAD
-    IdHttp.Get(Url, Contents);
-=======
     case HttpMethod of
       hmGet: IdHttp.Get(Url, Contents);
       { Note that HttpPostData may be nil, that's OK,
@@ -201,7 +192,6 @@
       else raise EInternalError.Create('HttpMethod=?');
       {$endif}
     end;
->>>>>>> 8f3104f2
 
     HttpResponseCode := IdHttp.ResponseCode;
 
@@ -220,11 +210,7 @@
     on E: TObject do
     begin
       Success := false;
-<<<<<<< HEAD
-      ErrorMessage := Format('Exception when downloading "%s": ', [URIDisplay(Url)]) + ExceptMessage(E);
-=======
       ErrorMessage := Format('Exception when downloading "%s": ', [UriDisplay(Url)]) + ExceptMessage(E);
->>>>>>> 8f3104f2
     end;
   end;
 end;
@@ -309,20 +295,12 @@
 
     // set initial values, thread may update them later
     Thread.FinalUrl := Url; // will be updated on each redirect
-<<<<<<< HEAD
-    Thread.MimeType := URIMimeType(Url); // will be updated from HTTP headers
-=======
     Thread.MimeType := UriMimeType(Url); // will be updated from HTTP headers
->>>>>>> 8f3104f2
   end;
 
 begin
   inherited;
-<<<<<<< HEAD
-  WritelnLog('Network', 'Downloading "%s"', [URIDisplay(Url)]);
-=======
   WritelnLog('Network', 'Downloading "%s"', [UriDisplay(Url)]);
->>>>>>> 8f3104f2
   SynchronizationCS := TCriticalSection.Create;
   Thread := TIndyReaderThread.Create;
   InitializeThread(Thread);
@@ -335,13 +313,6 @@
   begin
     Thread.Terminate;
 
-<<<<<<< HEAD
-    WritelnLog('Network', 'Interrupting download in-progress of "%s"', [URIDisplay(Url)]);
-    Thread.WaitFor;
-    FreeAndNil(Thread);
-
-    // TODO: This can cause short delay when interrupting download.
-=======
     { Check Thread.Finished only to avoid writing unnecessarily alarming
       "interrupting download in-progress ..." message,
       testcase: examples/network/remote_logging/ . }
@@ -356,7 +327,6 @@
       Seems unnoticeable for now, so let it be.
       See castledownload_url_http_fphttpclient.inc for working but hacky
       way to avoid this. }
->>>>>>> 8f3104f2
   end;
 
   FreeAndNil(SynchronizationCS);
