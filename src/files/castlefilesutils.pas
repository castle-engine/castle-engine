{
  Copyright 2002-2024 Michalis Kamburelis.

  This file is part of "Castle Game Engine".

  "Castle Game Engine" is free software; see the file COPYING.txt,
  included in this distribution, for details about the copyright.

  "Castle Game Engine" is distributed in the hope that it will be useful,
  but WITHOUT ANY WARRANTY; without even the implied warranty of
  MERCHANTABILITY or FITNESS FOR A PARTICULAR PURPOSE.

  ----------------------------------------------------------------------------
}

{ Operations on files.

  Includes functions to help cross-platform programs to know
  where to read/write files:
  @unorderedList(
    @itemSpacing Compact
    @item(ApplicationConfig -- user config files)
  )

  Hints about what to use (and what not to use) in a cross-platform applications
  using Castle Game Engine:

  @unorderedList(
    @item(
      To get a nice application name, use the @code(ApplicationName)
      function (defined in the standard SysUtils unit for FPC,
      or CastleUtils unit for Delphi).
      Every application can customize it by assigning OnGetApplicationName
      or (often more comfortable) assigning
      @link(TCastleApplicationProperties.ApplicationName ApplicationProperties.ApplicationName).
      The Castle Game Engine units use it where appropriate.
    )

    @item(
      Use URLs for everything.
      See https://castle-engine.io/manual_network.php .
    )

    @item(
      Use "castle-data:/xxx" URLs to refer to the data directory of your project.
      See https://castle-engine.io/data .
      For example:
      @longCode(#
        MyImage := LoadImage('castle-data:/gui/my_image.png');
      #)
    )

    @item(
      Use the @link(ApplicationConfig) for all URLs where you save or load
      the user configuration files, savegames etc.
    )

    @item(
      Do not try to get the application name, or executable file name,
      using ParamStr(0). Do not rely on Lazarus Application.ExeName
      or our own (deprecated) @link(ExeName).

      The "executable file name" is just not 100% reliably available on all OSes.
      And in some cases, like Android or iOS, the concept of
      @italic("executable file name") doesn't even make sense,
      as your application is a library being called by a higher-level application
      (written in Java or Objective-C), and it's really an "internal matter"
      where is the executable file that started it.
    )

    @item(
      Use CastleFindFiles unit to search for files and directories.
      It nicely works with URLs, has some support for the Android "assets"
      filesystem, and it has more comfortable API (e.g. searching recursively
      or not is just a matter of passing a particular flag).

      Do not use standard FindFirst/FindNext.
    )

    @item(
      Read and write all data using streams (TStream) descendants.
      Open and save these streams using our CastleDownload unit.
    )
  )
}
unit CastleFilesUtils;

{$I castleconf.inc}

interface

uses {$ifdef MSWINDOWS} Windows, {$endif}
  {$ifdef UNIX} {$ifdef FPC} BaseUnix, Unix, {$endif} {$endif}
  SysUtils, CastleUtils;

type
  EExeNameNotAvailable = class(Exception);
  ERemoveFailed = class(Exception);

{ Full (absolute) FileName to executable file of this program.
  If it's impossible to obtain, raises exception @link(EExeNameNotAvailable).

  Under Windows this is simply ParamStr(0) (and it never raises
  exception), but under other OSes it's not so simple to obtain
  (although it's important to note that usually programs under
  UNIX should not need this, actually).

  Internal implementation notes:

  Under UNIXes other than Linux I don't know how to obtain this,
  so e.g. under FreeBSD this will always raise an exception.
  Under Linux I'm trying to read file /proc/getpid()/exe,
  this should work under most Linuxes as long as user
  compiled Linux kernel with /proc support. So under Linux
  this may work, but still you should be always prepared that it
  may raise @link(EExeNameNotAvailable). }
function ExeName: string; deprecated 'as this function is not portable (may raise exception on non-Windows), it should not be used in a cross-platform game code';

{ The name of our program.

  @deprecated Deprecated, this is equivalent to ApplicationName,
  and you should just call ApplicationName directly in new code.
  ApplicationName is included in standard FPC SysUtils unit for FPC,
  has good default and is easily configurable by callback OnGetApplicationName
  or our @link(TCastleApplicationProperties.ApplicationName ApplicationProperties.ApplicationName).
  See http://www.freepascal.org/docs-html/rtl/sysutils/getappconfigdir.html .

  This is suitable to show to user. It should also indicate how to run the program,
  usually it should be the basename of the executable (although we do not depend
  on it technically). It may be used to derive config file/dir for our program,
  see ApplicationConfig. }
function ProgramName: string; deprecated;

{ Returns @true if file exists and is a "regular" file.

  Detects and returns @false for special Windows files
  like 'con', 'c:\con', 'c:\somedir\con' etc.
  ('con' is a special device name).

  Returns @false for directories (on all operating systems,
  unlike FPC FileExists which is inconsistent between OSes
  -- on Unix, FPC FileExists surprisingly answers @true for a directory).

  Consider using @link(UriExists) or @link(UriFileExists) instead of this function,
  since in CGE you should use URLs for everything. }
function RegularFileExists(const FileName: String): Boolean;

function NormalFileExists(const FileName: String): Boolean; deprecated 'use RegularFileExists';

{ Path to store user configuration files.
  This is some directory that should be writeable
  and that is a standard directory under this OS to put user config files.
  Always returns absolute (not relative) path. Result contains trailing
  PathDelim.

  @deprecated Deprecated, use ApplicationConfig instead. }
function UserConfigPath: string; deprecated;

{ Filename to store user configuration.
  Always returns absolute (not relative) path.

  Returns FileName that:
  @unorderedList(
    @itemSpacing Compact
    @item is inside UserConfigPath
    @item depends on ApplicationName
    @item(has given Extension. Extension should contain
      beginning dot. E.g. FExtension = '.ini'. This way you can pass
      FExtension = '' to have a FileName without extension.)
  )

  @deprecated Deprecated,
  use ApplicationConfig(ApplicationName + Extension) instead. }
function UserConfigFile(const Extension: string): string; deprecated;

var
  { URL used as a prefix of all @link(ApplicationConfig) returned URLs.
    This overrides any autodetection of a suitable "user config" directory
    done by default by @link(ApplicationConfig).

    This must always end with a slash, if it's not empty. }
  ApplicationConfigOverride: string;

{ URL where we should read and write configuration files.
  This always returns a @code(file://...) URL,
  which is comfortable since our engine operates on URLs most of the time.

  Given Path specifies a name of the file (with possible subdirectories)
  under the user config directory. The Path is a relative URL, so you should
  always use slashes (regardless of OS), and you can escape characters by %xx.
  We make sure that the directory (including
  the subdirectories you specify in Path) exists, creating it if necessary.
  But we do not create the file. We should have permissions
  to write inside the given directory (although, as always on multi-process OS,
  the only 100% way to know if you can write there is to actually try it).

  This uses FPC GetAppConfigDir under the hood.
  Which in turn looks at ApplicationName, and may use
  OS-specific algorithm to find good config directory, see
  http://www.freepascal.org/docs-html/rtl/sysutils/ongetapplicationname.html .
  On UNIX this follows XDG Base Directory Specification,
  see http://standards.freedesktop.org/basedir-spec/basedir-spec-latest.html
  (simplifying: looks inside ~/.config/<application-name>/). }
function ApplicationConfig(const Path: string): string;

{ @deprecated }
function ApplicationData(const Path: String): String; deprecated 'use ''castle-data:/xxx'' instead of ApplicationData(''xxx'')';

var
  { URL used as the base application data directory.
    Overrides the platform-specific autodetection of this directory.
    See @url(https://castle-engine.io/data data directory
    documentation).

    If it's not empty, this must always end with a slash.

    This cannot start with 'castle-data:/...', since it would mean that
    ResolveCastleDataUrl can never finish its job. }
  ApplicationDataOverride: string;

{$ifdef UNIX}
{ User's home directory, with trailing PathDelim.

  Taken from environment variable $HOME, unless it's empty or unset,
  in which case we take this from Unix user database by real uid.
  This is what bash does (more-or-less, when home directory does
  not exist strange things happen), that's what programs should
  do according to `info libc' and Kambi preferences. }
function HomePath: string;
{$endif}

{ Expand tilde (~) in path, just like shell. Expands ~ to
  ExclPathDelim(HomePath) under UNIX. Under Windows, does nothing. }
function ExpandHomePath(const FileName: string): string;

{ Remove file.

  Similar to standard DeleteFile, but this checks result and raises exception
  or makes a warning (see Warn parameter) in case of trouble

  When Warn = @false (default) raises an exception on failure,
  otherwise (when Warn = @true) makes only WritelnWarning on failure.
  @raises ERemoveFailed If delete failed, and Warn = @false. }
procedure CheckDeleteFile(const FileName: string; const Warn: Boolean = false);

{ Remove empty directory.

  Similar to standard RemoveDir, but this checks result and raises exception
  or makes a warning (see Warn parameter) in case of trouble.

  When Warn = @false (default) raises an exception on failure,
  otherwise (when Warn = @true) makes only WritelnWarning on failure.
  @raises ERemoveFailed If delete failed, and Warn = @false. }
procedure CheckRemoveDir(const DirFileName: string; const Warn: Boolean = false);

{ Make sure directory exists, eventually creating it and all directories along the way.

  Similar to standard ForceDirectories, but this checks result and raises exception
  in case of trouble. }
procedure CheckForceDirectories(const Dir: string);

{ Copy file from Source to Dest.
  The directory of Dest must already exist.
  File is overwritten unconditionally. }
procedure CheckCopyFile(const Source, Dest: string);

{ Move file from Source to Dest.
  The directory of Dest must already exist.
  File is overwritten unconditionally. }
procedure CheckRenameFile(const Source, Dest: string);

{ Remove the directory DirName, @italic(recursively, unconditionally,
  with all the files and subdirectories inside).
  DirName may but doesn't have to end with PathDelim.

  In case of symlinks, removes the symlink (but does not descend inside,
  i.e. will not remove files inside a symlink to a directory).

  When Warn = @false (default) raises an exception on failure,
  otherwise (when Warn = @true) makes only WritelnWarning on failure.
  @raises ERemoveFailed If delete failed, and Warn = @false. }
procedure RemoveNonEmptyDir(const DirName: string; const Warn: Boolean = false);

{ Copies the contents from SourceDir to DestinationDir.
  DestinationDir and necessary subdirectories are created, if needed.
  Both SourceDir and DestinationDir may, but do not have to, end with PathDelim.

  Note that DestinationDir contents are not cleared here.
  In effect, the existing files (present in DestinationDir before the copy operation,
  and not overwritten by corresponding files in SourceDir) will be left.
  If you need to clear them, consider using

  @longCode(#
    if DirectoryExists(DestinationDir) then
      RemoveNonEmptyDir(DestinationDir);
    CopyDirectory(SourceDir, DestinationDir);
  #)
}
procedure CopyDirectory(SourcePath, DestinationPath: string);

{ Substitute @code(%d) in given URL (UrlPattern) with successive numbers,
  until the resulting URL (which can be just a filename) doesn't exist.

  We start with number = 0 and do @code(Url := Format(UrlPattern, [Number])),
  until we find non-existing URL. Example UrlPattern is @code('screenshot_%d.png'),
  by saving to this UrlPattern you're relatively sure that each save goes
  to a new file.

  Since we use standard @code(Format) function,
  you can use any @url(https://www.freepascal.org/docs-html/rtl/sysutils/format.html Format placeholder syntax).
  E.g. use @code('screenshot_%.04d.png') to have a number padded with zeros,
  with results like @code('screenshot_0005.png').

  Note that it's possible on every OS that some other program,
  or a second copy of your own program, will write to the resulting URL
  between FileNameAutoInc determined it doesn't exist and you opened the file.
  So using this cannot guarantee that you really always write to a new file
  -- as always, be prepared for anything happening in parallel
  when dealing with a filesystem.

  The overloaded version with separate UrlPrefix and UrlSuffixWithPattern
  replaces @code(%d) in UrlSuffixWithPattern,
  and then glues (unmodified) UrlPrefix with (processed) UrlSuffixWithPattern.
  This is useful when you have a user-specified path,
  where you don't want to perform %d substitution.
  Alternative is to wrap the string in @link(SUnformattable).

  Example usage to save a screenshot:

  @longCode(#
    ScreenshotUrl := FileNameAutoInc(SaveScreenPath, 'screenshot_%d.png');
  #)

  Note that to save a screenshot in the most cross-platform way possible, we advise using
  @link(TCastleContainer.SaveScreenToDefaultFile Window.Container.SaveScreenToDefaultFile)
  instead, it will use @link(SaveScreenPath) or more elebarate mechanism to work on all platforms.

  Example usage to save anything else to user config:

  @longCode(#
    SaveSomethingUrl := FileNameAutoInc(ApplicationConfig('save_something_%d.png'));
  #)

  Note that it will be replaced soon by @code(SaveSomethingUrl := FileNameAutoInc('castle-config:/', 'save_something_%d.png'))
  which also deals with the (unlikely, but still) possibility that ApplicationConfig
  will contain a percent sign.
}
function FileNameAutoInc(const UrlPattern: string): string; overload;
function FileNameAutoInc(const UrlPrefix, UrlSuffixWithPattern: string): string; overload;

function FnameAutoInc(const UrlPattern: string): string;
  deprecated 'use FileNameAutoInc';

{ Parent directory name.

  Given DirName may be absolute or relative.
  Given DirName may but doesn't have to include trailing PathDelim.
  Result is always absolute FileName, and contains trailing PathDelim.

  Returns the same DirName if there's no parent directory.

  When DoExpandDirName = false then it is assumed that DirName already
  is absolute path. Then this function is pure string-operation
  (no actual reading of any filesystem info), so it works faster and
  DirName does not need to exist. }
function ParentPath(DirName: string;
  DoExpandDirName: Boolean = true): string;
  deprecated 'use URLs and operate on them using CastleUriUtils unit';

{ Combines BasePath with RelPath into complete path.

  BasePath may be an absolute path or relative path.
  Also RelPath may be an absolute path or relative path.

  If RelPath is absolute, result is just RelPath.
  Otherwise, result is path starting from BasePath with RelPath applied
  (whether the result is absolute or relative depends on whether BasePath
  was absolute or relative).

  Usually you should instead operate on URLs
  and combine them using @link(CastleUriUtils.CombineURI). }
function CombinePaths(BasePath, RelPath: string): string;

{ Search a file on $PATH. Works with double quotes around components
  of path list, avoiding this bug: http://bugs.freepascal.org/view.php?id=19279.
  See http://www.freepascal.org/docs-html/rtl/sysutils/filesearch.html
  for original FileSearch docs.

  In FPC >= 2.5.1, you should instead use just ExeSearch(Name).
  It also will use $PATH and avoid double quotes problems on Windows.
  See http://bugs.freepascal.org/view.php?id=19282 and
  fix on http://svn.freepascal.org/cgi-bin/viewvc.cgi?view=rev&revision=17717 . }
Function PathFileSearch(Const Name : String; ImplicitCurrentDir : Boolean = True) : String;

{ Find program on $PATH. Automatically adds ExeExtension, so don't add it yourself.
  On Windows, may also add alternative executable extensions (.com, .bat, .cmd).
  Searches in $PATH (and, if OS does this, in current directory --- this is standard
  on Windows but not on Unix).
  Returns '' (if not found) or absolute FileName. }
function FindExe(const ExeName: string): string;

{ Add an exe file extension, searching for an existing file starting with ExePath.
  On non-Windows, this is just equal to ExePath + ExeExtension,
  which in practice is just equal to ExePath (since ExeExtension is empty on Unix).
  But on Windows, this tries to append other extensions (.com, .bat, .cmd,
  just like @link(FindExe)), depending on what file exists. }
function AddExeExtension(const ExePath: string): string;

{ Get temporary FileName, suitable for ApplicationName, checking that
  it doesn't exist. }
function GetTempFileNameCheck: string;

{ Return a prefix (beginning of an absolute FileName)
  to save a series of temporary files. }
function GetTempFileNamePrefix: string;

{$ifdef DARWIN}
{ Main directory of the current macOS bundle, including final slash.
  Empty string if we're not run from a bundle. }
function BundlePath: string;
{$endif}

{ Read file or URL contents to a string.
  MimeType is returned, calculated just like the @link(Download) function. }
function FileToString(const Url: String;
  out MimeType: string): AnsiString; overload;
function FileToString(const Url: String): AnsiString; overload;

procedure StringToFile(const Url: String; const Contents: AnsiString);

{ Recommended path where to put screenshots on the current platform.
  Always ends with PathDelim and returns a directory that exists.

  Empty string means that we cannot recommend any safe path to store screenshots
  (on some platforms, like mobile or console, it's not so easy to just store a file
  in the filesystem, without any permissions;
  and on some platforms they may have special API for this stuff). }
function SaveScreenPath: String;

{ Calculate size of all files in this dir. }
function DirectorySize(const Dir: String): QWord;

implementation

uses {$ifdef MSWINDOWS} ShlObj, {$endif}
  {$ifdef DARWIN} MacOSAll, {$endif} Classes,
  {$ifdef FPC} {$ifndef WASI} Process, {$endif} {$endif}
  CastleStringUtils,
  {$ifdef MSWINDOWS} CastleDynLib, {$endif} CastleLog,
  CastleUriUtils, CastleFindFiles, CastleClassUtils, CastleDownload,
  CastleApplicationProperties;

var
  { Initialized once in initialization, afterwards constant. }
  FExeName: string;

function ExeName: string;
begin
  if FExeName = '' then
    raise EExeNameNotAvailable.Create(
      'ExeName: Cannot obtain FileName of executable of this program');
  Result := FExeName;
end;

function ProgramName: string;
begin
  Result := ApplicationName;
end;

function NormalFileExists(const FileName: string): Boolean;
begin
  Result := RegularFileExists(FileName);
end;

function RegularFileExists(const FileName: string): Boolean;
{$ifdef MSWINDOWS}
var
  S: String;
begin
  {$warnings off}
  S := UpperCase(ExtractOnlyFileName(FileName));
  {$warnings on}
  Result := FileExists(FileName) and
     (not( (S = 'CON') or (S = 'PRN') or (S = 'NUL') or
           (S = 'LPT1') or (S = 'LPT2') or (S = 'LPT3') or (S = 'LPT4') or
           (S = 'COM1') or (S = 'COM2') or (S = 'COM3') or (S = 'COM4') ) );
{$else}
begin
  Result := FileExists(FileName) and not DirectoryExists(FileName);
{$endif}
end;

function UserConfigPath: string;
begin
  Result := ApplicationConfig('');
end;

function UserConfigFile(const Extension: string): string;
begin
  Result := ApplicationConfig(ApplicationName + Extension);
end;

function ApplicationConfig(const Path: string): string;
var
  ConfigDir: string;
begin
  if ApplicationConfigOverride <> '' then
    Exit(ApplicationConfigOverride + Path);

  { ApplicationConfig relies that ApplicationConfigOverride is set
    (on iOS, it's not set before CGEApp_Initialize called;
    on Android, it's not set before AndroidMainImplementation called). }
  if not ApplicationProperties._FileAccessSafe then
    WritelnWarning('Using ApplicationConfig(''%s'') before the Application.OnInitialize was called. ' +
      'This is not reliable on mobile platforms (Android, iOS). ' +
      'This usually happens if you open a file from the "initialization" section of a unit. ' +
      'You should do it in Application.OnInitialize instead.',
      [Path]);

  ConfigDir := InclPathDelim(GetAppConfigDir(false));
  Result := FilenameToUriSafe(ConfigDir + Path);
end;

function ApplicationData(const Path: String): String;
begin
<<<<<<< HEAD
  Result := ApplicationData('');
end;

var
  ApplicationDataIsCache: Boolean = false;
  ApplicationDataCache: string;

function ApplicationData(const Path: string): string;

  {$ifndef ANDROID}
  function GetApplicationDataPath: string;
  {$ifdef MSWINDOWS}
  var
    ExePath: string;
  begin
    {$warnings off}
    // knowingly using deprecated; ExeName should be undeprecated but internal one day
    ExePath := ExtractFilePath(ExeName);
    {$warnings on}

    Result := ExePath + 'data' + PathDelim;
    if DirectoryExists(Result) then Exit;

    Result := ExePath;
  {$endif MSWINDOWS}
  {$ifdef UNIX}
  var
    CurPath: string;
  begin
    {$ifdef DARWIN}
    if BundlePath <> '' then
    begin
      {$ifdef CASTLE_IOS}
      Result := BundlePath + 'data/';
      {$else}
      Result := BundlePath + 'Contents/Resources/data/';
      {$endif}
      if DirectoryExists(Result) then Exit;

      {$ifndef IOS}
      Result := BundlePath + '../data/';
      if DirectoryExists(Result) then
      begin
        WritelnLog('"Contents/Resources/data/" subdirectory not found inside the macOS application bundle: ' + BundlePath + NL +
          '  Using instead "data/" directory that is sibling to the application bundle.' + NL +
          '  This makes sense only for debug.' + NL +
          '  The released application version should instead include the data inside the bundle.');
        Exit;
      end;
      {$endif}
    end;
    {$endif DARWIN}

    Result := HomePath + '.local/share/' + ApplicationName + '/';
    if DirectoryExists(Result) then Exit;

    Result := HomePath + '.' + ApplicationName + '.data/';
    if DirectoryExists(Result) then Exit;

    Result := '/usr/local/share/' + ApplicationName + '/';
    if DirectoryExists(Result) then Exit;

    Result := '/usr/share/' + ApplicationName + '/';
    if DirectoryExists(Result) then Exit;

    CurPath := InclPathDelim(GetCurrentDir);

    Result := CurPath + 'data/';
    if DirectoryExists(Result) then Exit;

    Result := CurPath;
  {$endif UNIX}
  {$ifdef WASI}
  begin
    // TODO: WebAssembly: filesystem not implemented
    Result := '/data/';
  {$endif}
  end;
  {$endif not ANDROID}

begin
  if ApplicationDataOverride <> '' then
    Exit(ApplicationDataOverride + Path);

  if Pos('\', Path) <> 0 then
    WritelnWarning('ApplicationData', 'Do not use backslashes (or a PathDelim constant) in the ApplicationData parameter. The ApplicationData parameter should be a relative URL, with components separated by slash ("/"), regardless of the OS. Path given was: ' + Path);

  { Cache directory of ApplicationData. This has two reasons:
    1. On Unix GetApplicationDataPath makes three DirectoryExists calls,
       so it's not too fast, avoid calling it often.
    2. It would be strange if ApplicationData results
       suddenly changed in the middle of the program (e.g. because user just
       made appropriate symlink or such).
       The only case where we allow it is by ApplicationDataOverride. }

  if not ApplicationDataIsCache then
  begin
    ApplicationDataCache :=
      {$if defined(CASTLE_NINTENDO_SWITCH)}
        'castle-nx-contents:/'
      {$elseif defined(ANDROID)}
        'castle-android-assets:/'
      {$else}
        FilenameToURISafe(GetApplicationDataPath)
      {$endif}
    ;
    WritelnLog('Path', Format('Program data path detected as "%s"', [ApplicationDataCache]));
    ApplicationDataIsCache := true;
  end;

  Result := ApplicationDataCache + Path;
=======
  Result := 'castle-data:/' + Path;
>>>>>>> c85d2552
end;

{ other file utilities ---------------------------------------------------- }

{$ifdef UNIX}
function HomePath:  string;
begin
 { home dir jest dla mnie zmienna $HOME a nie tym co moglbym uzyskac z libc
   pytajac o uzytkownika real uid i jego home dir zapisany w /etc/passwd.

   Jest to zgodne z tym co mi radza w info libc, ze zdrowym rozsadkiem
   (bo, jak napisali w info libc, konfigurowac $HOME jest userowi duzo
   latwiej) i zgodne z tym co robi np. bash. Co wiecej, sprawdzilem i
   bash rozwija $HOME nawet gdy jest zle (np. rowne 'gowno' lub '').

   Gdy HOME jest niezdefiniowane lub nieprawidlowe to dopiero bash zwraca
   homedir z user database, chociaz np. w prompt nie wyswietla ~. }

 result := GetEnvironmentVariable('HOME');

 { TODO: with Libc we could take home dir from user-database looking for real-uid

 if (result='') or (not DirectoryExists(result)) then
 begin
  alloc := 0;
  Buffer := nil;
  repeat
   alloc := alloc+200;
   Buffer := Libc.Realloc(Buffer,alloc);
  until getpwuid_r(getuid, ResultBuf, Buffer, alloc, dummy)=0;
  SetString(result, ResultBuf.pw_dir, strlen(ResultBuf.pw_dir));
  Libc.free(Buffer);
 end;

 }

 Result := InclPathDelim(Result);
end;
{$endif}

function ExpandHomePath(const FileName: string): string;
{$ifdef UNIX}
begin
 { Rozwin '~' w nazwe home dir. Rozwin '~/xxx' w homedir+'/xxx'. }
 if Length(FileName) = 1 then
 begin
  if FileName[1] = '~' then
   Result := ExclPathDelim(HomePath) else
   Result := FileName;
 end else
 if (Length(FileName) > 0) and (FileName[1] = '~') then
  Result := HomePath + SEnding(FileName, 3) else
  Result := FileName;
{$else}
begin
 result := FileName;
{$endif}
end;

procedure CheckDeleteFile(const FileName: string; const Warn: Boolean);
begin
  if not SysUtils.DeleteFile(FileName) then
  begin
    if Warn then
      WritelnWarning('File', Format('Cannot delete file "%s"', [FileName])) else
      raise ERemoveFailed.Create(Format('Cannot delete file "%s"', [FileName]));
  end;
end;

procedure CheckRemoveDir(const DirFileName:  string; const Warn: Boolean = false);
begin
  if not RemoveDir(DirFileName) then
  begin
    if Warn then
      WritelnWarning('File', Format('Cannot remove directory "%s"', [DirFileName])) else
      raise ERemoveFailed.Create(Format('Cannot remove directory "%s"', [DirFileName]));
  end;
end;

procedure CheckForceDirectories(const Dir: string);
begin
  if not ForceDirectories(Dir) then
    raise Exception.CreateFmt('Cannot create directory "%s"', [Dir]);
end;

procedure CheckCopyFile(const Source, Dest: string);
var
  SourceFile, DestFile: TFileStream;
begin
  SourceFile := TFileStream.Create(Source, fmOpenRead);
  try
    DestFile := TFileStream.Create(Dest, fmCreate);
    try
      DestFile.CopyFrom(SourceFile, SourceFile.Size);
    finally FreeAndNil(DestFile) end;
  finally FreeAndNil(SourceFile) end;
end;

procedure CheckRenameFile(const Source, Dest: string);
begin
  {$ifdef MSWINDOWS}
  { On Windows, we have to remove Dest explicitly, otherwise RenameFile will fail
    when Dest exists }
  SysUtils.DeleteFile(Dest);
  {$endif}
  if not RenameFile(Source, Dest) then
  begin
    {$ifdef UNIX}
    WritelnLog('File', Format('Cannot rename/move from "%s" to "%s", assuming it''s because they are on different disks, trying slower copy+delete approach', [Source, Dest]));
    CheckCopyFile(Source, Dest);
    CheckDeleteFile(Source, false);
    {$else}
    raise Exception.CreateFmt('Cannot rename/move from "%s" to "%s"', [Source, Dest]);
    {$endif}
  end;
end;

{ RemoveNonEmptyDir with helpers ---------------------------------------------------------- }

procedure RemoveNonEmptyDir_Internal(const FileInfo: TFileInfo; Data: Pointer; var StopSearch: Boolean);
var
  Warn: Boolean;
begin
  Warn := PBoolean(Data)^;

  if FileInfo.Directory and not FileInfo.Symlink then
    RemoveNonEmptyDir(FileInfo.AbsoluteName, Warn)
  else
    CheckDeleteFile(FileInfo.AbsoluteName, Warn);
end;

procedure RemoveNonEmptyDir(const DirName: string; const Warn: Boolean = false);
begin
  { Note that we don't use ffRecursive,
    as we don't want to descend into directory with symlink.
    We will implement recursion in RemoveNonEmptyDir_Internal manually. }
  FindFiles(DirName, '*', true, @RemoveNonEmptyDir_Internal, @Warn, []);
  CheckRemoveDir(Dirname, Warn);
end;

{ CopyDirectory with helpers ------------------------------------------------- }

type
  TCopyDirectoryHandler = class
    SourcePath, DestinationPath: String;
    procedure FoundFile(const FileInfo: TFileInfo; var StopSearch: Boolean);
  end;

procedure TCopyDirectoryHandler.FoundFile(const FileInfo: TFileInfo; var StopSearch: Boolean);
var
  NewFileName: String;
begin
  { Safer to use FileNameCaseSensitive always.
    On Windows, this should still be true, as we glue SourcePath with rest ourselves
    in CastleFindFiles. }
  if not IsPrefix(SourcePath, FileInfo.AbsoluteName, false) then
    raise Exception.CreateFmt('Cannot copy directory, filename in source directory ("%s") does not have prefix of this directory ("%s")', [
      FileInfo.AbsoluteName,
      SourcePath
    ]);
  NewFileName := DestinationPath + PrefixRemove(SourcePath, FileInfo.AbsoluteName, false);
  CheckForceDirectories(ExtractFilePath(NewFileName));
  CheckCopyFile(FileInfo.AbsoluteName, NewFileName);
end;

procedure CopyDirectory(SourcePath, DestinationPath: String);
var
  Handler: TCopyDirectoryHandler;
begin
  SourcePath := ExpandFileName(InclPathDelim(SourcePath));
  DestinationPath := ExpandFileName(InclPathDelim(DestinationPath));

  Handler := TCopyDirectoryHandler.Create;
  try
    Handler.SourcePath := SourcePath;
    Handler.DestinationPath := DestinationPath;
    FindFiles(SourcePath, '*', false, {$ifdef FPC}@{$endif} Handler.FoundFile, [ffRecursive]);
  finally FreeAndNil(Handler) end;
end;

{ various -------------------------------------------------------------------- }

function FileNameAutoInc(const UrlPattern: string): string;
begin
  Result := FileNameAutoInc('', UrlPattern);
end;

function FileNameAutoInc(const UrlPrefix, UrlSuffixWithPattern: string): string;
var
  I: Integer;
begin
  I := 0;
  repeat
    Result := UrlPrefix + Format(UrlSuffixWithPattern, [I]);
    if URIExists(Result) in [ueNotExists, ueUnknown] then
      Exit;
    Inc(I);
  until false;
end;

function FnameAutoInc(const UrlPattern: string): string;
begin
  Result := FileNameAutoInc(UrlPattern);
end;

{ Note: the only things here that makes this function belong to
  CastleFilesUtils instead of casleutils_filenames.inc is
  using ExpandFileName. }

function ParentPath(DirName: string; DoExpandDirName: Boolean): string;
var p: integer;
begin
{$ifdef MSWINDOWS}
 { if it's only drive name - return(dirname) }
 if (DirName[2]=DriveDelim) and
    ( (Length(DirName)=2) or
      ((Length(DirName)=3) and (DirName[3]=PathDelim)) ) then
 begin
  Result := InclPathDelim(DirName);
  Exit;
 end;
{$endif}
 if DoExpandDirName then
  DirName := ExpandFileName(DirName);
 DirName := ExclPathDelim(DirName);
 p := LastDelimiter(PathDelim, DirName);
 if p>0 then Result := Copy(DirName,1,p) else Result := RootDir;
end;

function CombinePaths(BasePath, RelPath: string): string;
begin
  if IsPathAbsolute(RelPath) then
  begin
    Result := RelPath;
  end else
  {$ifdef MSWINDOWS}
  if IsPathAbsoluteOnDrive(RelPath) then
  begin
    if IsPathAbsolute(BasePath) then
      Result := BasePath[1] + DriveDelim + RelPath
    else
      Result := RelPath;
  end else
  {$endif}
  begin
    repeat
      if (Copy(RelPath, 1, 2) = './')
        {$ifdef MSWINDOWS} or (Copy(RelPath, 1, 2) = '.\') {$endif} then
        RelPath := SEnding(RelPath, 3) else
      if (Copy(RelPath, 1, 3) = '../')
        {$ifdef MSWINDOWS} or (Copy(RelPath, 1, 3) = '..\') {$endif} then
      begin
        BasePath := ExtractFileDir(ExclPathDelim(BasePath));
        RelPath := SEnding(RelPath, 4);
      end else
        Break;
    until false;

    if BasePath = '' then
      Result := RelPath
    else
      Result := InclPathDelim(BasePath) + RelPath;
  end;
end;

Function PathFileSearch(Const Name : String; ImplicitCurrentDir : Boolean = True) : String;

{$ifdef FPC}

{ This is identical to FileSearch, except on Windows each $PATH component
  is stripped from surrounding double quotes.

  Also, uses RegularFileExists instead of FileExists,
  thus it avoids FPC FileExists inconsistency
  (on Unix, FPC FileExists returns true).
  It matters, otherwise e.g. searching for "fpc" on Unix
  could find directory "fpc" that is under a directory on $PATH. }

Var
  I : Integer;
  Temp : String;

begin
  Result:=Name;
  temp:=SetDirSeparators(GetEnvironmentVariable('PATH'));
  // Start with checking the file in the current directory
  If ImplicitCurrentDir and (Result <> '') and RegularFileExists(Result) Then
    exit;
  while True do begin
    If Temp = '' then
      Break; // No more directories to search - fail
    I:=pos(PathSeparator,Temp);
    If I<>0 then
      begin
        Result:=Copy (Temp,1,i-1);
        system.Delete(Temp,1,I);
      end
    else
      begin
        Result:=Temp;
        Temp:='';
      end;
    If Result<>'' then
    begin
      { On Windows, each path on the list may be surrounded by quotes. }
      {$ifdef MSWINDOWS}
      if (Length(Result) >= 2) and
         (Result[1] = '"') and
         (Result[Length(Result)] = '"') then
        Result := Copy(Result, 2, Length(Result) - 2);
      {$endif}
      Result:=IncludeTrailingPathDelimiter(Result)+name;
    end;
    If (Result <> '') and RegularFileExists(Result) Then
      exit;
  end;
  result:='';
end;

{$else}

begin
  Result := FileSearch(Name, GetEnvironmentVariable('PATH'));
end;

{$endif}

function FindExe(const ExeName: string): string;
begin
  {$ifdef MSWINDOWS}
  { The default order of extensions is .com, .exe, .bat, .cmd,
    see http://stackoverflow.com/questions/605101/order-in-which-command-prompt-executes-files-with-the-same-name-a-bat-vs-a-cmd }
  Result := PathFileSearch(ExeName + '.com', true);
  if Result = '' then
    Result := PathFileSearch(ExeName + '.exe' { ExeExtension }, true);
  if Result = '' then
    Result := PathFileSearch(ExeName + '.bat', true);
  if Result = '' then
    Result := PathFileSearch(ExeName + '.cmd', true);
  {$else}
  Result := PathFileSearch(ExeName + ExeExtension, false);
  {$endif}

  { On Windows when PathFileSearch gets ImplicitCurrentDir = true,
    then it can return relative filename.
    And we want to use ImplicitCurrentDir to search also the current dir
    (as standard on Windows).

    On all platforms, even disregarding ImplicitCurrentDir, PathFileSearch
    doesn't exactly guarantee an absolute path. It should usually be true because $PATH
    should contain only absolute paths, but this is nowhere guaranteed,
    user can set there anything, on any OS.

    So better do ExpandFileName to make sure the result in absolute,
    as promised in FindExe API. E.g. RunCommandSimple usage in ToolCommonUtils
    assumes it, checking IsPathAbsolute to know whether FindExe should be used again. }
  if Result <> '' then
    Result := ExpandFileName(Result);
end;

function AddExeExtension(const ExePath: string): string;
begin
  {$ifdef MSWINDOWS}
  { The default order of extensions is .com, .exe, .bat, .cmd,
    see http://stackoverflow.com/questions/605101/order-in-which-command-prompt-executes-files-with-the-same-name-a-bat-vs-a-cmd }
  if RegularFileExists(ExePath + '.com') then
    Result := ExePath + '.com' else
  if RegularFileExists(ExePath + '.exe' { ExeExtension }) then
    Result := ExePath + '.exe' { ExeExtension } else
  if RegularFileExists(ExePath + '.bat') then
    Result := ExePath + '.bat' else
  if RegularFileExists(ExePath + '.cmd') then
    Result := ExePath + '.cmd' else
  {$else}
    Result := ExePath + ExeExtension;
  {$endif}
end;

{$ifdef MSWINDOWS}
{ Get preferred user directory.
  The DirectoryId is a CSIDL_xxx constant, https://docs.microsoft.com/pl-pl/windows/win32/shell/csidl .

  Returns always a directory with trailing path delimiter,
  unless it is not possible to get then returns ''.
  Checks that directory exists.
}
function GetUserPath(const DirectoryId: Integer): String;
var
  Dir: array [0 .. MAX_PATH] of AnsiChar;
begin
  if (SHGetFolderPath(0, DirectoryId, 0, 0, @Dir) = S_OK) and
     DirectoryExists(Dir) then
    Result := InclPathDelim(Dir)
  else
    Result := '';
end;
{$endif}

{$if defined(UNIX) and (not (defined(DARWIN) or defined(ANDROID) or defined(CASTLE_NINTENDO_SWITCH) or defined(CASTLE_IOS)))}
{ Get preferred user directory, by calling xdg-user-dir
  ( https://jlk.fjfi.cvut.cz/arch/manpages/man/xdg-user-dir.1.en ).

  Returns always a directory with trailing path delimiter,
  unless it is not possible to get then returns HomePath
  (a safe default on normal Unix to store stuff).
  Checks that directory exists.
}
function GetUserPath(const DirectoryId: String): String;
var
  Exe, Dir: String;
begin
  Result := HomePath;

  {$ifdef FPC}
  Exe := FindExe('xdg-user-dir');
  if Exe = '' then
    Exit;

  Dir := '';
  if RunCommand(Exe, [DirectoryId], Dir) then
  begin
    Dir := Trim(Dir);
    if (Dir <> '') and DirectoryExists(Dir) then
      Result := InclPathDelim(Dir);
  end else
  {$endif}

    WritelnWarning('xdg-user-dir call failed');
end;
{$endif}

{$ifndef FPC}

{ Get temporary FileName, also creating this file.
  There seems to be no cross-platform function for this in Delphi. }
function GetTempFileNameDelphi(const Prefix: AnsiString): AnsiString;
{$ifdef MSWINDOWS}
var
  MyPath, MyFileName: array [0..MAX_PATH] of AnsiChar;
begin
  FillChar(MyPath, MAX_PATH, 0);
  FillChar(MyFileName, MAX_PATH, 0);
  OSCheck(GetTempPathA(SizeOf(MyPath), MyPath) <> 0);
  OSCheck(GetTempFileNameA(MyPath, PAnsiChar(Prefix), 0, MyFileName) <> 0);
  Result := MyFileName;
{$endif}
{$ifdef UNIX}
begin
  // TODO: trivial impl for Delphi on Linux
  Result := '/tmp/' + Prefix;
{$endif}
end;

function GetTempFileNameCheck: string;
begin
  Result := GetTempFileNameDelphi(ApplicationName);
end;

function GetTempFileNamePrefix: string;
begin
  Result := GetTempFileNameDelphi(ApplicationName);
end;
{$else}

function GetTempFileNameCheck: string;
begin
  Result := GetTempFileName('', ApplicationName);
  { Be paranoid and check whether file does not exist. }
  if RegularFileExists(Result) or
     DirectoryExists(Result) then
    raise Exception.CreateFmt('Temporary file "%s" already exists', [Result]);
end;

function GetTempFileNamePrefix: string;
var
  FileInfo: TFileInfo;
begin
  Result := GetTempFileName('', ApplicationName) + '_' +
    { Although GetTempFileName should add some randomization here,
      there's no guarantee. And we really need randomization ---
      we may load ffmpeg output using image %d pattern, so we don't want to
      accidentally pick up other images in the temporary directory
      (e.g. leftovers from previous TRangeScreenShot.BeginCapture). }
    { System.Random, not just Random, to avoid using Random from MacOSAll unit. }
    IntToStr(System.Random(MaxInt)) + '_';

  { Check is it really Ok. }
  if FindFirstFile(Result, '*', true, [], FileInfo) then
    raise Exception.CreateFmt('Failed to generate unique temporary file prefix "%s": FileName "%s" already exists',
      [Result, FileInfo.AbsoluteName]);
end;

{$endif}

{$ifdef DARWIN}
var
  BundlePathCached: Boolean;
  BundlePathCache: string;

function BundlePath: string;
{ Based on
  http://wiki.freepascal.org/OS_X_Programming_Tips#How_to_obtain_the_path_to_the_Bundle }
var
  bundle: CFBundleRef;
  pathRef: CFUrlRef;
  pathCFStr: CFStringRef;
  pathStr: shortstring;
begin
  if not BundlePathCached then
  begin
    bundle := CFBundleGetMainBundle();
    if bundle = nil then
    begin
      BundlePathCache := '';
      WritelnLog('We cannot detect our macOS AppBundle. Probably the application was run directly (like a Unix application, without being wrapped in a directory like "xxx.app"). Some GUI features (like application menu) will not work without running through AppBundle.');
    end else
    begin
      pathRef := CFBundleCopyBundleUrl(bundle);
      pathCFStr := CFUrlCopyFileSystemPath(pathRef, kCFUrlPOSIXPathStyle);
      CFStringGetPascalString(pathCFStr, @pathStr, 255, CFStringGetSystemEncoding());
      CFRelease(pathRef);
      CFRelease(pathCFStr);
      BundlePathCache := pathStr;
      BundlePathCache := InclPathDelim(BundlePathCache);
    end;
    BundlePathCached := true;
  end;
  Result := BundlePathCache;
end;
{$endif DARWIN}

function FileToString(const Url: String;
  out MimeType: string): AnsiString;
var
  F: TStream;
begin
  F := Download(Url, [], MimeType);
  try
    { Some streams can be optimized, just load file straight to string memory }
    if (F is TFileStream) or
       (F is TMemoryStream) then
    begin
      SetLength(Result, F.Size);
      if F.Size <> 0 then
        F.ReadBuffer(Result[1], Length(Result));
    end else
      Result := ReadGrowingStreamToString(F);
  finally FreeAndNil(F) end;
end;

function FileToString(const Url: String): AnsiString;
var
  MimeType: string;
begin
  Result := FileToString(Url, MimeType { ignored });
end;

procedure StringToFile(const Url: String; const Contents: AnsiString);
var
  F: TStream;
begin
  F := UrlSaveStream(Url);
  try
    if Length(Contents) <> 0 then
      F.WriteBuffer(Contents[1], Length(Contents));
  finally FreeAndNil(F) end;
end;

var
  CachedSaveScreenPath: String;
  HasCachedSaveScreenPath: Boolean;

function SaveScreenPath: String;
begin
  if HasCachedSaveScreenPath then
    Exit(CachedSaveScreenPath);

  {$if defined(ANDROID) or defined(CASTLE_IOS) or defined(CASTLE_NINTENDO_SWITCH)}
  { These platforms require special treatment. Although we could use

      Result := UriToFilenameSafe(ApplicationConfig(''));

    but then we risk storing more data than expected (users/OS don't expect us
    to fill this space uncontrollably, and users also don't have direct
    access to the ApplicationConfig space). }
  Result := '';
  {$else}
    {$if defined(DARWIN)}
    Result := HomePath; // TODO: probably there's some macOS specific API to get this
    {$elseif defined(UNIX)}
    Result := GetUserPath('PICTURES');
    {$elseif defined(MSWINDOWS)}
    Result := GetUserPath(CSIDL_MYPICTURES);
    {$else}
    Result := '';
    {$endif}
  {$endif}

  CachedSaveScreenPath := Result;
  HasCachedSaveScreenPath := true;
end;

{ DirectorySize utility ------------------------------------------------------ }

type
  TDirectorySizeHelper = class
  public
    { Total size of all files in the directory. }
    Size: QWord;
    procedure FoundFile(const FileInfo: TFileInfo; var StopSearch: Boolean);
  end;

procedure TDirectorySizeHelper.FoundFile(const FileInfo: TFileInfo; var StopSearch: Boolean);
begin
  Size := Size + FileInfo.Size;
end;

function DirectorySize(const Dir: String): QWord;
var
  Helper: TDirectorySizeHelper;
begin
  Helper := TDirectorySizeHelper.Create;
  try
    FindFiles(Dir, '*', false, {$ifdef FPC}@{$endif}Helper.FoundFile, [ffRecursive]);
    Result := Helper.Size;
  finally FreeAndNil(Helper) end;
end;

procedure InitializeExeName;
{$ifdef LINUX}
var
  ExeLinkName: String;
{$endif}
begin
  { Initialize FExeName. }
  FExeName :=
    {$ifdef MSWINDOWS} ExeNameFromGetModule
    // On non-Windows OSes, using ParamStr(0) for this is not reliable, but at least it's some default
    {$else} ParamStr(0)
    {$endif};

  {$if defined(LINUX) and defined(FPC)}
  // TODO: we could port this to Delphi
  { Under Linux, try to use /proc/getpid()/exe.
    This is more reliable than ParamStr(0),
    as ParamStr(0) is set by the calling process,
    and it may be absolute or relative, it may be symlink,
    and in general it may contain anything. }
  ExeLinkName := '/proc/' + IntToStr(FpGetpid) + '/exe';
  try
    FExeName := CastleReadLink(ExeLinkName);
  except
    on EOSError do
      WritelnWarning('Cannot read "%s" (to get ExeName on Linux)', [ExeLinkName]);
  end;
  {$endif}
end;

initialization
  InitializeExeName;
end.<|MERGE_RESOLUTION|>--- conflicted
+++ resolved
@@ -523,121 +523,7 @@
 
 function ApplicationData(const Path: String): String;
 begin
-<<<<<<< HEAD
-  Result := ApplicationData('');
-end;
-
-var
-  ApplicationDataIsCache: Boolean = false;
-  ApplicationDataCache: string;
-
-function ApplicationData(const Path: string): string;
-
-  {$ifndef ANDROID}
-  function GetApplicationDataPath: string;
-  {$ifdef MSWINDOWS}
-  var
-    ExePath: string;
-  begin
-    {$warnings off}
-    // knowingly using deprecated; ExeName should be undeprecated but internal one day
-    ExePath := ExtractFilePath(ExeName);
-    {$warnings on}
-
-    Result := ExePath + 'data' + PathDelim;
-    if DirectoryExists(Result) then Exit;
-
-    Result := ExePath;
-  {$endif MSWINDOWS}
-  {$ifdef UNIX}
-  var
-    CurPath: string;
-  begin
-    {$ifdef DARWIN}
-    if BundlePath <> '' then
-    begin
-      {$ifdef CASTLE_IOS}
-      Result := BundlePath + 'data/';
-      {$else}
-      Result := BundlePath + 'Contents/Resources/data/';
-      {$endif}
-      if DirectoryExists(Result) then Exit;
-
-      {$ifndef IOS}
-      Result := BundlePath + '../data/';
-      if DirectoryExists(Result) then
-      begin
-        WritelnLog('"Contents/Resources/data/" subdirectory not found inside the macOS application bundle: ' + BundlePath + NL +
-          '  Using instead "data/" directory that is sibling to the application bundle.' + NL +
-          '  This makes sense only for debug.' + NL +
-          '  The released application version should instead include the data inside the bundle.');
-        Exit;
-      end;
-      {$endif}
-    end;
-    {$endif DARWIN}
-
-    Result := HomePath + '.local/share/' + ApplicationName + '/';
-    if DirectoryExists(Result) then Exit;
-
-    Result := HomePath + '.' + ApplicationName + '.data/';
-    if DirectoryExists(Result) then Exit;
-
-    Result := '/usr/local/share/' + ApplicationName + '/';
-    if DirectoryExists(Result) then Exit;
-
-    Result := '/usr/share/' + ApplicationName + '/';
-    if DirectoryExists(Result) then Exit;
-
-    CurPath := InclPathDelim(GetCurrentDir);
-
-    Result := CurPath + 'data/';
-    if DirectoryExists(Result) then Exit;
-
-    Result := CurPath;
-  {$endif UNIX}
-  {$ifdef WASI}
-  begin
-    // TODO: WebAssembly: filesystem not implemented
-    Result := '/data/';
-  {$endif}
-  end;
-  {$endif not ANDROID}
-
-begin
-  if ApplicationDataOverride <> '' then
-    Exit(ApplicationDataOverride + Path);
-
-  if Pos('\', Path) <> 0 then
-    WritelnWarning('ApplicationData', 'Do not use backslashes (or a PathDelim constant) in the ApplicationData parameter. The ApplicationData parameter should be a relative URL, with components separated by slash ("/"), regardless of the OS. Path given was: ' + Path);
-
-  { Cache directory of ApplicationData. This has two reasons:
-    1. On Unix GetApplicationDataPath makes three DirectoryExists calls,
-       so it's not too fast, avoid calling it often.
-    2. It would be strange if ApplicationData results
-       suddenly changed in the middle of the program (e.g. because user just
-       made appropriate symlink or such).
-       The only case where we allow it is by ApplicationDataOverride. }
-
-  if not ApplicationDataIsCache then
-  begin
-    ApplicationDataCache :=
-      {$if defined(CASTLE_NINTENDO_SWITCH)}
-        'castle-nx-contents:/'
-      {$elseif defined(ANDROID)}
-        'castle-android-assets:/'
-      {$else}
-        FilenameToURISafe(GetApplicationDataPath)
-      {$endif}
-    ;
-    WritelnLog('Path', Format('Program data path detected as "%s"', [ApplicationDataCache]));
-    ApplicationDataIsCache := true;
-  end;
-
-  Result := ApplicationDataCache + Path;
-=======
   Result := 'castle-data:/' + Path;
->>>>>>> c85d2552
 end;
 
 { other file utilities ---------------------------------------------------- }
