--- conflicted
+++ resolved
@@ -70,11 +70,7 @@
     FPC has this by default.
     See https://docwiki.embarcadero.com/RADStudio/Sydney/en/Pointer_Math_(Delphi) }
   {$pointermath on}
-<<<<<<< HEAD
-  // For now we support only FPC or Delphi
-=======
   // For now we only support FPC or Delphi
->>>>>>> 83a6f270
   {$define DELPHI}
 {$endif}
 
