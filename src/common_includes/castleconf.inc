{
  Copyright 2002-2023 Michalis Kamburelis.

  This file is part of "Castle Game Engine".

  "Castle Game Engine" is free software; see the file COPYING.txt,
  included in this distribution, for details about the copyright.

  "Castle Game Engine" is distributed in the hope that it will be useful,
  but WITHOUT ANY WARRANTY; without even the implied warranty of
  MERCHANTABILITY or FITNESS FOR A PARTICULAR PURPOSE.

  ----------------------------------------------------------------------------
}

{ Common compiler defines and symbols.
  This is a central include file for Castle Game Engine.

  This file should be included in *all* Castle Game Engine units.
  It defines some symbols that are *not* always configured on FPC command-line
  or in LPK settings, because they cannot, e.g. "modeswitch advancedrecords".

  Note that some required compilation options are still set outside of this file:
  - For example optimization options can only be specified on the command-line
    (and they are important for a game engine).

  The proper compiler options to compile the engine are:
  - in the ../../castle-fpc.cfg configuration file (used also by fpmake
    compilation method),
  - and they are replicated in Lazarus packages compilation settings,
  - and are replicated once more in the castle-engine build tool code
    (toolcompile.pas).
}

{$ifndef CASTLE_CONF_INCLUDED}
{$define CASTLE_CONF_INCLUDED}

{ Compiler version check ----------------------------------------------------- }

{$ifndef PASDOC} // Avoid Pasdoc warnings, as Pasdoc cannot calculate $if below
  {$ifdef FPC}
    {$if defined(VER2) or defined(VER3_0)}
      {$fatal You need FPC version >= 3.2.0 to compile Castle Game Engine. See https://castle-engine.io/supported_compilers.php}
    {$endif}
  {$else}
    // See http://delphi.wikia.com/wiki/CompilerVersion_Constant
    {$if CompilerVersion < 32}
      {$message fatal 'Use Delphi >= 10.2.1 to compile Castle Game Engine. See https://castle-engine.io/delphi'}
    {$endif}
  {$endif}
{$endif}

{ Configure syntax ----------------------------------------------------------- }

{ Although these options are also specified by the CGE build tool
  on the command-line,
  and are in Lazarus packages too,
  we still need to repeat them here.

  That is because user can specify "<option>-Mdelphi</option>"
  in CastleEngineManifest.xml, to compile the application in Delphi mode.
}
{$ifdef FPC}
  {$mode objfpc}
  {$H+}
  {$macro on}
  {$modeswitch advancedrecords} // Note: no way to specify this by FPC command-line.
{$else}
  { Makes TStructList.L useful in Delphi, like "MyArray.L[100]".
    FPC has this by default.
    See https://docwiki.embarcadero.com/RADStudio/Sydney/en/Pointer_Math_(Delphi) }
  {$pointermath on}
  // For now we only support FPC or Delphi
  {$define DELPHI}
{$endif}

{$writeableconst off} // Note: no way to specify this by FPC command-line.

{ CPU symbols ---------------------------------------------------------------- }

{ Delphi compatibility }
{$ifndef FPC}
  { Define in Delphi CPU32/64, like FPC does. }
  {$ifdef CPUX86} {$define CPU32} {$endif}
  {$ifdef CPU32BITS} {$define CPU32} {$endif}
  {$ifdef CPUX64} {$define CPU64} {$endif}
  {$ifdef CPU64BITS} {$define CPU64} {$endif}

  { Define platforms like FPC does. }
  {$ifdef CPUX64} {$define cpux86_64} {$define cpuamd64} {$endif}
  {$ifdef CPUX86} {$define cpu386} {$define cpui386} {$endif}
  {$ifdef CPUARM64} {$define CPUAARCH64} {$endif}

  { Define in Delphi UNIX when LINUX, like FPC does. }
  {$ifdef LINUX} {$define UNIX} {$endif}
{$endif}

{ Traditionally, CGE defined CPUARM64 also for 64-bit iOS.
  For compatibility, keep it defined there.
  But CPUARM64 should not be used anymore: we use now CPUAARCH64,
  defined by FPC automatically (so it's safer to use, it will work
  regardless of how you compile the sources). }
{$ifdef CPUAARCH64}
  {$define CPUARM64}
{$endif}

{ Endianess ------------------------------------------------------------------ }

{$ifdef FPC}
  {$ifdef FPC_LITTLE_ENDIAN} {$define CASTLE_LITTLE_ENDIAN} {$endif}
  {$ifdef FPC_BIG_ENDIAN} {$define CASTLE_BIG_ENDIAN} {$endif}
{$else}
  { Delphi only supports little-endian it seems. }
  {$define CASTLE_LITTLE_ENDIAN}
{$endif}

{$ifndef CASTLE_LITTLE_ENDIAN}
  {$ifndef CASTLE_BIG_ENDIAN}
    {$error Neither CASTLE_LITTLE_ENDIAN or CASTLE_BIG_ENDIAN defined. Fix castleconf.inc for the current compiler/platform combination.}
  {$endif}
{$endif}

{ Define various necessary things -------------------------------------------- }

(*EXTENDED_EQUALS_DOUBLE should be defined when Extended type is
  the same thing as Double type on this platform.

  One typical case when this is important is when you overload
  one procedure like
    p(single)
    p(double)
    p(extended)
  In such cases you must do it like this:
    p(single)
    p(double)
    {$ifndef EXTENDED_EQUALS_DOUBLE} p(extended) {$endif}

  According to FPC docs (Programmers Manual, 8.2.0: floating point types),
  there's no Extended (i.e. Extended = Double) for most of non-i386 architectures.
  Exception to the above is Linux on x86-64, that allows to use normal Extended.
  Maybe Darwin on x86-64 also?
*)
{$ifdef FPC}
  {$ifndef FPC_HAS_TYPE_EXTENDED}
    {$define EXTENDED_EQUALS_DOUBLE}
  {$endif}
{$else}
  { Following https://docwiki.embarcadero.com/RADStudio/Sydney/en/Simple_Types_(Delphi)#Real_Types }
  {$if defined(LINUX) and defined(CPU64)}
    {$define EXTENDED_EQUALS_LONG_DOUBLE}
  {$elseif defined(WIN32)}
    { Original Pascal 10-byte Extended. }
  {$else}
    {$define EXTENDED_EQUALS_DOUBLE}
  {$endif}
{$endif}

{ When using FPC, and Extended = Double, you cannot overload
  for both Double and Extended as they are just equal.
  Extended is just alias for Double.

  Delphi, even when Extended = Double, still treats Extended
  like a different type, for choosing overloads.
  It even requires Extended overloads e.g. for MinVar(Extended, ...). }
{$ifndef PASDOC}
  {$if not (defined(FPC) and defined(EXTENDED_EQUALS_DOUBLE))}
    {$define EXTENDED_OVERLOADS}
  {$endif}
{$endif}

{ We used to disable inline functions/methods when compiling from
  Lazarus package (when CASTLE_ENGINE_LAZARUS_PACKAGE),
  to workaround FPC bug http://bugs.freepascal.org/view.php?id=12223 .
  That bug is closed, but with an answer basically "it will never be fixed",
  which means that you cannot have units in Lazarus package having
  "inline". (Unless you add -Ur, which would be uncomfortable for
  engine development from Lazarus.)

  But with FPC 3.0.2 everything seems to work cool even with "inline",
  so let's try defining it always now.
  We only support FPC >= 3.0.0 now.
}
{$define SUPPORTS_INLINE}

{ Delphi does not support "inline" with types that are not in units explicitly
  used on the "uses" list.
  Avoid flood of hints like this:
  "[dcc32 Hint] castlerendercontext.pas(313): H2443 Inline function 'TGenericVector4.GetItems' has not been expanded because unit 'CastleVectorsInternalSingle' is not specified in USES list" }
{$if defined(FPC) and defined(SUPPORTS_INLINE)}
  {$define INLINE_GENERIC_VECTORS}
{$endif}

{$define TOBJECT_HAS_EQUALS}

{ Delphi reports many hints/warnings that are known to be harmless in our case. }
{$ifndef FPC}
  {$hints off}
  {$warn COMPARING_SIGNED_UNSIGNED off}
  {$warn COMBINING_SIGNED_UNSIGNED off}
  {$if CompilerVersion >= 32} {$warn COMBINING_SIGNED_UNSIGNED64 off} {$endif} // only since Delphi 10.2
  {$warn IMPLICIT_STRING_CAST off}
  { TODO: We'd like to unhide this. }
  {$warn IMPLICIT_STRING_CAST_LOSS off}
  {$warn GARBAGE off}
  {$warn WIDECHAR_REDUCED off}
  { We sometimes use deprecated CGE things in CGE itself, to support other
    deprecated  API for the time being. We actually disable warnings around with
    $warnings on/off... but not enough for Delphi.
    TODO: This should eventually by unhidden. }
  {$warn SYMBOL_DEPRECATED off}
{$endif}

{ If GENERICS_CONSTREF is defined, then various routines used with Generics.Collections
  (like callbacks we pass to TComparer, or OnNotify callback or Notify virtual method)
  should have "constref" parameter, not "const".
  This was the case of FPC<= 3.2.0, FPC changed it in
  https://gitlab.com/freepascal.org/fpc/source/-/commit/693491048bf2c6f9122a0d8b044ad0e55382354d }
{$ifdef VER3_0} {$define GENERICS_CONSTREF} {$endif}
{$ifdef VER3_2} {$define GENERICS_CONSTREF} {$endif}
{$if defined(VER3_2_3)}
  { FPC 3.2.3 (fixes_3_2 branch, as of 2023-12-23) no longer uses "constref".
    Confirmed on Linux/Arm32, Linux/Arm64(Aarch64), Linux/x86_64,
    see also sources:
    https://gitlab.com/freepascal.org/fpc/source/-/blob/fixes_3_2/packages/rtl-generics/src/generics.collections.pas?ref_type=heads. }
  {$undef GENERICS_CONSTREF}
{$endif}

{ Define CASTLE_IOS when appropriate ----------------------------------------- }

{ Build tool defines CASTLE_IOS automatically.
  This include file defines CASTLE_IOS too, to have it regardless of compilation method.

  Note: FPC >= 3.2.2 introduced own IOS symbol.
  It only indicates "real" physical iOS, not iPhoneSimulator. }

// FPC defines iOS as a separate OS since FPC 3.2.2.
{$define HAS_SEPARATE_IOS}
{$ifdef VER3_0} {$undef HAS_SEPARATE_IOS} {$endif}
{$ifdef VER3_2_0} {$undef HAS_SEPARATE_IOS} {$endif}

{$ifndef PASDOC} // Avoid Pasdoc warnings, as Pasdoc cannot calculate $if below
  {$ifdef HAS_SEPARATE_IOS}
    {$if defined(iPHONESIM) or defined(iOS)}
      {$define CASTLE_IOS}
    {$endif}
  {$else}
    {$if defined(iPHONESIM) or (defined(DARWIN) and (defined(CPUARM) or defined(CPUAARCH64)))}
      {$define CASTLE_IOS}
    {$endif}
  {$endif}
{$endif}

{ Define COMPILER_CASE_ANALYSIS when appropriate --------------------------- }

{ Compiler automatically detects and warns when "case" doesn't cover
  all possibilities. This means we do not have to, and actually
  we should not have to (as it would cause "Warning: Unreachable code" warning),
  add a clause like "else raise EInternalError.Create('xxx');"
  to "case" statements that should always have a matching possibility.

  This is true for FPC >= 3.2 now. }

{$ifdef FPC}
  {$ifndef VER3_0}
    {$ifndef VER3_1}
      {$define COMPILER_CASE_ANALYSIS}
    {$endif}
  {$endif}
{$endif}

{ Nintendo Switch ------------------------------------------------------------ }

{ Since we use (as a hack) Aarch64/Android for Nintendo Switch,
  undefine ANDROID now,
  to not automatically use Android-specific units in
  android/castleandroidinternal*.pas . }
{$ifdef CASTLE_NINTENDO_SWITCH}
  {$undef ANDROID}
{$endif CASTLE_NINTENDO_SWITCH}

{ Platform specific adjustments ---------------------------------------------- }

{ On some Android versions, you cannot call dlopen (load dynamic libraries)
  from the initialization section of units. You have to wait for
  AndroidMain to be called by NDK, otherwise we get a crash at initialization. }
{$define ALLOW_DLOPEN_FROM_UNIT_INITIALIZATION}
{$ifdef ANDROID}
  {$undef ALLOW_DLOPEN_FROM_UNIT_INITIALIZATION}
{$endif}
// TODO: for now dlopen doesn't work at all on NX, so avoid it
{$ifdef CASTLE_NINTENDO_SWITCH}
  {$undef ALLOW_DLOPEN_FROM_UNIT_INITIALIZATION}
{$endif}

{ OpenGL[ES] ------------------------------------------------------------------ }

(*Whether we use OpenGL ES or normal OpenGL.
  OpenGL ES is by default used for mobile devices.
  For testing, you can also use OpenGL ES on normal desktop OSes
  (see https://castle-engine.io/android_faq#testing-mobile-opengl-es-rendering-without-an-android
  for instructions how to install OpenGL ES on desktop).

  CGE units that directly access OpenGL(ES) should use this line:

    {$ifdef OpenGLES} CastleGLES, {$else} CastleGL, {$endif}

  Applications using CGE (including CGE examples) cannot include castleconf.inc
  (it's internal what it defines) and usually should not need to access OpenGL(ES)
  API directly (to stay independent from OpenGL(ES) details or any future renderer API).
  But if you really have to use OpenGL(ES) API directly, you can do this:

    {$ifdef ANDROID} {$define OpenGLES} {$endif}
    {$ifdef CASTLE_IOS} {$define OpenGLES} {$endif}
    {$ifdef OpenGLES} CastleGLES, {$else} CastleGL, {$endif}

  The above code supports both FPC and Delphi, and supports both OpenGL and OpenGLES.
  Please note that above recommendation may change from time to time.
*)
{ $define OpenGLES}
{$ifdef ANDROID} {$define OpenGLES} {$endif}
{$ifdef CASTLE_IOS} {$define OpenGLES} {$endif}
{$ifdef WASI} {$define OpenGLES} {$endif}

{ NX supports OpenGL and OpenGLES (that's public information,
  https://wccftech.com/nintendo-switch-supports-vulkan/ ).
  Our rendering matches better OpenGLES on NX. }
{$ifdef CASTLE_NINTENDO_SWITCH} {$define OpenGLES} {$endif}

{$ifdef OpenGLES}
  {$ifdef CASTLE_NINTENDO_SWITCH}
    {$define CastleGLES := CastleInternalNxGLES}
  {$endif}

  { This is necessary for OpenGL ES 2.0 versions that support only 16-bit indexes,
    which is valid for OpenGL ES 2.0 implementations.
    WebGL 1.0 also shares this limitation.

    Example observed in real-life: Android EMUI 3.1
    (Renderer = "Mali-450 MP", Vendor = "ARM", Version string "OpenGL ES 2.0").

    - OpenGLES 2.0 indeed does not allows 32-bit indexes in spec,
      i.e. you cannot pass GL_UNSIGNED_INT to glDrawElements
      ( https://docs.gl/es2/glDrawElements ),
    - although OpenGL 3.0 allows them
      ( https://docs.gl/es3/glDrawElements )
    - and there's an extension to enable it for GLES 2
      ( https://github.com/KhronosGroup/OpenGL-Registry/blob/main/extensions/OES/OES_element_index_uint.txt ).

    Current solution: We render using 16-bit indexes, which may also be useful
    to gain a little performance, *but* it means we cannot render large shapes.

    TODO: The more long-term solution is:

    - Detect the need for 32-bit indexes at runtime,
      and switch between 16-bit and 32-bit indexes as needed.

    - This would allow performance gain on both desktops and mobiles (but I did not
      check whether this gain is noticeable!), while still allowing to render large
      shapes.
      For small shapes, your indexes can take 2x less memory on GPU.

    - Unless we need 32-bit indexes but OpenGLES doesn't support it
      (so we have OpenGLES 2, not 3, and without OES_element_index_uint),
      then we can:

      - refuse to render given shapes (authors that want to support older OpenGLES
        would have to keep this limit in mind, and design for it)
      - or force AllowIndexed := false in X3D renderer
      - or split the shapes (but this would complicate the rendering code).
  }
  {$define GLIndexesShort}
{$else}
  { For OpenGL (not ES), we use our own fork of dglOpenGL
    (with all compilers and platforms now). }
  {$define USE_DGL}
{$endif}

{ PNG ------------------------------------------------------------------------ }

{ There are few ways to read/write the PNG format:

  1.Pascal-only solutions.

    These mean:
    - FpImage (fcl-image units) with FPC
    - PngImage with Delphi
    - Vampyre Imaging Library (both FPC and Delphi)

    These are used:
    - if neither CASTLE_PNG_DYNAMIC nor CASTLE_PNG_STATIC are defined.
    - or CASTLE_DISABLE_LIBPNG is defined (which forcefully undefines
      CASTLE_PNG_DYNAMIC and CASTLE_PNG_STATIC).
    - or when CASTLE_PNG_DYNAMIC is defined but libpng cannot be loaded
      at runtime.

    Pascal solutions are simplest to use, since the PNG support is completely
    contained in Pascal code, so you don't need to distribute anything,
    and it works on all platforms.

    The downside is that it is not optimal.
    In particular FpImage is extremely slow:
    - LibPng results in drastically faster PNG loading than FpImage
    - LibPng gives 4x speedup on desktops over FpImage
    - LibPng gives 10x speedup on Android over FpImage
    Vampyre PNG reading is faster, though LibPng is still ~2x faster than Vampyre.

    Use examples/images_videos/image_display/ to measure the speed.

  2.If CASTLE_PNG_DYNAMIC is defined and libpng exists,
    we use libpng from a dynamic library (.so or .dll).

    - On Linux and other desktop Unixes, libpng is almost definitely already
      installed system-wide, so this just works.

    - On Windows, the appropriate dll is available in our build tool data in
      ../../tools/build-tool/data/external_libraries/ .

      It will be added to your Windows package by the build tool automatically when
      you run "castle-engine package ..."
      See https://castle-engine.io/build_tool .
      It will also be placed alongside your .exe when you do "castle-engine compile ...".

    - On macOS, see https://castle-engine.io/macos .

    - On Android, we have a "png" service with libpng included.
      See ../../tools/build-tool/data/android/integrated-services/png/README.adoc .

  3.If CASTLE_PNG_STATIC is defined, we statically link to libpng.
    The presense of static libpng library (libpng.a on Unix) is then
    required at compile-time.
    This is necessary on some platforms, e.g. iOS. The CGE build tool
    automatically uses this flag when necessary.
}

{$ifndef PASDOC} // Avoid Pasdoc warnings, as Pasdoc cannot calculate $if below

  { On most platforms, try dynamic libpng (will fallback on FpImage at runtime).
    Except on platforms where we know it would not work. }
  {$if not (defined(CASTLE_IOS) or defined(CASTLE_NINTENDO_SWITCH))}
    {$define CASTLE_PNG_DYNAMIC}
  {$endif}

  {$if defined(CASTLE_PNG_DYNAMIC) and defined(CASTLE_PNG_STATIC)}
    {$error Cannot define both CASTLE_PNG_DYNAMIC and CASTLE_PNG_STATIC. Define at most one of them.}
  {$endif}

  {$if defined(CASTLE_DISABLE_LIBPNG)}
    {$undef CASTLE_PNG_DYNAMIC}
    {$undef CASTLE_PNG_STATIC}
  {$endif}
{$endif}

{ LIBPNG_CDECL is relevant only if we use libpng (dynamic or static).
  Determines calling convention of libpng functions and libpng callbacks.
  When LIBPNG_CDECL is defined, it is "cdecl", otherwise it is "stdcall".
  Right now, in practice it is always LIBPNG_CDECL, even on Windows
  (standard Windows libpng DLL libraries use cdecl, just like on Unix). }
{$ifdef MSWINDOWS}
  {$define LIBPNG_CDECL}
{$else}
  {$define LIBPNG_CDECL}
{$endif}

{ FpHttpClient --------------------------------------------------------------- }

{ Keep HAS_FP_HTTP_CLIENT defined for all platforms that have
  FpHttpClient implemented, if you use FPC. }
{$define HAS_FP_HTTP_CLIENT}
{$ifdef CASTLE_NINTENDO_SWITCH} {$undef HAS_FP_HTTP_CLIENT} {$endif}
{$ifdef ANDROID} {$undef HAS_FP_HTTP_CLIENT} {$endif}
{$ifndef FPC} {$undef HAS_FP_HTTP_CLIENT} {$endif}

{ Threading --------------------------------------------------------------- }

{ Threading support, as some platforms don't have threads (implemented yet).

  Note: This does *not* detect the case when threads are possible on this
  platform, but not "compiled in". That is, when using regular Unix
  (like Linux) this symbol will be defined, regardless if you used CThreads or not in FPC. }
{$define CASTLE_SUPPORTS_THREADING}
{$ifdef CASTLE_NINTENDO_SWITCH} {$undef CASTLE_SUPPORTS_THREADING} {$endif}

{ Audio ---------------------------------------------------------------------- }

{ Although Tremolo is largely compatible with VorbisFile, there are small differences,
  e.g. ov_time_total returns Int64 with Tremolo instead of Double with VorbisFile. }
{$if defined(CASTLE_IOS) or defined(ANDROID) or defined(CASTLE_NINTENDO_SWITCH)}
  {$define CASTLE_TREMOLO}
{$endif}

{ X3D ------------------------------------------------------------------------ }

{ Define this if needed to optimize loading time.
  It removes various seldom-used fields from often-used X3D nodes,
  thus increasing the X3D node creation time significantly.
  It also makes some exposed X3D fields into non-exposed
  (it means you cannot define X3D ROUTEs to pass value into/out of this field).
  The choice "which fields are seldom used" is purely subjective, and may change! }
{.$define CASTLE_SLIM_NODES}

{ Vampyre Imaging ------------------------------------------------------------ }

{ Use Vampyre Imaging Library to support additional image formats.
  See https://imaginglib.sourceforge.io/ ,
  https://github.com/galfar/imaginglib ,
  https://castle-engine.io/wp/2021/12/18/integration-with-vampyre-imaging-library-new-example-image_display-to-test-image-loading-speed-and-format-support/
  about Vampyre.

  We rely on Vampyre for a number of formats.

  - With Delphi (where Vampyre is our only way to read some formats,
    like JPG, BPM, PPM).

  - With FPC (although with FPC we can also use FpImage.
    But Vampyre proved better: 2x faster at reading PNG,
    and more reliable at reading BMP, PPM, XPM -- we have testcase images in this
    repo that fail with FpImage, while work OK with Vampyre).

  Right now we just use Vampyre, by default, with all compilers.

  We bundle Vampyre Imaging sources with CGE (in src/vampyre_imaging),
  and so it is available automatically without any effort for all CGE devs,
  and so we just use it automatically.

  Note: To compile with Vampyre using Lazarus (from LPI, LPK):
  remember to register in Lazarus 2 Vampyre packages:
  src/vampyre_imaginglib/src/Packages/VampyreImaginePackage.lpk
  src/vampyre_imaginglib/src/Packages/VampyreImaginePackageExt.lpk
}
{$define USE_VAMPYRE_IMAGING}

{ GPU texture compression ---------------------------------------------------- }

{ If defined, use "astcenc" tool to compress textures to ASTC
  (resulting in ASTC compression in .astc file format).

  Advantage: astcenc is fully open-source, simple tool distributed with CGE.

  Disadvantage: .astc cannot express mipmaps, and we cannot autogenerate mipmaps
  for compressed textures. So this makes such textures bad for situations when
  mipmaps are desired, which is typical for textures in 3D games. }
{.$define USE_ASTCENC}

{ Features ------------------------------------------------------------------- }

(*Generic methods are a cool idea, and we have at least one important use-case
  for them: node searching that filters and returns proper type.
  See TCastleScene.Node, TX3DRootNode.Find.

  Unfortunately generic methods suck now with FPC 3.2.2.
  - In ObjFpc you need to use "specialize" keyword, which looks excessive.
    Esp. that we actually need "{$ifdef FPC}specialize{$endif}".
  - If you forget about "specialize" keyword,
    sometimes you get FPC internal error,
    sometimes it compiles code that always results in EAccessViolation.

  Until this is fixed, we cannot really use them.
  But we have some ready code with them, you can undefine this symbol
  and try out the new generic TCastleScene.Node, TX3DRootNode.Find.
*)
{.$define GENERIC_METHODS}

{ Parts of CastleScript implementation right now use Pascal generics
  in ways that don't compile with Delphi.
  Symbol CASTLE_SCRIPT_FPC is in practice equal to just FPC,
  but having a dedicated symbol allows to easier grep for it and eventually fix. }
{$ifdef FPC}
  {$define CASTLE_SCRIPT_FPC}
{$endif}

<<<<<<< HEAD
{ WebAssembly --------------------------------------------------------------- }

{$ifdef WASI}
  {$undef HAS_FP_HTTP_CLIENT}
  {$undef USE_VAMPYRE_IMAGING} // Vampyre Imaging doesn't work with WASI
  {$define GENERICS_CONSTREF} // We use Generics.Collections fork by Kagamma for WASI, not yet with constref->const change from FPC
=======
{ Indicates units like X, XLib are available on this platform. }
{$if defined(FPC) and (defined(LINUX) or defined(FREEBSD))}
  {$define UNIX_WITH_X}
>>>>>>> c85d2552
{$endif}

{$endif not CASTLE_CONF_INCLUDED}<|MERGE_RESOLUTION|>--- conflicted
+++ resolved
@@ -568,18 +568,17 @@
   {$define CASTLE_SCRIPT_FPC}
 {$endif}
 
-<<<<<<< HEAD
+{ Indicates units like X, XLib are available on this platform. }
+{$if defined(FPC) and (defined(LINUX) or defined(FREEBSD))}
+  {$define UNIX_WITH_X}
+{$endif}
+
 { WebAssembly --------------------------------------------------------------- }
 
 {$ifdef WASI}
   {$undef HAS_FP_HTTP_CLIENT}
   {$undef USE_VAMPYRE_IMAGING} // Vampyre Imaging doesn't work with WASI
   {$define GENERICS_CONSTREF} // We use Generics.Collections fork by Kagamma for WASI, not yet with constref->const change from FPC
-=======
-{ Indicates units like X, XLib are available on this platform. }
-{$if defined(FPC) and (defined(LINUX) or defined(FREEBSD))}
-  {$define UNIX_WITH_X}
->>>>>>> c85d2552
 {$endif}
 
 {$endif not CASTLE_CONF_INCLUDED}