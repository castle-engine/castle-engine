{ Pascal defines that configure Kraft compilation. }

{ -----------------------------------------------------------------------
  Hide Kraft compilation messages we don't plan to fix }

{$ifdef FPC}
  { CGE: Avoid FPC note: "nested procedures" not yet supported inside inline procedure/function
    TODO: submit to Kraft. }
  {$notes off}

  { Hide FPC warnings. }
  {$warn 6018 off} // unreachable code
  {$warn 4045 off} // Comparison might be always true due to range of constant and expression
  {$warn 4082 off} // Converting pointers to signed integers may result in wrong comparison results and range errors, use an unsigned type instead.
  {$ifndef VER3_0}
    {$ifndef VER3_2}
      { Disable "case statement does not handle all possible cases".
        In CGE we tried to adjust to these
        ( https://castle-engine.io/coding_conventions#case_analysis )
        but in some cases there's no good adjustment of code.
        Do the same for Kraft, to have clean compilation output
        but do not cause divergence from Kraft upstream in kraft.pas }
      {$warn 6060 off}
    {$endif}
  {$endif}
{$else}
  { Hide known ignorable hints and warnings with Delphi
    (Delphi versions and platforms supported by CGE - https://castle-engine.io/delphi ).
    As we don't want to significantly divert from upstream Kraft in CGE,
    we generally don't do code-quality improvements in Kraft
    and rather just hide the warnings.
    We only fix things that could affect CGE users. }
  {$hints off}

  {$warn SYMBOL_PLATFORM off}
  {$warn IMPLICIT_STRING_CAST off}
<<<<<<< HEAD
  {$warn COMBINING_SIGNED_UNSIGNED off}
  {$if CompilerVersion >= 32} {$warn COMBINING_SIGNED_UNSIGNED64 off} {$ifend} // only since Delphi 10.2
  {$warn DUPLICATE_CTOR_DTOR off}
  { Kraft.pas(14909) Warning: W1036 Variable 'baba' might not have been initialized
    Kraft.pas(22769) Warning: W1036 Variable 'Distance' might not have been initialized
    Kraft.pas(22867) Warning: W1036 Variable 'Distance' might not have been initialized
  }
  {$warn USE_BEFORE_DEF off}
=======
  {$if CompilerVersion >= 32} {$warn COMBINING_SIGNED_UNSIGNED64 off} {$ifend} // only since Delphi 10.2
  { Hide Delphi warning about duplicate constructors in Kraft classes
    not accessible from C++.
    We don't need to expose Kraft classes to C++ anyway, they are internal for CGE. }
  {$warn DUPLICATE_CTOR_DTOR off}

  // Used by some logic in our Kraft mods
  {$define KRAFT_DELPHI_NON_WINDOWS}
>>>>>>> dd6ac746
{$endif}

{ Tweak caninline ----------------------------------------------------------- }

{ Workaround FPC 3.3.1 errors:

  - Reproduced with revision 47824 compilation error, on Darwin (not recorded CPU).
  - Reproduced also with FPC 3.3.1 revision 48998 with Android/Arm and Android/Aarrch64.

  The errors mention invalid assembler syntax.
  E.g. Android/Aarrch64 output:

    kraft.s: Assembler messages:
    kraft.s:86936: Error: operand mismatch -- `fadd d0,s0,s1'
    kraft.s:86936: Info:    did you mean this?
    kraft.s:86936: Info:    	fadd s0,s0,s1
    kraft.s:86936: Info:    other valid variant(s):
    kraft.s:86936: Info:    	fadd d0,d0,d1
    kraft.s:86938: Error: operand mismatch -- `fadd d0,d0,s1'
    kraft.s:86938: Info:    did you mean this?
    kraft.s:86938: Info:    	fadd d0,d0,d1
    kraft.s:86938: Info:    other valid variant(s):
    kraft.s:86938: Info:    	fadd s0,s0,s1
    kraft.pas(33101) Error: Error while assembling exitcode 1
}
{$if defined(FPC) and defined(VER3_3) and (defined(DARWIN) or defined(CPUARM) or defined(CPUAARCH64))}
  {$undef caninline}
{$ifend}

{ Tweak NonSIMD ----------------------------------------------------------- }

{ CGE: Define NonSIMD. Without this symbol, Kraft uses some i386-only assembler,
  that causes crashes (access violation at TRigidBody.SynchronizeFromKraft
  when doing "FLinearVelocity := VectorFromKraft(FKraftBody.LinearVelocity)").
  Testcase:

    castle-engine --os=win32 --cpu=i386 compile --mode=debug
    wine ./*.exe

  on all physics examples it seems,

    examples/physics/physics_2d_game_sopwith
    examples/physics/physics_3d_game
    examples/platformer

  With at least FPC 3.2.0 (but did not check other FPC versions).
  As this is an i386-specific optimization only (and our focus is on 64-bit platforms
  as these are, and will be, majority) so disabling it is not a problem in practice
  anyway. }
{$define NonSIMD}

{ C++ Builder specifics ----------------------------------------------------------- }

{ CGE: Make C++ Builder generated header of castletransform.hpp useful.

  Otherwise, since Kraft is used in CastleTransform interface in Pascal,
  and kraft.hpp is used in castletransform.hpp in C++,
  and in effect we get "ambiguous symbol" warnings when trying to use Vector3
  in CGE examples.

  When using CGE, Kraft should not be accessed directly.
  We use Kraft in CastleTransform interface to make it easy to define
  CGE classes based on Kraft, though all their Kraft usage is private/internal. }
{$ifndef FPC}
  {$NODEFINE Vector2}
  {$NODEFINE Vector3}
  {$NODEFINE Quaternion}
{$endif}<|MERGE_RESOLUTION|>--- conflicted
+++ resolved
@@ -24,26 +24,10 @@
     {$endif}
   {$endif}
 {$else}
-  { Hide known ignorable hints and warnings with Delphi
-    (Delphi versions and platforms supported by CGE - https://castle-engine.io/delphi ).
-    As we don't want to significantly divert from upstream Kraft in CGE,
-    we generally don't do code-quality improvements in Kraft
-    and rather just hide the warnings.
-    We only fix things that could affect CGE users. }
   {$hints off}
 
   {$warn SYMBOL_PLATFORM off}
   {$warn IMPLICIT_STRING_CAST off}
-<<<<<<< HEAD
-  {$warn COMBINING_SIGNED_UNSIGNED off}
-  {$if CompilerVersion >= 32} {$warn COMBINING_SIGNED_UNSIGNED64 off} {$ifend} // only since Delphi 10.2
-  {$warn DUPLICATE_CTOR_DTOR off}
-  { Kraft.pas(14909) Warning: W1036 Variable 'baba' might not have been initialized
-    Kraft.pas(22769) Warning: W1036 Variable 'Distance' might not have been initialized
-    Kraft.pas(22867) Warning: W1036 Variable 'Distance' might not have been initialized
-  }
-  {$warn USE_BEFORE_DEF off}
-=======
   {$if CompilerVersion >= 32} {$warn COMBINING_SIGNED_UNSIGNED64 off} {$ifend} // only since Delphi 10.2
   { Hide Delphi warning about duplicate constructors in Kraft classes
     not accessible from C++.
@@ -52,7 +36,6 @@
 
   // Used by some logic in our Kraft mods
   {$define KRAFT_DELPHI_NON_WINDOWS}
->>>>>>> dd6ac746
 {$endif}
 
 { Tweak caninline ----------------------------------------------------------- }
