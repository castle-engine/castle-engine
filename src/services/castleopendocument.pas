{
  Copyright 2012-2024 Michalis Kamburelis and Lazarus developers.

  This file is part of "Castle Game Engine".

  "Castle Game Engine" is free software; see the file COPYING.txt,
  included in this distribution, for details about the copyright.
  Parts of this file are based on Lazarus LCL code, which has
  exactly the same license as our "Castle Game Engine":
  LGPL with static linking exception, see COPYING.txt for details.

  "Castle Game Engine" is distributed in the hope that it will be useful,
  but WITHOUT ANY WARRANTY; without even the implied warranty of
  MERCHANTABILITY or FITNESS FOR A PARTICULAR PURPOSE.

  ----------------------------------------------------------------------------
}

{ Opening files and URLs. }
unit CastleOpenDocument;

{$include castleconf.inc}

interface

resourcestring
  SCannotOpenUrl = 'Browser not found on your system.';

{ Open URL with the suitable application.

  This detects and handles also local files (as filenames, or URLs with "file:"
  protocol).

  On Android and iOS, it uses the OS functions to open the URL,
  supporting all URL types that are handled by the installed applications.
  For example, it will support the market:// URLs on Android.

  To use this on Android, declare your Android project type as "integrated",
  see https://castle-engine.io/android-Project-Services-Integrated-with-Castle-Game-Engine . }
function OpenUrl(AUrl: String): Boolean;

{ Open a local file or directory.
  @deprecated You should instead use OpenUrl,
  that automatically detects local filenames and URLs leading to local filenames. }
function OpenDocument(APath: String): Boolean;

{ Share a text/link through user-choosen application.

  This works only on Android and iOS right now.
  For Android, you need to declare the project type as "integrated":
  See https://castle-engine.io/android-Project-Services-Integrated-with-Castle-Game-Engine .

  @param(Title The short title of the share.)
  @param(Subject Used as an email subject, and any other app on Android
    that interprets EXTRA_SUBJECT parameter.)
  @param(Content Multi-line share text content, possibly with URL inside.)
}
procedure ShareText(const Title, Subject, Content: string);

{ Show the application in the application store (Google Play on Android,
  AppStore on iOS). Ignored on other platforms now.

  @unorderedList(
    @itemSpacing Compact
    @item(On Android, ApplicationId should be the qualitied name of the application
      (same thing you use as qualified_name in CastleEngineManifest.xml).

      To include the necessary integration code in your Android project,
      you must declare your Android project type as "integrated".
      See https://castle-engine.io/android-Project-Services-Integrated-with-Castle-Game-Engine .
    )
    @item(On iOS, ApplicationId has to be the "Apple ID" number of your application
      (you can see it e.g. in https://itunesconnect.apple.com/ page of your application).
    )
  ) }
procedure OpenApplicationStore(const ApplicationId: string);

{ Vibrate the device.

  Available on Android, iOS and Nintendo Switch now. Ignored on other platforms.

  To include the necessary integration code in your Android project,
  declare your Android project type as "integrated" with
  the "vibrate" service inside CastleEngineManifest.xml.
  See https://castle-engine.io/android-Project-Services-Integrated-with-Castle-Game-Engine . }
procedure Vibrate(const Miliseconds: Cardinal);

{ Simple on-screen notification using Android "toast" call.

  This is available only on Android right now, ignored elsewhere.
  To include the necessary integration code in your Android project,
  you must declare your Android project type as "integrated".
  See https://castle-engine.io/android-Project-Services-Integrated-with-Castle-Game-Engine . }
procedure OnScreenNotification(const Message: string);
  deprecated 'This is Android-specific and probably will not be ever supported on other platforms. Better use CGE UI to make cros-platform UI notifications, like TCastleNotifications or just TCastleLabel with animated color/background.';

implementation

uses
<<<<<<< HEAD
  {$if not(defined(ANDROID) or defined(CASTLE_IOS))}
    {$ifdef UNIX} BaseUnix, {$endif}
    {$ifdef MSWINDOWS} Windows, {$endif}
    {$ifdef DARWIN} MacOSAll, {$endif}
  {$endif}
  SysUtils, Classes,
  {$ifndef WASI}
    {$ifdef FPC} Process, {$else} ShellApi, {$endif}
  {$endif}
  CastleURIUtils, CastleUtils, CastleFilesUtils, CastleLog, CastleMessaging;

{ lcl/lclstrconsts.pas ------------------------------------------------------- }

resourcestring
  lisProgramFileNotFound = 'program file not found %s';
  lisCanNotExecute = 'can not execute %s';

{$if defined(WASI)}

function OpenURL(AURL: String): Boolean;
begin
  // TODO: WebAssembly: not implemented -- we could open URL in another brower window?
  Result := false;
end;

function OpenDocument(APath: String): Boolean;
begin
  Result := OpenURL(APath);
end;

{$elseif defined(MSWINDOWS)}

{ lcl/include/sysenvapis_win.inc --------------------------------------------- }

function OpenURL(AURL: String): Boolean;
var
{$IFDEF WinCE}
  Info: SHELLEXECUTEINFO;
{$ELSE}
  ws: WideString;
  ans: AnsiString;
{$ENDIF}
begin
  Result := False;
  if AURL = '' then Exit;

  {$IFDEF WinCE}
  FillChar(Info, SizeOf(Info), 0);
  Info.cbSize := SizeOf(Info);
  Info.fMask := SEE_MASK_FLAG_NO_UI;
  Info.lpVerb := 'open';
  Info.lpFile := PWideChar(UTF8Decode(AURL));
  Result := ShellExecuteEx(@Info);
  {$ELSE}
  if Win32Platform = VER_PLATFORM_WIN32_NT then
  begin
    {$ifdef FPC}
    ws := UTF8Decode(AURL);
    {$else}
    ws := AURL;
    {$endif}
    Result := ShellExecuteW(0, 'open', PWideChar(ws), nil, nil, SW_SHOWNORMAL) > 32;
  end
  else
  begin
    {$ifdef FPC}
    ans := Utf8ToAnsi(AURL); // utf8 must be converted to Windows Ansi-codepage
    {$else}
    ans := AnsiString(AURL);
    {$endif}
    Result := ShellExecuteA(0, 'open', PAnsiChar(ans), nil, nil, SW_SHOWNORMAL) > 32;
  end;
  {$ENDIF}
end;

// Open a document with the default application associated with it in the system
function OpenDocument(APath: String): Boolean;
begin
  Result := OpenURL(APath);
end;

{$elseif defined(ANDROID) or defined(CASTLE_IOS)}

function OpenURL(AURL: String): Boolean;
begin
  Messaging.Send(['view-url', AURL]);
  Result := true;
end;

function OpenDocument(APath: String): Boolean;
begin
  Result := OpenURL(FilenameToURISafe(APath));
end;

{$elseif defined(UNIX)}

{ lcl/include/unixfileutil.inc ----------------------------------------------- }

function FileIsExecutable(const AFilename: string): boolean;
var
  Info : Stat;
begin
  // first check AFilename is not a directory and then check if executable
  Result:= (FpStat(AFilename,info)<>-1) and FPS_ISREG(info.st_mode) and
           (BaseUnix.FpAccess(AFilename,BaseUnix.X_OK)=0);
end;

{ lcl/utf8process.pp --------------------------------------------------------- }

{ Runs a short command which should point to an executable in
  the environment PATH.

  Kambi: simplified this to use TProcess.Executable, TProcess.Parameters
  instead of TProcess.CommandLine (Lazarus TProcessUTF8 didn't have these
  improvements). This removes the need for paranoid quoting of strings
  everywhere.
  This always takes exactly 1 parameter now --- which is actually Ok
  for usage in this unit. }
procedure RunCmdFromPath(ProgramFilename, Parameter: string);
var
  OldProgramFilename: String;
  BrowserProcess: TProcess;
begin
  OldProgramFilename:=ProgramFilename;
  ProgramFilename:=PathFileSearch(ProgramFilename);

  if ProgramFilename='' then
    raise EFOpenError.Create(Format(lisProgramFileNotFound, [OldProgramFilename]));
  if not FileIsExecutable(ProgramFilename) then
    raise EFOpenError.Create(Format(lisCanNotExecute, [ProgramFilename]));

  // run
  BrowserProcess := TProcess.Create(nil);
  try
    BrowserProcess.Executable := ProgramFilename;
    BrowserProcess.Parameters.Add(Parameter);

    WritelnLog('Executing', 'Executable: "' + ProgramFilename +
      '", Parameter: "' + Parameter + '"');

    BrowserProcess.Execute;
  finally
    BrowserProcess.Free;
  end;
end;

{$if defined(darwin) and not defined(CASTLE_IOS)}

{ lcl/include/sysenvapis_mac.inc --------------------------------------------- }

// Open a given URL with the default browser
function OpenURL(AURL: String): Boolean;
var
  cf: CFStringRef;
  url: CFURLRef;
  FileName: string;
begin
  if AURL = '' then
    Exit(False);

  { If this is a local filename, open it using OpenDocument. }
  FileName := URIToFilenameSafe(AURL);
  if FileName <> '' then
    Exit(OpenDocument(FileName));

  cf := CFStringCreateWithCString(kCFAllocatorDefault, @AURL[1], kCFStringEncodingUTF8);
  if not Assigned(cf) then
    Exit(False);
  url := CFURLCreateWithString(nil, cf, nil);
  Result := LSOpenCFURLRef(url, nil) = 0;

  CFRelease(url);
  CFRelease(cf);
end;

// Open a document with the default application associated with it in the system
function OpenDocument(APath: String): Boolean;
begin
  Result := True;
  RunCmdFromPath('open',APath);
end;

{$else}

{ lcl/include/sysenvapis.inc ------------------------------------------------- }

function FindDefaultBrowser(out ABrowser: String): Boolean;

  function Find(const ShortFilename: String; out ABrowser: String): Boolean; {$ifdef SUPPORTS_INLINE} inline; {$endif}
  begin
    ABrowser := PathFileSearch(ShortFilename + ExeExtension);
    Result := ABrowser <> '';
  end;

begin
  // search in path. Prefer open source ;)
  if Find('xdg-open', ABrowser)  // Portland OSDL/FreeDesktop standard on Linux
  or Find('sensible-browser', ABrowser)  // Kambi: Debian-based systems
  or Find('htmlview', ABrowser)  // some redhat systems
  or Find('firefox', ABrowser)
  or Find('mozilla', ABrowser)
  or Find('galeon', ABrowser)
  or Find('konqueror', ABrowser)
  or Find('safari', ABrowser)
  or Find('netscape', ABrowser)
  or Find('opera', ABrowser) then ;
  Result := ABrowser <> '';
end;

{ lcl/include/sysenvapis_unix.inc -------------------------------------------- }

// Open a given URL with the default browser
function OpenURL(AURL: String): Boolean;
var
  ABrowser, FileName: String;
begin
  { If this is a local filename, open it using OpenDocument. }
  FileName := URIToFilenameSafe(AURL);
  if FileName <> '' then
    Exit(OpenDocument(FileName));

  Result := FindDefaultBrowser(ABrowser) and FileExists(ABrowser) and FileIsExecutable(ABrowser);
  if not Result then
    Exit;
  RunCmdFromPath(ABrowser, AURL);
end;

// Open a document with the default application associated with it in the system
function OpenDocument(APath: String): Boolean;
=======
  SysUtils, Classes,
  {$define read_uses}
  {$I castleopendocument_open.inc}
  {$undef read_uses}
  CastleUriUtils, CastleUtils, CastleFilesUtils, CastleLog, CastleMessaging;

{ Has URL any anchor at the end, like "index.html#chapter1".
  For such URLs, converting them to local filename may be possible
  but is lossy: anchor would be lost.

  Testcase: API docs to
  file:///..../doc/reference/CastleSoundEngine.TCastleSound.html#DefaultReferenceDistance
  would effectively open
  /..../doc/reference/CastleSoundEngine.TCastleSound.html
  (anchor lost). }
function UrlHasAnchor(const Url: String): Boolean;
>>>>>>> c85d2552
var
  U, Anchor: String;
begin
  U := Url;
  URIExtractAnchor(U, Anchor);
  Result := Anchor <> '';
end;

<<<<<<< HEAD
{$endif}
{$endif}
=======
{$define read_implementation}
{$I castleopendocument_open.inc}
{$undef read_implementation}
>>>>>>> c85d2552

procedure ShareText(const Title, Subject, Content: string);
begin
  Messaging.Send(['share-text', Title, Subject, Content]);
end;

procedure OpenApplicationStore(const ApplicationId: string);
begin
  {$ifdef ANDROID} OpenUrl('market://details?id=' + ApplicationId); {$endif}

  {$ifdef CASTLE_IOS} Messaging.Send(['open-application-store', ApplicationId]); {$endif}
end;

procedure Vibrate(const Miliseconds: Cardinal);
begin
  Messaging.Send(['vibrate', IntToStr(Miliseconds)]);
end;

procedure OnScreenNotification(const Message: string);
begin
  Messaging.Send(['on-screen-notification', Message]);
end;

end.<|MERGE_RESOLUTION|>--- conflicted
+++ resolved
@@ -97,237 +97,6 @@
 implementation
 
 uses
-<<<<<<< HEAD
-  {$if not(defined(ANDROID) or defined(CASTLE_IOS))}
-    {$ifdef UNIX} BaseUnix, {$endif}
-    {$ifdef MSWINDOWS} Windows, {$endif}
-    {$ifdef DARWIN} MacOSAll, {$endif}
-  {$endif}
-  SysUtils, Classes,
-  {$ifndef WASI}
-    {$ifdef FPC} Process, {$else} ShellApi, {$endif}
-  {$endif}
-  CastleURIUtils, CastleUtils, CastleFilesUtils, CastleLog, CastleMessaging;
-
-{ lcl/lclstrconsts.pas ------------------------------------------------------- }
-
-resourcestring
-  lisProgramFileNotFound = 'program file not found %s';
-  lisCanNotExecute = 'can not execute %s';
-
-{$if defined(WASI)}
-
-function OpenURL(AURL: String): Boolean;
-begin
-  // TODO: WebAssembly: not implemented -- we could open URL in another brower window?
-  Result := false;
-end;
-
-function OpenDocument(APath: String): Boolean;
-begin
-  Result := OpenURL(APath);
-end;
-
-{$elseif defined(MSWINDOWS)}
-
-{ lcl/include/sysenvapis_win.inc --------------------------------------------- }
-
-function OpenURL(AURL: String): Boolean;
-var
-{$IFDEF WinCE}
-  Info: SHELLEXECUTEINFO;
-{$ELSE}
-  ws: WideString;
-  ans: AnsiString;
-{$ENDIF}
-begin
-  Result := False;
-  if AURL = '' then Exit;
-
-  {$IFDEF WinCE}
-  FillChar(Info, SizeOf(Info), 0);
-  Info.cbSize := SizeOf(Info);
-  Info.fMask := SEE_MASK_FLAG_NO_UI;
-  Info.lpVerb := 'open';
-  Info.lpFile := PWideChar(UTF8Decode(AURL));
-  Result := ShellExecuteEx(@Info);
-  {$ELSE}
-  if Win32Platform = VER_PLATFORM_WIN32_NT then
-  begin
-    {$ifdef FPC}
-    ws := UTF8Decode(AURL);
-    {$else}
-    ws := AURL;
-    {$endif}
-    Result := ShellExecuteW(0, 'open', PWideChar(ws), nil, nil, SW_SHOWNORMAL) > 32;
-  end
-  else
-  begin
-    {$ifdef FPC}
-    ans := Utf8ToAnsi(AURL); // utf8 must be converted to Windows Ansi-codepage
-    {$else}
-    ans := AnsiString(AURL);
-    {$endif}
-    Result := ShellExecuteA(0, 'open', PAnsiChar(ans), nil, nil, SW_SHOWNORMAL) > 32;
-  end;
-  {$ENDIF}
-end;
-
-// Open a document with the default application associated with it in the system
-function OpenDocument(APath: String): Boolean;
-begin
-  Result := OpenURL(APath);
-end;
-
-{$elseif defined(ANDROID) or defined(CASTLE_IOS)}
-
-function OpenURL(AURL: String): Boolean;
-begin
-  Messaging.Send(['view-url', AURL]);
-  Result := true;
-end;
-
-function OpenDocument(APath: String): Boolean;
-begin
-  Result := OpenURL(FilenameToURISafe(APath));
-end;
-
-{$elseif defined(UNIX)}
-
-{ lcl/include/unixfileutil.inc ----------------------------------------------- }
-
-function FileIsExecutable(const AFilename: string): boolean;
-var
-  Info : Stat;
-begin
-  // first check AFilename is not a directory and then check if executable
-  Result:= (FpStat(AFilename,info)<>-1) and FPS_ISREG(info.st_mode) and
-           (BaseUnix.FpAccess(AFilename,BaseUnix.X_OK)=0);
-end;
-
-{ lcl/utf8process.pp --------------------------------------------------------- }
-
-{ Runs a short command which should point to an executable in
-  the environment PATH.
-
-  Kambi: simplified this to use TProcess.Executable, TProcess.Parameters
-  instead of TProcess.CommandLine (Lazarus TProcessUTF8 didn't have these
-  improvements). This removes the need for paranoid quoting of strings
-  everywhere.
-  This always takes exactly 1 parameter now --- which is actually Ok
-  for usage in this unit. }
-procedure RunCmdFromPath(ProgramFilename, Parameter: string);
-var
-  OldProgramFilename: String;
-  BrowserProcess: TProcess;
-begin
-  OldProgramFilename:=ProgramFilename;
-  ProgramFilename:=PathFileSearch(ProgramFilename);
-
-  if ProgramFilename='' then
-    raise EFOpenError.Create(Format(lisProgramFileNotFound, [OldProgramFilename]));
-  if not FileIsExecutable(ProgramFilename) then
-    raise EFOpenError.Create(Format(lisCanNotExecute, [ProgramFilename]));
-
-  // run
-  BrowserProcess := TProcess.Create(nil);
-  try
-    BrowserProcess.Executable := ProgramFilename;
-    BrowserProcess.Parameters.Add(Parameter);
-
-    WritelnLog('Executing', 'Executable: "' + ProgramFilename +
-      '", Parameter: "' + Parameter + '"');
-
-    BrowserProcess.Execute;
-  finally
-    BrowserProcess.Free;
-  end;
-end;
-
-{$if defined(darwin) and not defined(CASTLE_IOS)}
-
-{ lcl/include/sysenvapis_mac.inc --------------------------------------------- }
-
-// Open a given URL with the default browser
-function OpenURL(AURL: String): Boolean;
-var
-  cf: CFStringRef;
-  url: CFURLRef;
-  FileName: string;
-begin
-  if AURL = '' then
-    Exit(False);
-
-  { If this is a local filename, open it using OpenDocument. }
-  FileName := URIToFilenameSafe(AURL);
-  if FileName <> '' then
-    Exit(OpenDocument(FileName));
-
-  cf := CFStringCreateWithCString(kCFAllocatorDefault, @AURL[1], kCFStringEncodingUTF8);
-  if not Assigned(cf) then
-    Exit(False);
-  url := CFURLCreateWithString(nil, cf, nil);
-  Result := LSOpenCFURLRef(url, nil) = 0;
-
-  CFRelease(url);
-  CFRelease(cf);
-end;
-
-// Open a document with the default application associated with it in the system
-function OpenDocument(APath: String): Boolean;
-begin
-  Result := True;
-  RunCmdFromPath('open',APath);
-end;
-
-{$else}
-
-{ lcl/include/sysenvapis.inc ------------------------------------------------- }
-
-function FindDefaultBrowser(out ABrowser: String): Boolean;
-
-  function Find(const ShortFilename: String; out ABrowser: String): Boolean; {$ifdef SUPPORTS_INLINE} inline; {$endif}
-  begin
-    ABrowser := PathFileSearch(ShortFilename + ExeExtension);
-    Result := ABrowser <> '';
-  end;
-
-begin
-  // search in path. Prefer open source ;)
-  if Find('xdg-open', ABrowser)  // Portland OSDL/FreeDesktop standard on Linux
-  or Find('sensible-browser', ABrowser)  // Kambi: Debian-based systems
-  or Find('htmlview', ABrowser)  // some redhat systems
-  or Find('firefox', ABrowser)
-  or Find('mozilla', ABrowser)
-  or Find('galeon', ABrowser)
-  or Find('konqueror', ABrowser)
-  or Find('safari', ABrowser)
-  or Find('netscape', ABrowser)
-  or Find('opera', ABrowser) then ;
-  Result := ABrowser <> '';
-end;
-
-{ lcl/include/sysenvapis_unix.inc -------------------------------------------- }
-
-// Open a given URL with the default browser
-function OpenURL(AURL: String): Boolean;
-var
-  ABrowser, FileName: String;
-begin
-  { If this is a local filename, open it using OpenDocument. }
-  FileName := URIToFilenameSafe(AURL);
-  if FileName <> '' then
-    Exit(OpenDocument(FileName));
-
-  Result := FindDefaultBrowser(ABrowser) and FileExists(ABrowser) and FileIsExecutable(ABrowser);
-  if not Result then
-    Exit;
-  RunCmdFromPath(ABrowser, AURL);
-end;
-
-// Open a document with the default application associated with it in the system
-function OpenDocument(APath: String): Boolean;
-=======
   SysUtils, Classes,
   {$define read_uses}
   {$I castleopendocument_open.inc}
@@ -344,7 +113,6 @@
   /..../doc/reference/CastleSoundEngine.TCastleSound.html
   (anchor lost). }
 function UrlHasAnchor(const Url: String): Boolean;
->>>>>>> c85d2552
 var
   U, Anchor: String;
 begin
@@ -353,14 +121,9 @@
   Result := Anchor <> '';
 end;
 
-<<<<<<< HEAD
-{$endif}
-{$endif}
-=======
 {$define read_implementation}
 {$I castleopendocument_open.inc}
 {$undef read_implementation}
->>>>>>> c85d2552
 
 procedure ShareText(const Title, Subject, Content: string);
 begin
