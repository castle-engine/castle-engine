{%MainUnit castlecontrols.pas}
{
  Copyright 2010-2018 Michalis Kamburelis.

  This file is part of "Castle Game Engine".

  "Castle Game Engine" is free software; see the file COPYING.txt,
  included in this distribution, for details about the copyright.

  "Castle Game Engine" is distributed in the hope that it will be useful,
  but WITHOUT ANY WARRANTY; without even the implied warranty of
  MERCHANTABILITY or FITNESS FOR A PARTICULAR PURPOSE.

  ----------------------------------------------------------------------------
}

{$ifdef read_interface}

  { Possible image placement for a button, see @link(TCastleButton.ImageLayout). }
  TCastleButtonImageLayout = (ilTop, ilBottom, ilLeft, ilRight);

  { Clickable button.

    This is TCastleUserInterface descendant, so to use it just add it to
    the TCastleWindowBase.Controls or TCastleControlBase.Controls list.
    You will also usually want to adjust position (TCastleButton.Left,
    TCastleButton.Bottom), TCastleButton.Caption,
    and assign TCastleButton.OnClick (or ovevrride TCastleButton.DoClick). }
  TCastleButton = class(TCastleUserInterfaceFont)
  strict private
    FCalculatedSize: Boolean;
    { The only method that can access these is PreferredSize.
      Everything else should use
      RenderRect, EffectiveWidth, EffectiveHeight or other methods.
      This makes sure that FCalculatedSize is honored. }
    FCalculatedPreferredWidth, FCalculatedPreferredHeight: Single;
    TextWidth, TextHeight: Single;
    FOnClick: TNotifyEvent;
    FCaption: string;
    FAutoSize, FAutoSizeWidth, FAutoSizeHeight: boolean;
    FPressed: boolean;
    FImage,
      FCustomBackgroundPressed,
      FCustomBackgroundDisabled,
      FCustomBackgroundFocused,
      FCustomBackgroundNormal: TCastleImagePersistent;
    FCustomColorPressed,
      FCustomColorDisabled,
      FCustomColorFocused,
      FCustomColorNormal: TCastleColor;
    FCustomBackground: boolean;
    FCustomTextColor: TCastleColor;
    FCustomTextColorUse: boolean;
    FToggle: boolean;
    ClickStarted: boolean;
    ClickStartedPosition: TVector2;
    ClickStartedFinger: Integer;
    FMinImageWidth: Single;
    FMinImageHeight: Single;
    FImageLayout: TCastleButtonImageLayout;
    FMinWidth, FMinHeight: Single;
    FImageMargin: Single;
    FPaddingHorizontal, FPaddingVertical: Single;
    FTintPressed, FTintDisabled, FTintFocused, FTintNormal: TCastleColor;
    FEnabled: boolean;
    FEnableParentDragging: boolean;
    FTextAlignment: THorizontalPosition;
    FAlignment: THorizontalPosition;
    FVerticalAlignment: TVerticalPosition;
    FLineSpacing: Single;
    FHtml: boolean;
    FCaptionTranslate: Boolean;
    FImageScale: Single;
    { Make sure FCalculatedSize is true and if necessary
      calculate TextWidth, TextHeight, FCalculatedPreferredWidth/Height. }
    procedure CalculateSizeIfNecessary;
    procedure SetCaption(const Value: string);
    procedure SetAutoSize(const Value: boolean);
    procedure SetAutoSizeWidth(const Value: boolean);
    procedure SetAutoSizeHeight(const Value: boolean);
    procedure SetCustomColorDisabled(const AValue: TCastleColor);
    procedure SetCustomColorFocused(const AValue: TCastleColor);
    procedure SetCustomColorNormal(const AValue: TCastleColor);
    procedure SetCustomColorPressed(const AValue: TCastleColor);
    procedure SetImageLayout(const Value: TCastleButtonImageLayout);
    procedure SetMinWidth(const Value: Single);
    procedure SetMinHeight(const Value: Single);
    procedure SetImageMargin(const Value: Single);
    procedure SetEnabled(const Value: boolean);
    procedure SetTextAlignment(const Value: THorizontalPosition);
    procedure SetLineSpacing(const Value: Single);
    procedure SetHtml(const Value: boolean);
    function GetTextToRender: TRichText;
    procedure SetPaddingHorizontal(const Value: Single);
    procedure SetPaddingVertical(const Value: Single);
    procedure CustomBackgroundImageChanged(Sender: TObject);
    procedure ImageChanged(Sender: TObject);
    procedure SetImageScale(const Value: Single);
    procedure SetAlignment(const Value: THorizontalPosition);
    procedure SetVerticalAlignment(const Value: TVerticalPosition);
  protected
    procedure SetPressed(const Value: boolean); virtual;
    procedure UIScaleChanged; override;
    procedure PreferredSize(var PreferredWidth, PreferredHeight: Single); override;
    function GetInternalText: String; override;
    procedure SetInternalText(const Value: String); override;
    procedure TranslateProperties(const TranslatePropertyEvent: TTranslatePropertyEvent); override;
  public
    const
      DefaultImageMargin = 10;
      DefaultPaddingHorizontal = 10;
      DefaultPaddingVertical = 10;
      DefaultLineSpacing = 2;
      DefaultTextAlignment = hpMiddle;

    constructor Create(AOwner: TComponent); override;
    destructor Destroy; override;
    procedure Render; override;
    function Press(const Event: TInputPressRelease): boolean; override;
    function Release(const Event: TInputPressRelease): boolean; override;
    function Motion(const Event: TInputMotion): boolean; override;
    procedure FontChanged; override;
    { Internal: set FCalculatedSize to false,
      to make sure TextWidth, TextWidth and FCalculatedPreferredWidth/Height are recalculated
      at next PreferredSize. } { }
    procedure VisibleChange(const Changes: TCastleUserInterfaceChanges;
      const ChangeInitiatedByChildren: boolean = false); override;
    procedure EditorAllowResize(out ResizeWidth, ResizeHeight: Boolean;
      out Reason: String); override;
    function PropertySections(const PropertyName: String): TPropertySections; override;

    { Called when user clicks the button. In this class, simply calls
      OnClick callback. }
    procedure DoClick; virtual;
    procedure SetFocused(const Value: boolean); override;

    { Color tint when button is pressed (regardless if enabled or disabled). Opaque white by default. }
    property TintPressed : TCastleColor read FTintPressed  write FTintPressed;
    { Color tint when button is disabled (and not pressed). Opaque white by default. }
    property TintDisabled: TCastleColor read FTintDisabled write FTintDisabled;
    { Color tint when button is focused. Opaque white by default. }
    property TintFocused : TCastleColor read FTintFocused  write FTintFocused;
    { Color tint when button is enabled, but neither pressed nor focused. Opaque white by default. }
    property TintNormal  : TCastleColor read FTintNormal   write FTintNormal;

    { Text color to use if @link(CustomTextColorUse) is @true.
      Black by default, just like @code(Theme.TextColor). }
    property CustomTextColor: TCastleColor read FCustomTextColor write FCustomTextColor;

    { Button colors used when @link(CustomBackground) is @true,
      but CustomBackgroundXxx images (like @link(CustomBackgroundNormal))
      are left empty.

      By default they are all transparent black, so actually the button
      is completely transparent in this case.

      They are affected by tint (see @link(TintPressed), @link(TintDisabled),
      @link(TintFocused), @link(TintNormal)). The tint color is simply multiplied
      component-wise with these colors. By default all tint colors are
      opaque white, so the multiplication by tint actually doesn't change anything.
    }
    property CustomColorPressed: TCastleColor read FCustomColorPressed write SetCustomColorPressed;
    property CustomColorDisabled: TCastleColor read FCustomColorDisabled write SetCustomColorDisabled;
    property CustomColorFocused: TCastleColor read FCustomColorFocused write SetCustomColorFocused;
    property CustomColorNormal: TCastleColor read FCustomColorNormal write SetCustomColorNormal;
  published
    { Auto-size routines (see @link(AutoSize)) may treat the image
      like always having at least these minimal sizes.
      Even if the @link(Image) is empty (@nil).
      This is useful when you have a row of buttons (typical for toolbar),
      and you want them to have the same height, and their captions
      to be displayed at the same level, regardless of their images sizes. }
    property MinImageWidth: Single read FMinImageWidth write FMinImageWidth {$ifdef FPC}default 0{$endif};
    property MinImageHeight: Single read FMinImageHeight write FMinImageHeight {$ifdef FPC}default 0{$endif};

    { For multi-line @link(Caption), the horizontal alignment of the lines. }
    property TextAlignment: THorizontalPosition
      read FTextAlignment write SetTextAlignment default DefaultTextAlignment;

    { Horizontal alignment of the text+image within button area,
      useful in case you don't use @link(AutoSize).

      We align text+image within the available area inside the button
      (which is determined by button size, without paddings determined by @link(PaddingHorizontal),
      @link(PaddingVertical)).  }
    property Alignment: THorizontalPosition
      read FAlignment write SetAlignment default hpMiddle;

    { Vertical alignment of the text+image within button area,
      useful in case you don't use @link(AutoSize).

      We align text+image within the available area inside the button
      (which is determined by button size, without paddings determined by @link(PaddingHorizontal),
      @link(PaddingVertical)).  }
    property VerticalAlignment: TVerticalPosition
      read FVerticalAlignment write SetVerticalAlignment default vpMiddle;

    { For multi-line @link(Caption), the extra spacing between lines.
      May also be negative to squeeze lines tighter. }
    property LineSpacing: Single read FLineSpacing write SetLineSpacing
      {$ifdef FPC}default DefaultLineSpacing{$endif};

    { Enable HTML tags in the @link(Caption).
      This allows to easily change colors or use bold, italic text.

      See the example examples/fonts/html_text.lpr and
      examples/fonts/html_text_demo.html for a demo of what HTML tags can do.
      See @link(TCastleAbstractFont.PrintStrings) documentation for a list of support HTML markup.

      Note that to see the bold/italic font variants in the HTML markup,
      you need to set the font to be TCastleFontFamily with bold/italic variants.
      See the example mentioned above, examples/fonts/html_text.lpr,
      for a code how to do it. }
    property Html: boolean read FHtml write SetHtml default false;

    { Use custom background images. If @true, we use properties
      @unorderedList(
        @item @link(CustomBackgroundPressed) (or fallback on @link(CustomBackgroundNormal) if empty),
        @item @link(CustomBackgroundDisabled) (or fallback on @link(CustomBackgroundNormal) if empty),
        @item @link(CustomBackgroundFocused) (or fallback on @link(CustomBackgroundNormal) if empty),
        @item(@link(CustomBackgroundNormal) (or fallback on solid color if empty,
          see @link(CustomColorPressed),
          see @link(CustomColorNormal) and so on).)
      )

      They are affected by tint (see @link(TintPressed), @link(TintDisabled),
      @link(TintFocused), @link(TintNormal)).
    }
    property CustomBackground: boolean read FCustomBackground write FCustomBackground default false;

    { Optional image displayed on the button. }
    property Image: TCastleImagePersistent read FImage;

    { Scaling of @link(Image). }
    property ImageScale: Single read FImageScale write SetImageScale {$ifdef FPC}default 1.0{$endif};

    { Background image on the pressed button. See @link(CustomBackground) for details. }
    property CustomBackgroundPressed: TCastleImagePersistent read FCustomBackgroundPressed;
    { Background image on the disabled button. See @link(CustomBackground) for details. }
    property CustomBackgroundDisabled: TCastleImagePersistent read FCustomBackgroundDisabled;
    { Background image on the focused button. See @link(CustomBackground) for details. }
    property CustomBackgroundFocused: TCastleImagePersistent read FCustomBackgroundFocused;
    { Background image on the normal button. See @link(CustomBackground) for details. }
    property CustomBackgroundNormal: TCastleImagePersistent read FCustomBackgroundNormal;

    { Should we use custom text color in @link(CustomTextColor)
      instead of @code(Theme.TextColor) or @code(Theme.DisabledTextColor). }
    property CustomTextColorUse: boolean read FCustomTextColorUse write FCustomTextColorUse default false;

    { Horizontal distance between text or @link(Image) and the button border. }
    property PaddingHorizontal: Single
      read FPaddingHorizontal write SetPaddingHorizontal {$ifdef FPC}default DefaultPaddingHorizontal{$endif};

    { Vertical distance between text or @link(Image) and the button border. }
    property PaddingVertical: Single
      read FPaddingVertical write SetPaddingVertical {$ifdef FPC}default DefaultPaddingVertical{$endif};

    { When AutoSize is @true (the default) then button sizes are automatically
      calculated when you change the @link(Caption) and @link(Image).
      The calculated size takes into account the @link(Caption) text size (with current font),
      and @link(Image) size, plus some margin to make it look nice.

      Width is auto-calculated only when AutoSize and AutoSizeWidth
      (otherwise we use @link(Width), @link(WidthFraction) and similar properties).
      Likewise, Height is calculated only when AutoSize and AutoSizeHeight
      (otherwise we use @link(Height), @link(HeightFraction) and similar properties).
      This way you can turn off auto-sizing in only one dimension if you
      want (and when you don't need such flexibility, leave
      AutoSizeWidth = AutoSizeHeight = @true and control both by simple
      AutoSize).

      If needed, you can query the resulting button size with the standard
      TCastleUserInterface methods like @link(TCastleUserInterface.EffectiveWidth) and
      @link(TCastleUserInterface.EffectiveHeight). Note that they may not be available
      before the button is actually added to the container,
      and the container size is initialized (we need to know the size of container,
      for UI scaling to determine the font size). }
    property AutoSize: boolean read FAutoSize write SetAutoSize default true;
    property AutoSizeWidth: boolean read FAutoSizeWidth write SetAutoSizeWidth default true;
    property AutoSizeHeight: boolean read FAutoSizeHeight write SetAutoSizeHeight default true;

    { When auto-size is in effect, these properties may force
      a minimal width/height of the button. This is useful if you want
      to use auto-size (to make sure that the content fits inside),
      but you want to force filling some space. }
    property MinWidth: Single read FMinWidth write SetMinWidth {$ifdef FPC}default 0{$endif};
    property MinHeight: Single read FMinHeight write SetMinHeight {$ifdef FPC}default 0{$endif};

    property OnClick: TNotifyEvent read FOnClick write FOnClick;

    { Caption to display on the button.
      The text may be multiline (use the LineEnding or NL constants to mark newlines). }
    property Caption: string read FCaption write SetCaption;

    { Should the @link(Caption) be localized (translated into other languages).
      Determines if the property is enumerated by @link(TCastleComponent.TranslateProperties),
      which affects the rest of localization routines. }
    property CaptionTranslate: Boolean read FCaptionTranslate write FCaptionTranslate default true;

    { Can the button be permanently pressed. Good for making a button
      behave like a checkbox, that is indicate a boolean state.
      When @link(Toggle) is @true, you can set the @link(Pressed) property,
      and the clicks are visualized a little differently. }
    property Toggle: boolean read FToggle write FToggle default false;

    { Is the button pressed down. If @link(Toggle) is @true,
      you can read and write this property to set the pressed state.

      When not @link(Toggle), this property isn't really useful to you.
      The pressed state is automatically managed then to visualize
      user clicks. In this case, you can read this property,
      but you cannot reliably set it. }
    property Pressed: boolean read FPressed write SetPressed default false;

    { Where the @link(Image) is drawn on a button. }
    property ImageLayout: TCastleButtonImageLayout
      read FImageLayout write SetImageLayout default ilLeft;

    { Distance between text and @link(Image). Unused if @link(Image) not set. }
    property ImageMargin: Single read FImageMargin write SetImageMargin
      {$ifdef FPC}default DefaultImageMargin{$endif};

    { Enabled button can be focused and clicked, is not grayed-out. }
    property Enabled: boolean read FEnabled write SetEnabled default true;

    { Enable to drag a parent control, for example to drag a TCastleScrollView
      that contains this button. To do this, you need to turn on
      TCastleScrollView.EnableDragging, and set EnableParentDragging=@true
      on all buttons inside. In effect, buttons will cancel the click operation
      once you start dragging, which allows the parent to handle
      all the motion events for dragging. }
    property EnableParentDragging: boolean
      read FEnableParentDragging write FEnableParentDragging default false;

  {$define read_interface_class}
  {$I auto_generated_persistent_vectors/tcastlebutton_persistent_vectors.inc}
  {$undef read_interface_class}
  end;

{$endif read_interface}

{$ifdef read_implementation}

{ TCastleButton --------------------------------------------------------------- }

constructor TCastleButton.Create(AOwner: TComponent);
begin
  inherited;

  FAutoSize := true;
  FAutoSizeWidth := true;
  FAutoSizeHeight := true;
  FImageLayout := ilLeft;
  FImageMargin := DefaultImageMargin;
  FPaddingHorizontal := DefaultPaddingHorizontal;
  FPaddingVertical := DefaultPaddingVertical;
  FTintPressed := White;
  FTintDisabled := White;
  FTintFocused := White;
  FTintNormal := White;
  FEnabled := true;
  FLineSpacing := DefaultLineSpacing;
  FTextAlignment := DefaultTextAlignment;
  FCustomTextColor := Black;
  FCaptionTranslate := true;
  FImageScale := 1.0;
  FAlignment := hpMiddle;
  FVerticalAlignment := vpMiddle;

  FImage := TCastleImagePersistent.Create;
  FImage.OnChange := {$ifdef FPC}@{$endif}ImageChanged;
  FCustomBackgroundPressed := TCastleImagePersistent.Create;
  FCustomBackgroundPressed.OnChange := {$ifdef FPC}@{$endif}CustomBackgroundImageChanged;
  FCustomBackgroundDisabled := TCastleImagePersistent.Create;
  FCustomBackgroundDisabled.OnChange := {$ifdef FPC}@{$endif}CustomBackgroundImageChanged;
  FCustomBackgroundFocused := TCastleImagePersistent.Create;
  FCustomBackgroundFocused.OnChange := {$ifdef FPC}@{$endif}CustomBackgroundImageChanged;
  FCustomBackgroundNormal := TCastleImagePersistent.Create;
  FCustomBackgroundNormal.OnChange := {$ifdef FPC}@{$endif}CustomBackgroundImageChanged;

  {$define read_implementation_constructor}
  {$I auto_generated_persistent_vectors/tcastlebutton_persistent_vectors.inc}
  {$undef read_implementation_constructor}
end;

destructor TCastleButton.Destroy;
begin
  FreeAndNil(FImage);
  FreeAndNil(FCustomBackgroundPressed);
  FreeAndNil(FCustomBackgroundDisabled);
  FreeAndNil(FCustomBackgroundFocused);
  FreeAndNil(FCustomBackgroundNormal);

  {$define read_implementation_destructor}
  {$I auto_generated_persistent_vectors/tcastlebutton_persistent_vectors.inc}
  {$undef read_implementation_destructor}
  inherited;
end;

procedure TCastleButton.Render;
var
  TextLeft, TextBottom: Single;

  procedure RenderText;
  var
    TextColor: TCastleColor;
    TextX, LineSpacingScaled: Single;
    TextToRender: TRichText;
  begin
    if Enabled then
      TextColor := Theme.TextColor else
      TextColor := Theme.DisabledTextColor;
    if CustomTextColorUse then
      TextColor := CustomTextColor;

    if (not Html) and (CharsPos([#10, #13], Caption) = 0) then
    begin
      { fast case: single line, and no need to use TRichText in this case }
      Font.Print(TextLeft, TextBottom, TextColor, Caption);
    end else
    begin
      { calculate TextX }
      case TextAlignment of
        hpLeft  : TextX := TextLeft;
        hpMiddle: TextX := TextLeft + TextWidth / 2;
        hpRight : TextX := TextLeft + TextWidth;
        {$ifndef COMPILER_CASE_ANALYSIS}
        else raise EInternalError.Create('TCastleButton.Render: TextAlignment?');
        {$endif}
      end;

      LineSpacingScaled := UIScale * LineSpacing;
      TextToRender := GetTextToRender;
      try
        TextToRender.Print(TextX, TextBottom,
          TextColor, LineSpacingScaled, TextAlignment);
      finally FreeAndNil(TextToRender) end;
    end;
  end;

var
  ImgLeft, ImgBottom, ImgScreenWidth, ImgScreenHeight: Single;
  Background: TThemeImage;
  CustomBackgroundImage: TCastleImagePersistent;
  SR: TFloatRectangle;
  ImageMarginScaled: Single;
  UseImage, UseText: boolean;
  Tint, SolidColor, OriginalColor: TCastleColor;
  RectForTextAndImage: TFloatRectangle;
begin
  inherited;

  CalculateSizeIfNecessary;

  ImageMarginScaled := ImageMargin * UIScale;

  SR := RenderRect;

  { calculate Tint }
  if Pressed then
    Tint := TintPressed else
  if not Enabled then
    Tint := TintDisabled else
  if Focused then
    Tint := TintFocused else
    Tint := TintNormal;

  { calculate CustomBackgroundImage }
  CustomBackgroundImage := nil;
  if CustomBackground then
  begin
    if Pressed then
      CustomBackgroundImage := FCustomBackgroundPressed
    else
    if not Enabled then
      CustomBackgroundImage := FCustomBackgroundDisabled
    else
    if Focused then
      CustomBackgroundImage := FCustomBackgroundFocused
    else
      CustomBackgroundImage := FCustomBackgroundNormal;
    { instead of CustomBackgroundDisabled/Pressed/Focused, use Normal, if available }
    if CustomBackgroundImage.Empty then
      CustomBackgroundImage := FCustomBackgroundNormal;
    { render using CustomBackgroundImage, if any }
    if not CustomBackgroundImage.Empty then
    begin
      // Temporarily disable OnChange, since below we change image
      CustomBackgroundImage.OnChange := nil;
      OriginalColor := CustomBackgroundImage.Color;
      CustomBackgroundImage.Color := OriginalColor * Tint;
      CustomBackgroundImage.ScaleCorners := UIScale;
      CustomBackgroundImage.Draw(SR);
      CustomBackgroundImage.Color := OriginalColor;
      CustomBackgroundImage.OnChange := {$ifdef FPC}@{$endif}CustomBackgroundImageChanged;
    end else
    begin
      if Pressed then
        SolidColor := FCustomColorPressed
      else
      if not Enabled then
        SolidColor := FCustomColorDisabled
     else
      if Focused then
        SolidColor := FCustomColorFocused
      else
        SolidColor := FCustomColorNormal;
      if SolidColor[3] <> 0 then
        DrawRectangle(SR, SolidColor * Tint);
    end;
  end else
  begin
    if Pressed then
      Background := tiButtonPressed
    else
    if not Enabled then
      Background := tiButtonDisabled
    else
    if Focused then
      Background := tiButtonFocused
    else
      Background := tiButtonNormal;
    Theme.Draw(SR, Background, UIScale, Tint);
  end;

  UseImage := not FImage.Empty;
  if UseImage then
  begin
    ImgScreenWidth  := FImageScale * UIScale * FImage.Width;
    ImgScreenHeight := FImageScale * UIScale * FImage.Height;
  end else
  begin
    { Not really necessary,
      but silence FPC 3.3.1 warnings that these are not initialized later. }
    ImgScreenWidth  := 0;
    ImgScreenHeight := 0;
  end;

  { rectangle where we should display the text+image }
  RectForTextAndImage := SR.Grow(
    -PaddingHorizontal * UIScale,
    -PaddingVertical   * UIScale);

  UseText := (Length(Caption) > 0);

  if UseText then
  begin
    case Alignment of
      hpLeft :
        begin
          TextLeft := RectForTextAndImage.Left;
          Check(not (UseImage and (ImageLayout in [ilLeft, ilRight])), 'TODO: Alignment combined with this ImageLayout not implemented');
        end;
      hpRight:
        begin
          TextLeft := RectForTextAndImage.Right - TextWidth;
          Check(not (UseImage and (ImageLayout in [ilLeft, ilRight])), 'TODO: Alignment combined with this ImageLayout not implemented');
        end;
      hpMiddle:
        begin
          TextLeft := RectForTextAndImage.Left + (RectForTextAndImage.Width - TextWidth) / 2;
          if UseImage and (ImageLayout = ilLeft) then
            TextLeft := TextLeft + ((ImgScreenWidth + ImageMarginScaled) / 2) else
          if UseImage and (ImageLayout = ilRight) then
            TextLeft := TextLeft - ((ImgScreenWidth + ImageMarginScaled) / 2);
        end;
      {$ifndef COMPILER_CASE_ANALYSIS}
      else raise EInternalError.Create('TCastleButton.Render: Alignment?');
      {$endif}
    end;

    case VerticalAlignment of
      vpBottom:
        begin
          TextBottom := RectForTextAndImage.Bottom;
          Check(not (UseImage and (ImageLayout in [ilBottom, ilTop])), 'TODO: Alignment combined with this ImageLayout not implemented');
        end;
      vpTop:
        begin
          TextBottom := RectForTextAndImage.Top - TextHeight;
          Check(not (UseImage and (ImageLayout in [ilBottom, ilTop])), 'TODO: Alignment combined with this ImageLayout not implemented');
        end;
      vpMiddle:
        begin
          TextBottom := RectForTextAndImage.Bottom + (RectForTextAndImage.Height - TextHeight) / 2;
          if UseImage and (ImageLayout = ilBottom) then
            TextBottom := TextBottom + ((ImgScreenHeight + ImageMarginScaled) / 2) else
          if UseImage and (ImageLayout = ilTop) then
            TextBottom := TextBottom - ((ImgScreenHeight + ImageMarginScaled) / 2);
          TextBottom := TextBottom + Font.Descend;
        end;
      {$ifndef COMPILER_CASE_ANALYSIS}
      else raise EInternalError.Create('TCastleButton.Render: Alignment?');
      {$endif}
    end;

    RenderText;
  end else
  begin
    { Not really necessary,
      but silence FPC 3.3.1 warnings that these are not initialized later. }
    TextLeft := 0;
    TextBottom := 0;
  end;

  if UseImage then
  begin
    ImgLeft := SR.Left + (SR.Width - ImgScreenWidth) / 2;
    ImgBottom := SR.Bottom + (SR.Height - ImgScreenHeight) / 2;
    if UseText then
    begin
      case ImageLayout of
        ilLeft         : ImgLeft := TextLeft - ImgScreenWidth - ImageMarginScaled;
        ilRight        : ImgLeft := TextLeft + TextWidth + ImageMarginScaled;
        else ;
      end;
      case ImageLayout of
        ilBottom       : ImgBottom := TextBottom - ImgScreenHeight - ImageMarginScaled;
        ilTop          : ImgBottom := TextBottom + TextHeight + ImageMarginScaled;
        else ;
      end;
    end;
    FImage.Draw(FloatRectangle(ImgLeft, ImgBottom, ImgScreenWidth, ImgScreenHeight));
  end;
end;

function TCastleButton.Press(const Event: TInputPressRelease): boolean;
begin
  Result := inherited;
  if Result or (Event.EventType <> itMouseButton) then Exit;

  if Enabled then
  begin
    Result := ExclusiveEvents;

    if not Toggle then
    begin
      FPressed := true;
      { We base our Render on Pressed value. }
      VisibleChange([chRender]);
    end;
    // regardless of Toggle value, set ClickStarted, to be able to reach OnClick.
    ClickStarted := true;
    ClickStartedPosition := Event.Position;
    ClickStartedFinger := Event.FingerIndex;
  end;
end;

function TCastleButton.Release(const Event: TInputPressRelease): boolean;
begin
  Result := inherited;
  if Result or (Event.EventType <> itMouseButton) then Exit;

  if ClickStarted and (ClickStartedFinger = Event.FingerIndex) then
  begin
    Result := ExclusiveEvents;

    if not Toggle then FPressed := false;
    ClickStarted := false;
    { We base our Render on Pressed value. }
    VisibleChange([chRender]);

    { This is normal behavior of buttons: to click them, you have to make
      mouse down on the button, and then release mouse while still over
      the button.

      We have to check CapturesEventsAtPosition, since (because we keep "focus"
      on this button, if mouse down was on this) we *always* get release event
      (even if mouse position is no longer over this button).

      This is consistent with behaviors of other toolkits.
      It means that if the user does mouse down over the button,
      moves mouse out from the control, then moves it back inside,
      then does mouse up -> it counts as a "click". }
    if Enabled and CapturesEventsAtPosition(Event.Position) then
      DoClick;
  end;
end;

function TCastleButton.Motion(const Event: TInputMotion): boolean;

  { Similar to Release implementation, but never calls DoClick. }
  procedure CancelDragging;
  begin
    if not Toggle then FPressed := false;
    ClickStarted := false;
    { We base our Render on Pressed value. }
    VisibleChange([chRender]);
    { Without ReleaseCapture, the parent (like TCastleScrollView) would still
      not receive the following motion events. }
    Container.ReleaseCapture(Self);
  end;

const
  DistanceToHijackDragging = 20;
begin
  Result := inherited;
  if Result then Exit;

  if ClickStarted and
    (ClickStartedFinger = Event.FingerIndex) and
    EnableParentDragging and
    (PointsDistanceSqr(ClickStartedPosition, Event.Position) >
     { scaling with UIScale is helpful. Scaling with physical size
       would probably be even better, for mobiles. }
     Sqr(DistanceToHijackDragging * UIScale)) then
    CancelDragging;
end;

procedure TCastleButton.DoClick;
begin
  if Assigned(OnClick) then
    OnClick(Self);
end;

procedure TCastleButton.SetCaption(const Value: string);
begin
  if Value <> FCaption then
  begin
    FCaption := Value;
    { Note that actually recalculating size is deferred to CalculateSizeIfNecessary,
      which will be called from Render or PreferredSize.
      This way we will not recalculate button size e.g. when merely loading the design
      from castle-user-interface file (which would be wasteful, as Container is not
      assigned then, so Container.DefaultFont is unknown and calculation would likely
      use a different font and be overridden anyway from FontChanged). }
    VisibleChange([chRectangle]);
  end;
end;

procedure TCastleButton.SetAutoSize(const Value: boolean);
begin
  if Value <> FAutoSize then
  begin
    FAutoSize := Value;
    VisibleChange([chRectangle]);
  end;
end;

procedure TCastleButton.SetAutoSizeWidth(const Value: boolean);
begin
  if Value <> FAutoSizeWidth then
  begin
    FAutoSizeWidth := Value;
    VisibleChange([chRectangle]);
  end;
end;

procedure TCastleButton.SetAutoSizeHeight(const Value: boolean);
begin
  if Value <> FAutoSizeHeight then
  begin
    FAutoSizeHeight := Value;
    VisibleChange([chRectangle]);
  end;
end;

procedure TCastleButton.SetCustomColorDisabled(
  const AValue: TCastleColor);
begin
  if not TCastleColor.PerfectlyEquals(FCustomColorDisabled, AValue) then
  begin
    FCustomColorDisabled := AValue;
    VisibleChange([chRender]);
  end;
end;

procedure TCastleButton.SetCustomColorFocused(
  const AValue: TCastleColor);
begin
  if not TCastleColor.PerfectlyEquals(FCustomColorFocused, AValue) then
  begin
    FCustomColorFocused := AValue;
    VisibleChange([chRender]);
  end;
end;

procedure TCastleButton.SetCustomColorNormal(
  const AValue: TCastleColor);
begin
  if not TCastleColor.PerfectlyEquals(FCustomColorNormal, AValue) then
  begin
    FCustomColorNormal := AValue;
    VisibleChange([chRender]);
  end;
end;

procedure TCastleButton.SetCustomColorPressed(
  const AValue: TCastleColor);
begin
  if not TCastleColor.PerfectlyEquals(FCustomColorPressed, AValue) then
  begin
    FCustomColorPressed := AValue;
    VisibleChange([chRender]);
  end;
end;

procedure TCastleButton.FontChanged;
begin
  inherited;
  VisibleChange([chRectangle]);
end;

procedure TCastleButton.CustomBackgroundImageChanged(Sender: TObject);
begin
  VisibleChange([chRender]);
end;

procedure TCastleButton.ImageChanged(Sender: TObject);
begin
  // this must do more than CustomBackgroundImageChanged, as changing Image affects button size
  VisibleChange([chRectangle]);
end;

function TCastleButton.GetTextToRender: TRichText;
begin
  Result := TRichText.Create(Font, Caption, Html);
end;

procedure TCastleButton.UIScaleChanged;
begin
  inherited;
  VisibleChange([chRectangle]);
end;

procedure TCastleButton.SetFocused(const Value: boolean);
begin
  if Value <> Focused then
  begin
    if not Value then
    begin
      if not Toggle then FPressed := false;
      ClickStarted := false;
    end;

    { We base our Render on Pressed and Focused value. }
    VisibleChange([chRender]);
  end;

  inherited;
end;

procedure TCastleButton.SetTextAlignment(const Value: THorizontalPosition);
begin
  if FTextAlignment <> Value then
  begin
    FTextAlignment := Value;
    VisibleChange([chRender]);
  end;
end;

procedure TCastleButton.SetLineSpacing(const Value: Single);
begin
  if FLineSpacing <> Value then
  begin
    FLineSpacing := Value;
    VisibleChange([chRectangle]);
  end;
end;

procedure TCastleButton.SetPaddingHorizontal(const Value: Single);
begin
  if FPaddingHorizontal <> Value then
  begin
    FPaddingHorizontal := Value;
    VisibleChange([chRectangle]);
  end;
end;

procedure TCastleButton.SetPaddingVertical(const Value: Single);
begin
  if FPaddingVertical <> Value then
  begin
    FPaddingVertical := Value;
    VisibleChange([chRectangle]);
  end;
end;

procedure TCastleButton.SetHtml(const Value: boolean);
begin
  if FHtml <> Value then
  begin
    FHtml := Value;
    VisibleChange([chRectangle]);
  end;
end;

procedure TCastleButton.SetPressed(const Value: boolean);
begin
  if FPressed <> Value then
  begin
    { Allow to change Pressed always.
      This is necessary for correct deserialization,
      where Pressed may be deserialized
      before Toggle is deserialized. }
    // if not Toggle then
    //   raise Exception.Create('You cannot modify TCastleButton.Pressed value when Toggle is false');
    FPressed := Value;
    VisibleChange([chRender]);
  end;
end;

procedure TCastleButton.SetImageLayout(const Value: TCastleButtonImageLayout);
begin
  if FImageLayout <> Value then
  begin
    FImageLayout := Value;
    VisibleChange([chRectangle]);
  end;
end;

procedure TCastleButton.SetImageScale(const Value: Single);
begin
  if FImageScale <> Value then
  begin
    FImageScale := Value;
    VisibleChange([chRectangle]);
  end;
end;

procedure TCastleButton.SetMinWidth(const Value: Single);
begin
  if FMinWidth <> Value then
  begin
    FMinWidth := Value;
    VisibleChange([chRectangle]);
  end;
end;

procedure TCastleButton.SetMinHeight(const Value: Single);
begin
  if FMinHeight <> Value then
  begin
    FMinHeight := Value;
    VisibleChange([chRectangle]);
  end;
end;

procedure TCastleButton.SetImageMargin(const Value: Single);
begin
  if FImageMargin <> Value then
  begin
    FImageMargin := Value;
    VisibleChange([chRectangle]);
  end;
end;

procedure TCastleButton.SetEnabled(const Value: boolean);
begin
  if FEnabled <> Value then
  begin
    FEnabled := Value;
    VisibleChange([chRender]);
  end;
end;

procedure TCastleButton.CalculateSizeIfNecessary;

  procedure CalculateTextSize;
  var
    LineSpacingScaled: Single;
    TextToRender: TRichText;
  begin
    if Font <> nil then
    begin
      if (not Html) and (CharsPos([#10, #13], Caption) = 0) then
      begin
        { fast case: single line, and no need to use TRichText in this case }
        TextWidth := Font.TextWidth(Caption);
        TextHeight := Font.RowHeight;
      end else
      begin
        LineSpacingScaled := UIScale * LineSpacing;
        TextToRender := GetTextToRender;
        try
          TextWidth := TextToRender.Width;
          TextHeight := TextToRender.Count * (Font.RowHeight + LineSpacingScaled);
        finally FreeAndNil(TextToRender) end;
      end;
    end;
  end;

  procedure CalculatePreferredSize;
  var
    ImgSize: Single;
    MinWidthScaled, MinHeightScaled,
      ImageMarginScaled,
      PaddingHorizontalScaled, PaddingVerticalScaled: Single;
  begin
    PaddingHorizontalScaled := PaddingHorizontal * UIScale;
    PaddingVerticalScaled   := PaddingVertical   * UIScale;
    ImageMarginScaled       := ImageMargin       * UIScale;
    MinWidthScaled          := MinWidth          * UIScale;
    MinHeightScaled         := MinHeight         * UIScale;

    FCalculatedPreferredWidth  := TextWidth  + PaddingHorizontalScaled * 2;
    FCalculatedPreferredHeight := TextHeight + PaddingVerticalScaled * 2;

    if (not FImage.Empty) or
       (MinImageWidth <> 0) or
       (MinImageHeight <> 0) then
    begin
      if not FImage.Empty then
        ImgSize := Max(FImage.Width, MinImageWidth) else
        ImgSize := MinImageWidth;
      ImgSize := FImageScale * ImgSize * UIScale;
      case ImageLayout of
        ilLeft, ilRight: FCalculatedPreferredWidth := FCalculatedPreferredWidth + ImgSize + ImageMarginScaled;
        ilTop, ilBottom: FCalculatedPreferredWidth := Max(FCalculatedPreferredWidth, ImgSize + PaddingHorizontalScaled * 2);
      end;

      if not FImage.Empty then
        ImgSize := Max(FImage.Height, MinImageHeight) else
        ImgSize := MinImageHeight;
      ImgSize := FImageScale * ImgSize * UIScale;
      case ImageLayout of
        ilLeft, ilRight: FCalculatedPreferredHeight := Max(FCalculatedPreferredHeight, ImgSize + PaddingVerticalScaled * 2);
        ilTop, ilBottom: FCalculatedPreferredHeight := FCalculatedPreferredHeight + ImgSize + ImageMarginScaled;
      end;
    end;

    { at the end apply MinXxx properties }
    MaxVar(FCalculatedPreferredWidth, MinWidthScaled);
    MaxVar(FCalculatedPreferredHeight, MinHeightScaled);
  end;

begin
  if not FCalculatedSize then
  begin
    FCalculatedSize := true;
    CalculateTextSize;
    CalculatePreferredSize;
  end;
end;

procedure TCastleButton.PreferredSize(var PreferredWidth, PreferredHeight: Single);
begin
  inherited;

  CalculateSizeIfNecessary;
  Assert(FCalculatedSize);

  if AutoSize and AutoSizeWidth then
    PreferredWidth := FCalculatedPreferredWidth;
  if AutoSize and AutoSizeHeight then
    PreferredHeight := FCalculatedPreferredHeight;
end;

procedure TCastleButton.EditorAllowResize(
  out ResizeWidth, ResizeHeight: Boolean; out Reason: String);
begin
  inherited;
  if AutoSize and AutoSizeWidth then
  begin
    ResizeWidth := false;
    Reason := SAppendPart(Reason, NL, 'Turn off "TCastleButton.AutoSize" or "TCastleButton.AutoSizeWidth" to change width.');
  end;
  if AutoSize and AutoSizeHeight then
  begin
    ResizeHeight := false;
    Reason := SAppendPart(Reason, NL, 'Turn off "TCastleButton.AutoSize" or "TCastleButton.AutoSizeHeight" to change height.');
  end;
end;

procedure TCastleButton.VisibleChange(const Changes: TCastleUserInterfaceChanges;
  const ChangeInitiatedByChildren: boolean = false);
begin
  inherited;
  // react to SetWidth, SetHeight etc.
  if [chRectangle, chChildren] * Changes <> [] then
    FCalculatedSize := false;
end;

function TCastleButton.GetInternalText: String;
begin
  Result := Caption;
end;

procedure TCastleButton.SetInternalText(const Value: String);
begin
  Caption := Value;
end;

function TCastleButton.PropertySections(
  const PropertyName: String): TPropertySections;
begin
<<<<<<< HEAD
  if (PropertyName = 'Caption') or
     (PropertyName = 'TextAlignment') or
     (PropertyName = 'LineSpacing') or
     (PropertyName = 'Html') or
     (PropertyName = 'TintPressed') or
     (PropertyName = 'TintDisabled') or
     (PropertyName = 'TintFocused') or
     (PropertyName = 'TintNormal') or
     (PropertyName = 'Image') or
     (PropertyName = 'ImageScale') or
     (PropertyName = 'ImageLayout') or
     (PropertyName = 'ImageMargin') or
     (PropertyName = 'CustomTextColorUse') or
     (PropertyName = 'CustomTextColorPersistent') or
     (PropertyName = 'Toggle') or
     (PropertyName = 'Pressed') or
     (PropertyName = 'Enabled') then
    Result := [psBasic]
  else if (PropertyName = 'AutoSize') or
          (PropertyName = 'AutoSizeWidth') or
          (PropertyName = 'AutoSizeHeight') or
          (PropertyName = 'PaddingHorizontal') or
          (PropertyName = 'PaddingVertical') then
    Result := [psBasic, psLayout]
  else
    Result := inherited PropertySections(PropertyName);
=======
  case PropertyName of
    'Caption', 'TextAlignment', 'Alignment', 'VerticalAlignment', 'LineSpacing', 'Html',
    'TintPressed', 'TintDisabled', 'TintFocused', 'TintNormal',
    'Image', 'ImageScale', 'ImageLayout', 'ImageMargin',
    'CustomTextColorUse', 'CustomTextColorPersistent','Toggle', 'Pressed',
    'Enabled':
      Result := [psBasic];
    'AutoSize', 'AutoSizeWidth', 'AutoSizeHeight', 'PaddingHorizontal', 'PaddingVertical':
      Result := [psBasic, psLayout];
    else
      Result := inherited PropertySections(PropertyName);
  end;
>>>>>>> 56b76bbe
end;

procedure TCastleButton.TranslateProperties(
  const TranslatePropertyEvent: TTranslatePropertyEvent);
var
  S: String;
begin
  if CaptionTranslate and (Caption <> '') then
  begin
    S := Caption;
    TranslatePropertyEvent(Self, 'Caption', S);
    Caption := S;
  end;
end;

procedure TCastleButton.SetAlignment(const Value: THorizontalPosition);
begin
  if FAlignment <> Value then
  begin
    FAlignment := Value;
    VisibleChange([chRender]);
  end;
end;

procedure TCastleButton.SetVerticalAlignment(const Value: TVerticalPosition);
begin
  if FVerticalAlignment <> Value then
  begin
    FVerticalAlignment := Value;
    VisibleChange([chRender]);
  end;
end;

{$define read_implementation_methods}
{$I auto_generated_persistent_vectors/tcastlebutton_persistent_vectors.inc}
{$undef read_implementation_methods}

{$endif read_implementation}<|MERGE_RESOLUTION|>--- conflicted
+++ resolved
@@ -1084,9 +1084,10 @@
 function TCastleButton.PropertySections(
   const PropertyName: String): TPropertySections;
 begin
-<<<<<<< HEAD
   if (PropertyName = 'Caption') or
      (PropertyName = 'TextAlignment') or
+     (PropertyName = 'Alignment') or
+     (PropertyName = 'VerticalAlignment') or
      (PropertyName = 'LineSpacing') or
      (PropertyName = 'Html') or
      (PropertyName = 'TintPressed') or
@@ -1111,20 +1112,6 @@
     Result := [psBasic, psLayout]
   else
     Result := inherited PropertySections(PropertyName);
-=======
-  case PropertyName of
-    'Caption', 'TextAlignment', 'Alignment', 'VerticalAlignment', 'LineSpacing', 'Html',
-    'TintPressed', 'TintDisabled', 'TintFocused', 'TintNormal',
-    'Image', 'ImageScale', 'ImageLayout', 'ImageMargin',
-    'CustomTextColorUse', 'CustomTextColorPersistent','Toggle', 'Pressed',
-    'Enabled':
-      Result := [psBasic];
-    'AutoSize', 'AutoSizeWidth', 'AutoSizeHeight', 'PaddingHorizontal', 'PaddingVertical':
-      Result := [psBasic, psLayout];
-    else
-      Result := inherited PropertySections(PropertyName);
-  end;
->>>>>>> 56b76bbe
 end;
 
 procedure TCastleButton.TranslateProperties(
