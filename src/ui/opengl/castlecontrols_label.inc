{%MainUnit castlecontrols.pas}
{
  Copyright 2010-2018 Michalis Kamburelis.

  This file is part of "Castle Game Engine".

  "Castle Game Engine" is free software; see the file COPYING.txt,
  included in this distribution, for details about the copyright.

  "Castle Game Engine" is distributed in the hope that it will be useful,
  but WITHOUT ANY WARRANTY; without even the implied warranty of
  MERCHANTABILITY or FITNESS FOR A PARTICULAR PURPOSE.

  ----------------------------------------------------------------------------
}

{$ifdef read_interface}

  { Label with possibly multiline text, in an optional box. }

  { TCastleLabel }

  TCastleLabel = class(TCastleUserInterfaceFont)
  strict private
    FText: TStrings;
    FPaddingHorizontal, FPaddingVertical, FPadding: Single;
    FLineSpacing: Single;
    FColor: TCastleColor;
    FHtml: boolean;
    FFrame: boolean;
    FFrameColor: TCastleColor;
    FMaxWidth: Single;
    FAlignment: THorizontalPosition;
    FVerticalAlignment: TVerticalPosition;
    FAutoSize: boolean;
    FMaxDisplayChars: Integer;
    CachedRichText: TRichText;
    FCaptionTranslate: Boolean;
FWordWrap:Boolean;
    function GetTextToRender: TRichText;
    procedure SetAutoSize(const Value: boolean);
    function GetCaption: String;
    procedure SetCaption(const Value: String);
    procedure SetAlignment(const Value: THorizontalPosition);
    procedure SetVerticalAlignment(const Value: TVerticalPosition);
    procedure SetMaxDisplayChars(const Value: Integer);
    procedure SetMaxWidth(const Value: Single);
    procedure TextChange(Sender: TObject);
    procedure SetText(const Value: TStrings);
    procedure SetPaddingHorizontal(const Value: Single);
    procedure SetPaddingVertical(const Value: Single);
    procedure SetPadding(const Value: Single);
    procedure SetHtml(const Value: Boolean);
     procedure SetWordWrap(AValue: boolean);
  private
    { For internal use by tooltip rendering. In normal circumstances,
      leave this at tiLabel. }
    ImageType: TThemeImage;
     function WordWrapLines:TStringList;
     function WordWrap_(Text1:TStringList;index1:integer):integer;
  protected
    procedure PreferredSize(var PreferredWidth, PreferredHeight: Single); override;
    function GetInternalText: String; override;
    procedure SetInternalText(const Value: String); override;
    procedure UIScaleChanged; override;
    procedure TranslateProperties(const TranslatePropertyEvent: TTranslatePropertyEvent); override;
  public
    const
      DefaultLineSpacing = 2;

    constructor Create(AOwner: TComponent); override;
    destructor Destroy; override;
    procedure Render; override;
    procedure EditorAllowResize(
      out ResizeWidth, ResizeHeight: Boolean; out Reason: String); override;
    function PropertySections(const PropertyName: String): TPropertySections; override;
    procedure FontChanged; override;

    { Text color. By default it's opaque black. }
    property Color: TCastleColor read FColor write FColor;

    { Color tint of the background image, see @link(Frame). By default white. }
    property FrameColor: TCastleColor read FFrameColor write FFrameColor;

    function DisplayChars: Cardinal;
  published
    { Should we automatically adjust size to the text size.
      The size of the label determines where does it display the @link(Frame),
      where does it catch events, to what width is it aligned (see @link(Alignment))
      and so on.

      When this is @true (the default) then
      @link(Width), @link(Height), @link(FullSize) values are ignored. }
    property AutoSize: boolean read FAutoSize write SetAutoSize default true;
<<<<<<< HEAD
    { Words are carry when they reach the edge of the field}
      property WordWrap:boolean read FWordWrap write SetWordWrap;
    { Caption displayed on the label, each line as a string.
=======

    { Caption displayed on the label, each line as a String.
>>>>>>> b9f119f1
      Setting this property merely copies the contents using TStrings.Assign. }
    property Text: TStrings read FText write SetText;

    { Caption displayed on the label.
      This is just a shortcut to get/set @link(Text) as a single String.

      Use LineEnding or NL constant when setting this to indicate a newline.
      The two examples below are equivalent:

      @longCode(#
        // one way
        Label1.Text.Clear;
        Label1.Text.Add('First line');
        Label1.Text.Add('Second line');

        // alternative way to do the same
        Label1.Caption := 'First line' + LineEnding + 'Second line';
      #)
    }
    property Caption: String read GetCaption write SetCaption stored false;

    { Inside the label rectangle, padding between rect borders and text.
      Total horizontal padding is the sum @code(PaddingHorizontal + Padding),
      total vertical padding is the sum @code(PaddingVertical + Padding).
      @groupBegin }
    property PaddingHorizontal: Single
      read FPaddingHorizontal write SetPaddingHorizontal default 0;
    property PaddingVertical: Single
      read FPaddingVertical write SetPaddingVertical default 0;
    property Padding: Single
      read FPadding write SetPadding default 0;
    { @groupEnd }

    { Extra spacing between lines.
      May be negative to squeeze lines tighter together. }
    property LineSpacing: Single read FLineSpacing write FLineSpacing default DefaultLineSpacing;

    { Does the text use HTML markup.
      This allows to easily change colors or use bold, italic text.

      See the example examples/fonts/html_text.lpr and
      examples/fonts/html_text_demo.html for a demo of what HTML tags can do.
      See @link(TCastleAbstractFont.PrintStrings) documentation for a list of support HTML markup.

      Note that to see the bold/italic font variants in the HTML markup,
      you need to set the font to be TCastleFontFamily with bold/italic variants.
      See the example mentioned above, examples/fonts/html_text.lpr,
      for a code how to do it. }
    property Html: boolean read FHtml write SetHtml default false;

    property Tags: boolean read FHtml write SetHtml stored false default false;
      deprecated 'use Html instead';

    { Draw frame around the text. Frame uses theme image tiLabel,
      see TCastleTheme.Images if you want to customize it. }
    property Frame: boolean read FFrame write FFrame default false;

    { If non-zero, limit the width of resulting label.
      The text will be broken in the middle of lines, to make it fit
      (together with @link(PaddingHorizontal)) inside MaxWidth. }
    property MaxWidth: Single read FMaxWidth write SetMaxWidth default 0;

    { Horizontal alignment of the text. }
    property Alignment: THorizontalPosition
      read FAlignment write SetAlignment default hpLeft;

    { Vertical alignment of the text. Usually you don't want to use this,
      instead leave @link(AutoSize) = @true and align the label to the parent
      using anchors, like @code(MyLabel.Anchor(vpMiddle);)
      or @code(MyLabel.Anchor(vpTop);).

      This property is useful if you really need to manually control the size.
      It only matters when @link(AutoSize) is @false.
      Then it controls where the text is, with respect to it's rectangle defined
      by properties like @link(Height) or @link(FullSize). }
    property VerticalAlignment: TVerticalPosition
      read FVerticalAlignment write SetVerticalAlignment default vpBottom;

    { Limit the displayed label text, if not -1.
      This doesn't affect the label size, only the rendered text.
      It's nice to show the animation of text "expanding", filling some area.
      Use DisplayChars as the maximum sensible value for this. }
    property MaxDisplayChars: Integer
      read FMaxDisplayChars write SetMaxDisplayChars default -1;

    { Should the @link(Caption) be localized (translated into other languages).
      Determines if the property is enumerated by @link(TCastleComponent.TranslateProperties),
      which affects the rest of localization routines. }
    property CaptionTranslate: Boolean read FCaptionTranslate write FCaptionTranslate default true;

  {$define read_interface_class}
  {$I auto_generated_persistent_vectors/tcastlelabel_persistent_vectors.inc}
  {$undef read_interface_class}
  end;

{$endif read_interface}

{$ifdef read_implementation}

{ TCastleLabel --------------------------------------------------------------- }

constructor TCastleLabel.Create(AOwner: TComponent);
begin
  inherited;

  FText := TStringList.Create;
  TStringList(FText).OnChange := {$ifdef CASTLE_OBJFPC}@{$endif} TextChange;
  {$warnings off}
  if Theme.DefaultLabelWhite then
  {$warnings on}
    FColor := White
  else
    FColor := Black;
  FFrame := false;
  FFrameColor := White;
  FLineSpacing := DefaultLineSpacing;
  FAutoSize := true;
  ImageType := tiLabel;
  FMaxDisplayChars := -1;
  FCaptionTranslate := true;
  FWordWrap:=False;
  {$define read_implementation_constructor}
  {$I auto_generated_persistent_vectors/tcastlelabel_persistent_vectors.inc}
  {$undef read_implementation_constructor}
end;

destructor TCastleLabel.Destroy;
begin
  {$define read_implementation_destructor}
  {$I auto_generated_persistent_vectors/tcastlelabel_persistent_vectors.inc}
  {$undef read_implementation_destructor}

  FreeAndNil(FText);
  FreeAndNil(CachedRichText);

  inherited;
end;

function TCastleLabel.GetTextToRender: TRichText;
var
  PaddingHorizontalScaled, MaxWidthScaled, WrapWidth: Single;
  US: Single;
begin
  if CachedRichText <> nil then
    { Since GetTextToRender is called very often, we want it to usually return
      instantly fast. }
    Result := CachedRichText
  else
  begin
    Result := TRichText.Create(Font, Text, Html);
    if MaxWidth <> 0 then
    begin
      US := UIScale;
      PaddingHorizontalScaled := US * (PaddingHorizontal + Padding);
      MaxWidthScaled := US * MaxWidth;
      WrapWidth := MaxWidthScaled - 2 * PaddingHorizontalScaled;
      if WrapWidth > 0 then
        Result.Wrap(WrapWidth);
    end;
    CachedRichText := Result;
  end;
end;

procedure TCastleLabel.PreferredSize(var PreferredWidth, PreferredHeight: Single);
var
  TextToRender: TRichText;
  TextToRenderWidth: Single;
  TextToRenderCount: Cardinal;
  PaddingHorizontalScaled, PaddingVerticalScaled, LineSpacingScaled: Single;
  US: Single;
begin
  inherited;

  if AutoSize then
  begin
    if (not Html) and (MaxWidth = 0) then
    begin
      { fast case: no need to use TRichText in this case }
      TextToRenderWidth := Font.MaxTextWidth(Text);
      TextToRenderCount := Text.Count;
    end else
    begin
      TextToRender := GetTextToRender;
      TextToRenderWidth := TextToRender.Width;
      TextToRenderCount := TextToRender.Count;
    end;

    US := UIScale;
    PaddingHorizontalScaled := US * (PaddingHorizontal + Padding);
    PaddingVerticalScaled := US * (PaddingVertical + Padding);
    LineSpacingScaled := US * LineSpacing;

    PreferredWidth := TextToRenderWidth + 2 * PaddingHorizontalScaled;
    PreferredHeight :=
      Font.RowHeight * TextToRenderCount +
      LineSpacingScaled * (TextToRenderCount - 1) +
      2 * PaddingVerticalScaled +
      Font.Descend;
  end;
end;

procedure TCastleLabel.EditorAllowResize(
  out ResizeWidth, ResizeHeight: Boolean; out Reason: String);
begin
  inherited;
  if AutoSize then
  begin
    ResizeWidth := false;
    ResizeHeight := false;
    Reason := SAppendPart(Reason, NL, 'Turn off "TCastleLabel.AutoSize" to change size.');
  end;
end;

procedure TCastleLabel.Render;
var
  TextToRender: TRichText;
  LineSpacingScaled: Single;

  function TextHeight: Single;
  begin
    Result := TextToRender.Count * (Font.RowHeight + LineSpacingScaled);
  end;

var
  SR: TFloatRectangle;
  TextX, TextBottom, PaddingHorizontalScaled, PaddingVerticalScaled: Single;
  US: Single;
begin
  inherited;
  if Text.Count = 0 then Exit; // early exit in case of easy, fast case

  SR := RenderRect;
  US := UIScale;
  PaddingHorizontalScaled := US * (PaddingHorizontal + Padding);
  PaddingVerticalScaled := US * (PaddingVertical + Padding);
  LineSpacingScaled := US * LineSpacing;
  if Frame then
    Theme.Draw(SR, ImageType, UIScale, FrameColor);

  { calculate TextX }
  case Alignment of
    hpLeft  : TextX := SR.Left + PaddingHorizontalScaled;
    hpMiddle: TextX := (SR.Left + SR.Right) / 2;
    hpRight : TextX := SR.Right - PaddingHorizontalScaled;
    {$ifndef COMPILER_CASE_ANALYSIS}
    else raise EInternalError.Create('TCastleLabel.Render: Alignment?');
    {$endif}
  end;

  { calculate TextBottom }
  TextBottom := SR.Bottom + PaddingVerticalScaled + Font.Descend;
  if WordWrap then
  begin
    Font.PrintStrings(TextX, TextBottom, Color, WordWrapLines, false, LineSpacingScaled, Alignment);
  end else
  if (not Html) and (MaxWidth = 0) and
     (AutoSize or (VerticalAlignment = vpBottom)) and
     (MaxDisplayChars = -1) then
  begin
    { fast case: no need to use TRichText in this case }
    Font.PrintStrings(TextX, TextBottom, Color, Text, false, LineSpacingScaled, Alignment);
  end else
  begin
    TextToRender := GetTextToRender;

    { fix TextBottom, in case of non-trivial VerticalAlignment }
    if not AutoSize then
      case VerticalAlignment of
        vpMiddle: TextBottom := SR.Bottom + (SR.Height - TextHeight) / 2;
        vpTop   : TextBottom := SR.Top - PaddingVerticalScaled - Font.Descend - TextHeight;
        else ;
      end;

    TextToRender.Print(TextX, TextBottom, Color, LineSpacingScaled, Alignment,
      MaxDisplayChars);
  end;
end;

procedure TCastleLabel.SetAutoSize(const Value: boolean);
begin
  if FAutoSize <> Value then
  begin
    FAutoSize := Value;
    VisibleChange([chRectangle]);
  end;
end;

function TCastleLabel.GetCaption: String;
begin
  Result := TrimEndingNewline(Text.Text);
end;

procedure TCastleLabel.SetCaption(const Value: String);
begin
  Text.Text := Value;
end;

procedure TCastleLabel.SetAlignment(const Value: THorizontalPosition);
begin
  if FAlignment <> Value then
  begin
    FAlignment := Value;
    VisibleChange([chRender]);
  end;
end;

procedure TCastleLabel.SetVerticalAlignment(const Value: TVerticalPosition);
begin
  if FVerticalAlignment <> Value then
  begin
    FVerticalAlignment := Value;
    VisibleChange([chRender]);
  end;
end;

procedure TCastleLabel.SetMaxDisplayChars(const Value: Integer);
begin
  if FMaxDisplayChars <> Value then
  begin
    FMaxDisplayChars := Value;
    VisibleChange([chRectangle]);
  end;
end;

procedure TCastleLabel.SetMaxWidth(const Value: Single);
begin
  if FMaxWidth <> Value then
  begin
    FMaxWidth := Value;
    // invalidate CachedRichText, as it depends on this property
    FreeAndNil(CachedRichText);
    VisibleChange([chRectangle]);
  end;
end;

function TCastleLabel.DisplayChars: Cardinal;
var
  TextToRender: TRichText;
begin
  if Text.Count = 0 then Exit(0); // early exit in case of easy, fast case

  TextToRender := GetTextToRender;
  Result := TextToRender.DisplayChars;
end;

procedure TCastleLabel.TextChange(Sender: TObject);
begin
  VisibleChange([chRectangle]);
  // invalidate CachedRichText, as it depends on Text value
  FreeAndNil(CachedRichText);
end;

procedure TCastleLabel.SetText(const Value: TStrings);
begin
  FText.Assign(Value);
end;

function TCastleLabel.GetInternalText: String;
begin
  Result := Caption;
end;

procedure TCastleLabel.SetInternalText(const Value: String);
begin
  Caption := Value;
end;

function TCastleLabel.PropertySections(const PropertyName: String): TPropertySections;
begin
  case PropertyName of
    // Note that Caption expresses the same thing as Text, but easier to access
    'Text', 'Caption', 'ColorPersistent', 'Html':
      Result := [psBasic];
    'Alignment', 'VerticalAlignment', 'LineSpacing', 'AutoSize':
      Result := [psBasic, psLayout];
    else
      Result := inherited PropertySections(PropertyName);
  end;
end;

procedure TCastleLabel.SetPaddingHorizontal(const Value: Single);
begin
  if FPaddingHorizontal <> Value then
  begin
    FPaddingHorizontal := Value;
    // invalidate CachedRichText, as it depends on this property
    FreeAndNil(CachedRichText);
    VisibleChange([chRender]);
  end;
end;

procedure TCastleLabel.SetPaddingVertical(const Value: Single);
begin
  if FPaddingVertical <> Value then
  begin
    FPaddingVertical := Value;
    VisibleChange([chRender]);
  end;
end;

procedure TCastleLabel.SetPadding(const Value: Single);
begin
  if FPadding <> Value then
  begin
    FPadding := Value;
    // invalidate CachedRichText, as it depends on this property
    FreeAndNil(CachedRichText);
    VisibleChange([chRender]);
  end;
end;

procedure TCastleLabel.SetHtml(const Value: Boolean);
begin
  if FHtml <> Value then
  begin
    FHtml := Value;
    // invalidate CachedRichText, as it depends on this property
    FreeAndNil(CachedRichText);
    VisibleChange([chRender]);
  end;
end;

procedure TCastleLabel.SetWordWrap(AValue: boolean);
begin
  if FWordWrap=AValue then Exit;
  FWordWrap:=AValue;
end;

function TCastleLabel.WordWrapLines: TStringList;
var
  i,j:integer;
begin
  if Text.Count>0 then
  begin
    j:=0;
    Result:=TStringList.Create;
  for i:=0 to Text.Count-1 do
  begin
   Result.insert(i+j,Text[i+j]);
  if Result[i]<>'' then
  begin
      j:=j+WordWrap_(Result,i+j);
  end;
end;
  end;
end;

function TCastleLabel.WordWrap_(Text1: TStringList; index1: integer): integer;
var
  i,j,j1,j2:integer;
  s:string;
begin
  j1:=0;
  j:=0;
  Result:=0;
  if index1<Text1.Count then
  if Text1[index1]<>'' then
  begin
  if  Text1[index1].IndexOf(' ')<>-1 then
  begin
    while Text1[index1].IndexOf(' ',j,UTF8Length(Text1[index1])-j)<>-1 do
       begin
        j1:=j;

       j:=Text1[index1].IndexOf(' ',j,UTF8Length(Text1[index1])-j)+1;
       if Font.TextWidth(UTF8Copy(Text1[index1],1,Text1[index1].IndexOf(' ',j,UTF8Length(Text1[index1])-j)))>RenderRect.Width then
          begin

               Text1.Insert(index1+1,UTF8Copy(Text1[index1],j+1,UTF8Length(Text1[index1])-j1+1));
               s:=Text1[index1];
               UTF8Delete(s,j+1,UTF8Length(Text1[index1])-j+1);
               Text1[index1]:=s;
               Result:=Result+WordWrap_(Text1,index1+1)+1;
               break;
          end;

       if j>=UTF8Length(Text1[index1]) then break;
       end;
    end else if Font.TextWidth(Text1[index1])>RenderRect.Width then
      for i:=0 to UTF8Length(Text1[index1])-1 do
      if Font.TextWidth(UTF8Copy(Text1[index1],1,i))>RenderRect.Width then
         begin
       Text1.Insert(index1+1,UTF8Copy(Text1[index1],i,UTF8Length(Text1[index1])-i+1));
       s:=Text1[index1];
       UTF8Delete(s,i,UTF8Length(Text1[index1])-i+1);
      Text1[index1]:=s;
      Result:=Result+WordWrap_(Text1,index1+1)+1;
      break;
     end;
  end;
end;

procedure TCastleLabel.UIScaleChanged;
begin
  inherited;
  // invalidate CachedRichText, as it depends on UIScale
  FreeAndNil(CachedRichText);
end;

procedure TCastleLabel.FontChanged;
begin
  inherited;
  // invalidate CachedRichText, as it depends on Font
  FreeAndNil(CachedRichText);
end;

procedure TCastleLabel.TranslateProperties(
  const TranslatePropertyEvent: TTranslatePropertyEvent);
var
  S: String;
begin
  if CaptionTranslate and (Caption <> '') then
  begin
    S := Caption;
    TranslatePropertyEvent(Self, 'Caption', S);
    Caption := S;
  end;
end;

{$define read_implementation_methods}
{$I auto_generated_persistent_vectors/tcastlelabel_persistent_vectors.inc}
{$undef read_implementation_methods}

{$endif read_implementation}<|MERGE_RESOLUTION|>--- conflicted
+++ resolved
@@ -92,14 +92,9 @@
       When this is @true (the default) then
       @link(Width), @link(Height), @link(FullSize) values are ignored. }
     property AutoSize: boolean read FAutoSize write SetAutoSize default true;
-<<<<<<< HEAD
     { Words are carry when they reach the edge of the field}
       property WordWrap:boolean read FWordWrap write SetWordWrap;
     { Caption displayed on the label, each line as a string.
-=======
-
-    { Caption displayed on the label, each line as a String.
->>>>>>> b9f119f1
       Setting this property merely copies the contents using TStrings.Assign. }
     property Text: TStrings read FText write SetText;
 
