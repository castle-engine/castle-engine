{%MainUnit castlecontrols.pas}
{
  Copyright 2017-2018 Michalis Kamburelis.

  This file is part of "Castle Game Engine".

  "Castle Game Engine" is free software; see the file COPYING.txt,
  included in this distribution, for details about the copyright.

  "Castle Game Engine" is distributed in the hope that it will be useful,
  but WITHOUT ANY WARRANTY; without even the implied warranty of
  MERCHANTABILITY or FITNESS FOR A PARTICULAR PURPOSE.

  ----------------------------------------------------------------------------
}

{$ifdef read_interface}

  { Edit box to input a single line of text.
    The contents are in the @link(Text) property, you can get or set them
    at any time.

    Note that you should set a suitable
    @link(Width TCastleUserInterface.Width) of the edit box,
    to nicely display a typical content.
    The height is by default auto-calculated (see @link(AutoSizeHeight))
    looking at font size (and other properties, like padding and frame size),
    and usually is reasonable automatically.
  }
  TCastleEdit = class(TCastleUserInterfaceFont)
  strict private
    FText: string;
    FIndex,FLastIndex:integer;
    FPaddingHorizontal, FPaddingVertical, FPadding: Single;
    FBackgroundColor, FFocusedColor, FUnfocusedColor: TCastleColor;
    FPlaceholderColor: TCastleColor;
    FFrame: boolean;
    LifeTime: TFloatTime;
    FMaxLength: Cardinal;
    FAllowedChars: TSetOfChars;
    FCaptureAllInput: boolean;
    FAutoOnScreenKeyboard: Boolean;
    Scissor: TScissor;
    FAutoSizeHeight: Boolean;
    FPlaceholder: String;
    FOnChange: TNotifyEvent;
    FPasswordChar: Char;
    FTextTranslate, FPlaceholderTranslate: Boolean;
    FBolSelect:Boolean;
    FSelectedColor:TCastleColor;
    procedure SetSelectedColor(const Value:TCastleColor);
    procedure SetText(const Value: string);
    procedure SetIndex(const Value:integer);
    procedure SetLastIndex(const Value:integer);
    procedure SetFocusedColor(const Value: TCastleColor);
    procedure SetUnfocusedColor(const Value: TCastleColor);
    procedure SetPlaceholderColor(const Value: TCastleColor);
    procedure SetBackgroundColor(const Value: TCastleColor);
    procedure SetPadding(const Value: Single);
    procedure SetPaddingHorizontal(const Value: Single);
    procedure SetPaddingVertical(const Value: Single);
    procedure SetFrame(const Value: boolean);
    procedure SetAutoSizeHeight(const Value: Boolean);
    procedure SetPlaceholder(const Value: String);
    procedure SetPasswordChar(const Value: Char);
  protected
    procedure PreferredSize(var PreferredWidth, PreferredHeight: Single); override;
    function GetInternalText: String; override;
    procedure SetInternalText(const Value: String); override;
    procedure DoChange; virtual;
    procedure TranslateProperties(const TranslatePropertyEvent: TTranslatePropertyEvent); override;
  public
    constructor Create(AOwner: TComponent); override;
    destructor Destroy; override;
    procedure Render; override;
    function Motion(const Event: TInputMotion): boolean; override;
    function Press(const Event: TInputPressRelease): boolean; override;
    procedure Update(const SecondsPassed: Single;
      var HandleInput: boolean); override;
    function CapturesEventsAtPosition(const Position: TVector2): boolean; override;
    procedure DeleteSelectText;
   function SelectedText: string;
    procedure SetFocused(const Value: boolean); override;
    procedure EditorAllowResize(
      out ResizeWidth, ResizeHeight: Boolean; out Reason: String); override;
<<<<<<< HEAD
    function PropertySection(const PropertyName: String): TPropertySection; override;
    {Index for Caret}
    property Index:integer read FIndex write SetIndex;
    property LastIndex:integer read FLastIndex write SetLastIndex;
=======
    function PropertySections(const PropertyName: String): TPropertySections; override;

>>>>>>> b9f119f1
    { Focused text color. By default it's black. }
    property FocusedColor: TCastleColor read FFocusedColor write SetFocusedColor;

   {Selected rectangle color. By default it's blue.}
    property SelectedColor:TCastleColor read FSelectedColor write SetSelectedColor;

    { Unfocused text color. By default it's dark gray. }
    property UnfocusedColor: TCastleColor read FUnfocusedColor write SetUnfocusedColor;

    { Color for @link(Placeholder). By default it's light gray. }
    property PlaceholderColor: TCastleColor read FPlaceholderColor write SetPlaceholderColor;

    { Background color. Fills the area under @link(Text) and the padding.
      By default it's white.
      Note that it can be transparent, in which case it will show the
      tiEdit image underneath (if @link(Frame) is @true),
      or UI control underneath (if @link(Frame) is @false). }
    property BackgroundColor: TCastleColor read FBackgroundColor write SetBackgroundColor;

    { Allowed characters that user can input.
      Note that this @italic(only restricts the user input),
      it does not prevent from programmatically setting @link(Text)
      to include disallowed characters. }
    property AllowedChars: TSetOfChars read FAllowedChars write FAllowedChars;

    { Max length of user input.
      Value of 0 (default) means "no limit".
      Note that this @italic(only restricts the user input),
      it does not prevent from programmatically setting @link(Text)
      to be longer. }
    property MaxLength: Cardinal read FMaxLength write FMaxLength;
  published
    const
      DefaultPadding = 4;
      DefaultAutoOnScreenKeyboard = false;

    { Currently input text. }
    property Text: string read FText write SetText;

    { Inside the box rectangle, padding between the borders (or frame, if @link(Frame)) and text.
      Total horizontal padding is the sum @code(PaddingHorizontal + Padding),
      total vertical padding is the sum @code(PaddingVertical + Padding).
      @groupBegin }
    property PaddingHorizontal: Single
      read FPaddingHorizontal write SetPaddingHorizontal default 0;
    property PaddingVertical: Single
      read FPaddingVertical write SetPaddingVertical default 0;
    property Padding: Single
      read FPadding write SetPadding default DefaultPadding;
    { @groupEnd }

    { Draw frame around the box. Frame uses theme image tiEdit,
      see TCastleTheme.Images if you want to customize it. }
    property Frame: boolean read FFrame write SetFrame default true;

    { Should we capture input regardless of the currently focused control.
      This is in practice only sensible if this is the only edit box currently
      visible on the screen. }
    property CaptureAllInput: boolean read FCaptureAllInput write FCaptureAllInput;
      deprecated 'use Container.ForceCaptureInput instead of this';

    { When true, it shows the software keyboard on Android. }
    property AutoOnScreenKeyboard: Boolean
      read FAutoOnScreenKeyboard write FAutoOnScreenKeyboard
      default DefaultAutoOnScreenKeyboard;

    property AutoSizeHeight: Boolean
      read FAutoSizeHeight write SetAutoSizeHeight default true;

    { Displayed when @link(Text) is empty. }
    property Placeholder: String
      read FPlaceholder write SetPlaceholder;

    { Event sent when @link(Text) value was changed by a user.
      Note that this is @italic(not) called when you change @link(Text)
      property programmatically. }
    property OnChange: TNotifyEvent read FOnChange write FOnChange;

    { Show given character (usually "*") instead of actual input characters.
      Useful for password input fields. }
    property PasswordChar: Char
      read FPasswordChar write SetPasswordChar default #0;

    { Should the @link(Text) be localized (translated into other languages).
      Determines if the property is enumerated by @link(TCastleComponent.TranslateProperties),
      which affects the rest of localization routines. }
    property TextTranslate: Boolean read FTextTranslate write FTextTranslate default true;

    { Should the @link(Placeholder) be localized (translated into other languages).
      Determines if the property is enumerated by @link(TCastleComponent.TranslateProperties),
      which affects the rest of localization routines. }
    property PlaceholderTranslate: Boolean read FPlaceholderTranslate write FPlaceholderTranslate default true;

  {$define read_interface_class}
  {$I auto_generated_persistent_vectors/tcastleedit_persistent_vectors.inc}
  {$undef read_interface_class}
  end;

  { Descendant of TCastleEdit specialized for editing floating-point numbers.
    Use @link(Value) instead of @link(Text). }
  TCastleFloatEdit = class(TCastleEdit)
  strict private
    FDecimalDigits: Integer;
    FMax: Single;
    FMin: Single;
    function GetValue: Single;
    procedure SetValue(const AValue: Single);
    procedure SetDecimalDigits(const AValue: Integer);
  public
    constructor Create(AOwner: TComponent); override;
    procedure SetFocused(const AValue: Boolean); override;
    function PropertySections(const PropertyName: String): TPropertySections; override;
  published
    { In case of this descendant, Text is always derived from Value. }
    property Text stored false;
    property TextTranslate default false;

    property Value: Single read GetValue write SetValue default 0;
    { Minimum and maximum limits.
      Applied only if Min <= Max, which is not the case by default. }
    property Min: Single read FMin write FMin default 1.0;
    property Max: Single read FMax write FMax default 0.0;
    { How many decimal digits to display (and preserve).
      Set to -1 to display (and preserve) all digits,
      but beware that many numbers will then look hard to
      read, because they cannot be represented perfectly as a float.
      E.g. inputting "0.2" will change (in SetFocused) to something like
      "0.200000003" since the number 0.2 cannot be represented precisely. }
    property DecimalDigits: Integer
      read FDecimalDigits write SetDecimalDigits default 2;
  end;

  { Descendant of TCastleEdit specialized for editing integer numbers.
    Use @link(Value) instead of @link(Text). }
  TCastleIntegerEdit = class(TCastleEdit)
  strict private
    FMax: Int64;
    FMin: Int64;
    function GetValue: Int64;
    procedure SetValue(const AValue: Int64);
  public
    constructor Create(AOwner: TComponent); override;
    procedure SetFocused(const AValue: Boolean); override;
    function PropertySections(const PropertyName: String): TPropertySections; override;
  published
    { In case of this descendant, Text is always derived from Value. }
    property Text stored false;
    property TextTranslate default false;

    property Value: Int64 read GetValue write SetValue default 0;
    { Minimum and maximum limits.
      Applied only if Min <= Max, which is not the case by default. }
    property Min: Int64 read FMin write FMin default 1;
    property Max: Int64 read FMax write FMax default 0;
  end;

{$endif read_interface}

{$ifdef read_implementation}

const
  CaretChar = '|';

{ TCastleEdit --------------------------------------------------------------- }

constructor TCastleEdit.Create(AOwner: TComponent);
begin
  inherited;
  FFocusedColor := Black;
  FUnfocusedColor := Vector4(0.25, 0.25, 0.25, 1);
  FPlaceholderColor := Vector4(0.75, 0.75, 0.75, 1);
  FBackgroundColor := White;
  FPadding := DefaultPadding;
  FFrame := true;
  FAllowedChars := AllChars;
  FMaxLength := 0;
  FAutoOnScreenKeyboard := DefaultAutoOnScreenKeyboard;
  Scissor := TScissor.Create;
  FAutoSizeHeight := true;
  FTextTranslate := true;
  FPlaceholderTranslate := true;
  if UTF8Length(Text)>0 then
  Index:=UTF8Length(Text)-1 else
  Index:=-1;
  FSelectedColor:=Blue;
  FBolSelect:=False;
  {$define read_implementation_constructor}
  {$I auto_generated_persistent_vectors/tcastleedit_persistent_vectors.inc}
  {$undef read_implementation_constructor}
end;

destructor TCastleEdit.Destroy;
begin
  FreeAndNil(Scissor);

  {$define read_implementation_destructor}
  {$I auto_generated_persistent_vectors/tcastleedit_persistent_vectors.inc}
  {$undef read_implementation_destructor}
  inherited;
end;

procedure TCastleEdit.SetSelectedColor(const Value: TCastleColor);
begin
  FSelectedColor:=Value;
end;

procedure TCastleEdit.SetText(const Value: string);
begin
  if FText <> Value then
  begin
    FText := Value;
    VisibleChange([chRender]);
  end;
end;

procedure TCastleEdit.SetIndex(const Value: integer);
begin
  if (Value>=-1) and (Value<UTF8Length(Text)) then
  begin
   FIndex:=Value;
  end else begin
    if Value<-1 Then FIndex:=-1;
    if Value>UTF8Length(Text)-1 then FIndex:=UTF8Length(Text)-1;
  end;
end;

procedure TCastleEdit.SetLastIndex(const Value: integer);
begin
  if (Value>=-1) and (Value<UTF8Length(Text)) then
  begin
   FLastIndex:=Value;
   WritelnLog('DDDD'+IntToStr(Findex));
  end else begin
    if Value<-1 Then FLastIndex:=-1;
    if Value>UTF8Length(Text)-1 then FLastIndex:=UTF8Length(Text)-1;
  end;
end;

procedure TCastleEdit.SetFocusedColor(const Value: TCastleColor);
begin
  if not TCastleColor.PerfectlyEquals(FFocusedColor, Value) then
  begin
    FFocusedColor := Value;
    VisibleChange([chRender]);
  end;
end;

procedure TCastleEdit.SetUnfocusedColor(const Value: TCastleColor);
begin
  if not TCastleColor.PerfectlyEquals(FUnfocusedColor, Value) then
  begin
    FUnfocusedColor := Value;
    VisibleChange([chRender]);
  end;
end;

procedure TCastleEdit.SetPlaceholderColor(const Value: TCastleColor);
begin
  if not TCastleColor.PerfectlyEquals(FPlaceholderColor, Value) then
  begin
    FPlaceholderColor := Value;
    VisibleChange([chRender]);
  end;
end;

procedure TCastleEdit.SetBackgroundColor(const Value: TCastleColor);
begin
  if not TCastleColor.PerfectlyEquals(FBackgroundColor, Value) then
  begin
    FBackgroundColor := Value;
    VisibleChange([chRender]);
  end;
end;

procedure TCastleEdit.SetPadding(const Value: Single);
begin
  if FPadding <> Value then
  begin
    FPadding := Value;
    VisibleChange([chRectangle]);
  end;
end;

procedure TCastleEdit.SetPaddingHorizontal(const Value: Single);
begin
  if FPaddingHorizontal <> Value then
  begin
    FPaddingHorizontal := Value;
    VisibleChange([chRectangle]);
  end;
end;

procedure TCastleEdit.SetPaddingVertical(const Value: Single);
begin
  if FPaddingVertical <> Value then
  begin
    FPaddingVertical := Value;
    VisibleChange([chRectangle]);
  end;
end;

procedure TCastleEdit.SetFrame(const Value: boolean);
begin
  if FFrame <> Value then
  begin
    FFrame := Value;
    VisibleChange([chRectangle]);
  end;
end;

procedure TCastleEdit.SetAutoSizeHeight(const Value: Boolean);
begin
  if FAutoSizeHeight <> Value then
  begin
    FAutoSizeHeight := Value;
    VisibleChange([chRectangle]);
  end;
end;

procedure TCastleEdit.PreferredSize(var PreferredWidth, PreferredHeight: Single);
var
  PaddingVerticalScaled, HeightScaled: Single;
  US: Single;
begin
  inherited;

  if AutoSizeHeight then
  begin
    US := UIScale;
    PaddingVerticalScaled := US * (PaddingVertical + Padding);

    HeightScaled := Font.RowHeight + 2 * PaddingVerticalScaled;
    if Frame then
    begin
      HeightScaled := HeightScaled +
        US * Theme.ImagesPersistent[tiEdit].ProtectedSides.TotalTop +
        US * Theme.ImagesPersistent[tiEdit].ProtectedSides.TotalBottom;
    end;

    PreferredHeight := HeightScaled;
  end;
end;

procedure TCastleEdit.DoChange;
begin
  if Assigned(OnChange) then
    OnChange(Self);
end;

procedure TCastleEdit.EditorAllowResize(
  out ResizeWidth, ResizeHeight: Boolean; out Reason: String);
begin
  inherited;
  if AutoSizeHeight then
  begin
    ResizeHeight := false;
    Reason := SAppendPart(Reason, NL, 'Turn off "TCastleEdit.AutoSizeHeight" to change height.');
  end;
end;

function TCastleEdit.PropertySections(const PropertyName: String): TPropertySections;
begin
  if (PropertyName = 'Text') then
    Result := [psBasic]
  else
    Result := inherited PropertySections(PropertyName);
end;

procedure TCastleEdit.Render;
const
  CaretSpeed = 1; //< how many blinks per second
var
  SR, RectInside: TFloatRectangle;
  PaddingHorizontalScaled, PaddingVerticalScaled: Single;
  US, TextLeft, TextBottom: Single;
  FrameSides: TBorder;
  CaretVisible: boolean;
  S: string;
  Color: TCastleColor;
  CaretShift: Single;
  SelectedTextRect:TFloatRectangle;
begin
  inherited;

  SR := RenderRect;
  US := UIScale;
  RectInside := SR;

  if Frame then
  begin
    { make smaller RectInside, by frame size }
    FrameSides := Theme.ImagesPersistent[tiEdit].ProtectedSides;
    RectInside := RectInside.
      RemoveTop   (FrameSides.TotalTop    * US).
      RemoveRight (FrameSides.TotalRight  * US).
      RemoveBottom(FrameSides.TotalBottom * US).
      RemoveLeft  (FrameSides.TotalLeft   * US);

    { draw frame }
    Theme.Draw(SR, tiEdit, US);
  end;

  { fill padding and area under Text with BackgroundColor }
  DrawRectangle(RectInside, BackgroundColor);

  { make smaller RectInside, by padding }
  PaddingHorizontalScaled := US * (PaddingHorizontal + Padding);
  PaddingVerticalScaled := US * (PaddingVertical + Padding);
  RectInside := RectInside.Grow(-PaddingHorizontalScaled, -PaddingVerticalScaled);

  // calculate S, Color, CaretShift
  CaretShift := 0;
  if Text <> '' then
  begin
    S := Text;

    { in case PasswordChar is non-zero, replace S with repeated PasswordChar }
    if PasswordChar <> #0 then
      S := StringOfChar(PasswordChar, Length(S));

    if Focused then
    begin
      { Note that S here may be already processed by PasswordChar. }
      CaretShift := Font.TextWidth(UTF8Copy(s,1,Index+1));
      Color := FocusedColor
    end else
    begin
      Color := UnfocusedColor;
      { CaretShift doesn't matter in this case,
        so we don't have to calculate TextWidth, saving a small time. }
    end;
  end else
  begin
    S := Placeholder;
    Color := PlaceholderColor;
  end;

  Scissor.Rect := RectInside.Round;
  Scissor.Enabled := true;

  TextLeft := RectInside.Left;
  // center in RectInside, important when AutoSize = false
  TextBottom := RectInside.Bottom +
    (RectInside.Height - Font.RowHeight) / 2 + Font.Descend;

    //Draw Selected
  if (FBolSelect) and (LastIndex<>-1) then
   begin
     WritelnLog(IntToStr(LastIndex));
     SelectedTextRect.Bottom:=TextBottom;  //+ Font.Descend
     if Index>LastIndex then
     begin
 SelectedTextRect.Left:=TextLeft+Font.TextWidth(UTF8Copy(Text,1,LastIndex+1));
  SelectedTextRect:=SelectedTextRect.GrowTop((Font.RowHeight+PaddingVerticalScaled*2)).GrowRight(Font.TextWidth(UTF8Copy(Text,LastIndex+2,Index-LastIndex)));
  WritelnLog(UTF8Copy(Text,LastIndex+2,Index-LastIndex));
     end else
     begin
  SelectedTextRect.Left:=TextLeft+Font.TextWidth(UTF8Copy(Text,1,Index+1));
  SelectedTextRect:=SelectedTextRect.GrowTop((Font.RowHeight+PaddingVerticalScaled*2)).GrowRight(Font.TextWidth(UTF8Copy(Text,Index+2,LastIndex-Index)));
    WritelnLog(UTF8Copy(Text,Index+2,LastIndex-Index));
     end;
     WritelnLog(FloatToStr(SelectedTextRect.Size.Y));
      DrawRectangle(SelectedTextRect,SelectedColor);
   end;

  Font.Print(TextLeft, TextBottom, Color, S);

  { Note that we have to display Caret even when Text = '' and S = Placeholder. }
  if Focused then
  begin
    CaretVisible := FloatModulo(LifeTime * CaretSpeed, 1.0) < 0.5;
    if CaretVisible then
      Font.Print(TextLeft + CaretShift, TextBottom, FocusedColor, CaretChar);
  end;


  Scissor.Enabled := false;
end;

function TCastleEdit.Motion(const Event: TInputMotion): boolean;
var
  i:integer;
begin
  Result:=inherited Motion(Event);
  if (FBolSelect) then
  begin
    if  (mbLeft in Event.Pressed) and (UTF8Length(Text)>0) then
    begin
  for i:=UTF8Length(Text) downto 0 do
   if Event.Position.X-RenderRect.Left>Font.TextWidth(UTF8Copy(Text,1,i)) then
   begin
   WritelnLog('ggg'+IntToStr(i-1));
      LastIndex:=i-1;
      break;
      end;
     // if SelectShift=False then
  if (LastIndex=Index) then
  LastIndex:=-1;
    end;
  end else begin
    FBolSelect:=False;
  LastIndex:=-1;
  end;
end;

procedure TCastleEdit.Update(const SecondsPassed: Single;
  var HandleInput: boolean);
begin
  inherited;
  LifeTime := LifeTime + SecondsPassed;
  { do not allow other controls to handle key presses
    (and e.g. move camera when "A" is pressed down), TCastleEdit handles all keys }
  if ExclusiveEvents then
    HandleInput := false;
end;

function TCastleEdit.Press(const Event: TInputPressRelease): boolean;
var
  i:integer;
  s:string;
begin
  Result := inherited;
  if Result or (not GetExists) then Exit;
<<<<<<< HEAD
  if Event.IsKey(CharBackSpace) or Event.IsKey(K_BackSpace) then
=======

  if Event.IsKey(CharBackSpace) or Event.IsKey(keyBackSpace) then
>>>>>>> b9f119f1
  begin
  if LastIndex<>-1 then
  DeleteSelectText else
  if (Text <> '') and (Index>-1) then
    begin
       s:=Text;
       UTF8Delete(s,index+2-UTF8Length(UTF8Copy(Text,Index+1,1)),UTF8Length(UTF8Copy(Text,Index+1,1)));
      Index:=Index-UTF8Length(UTF8Copy(Text,Index+1,1));
      Text:=s;
      DoChange;
    end;
    Result := ExclusiveEvents;
  end else
  if Event.IsKey(CharDelete) or Event.IsKey(K_Delete) then
    begin
    if LastIndex<>-1 then
  DeleteSelectText else
    if (Text <> '') and (Index<UTF8Length(Text)-1) then
    begin
       s:=Text;
       UTF8Delete(s,index+2,UTF8Length(UTF8Copy(Text,Index+2,1)));
      Text:=s;
      DoChange;
    end;
    Result := ExclusiveEvents;
  end
  else
  if Event.IsKey(CtrlC) then
  begin
    if (Text <> '') and (LastIndex<>-1) then
      Clipboard.AsText := SelectedText;
    Result := ExclusiveEvents;
  end else
  if Event.IsKey(CtrlX) then
  begin
    if (Text <> '') and (LastIndex<>-1) then
    begin
  DeleteSelectText;
      Clipboard.AsText := SelectedText;
      DoChange;
    end;
    Result := ExclusiveEvents;
  end else
  if Event.IsKey(CtrlV) then
  begin
  if LastIndex<>-1 then
  DeleteSelectText;
    s:=Text;
    UTF8Insert(SDeleteChars(Clipboard.AsText, AllChars - FAllowedChars),s,Index+2);
    Text:=s;
    Index:=Index+UTF8Length(SDeleteChars(Clipboard.AsText, AllChars - FAllowedChars));
    DoChange;
    Result := ExclusiveEvents;
  end else
  if Event.IsKey(keyLeft) or Event.IsKey(keyNumpadLeft) then
  Index:=index-UTF8Length(UTF8Copy(Text,index+1,1))
  else
    if Event.IsKey(keyRight) or Event.IsKey(keyNumpadRight) then
  Index:=Index+UTF8Length(UTF8Copy(Text,index+2,1))
    else
         if Event.IsKey(KeyEnd) or Event.IsKey(keyNumpadEnd) then
    Index:=UTF8Length(Text)-1
    else
    if Event.IsKey(keyHome) or Event.IsKey(keyNumpadHome) then
    Index:=-1
    else
  if (Event.EventType = itKey) and
     (Event.KeyString <> '') and
     (Event.KeyCharacter in AllowedChars) and
     ((MaxLength = 0) or (Length(Text) < MaxLength)) and
     { Do not add unprintable special characters, like Enter and Escape.
       TCastleEdit doesn't process them,
       but also users don't expect these keys are something added to the edit field.
       Note: The range CtrlA..CtrlZ includes CharEnter. }
     (not (Event.KeyCharacter in [CtrlA..CtrlZ, CharEscape])) then
  begin
   if LastIndex<>-1 then
  DeleteSelectText;
    s:=Text;
    UTF8Insert(Event.KeyString,s,Index+2);
    Text:=s;
    Index:=Index+1;
    DoChange;
    Result := ExclusiveEvents;
  end
  else
  if Event.IsMouseButton(mbLeft) then
  begin
  for i:=UTF8Length(Text) downto 0 do
   begin
   if Event.Position.X-RenderRect.Left>Font.TextWidth(UTF8Copy(Text,1,i)) then
   begin
      Index:=i-1;
      WritelnLog('fff'+IntToStr(i-1));
      break;
   end;
  end;
  FBolSelect:=True;
    LastIndex:=-1;
  end;
end;

function TCastleEdit.CapturesEventsAtPosition(const Position: TVector2): boolean;
begin
  {$warnings off} // using deprecated just to keep it working
  if CaptureAllInput then
    Result := true // always capture
  else
  {$warnings on}
    Result := inherited CapturesEventsAtPosition(Position);
end;

procedure TCastleEdit.DeleteSelectText;
var
  i:integer;
  s:String;
begin
  if LastIndex<>-1 then
  begin
  if (Index=-1) and (LastIndex=UTF8Length(Text)) then
  begin
  Text:='';
  end else
      begin
       s:=Text;
       if Index>LastIndex then
       begin
       UTF8Delete(s,LastIndex+2,Index-LastIndex);

       Index:=LastIndex;
       end
       else UTF8Delete(s,Index+2,LastIndex-Index);

       Text:=s;
       LastIndex:=-1;
      end;
end;

end;

function TCastleEdit.SelectedText: string;
begin
   if LastIndex<>-1 then
  begin
  if Index>LastIndex then
  Result:=UTF8Copy(Text,LastIndex+2,Index-LastIndex)
  else   Result:=UTF8Copy(Text,Index+2,LastIndex-Index);
  end;
end;

procedure TCastleEdit.SetFocused(const Value: boolean);
begin
  inherited;

  if FAutoOnScreenKeyboard then
    Messaging.Send(['change-keyboard-state', TMessaging.BoolToStr(Value)])
end;

procedure TCastleEdit.SetPlaceholder(const Value: String);
begin
  if FPlaceholder <> Value then
  begin
    FPlaceholder := Value;
    VisibleChange([chRender]);
  end;
end;

procedure TCastleEdit.SetPasswordChar(const Value: Char);
begin
  if FPasswordChar <> Value then
  begin
    FPasswordChar := Value;
    VisibleChange([chRender]);
  end;
end;

function TCastleEdit.GetInternalText: String;
begin
  Result := Text;
end;

procedure TCastleEdit.SetInternalText(const Value: String);
begin
  Text := Value;
end;

procedure TCastleEdit.TranslateProperties(
  const TranslatePropertyEvent: TTranslatePropertyEvent);
var
  S: String;
begin
  if TextTranslate and (Text <> '') then
  begin
    S := Text;
    TranslatePropertyEvent(Self, 'Text', S);
    Text := S;
  end;

  if PlaceholderTranslate and (Placeholder <> '') then
  begin
    S := Placeholder;
    TranslatePropertyEvent(Self, 'Placeholder', S);
    Placeholder := S;
  end;
end;

{$define read_implementation_methods}
{$I auto_generated_persistent_vectors/tcastleedit_persistent_vectors.inc}
{$undef read_implementation_methods}

{ TCastleFloatEdit ---------------------------------------------------------- }

constructor TCastleFloatEdit.Create(AOwner: TComponent);
begin
  inherited Create(AOwner);
  TextTranslate := false;
  FMin := 1;
  FMax := 0;
  Assert(not (Min <= Max)); // deliberately, so that limits do not work by default
  AllowedChars := ['-', '+', '0'..'9'] + [DefaultFormatSettings.DecimalSeparator];
  FDecimalDigits := 2;
  Value := 0.0; // will also assign Text
end;

procedure TCastleFloatEdit.SetFocused(const AValue: Boolean);
begin
  inherited SetFocused(AValue);
  { Apply to Text limits (Min, Max) and fix invalid input (like Text empty). }
  Value := Value;
end;

function TCastleFloatEdit.PropertySections(const PropertyName: String): TPropertySections;
begin
  case PropertyName of
    'Text':
      Result := []; // override TCastleEdit that made it [psBasic], we instead expose Value
    'Value', 'Min', 'Max':
      Result := [psBasic];
    else
      Result := inherited PropertySections(PropertyName);
  end;
end;

function TCastleFloatEdit.GetValue: Single;
begin
  Result := StrToFloatDefDot(Text, 0);
  if Min <= Max then
    ClampVar(Result, Min, Max);
end;

procedure TCastleFloatEdit.SetValue(const AValue: Single);
begin
  if DecimalDigits < 0 then
    Text := FloatToStrDot(AValue)
  else
    // TODO Add FloatToStrFDot, use it
    Text := FloatToStrF(AValue, ffFixed, 0 { Precision doesn't matter }, DecimalDigits);
end;

procedure TCastleFloatEdit.SetDecimalDigits(const AValue: Integer);
begin
  if FDecimalDigits <> AValue then
  begin
    FDecimalDigits := AValue;
    { Apply the DecimalDigits to current Text look }
    Value := Value;
  end;
end;

{ TCastleIntegerEdit ---------------------------------------------------------- }

constructor TCastleIntegerEdit.Create(AOwner: TComponent);
begin
  inherited Create(AOwner);
  TextTranslate := false;
  FMin := 1;
  FMax := 0;
  Assert(not (Min <= Max)); // deliberately, so that limits do not work by default
  AllowedChars := ['-', '+', '0'..'9'];
  Value := 0; // will also assign Text
end;

procedure TCastleIntegerEdit.SetFocused(const AValue: Boolean);
begin
  inherited SetFocused(AValue);
  { Apply to Text limits (Min, Max) and fix invalid input (like Text empty). }
  Value := Value;
end;

function TCastleIntegerEdit.PropertySections(const PropertyName: String): TPropertySections;
begin
  case PropertyName of
    'Text':
      Result := []; // override TCastleEdit that made it [psBasic], we instead expose Value
    'Value', 'Min', 'Max':
      Result := [psBasic];
    else
      Result := inherited PropertySections(PropertyName);
  end;
end;

function TCastleIntegerEdit.GetValue: Int64;
begin
  Result := StrToInt64Def(Text, 0);
  if Min <= Max then
    ClampVar(Result, Min, Max);
end;

procedure TCastleIntegerEdit.SetValue(const AValue: Int64);
begin
  Text := IntToStr(AValue);
end;

{$endif read_implementation}<|MERGE_RESOLUTION|>--- conflicted
+++ resolved
@@ -83,15 +83,10 @@
     procedure SetFocused(const Value: boolean); override;
     procedure EditorAllowResize(
       out ResizeWidth, ResizeHeight: Boolean; out Reason: String); override;
-<<<<<<< HEAD
     function PropertySection(const PropertyName: String): TPropertySection; override;
     {Index for Caret}
     property Index:integer read FIndex write SetIndex;
     property LastIndex:integer read FLastIndex write SetLastIndex;
-=======
-    function PropertySections(const PropertyName: String): TPropertySections; override;
-
->>>>>>> b9f119f1
     { Focused text color. By default it's black. }
     property FocusedColor: TCastleColor read FFocusedColor write SetFocusedColor;
 
@@ -615,12 +610,7 @@
 begin
   Result := inherited;
   if Result or (not GetExists) then Exit;
-<<<<<<< HEAD
   if Event.IsKey(CharBackSpace) or Event.IsKey(K_BackSpace) then
-=======
-
-  if Event.IsKey(CharBackSpace) or Event.IsKey(keyBackSpace) then
->>>>>>> b9f119f1
   begin
   if LastIndex<>-1 then
   DeleteSelectText else
