{%MainUnit castlecontrols.pas}
{
  Copyright 2010-2018 Michalis Kamburelis.

  This file is part of "Castle Game Engine".

  "Castle Game Engine" is free software; see the file COPYING.txt,
  included in this distribution, for details about the copyright.

  "Castle Game Engine" is distributed in the hope that it will be useful,
  but WITHOUT ANY WARRANTY; without even the implied warranty of
  MERCHANTABILITY or FITNESS FOR A PARTICULAR PURPOSE.

  ----------------------------------------------------------------------------
}

{$ifdef read_interface}

  { Theme for 2D GUI controls.
    Should only be used through the single global instance @link(Theme). }
  TCastleTheme = class
  strict private
    FImagesPersistent: array [TThemeImage] of TCastleImagePersistent;
    FMessageFont: TCastleAbstractFont;
    FOwnsMessageFont: boolean;
    function GetImages(const ImageType: TThemeImage): TCastleImage;
    procedure SetImages(const ImageType: TThemeImage; const Value: TCastleImage);
    function GetOwnsImages(const ImageType: TThemeImage): boolean;
    procedure SetOwnsImages(const ImageType: TThemeImage; const Value: boolean);
    function GetImagePersistent(const ImageType: TThemeImage): TCastleImagePersistent;
    function GetCorners(const ImageType: TThemeImage): TVector4;
    procedure SetCorners(const ImageType: TThemeImage; const Value: TVector4);
    procedure SetMessageFont(const Value: TCastleAbstractFont);
  public
    TooltipTextColor: TCastleColor;
    TextColor, DisabledTextColor: TCastleColor;
    MessageTextColor: TCastleColor;
    MessageInputTextColor: TCastleColor;

    BarEmptyColor: TVector3Byte;
    BarFilledColor: TVector3Byte;

    { Color layer displayed between modal dialogs (CastleMessages, CastleDialogStates, TGLModeFrozenScreen)
      and their background (state underneath or a screenshot).
      Default is (0, 0, 0, 0.25), making things underneath darker,
      which helps dialog to stand out. }
    BackgroundColor: TCastleColor;

    { Color used instead of BackgroundColor when InternalForceOpaqueBackground is used.
      You can only customize the RGB values, alpha is always 1, so the resulting
      color is always opaque.
      It's a dark gray color (0.33, 0.33, 0.33) by default. }
    BackgroundOpaqueColor: TCastleColorRGB;

    { Colors used when displaying the "Loading..." text when Android application
      is resuming. Note that you can also customize the tiLoading image.
      By default, LoadingBackgroundColor is black, and LoadingTextColor is white. }
    LoadingBackgroundColor, LoadingTextColor: TCastleColor;

    { For what window height was the Images[tiLoading] prepared.
      If you set Images[tiLoading], then most likely you will want to set it too.
      The rendered size of Images[tiLoading] is adjusted, looking at actual
      window height and this property.

      Note that when rendering Images[tiLoading], TCastleApplication.OnInitialize
      is not run, so Container.UIScaling is usually not initialized yet.
      That's why we instead do this special scaling approach for Images[tiLoading].

      By default this is 1000. }
    LoadingImageForWindowHeight: Single;

    { Width of scrollbar for TCastleScrollView. }
    ScrollBarWidth: Single;
    { Minumum scrollbar height, to be comfortably visible and draggable. }
    MinimumScrollbarSliderHeight: Single;

    { Request modal boxes to use opaque color from @link(BackgroundOpaqueColor).

      This is internally set and unset by the CastleWindow exception handler
      (you should not modify this yourself).
      It allows to request showing opaque color under
      @link(TCastleWindowBase.MessageOK) and friends,
      or modal states by @link(TGLModeFrozenScreen).

      This allows to avoid making a screenshot (TStateDialog.BackgroundScreenshot may be false),
      which is safer when we want to show an exception
      (since the application may be in some dirty state, so it's better to avoid
      rendering user stuff).

      @exclude }
    InternalForceOpaqueBackground: boolean;

    DefaultLabelWhite: Boolean deprecated 'if you want the labels to be white, adjust TCastleLabel.Color to White after creating every TCastleLabel';

    constructor Create;
    destructor Destroy; override;

    { Theme images, represented as TCastleImage.
      Although they all have sensible defaults, you can also change them
      at any time. Simply create TCastleImage instance (e.g. by LoadImage
      function) and assign it here. Be sure to adjust also @link(OwnsImages)
      if you want the theme to automatically free the image when it's no longer
      used.

      The alpha channel of the image, if any, is automatically correctly used
      (for alpha test or alpha blending, see TDrawableImage). }
    property Images[const ImageType: TThemeImage]: TCastleImage read GetImages write SetImages; deprecated 'use ImagesPersistent[...].Image';

    { Images used to draw UI controls by default.

      You can adjust them e.g. to adjust how a default TCastleButton looks.
      Note that some controls have properties to override the "theme" look
      for a particular control, e.g. on a particular TCastleButton
      you can set @link(TCastleButton.CustomBackground) and
      @link(TCastleButton.CustomBackgroundNormal).

      When adjusting these images, it is simplest to assign
      the image URL by setting @link(TCastleImagePersistent.URL).
      See https://castle-engine.io/manual_2d_user_interface.php#section_theme .
      Adjust also @link(TCastleImagePersistent.ProtectedSides) to use
      @url(https://en.wikipedia.org/wiki/9-slice_scaling 9-slice scaling). }
    property ImagesPersistent[const ImageType: TThemeImage]: TCastleImagePersistent read GetImagePersistent;

    property OwnsImages[const ImageType: TThemeImage]: boolean read GetOwnsImages write SetOwnsImages; deprecated 'use ImagesPersistent[...].OwnsImage';

    { Corners that determine how image on @link(Images) is stretched when
      drawing by @link(TCastleTheme.Draw) method.
      Together with assigning @link(Images), adjust also this property.
      It is used for images rendered using TDrawableImage.Draw3x3,
      it determines how the image is stretched.
      The corners are specified as 4D vector, order like in CSS: top, right, down,
      left. }
    property Corners[const ImageType: TThemeImage]: TVector4 read GetCorners write SetCorners; deprecated 'use ImagesPersistent[...].ProtectedSides';

    { Draw the selected theme image on screen.

      @param(Color Color tint of the image.
        If you do not specify a color, white will be used, so image will be displayed
        as-is. Specifying a color means that image will be multiplied by it,
        just like for @link(TDrawableImage.Color).)

      @param(UIScale Used to properly scale corners, passed to @link(TDrawableImage.ScaleCorners).
        This parameter does @italic(not) scale the place where image is displayed,
        to do this just scale the given Rect parameter yourself.)
    }
    procedure Draw(const Rect: TFloatRectangle; const ImageType: TThemeImage;
      const UIScale: Single = 1.0);
    procedure Draw(const Rect: TFloatRectangle; const ImageType: TThemeImage;
      const UIScale: Single; const Color: TCastleColor);
    procedure Draw(const Rect: TRectangle; const ImageType: TThemeImage;
      const UIScale: Single = 1.0);
    procedure Draw(const Rect: TRectangle; const ImageType: TThemeImage;
      const UIScale: Single; const Color: TCastleColor);

    { Font used by dialogs.
      Leave @nil to use @link(TUIContainer.DefaultFont). }
    property MessageFont: TCastleAbstractFont read FMessageFont write SetMessageFont;

    property OwnsMessageFont: boolean
      read FOwnsMessageFont write FOwnsMessageFont default true;

    { Set dialogs theme to light. }
    procedure DialogsLight;
  end;

function Theme: TCastleTheme;

{$endif read_interface}

{$ifdef read_implementation}

{ TCastleTheme --------------------------------------------------------------- }

constructor TCastleTheme.Create;
var
  T: TThemeImage;
begin
  inherited;
  TooltipTextColor       := Vector4(0   , 0, 0, 1);
  TextColor              := Vector4(0   , 0, 0, 1);
  DisabledTextColor      := Vector4(0.33, 0.33, 0.33, 1);
  MessageInputTextColor  := Vector4(0.33, 1, 1, 1);
  MessageTextColor       := Vector4(1   , 1, 1, 1);
  BackgroundColor        := Vector4(0, 0, 0, 0.25);
  BackgroundOpaqueColor  := Vector3(0.33, 0.33, 0.33);
  LoadingBackgroundColor := Black;
  LoadingTextColor       := White;
  LoadingImageForWindowHeight := 1000;
  ScrollBarWidth := 20;
  MinimumScrollbarSliderHeight := 20;

  FOwnsMessageFont := true;

  for T in TThemeImage do
  begin
    FImagesPersistent[T] := TCastleImagePersistent.Create;
    FImagesPersistent[T].OwnsImage := false;
  end;

  FImagesPersistent[tiPanel].Image := Panel;
  FImagesPersistent[tiPanelSeparator].Image := PanelSeparator;
  FImagesPersistent[tiProgressBar].Image := ProgressBar;
  FImagesPersistent[tiProgressBar].ProtectedSides.AllSides := 2;
  FImagesPersistent[tiProgressFill].Image := ProgressFill;
  FImagesPersistent[tiProgressFill].ProtectedSides.AllSides := 2;
  FImagesPersistent[tiSwitchControl].Image := ProgressBar;      // reuse same images as ProgressBar
  FImagesPersistent[tiSwitchControl].ProtectedSides.AllSides := 2;
  FImagesPersistent[tiSwitchControlFill].Image := ProgressFill;
  FImagesPersistent[tiSwitchControlFill].ProtectedSides.AllSides := 2;
  FImagesPersistent[tiButtonNormal].Image := ButtonNormal;
  FImagesPersistent[tiButtonNormal].ProtectedSides.AllSides := 2;
  FImagesPersistent[tiButtonDisabled].Image := ButtonDisabled;
  FImagesPersistent[tiButtonDisabled].ProtectedSides.AllSides := 2;
  FImagesPersistent[tiButtonPressed].Image := ButtonPressed;
  FImagesPersistent[tiButtonPressed].ProtectedSides.AllSides := 2;
  FImagesPersistent[tiButtonFocused].Image := ButtonFocused;
  FImagesPersistent[tiButtonFocused].ProtectedSides.AllSides := 2;
  FImagesPersistent[tiWindow].Image := WindowDark;
  FImagesPersistent[tiWindow].ProtectedSides.AllSides := 2;
  FImagesPersistent[tiScrollbarFrame].Image := ScrollbarFrame;
  FImagesPersistent[tiScrollbarFrame].ProtectedSides.AllSides := 1;
  FImagesPersistent[tiScrollbarSlider].Image := ScrollbarSlider;
  FImagesPersistent[tiScrollbarSlider].ProtectedSides.AllSides := 3;
  FImagesPersistent[tiSlider].Image := Slider;
  FImagesPersistent[tiSlider].ProtectedSides.Top := 4;
  FImagesPersistent[tiSlider].ProtectedSides.Bottom := 4;
  FImagesPersistent[tiSlider].ProtectedSides.Left := 7;
  FImagesPersistent[tiSlider].ProtectedSides.Right := 7;
  FImagesPersistent[tiSliderPosition].Image := SliderPosition;
  FImagesPersistent[tiSliderPosition].ProtectedSides.AllSides := 1;
  FImagesPersistent[tiLabel].Image := FrameWhiteBlack;
  FImagesPersistent[tiLabel].ProtectedSides.AllSides := 2;
  FImagesPersistent[tiGroup].Image := FrameWhiteBlack;
  FImagesPersistent[tiGroup].ProtectedSides.AllSides := 2;
  FImagesPersistent[tiActiveFrame].Image := FrameWhite;
  FImagesPersistent[tiActiveFrame].ProtectedSides.AllSides := 2;
  FImagesPersistent[tiTooltip].Image := Tooltip;
  FImagesPersistent[tiTooltip].ProtectedSides.AllSides := 1;
  FImagesPersistent[tiTouchCtlInner].Image := TouchCtlInner;
  FImagesPersistent[tiTouchCtlOuter].Image := TouchCtlOuter;
  FImagesPersistent[tiTouchCtlFlyInner].Image := TouchCtlFlyInner;
  FImagesPersistent[tiTouchCtlFlyOuter].Image := TouchCtlFlyOuter;
  FImagesPersistent[tiCrosshair1].Image := Crosshair1;
  FImagesPersistent[tiCrosshair2].Image := Crosshair2;
  FImagesPersistent[tiCheckmark].Image := Checkmark;

  { Note that tiSquareEmpty and tiSquarePressedBackground could have
    corners = (4, 4, 4, 4), but tiSquareChecked cannot.
    And these 3 images must be consistent.
    So, do not declare any corners for them. }
<<<<<<< HEAD
  FImages[tiSquareEmpty] := SquareEmpty;
  FCorners[tiSquareEmpty] := Vector4(0, 0, 0, 0);
  FImages[tiSquareChecked] := SquareChecked;
  FCorners[tiSquareChecked] := Vector4(0, 0, 0, 0);
  FImages[tiSquarePressedBackground] := SquarePressedBackground;
  FCorners[tiSquarePressedBackground] := Vector4(0, 0, 0, 0);

  FImages[tiDisclosure] := Disclosure;
  FCorners[tiDisclosure] := Vector4(0, 0, 0, 0);
  FImages[tiLoading] := Loading;
  FCorners[tiLoading] := Vector4(0, 0, 0, 0);
  FImages[tiEdit] := Edit;
  FCorners[tiEdit] := Vector4(2, 2, 2, 2);
   FImages[tiMemo] := Edit;
  FCorners[tiMemo] := Vector4(2, 2, 2, 2);
  ApplicationProperties.OnGLContextCloseObject.Add(@GLContextClose);
=======
  FImagesPersistent[tiSquareEmpty].Image := SquareEmpty;
  FImagesPersistent[tiSquareChecked].Image := SquareChecked;
  FImagesPersistent[tiSquarePressedBackground].Image := SquarePressedBackground;

  FImagesPersistent[tiDisclosure].Image := Disclosure;
  FImagesPersistent[tiLoading].Image := Loading;
  FImagesPersistent[tiEdit].Image := Edit;
  FImagesPersistent[tiEdit].ProtectedSides.AllSides := 2;
>>>>>>> b9f119f1
end;

destructor TCastleTheme.Destroy;
var
  T: TThemeImage;
begin
  for T in TThemeImage do
    FreeAndNil(FImagesPersistent[T]);

  if OwnsMessageFont then
    FreeAndNil(FMessageFont)
  else
    FMessageFont := nil;
  inherited;
end;

function TCastleTheme.GetImages(const ImageType: TThemeImage): TCastleImage;
begin
  Result := FImagesPersistent[ImageType].Image as TCastleImage;
end;

procedure TCastleTheme.SetImages(const ImageType: TThemeImage;
  const Value: TCastleImage);
begin
  FImagesPersistent[ImageType].Image := Value;
end;

function TCastleTheme.GetOwnsImages(const ImageType: TThemeImage): boolean;
begin
  Result := FImagesPersistent[ImageType].OwnsImage;
end;

procedure TCastleTheme.SetOwnsImages(const ImageType: TThemeImage;
  const Value: boolean);
begin
  FImagesPersistent[ImageType].OwnsImage := Value;
end;

function TCastleTheme.GetImagePersistent(const ImageType: TThemeImage): TCastleImagePersistent;
begin
  Result := FImagesPersistent[ImageType];
end;

function TCastleTheme.GetCorners(const ImageType: TThemeImage): TVector4;
var
  B: TBorder;
begin
  B := FImagesPersistent[ImageType].ProtectedSides;
  Result := Vector4(
    B.TotalTop,
    B.TotalRight,
    B.TotalBottom,
    B.TotalLeft
  );
end;

procedure TCastleTheme.SetCorners(const ImageType: TThemeImage; const Value: TVector4);
var
  B: TBorder;
begin
  B := FImagesPersistent[ImageType].ProtectedSides;
  B.AllSides := 0;
  B.Top := Value[0];
  B.Right := Value[1];
  B.Bottom := Value[2];
  B.Left := Value[3];
end;

procedure TCastleTheme.Draw(const Rect: TFloatRectangle; const ImageType: TThemeImage;
  const UIScale: Single);
begin
  Draw(Rect, ImageType, UIScale, White);
end;

procedure TCastleTheme.Draw(const Rect: TFloatRectangle; const ImageType: TThemeImage;
  const UIScale: Single; const Color: TCastleColor);
begin
  FImagesPersistent[ImageType].Color := Color;
  FImagesPersistent[ImageType].ScaleCorners := UIScale;
  FImagesPersistent[ImageType].Draw(Rect);
end;

procedure TCastleTheme.Draw(const Rect: TRectangle; const ImageType: TThemeImage;
  const UIScale: Single);
begin
  Draw(FloatRectangle(Rect), ImageType, UIScale);
end;

procedure TCastleTheme.Draw(const Rect: TRectangle; const ImageType: TThemeImage;
  const UIScale: Single; const Color: TCastleColor);
begin
  Draw(FloatRectangle(Rect), ImageType, UIScale, Color);
end;

procedure TCastleTheme.SetMessageFont(const Value: TCastleAbstractFont);
begin
  if FMessageFont <> Value then
  begin
    if OwnsMessageFont then
      FreeAndNil(FMessageFont);
    FMessageFont := Value;
  end;
end;

procedure TCastleTheme.DialogsLight;
begin
  MessageInputTextColor := Vector4(0, 0.4, 0, 1.0);
  MessageTextColor := Black;
  FImagesPersistent[tiWindow].Image := WindowGray;
  FImagesPersistent[tiWindow].OwnsImage := false;
  FImagesPersistent[tiLabel].Image := FrameYellowBlack;
  FImagesPersistent[tiLabel].OwnsImage := false;
end;

var
  FTheme: TCastleTheme;

function Theme: TCastleTheme;
begin
  Result := FTheme;
end;

{$endif read_implementation}<|MERGE_RESOLUTION|>--- conflicted
+++ resolved
@@ -248,24 +248,6 @@
     corners = (4, 4, 4, 4), but tiSquareChecked cannot.
     And these 3 images must be consistent.
     So, do not declare any corners for them. }
-<<<<<<< HEAD
-  FImages[tiSquareEmpty] := SquareEmpty;
-  FCorners[tiSquareEmpty] := Vector4(0, 0, 0, 0);
-  FImages[tiSquareChecked] := SquareChecked;
-  FCorners[tiSquareChecked] := Vector4(0, 0, 0, 0);
-  FImages[tiSquarePressedBackground] := SquarePressedBackground;
-  FCorners[tiSquarePressedBackground] := Vector4(0, 0, 0, 0);
-
-  FImages[tiDisclosure] := Disclosure;
-  FCorners[tiDisclosure] := Vector4(0, 0, 0, 0);
-  FImages[tiLoading] := Loading;
-  FCorners[tiLoading] := Vector4(0, 0, 0, 0);
-  FImages[tiEdit] := Edit;
-  FCorners[tiEdit] := Vector4(2, 2, 2, 2);
-   FImages[tiMemo] := Edit;
-  FCorners[tiMemo] := Vector4(2, 2, 2, 2);
-  ApplicationProperties.OnGLContextCloseObject.Add(@GLContextClose);
-=======
   FImagesPersistent[tiSquareEmpty].Image := SquareEmpty;
   FImagesPersistent[tiSquareChecked].Image := SquareChecked;
   FImagesPersistent[tiSquarePressedBackground].Image := SquarePressedBackground;
@@ -274,7 +256,8 @@
   FImagesPersistent[tiLoading].Image := Loading;
   FImagesPersistent[tiEdit].Image := Edit;
   FImagesPersistent[tiEdit].ProtectedSides.AllSides := 2;
->>>>>>> b9f119f1
+  FImagesPersistent[tiMemo].Image := Edit;
+  FImagesPersistent[tiMemo].ProtectedSides.AllSides := 2;
 end;
 
 destructor TCastleTheme.Destroy;
