{
  Copyright 2002-2021 Michalis Kamburelis.

  This file is part of "Castle Game Engine".

  "Castle Game Engine" is free software; see the file COPYING.txt,
  included in this distribution, for details about the copyright.

  "Castle Game Engine" is distributed in the hope that it will be useful,
  but WITHOUT ANY WARRANTY; without even the implied warranty of
  MERCHANTABILITY or FITNESS FOR A PARTICULAR PURPOSE.

  ----------------------------------------------------------------------------
}

{$ifdef read_interface}
  { Basis for all sensors that generate events based on network activity. }
  TAbstractNetworkSensorNode = class(TAbstractSensorNode)
  {$I auto_generated_node_helpers/x3dnodes_x3dnetworksensornode.inc}
  end;

<<<<<<< HEAD
  { Abstract interface used by all nodes that contain data located
    on the World Wide Web. }
  IAbstractUrlObject = interface(IX3DNode)
  ['{668420DB-20F7-4A5E-BB89-52F29CA39057}']
  // TODO: Delphi
  {$ifdef FPC}
    property FdUrl: TMFString { read GetFdurl }; { }
  {$endif}
=======
  { Functionality used by all nodes that contain data located on the World Wide Web.
    This corresponds to X3D abstract type X3DUrlObject supported by various nodes. }
  TUrlFunctionality = class(TNodeFunctionality)
    // FdUrl: TMFString
>>>>>>> b03962e0
  end;

  TAbstractViewpointNode = class;

  { Load the URL when the user activates (clicks)
    some geometry contained within the Anchor node's children. }
  TAnchorNode = class(TAbstractX3DGroupingNode)
  protected
    function DirectEnumerateActive(Func: TEnumerateChildrenFunction): Pointer; override;
  public
    { Load the document, world and/or viewpoint referenced by this Anchor node.

      This iterates over url field, for each URL trying to load
      referenced file. If URL specifies viewpoint name within 3D file (or current
      3D world), we also search for viewpoint.
      If it will succeed for some URL, returns @true,
      setting output parameters. Returns @false if no loadable URL is found.

      Output NewRootNode is the loaded world,
      or @nil if actually we should stay within the same world.
      @nil happens for URLs like @code(#ViewpointName),
      or when URL refers to some non-3D document (that is opened with appropriate
      application on user system).

      NewViewpoint is the new viewpoint that should be bound,
      or @nil if URL doesn't specify viewpoint name within 3D file.
      This viewpoint is part of NewRootNode graph, if NewRootNode <> @nil,
      or is part of CurrentRootNode if we should stay within
      current world (NewRootNode = @nil).

      Note that this means that NewRootNode = nil and
      NewViewpoint = nil are valid output from this method,
      and indicate that nothing should be done.

      CurrentRootNode is required to detect invalid viewpoint names
      within current file. An explanation why this is needed follows:

      Invalid viewpoint names within newly loaded
      files are harmless, that is newly loaded file is accepted anyway
      and invalid viewpoint name is ignored. X3D spec says this explicitly.

      But what should happen for invalid viewpoint names within current file?
      X3D spec doesn't say anything clear here (the part before "#" is
      valid in this case, since it just indicates current file, so someone
      could argue that URL is valid, only viewpoint name is wrong and
      so it should be ignored...). Consider url field like

      @preformatted(
        [ "#NotExistingViewpoint", "#ExistingViewpoint" ]
      )

      It seems sensible that we detect "#NotExistingViewpoint" as invalid,
      and move on to the next URL (which may be local or not).
      That's why we need CurrentRootNode instance.
      When CurrentRootNode = nil, we understand that no file is currently
      loaded (at least, you don't have it's X3D graph). It means that
      any "#Viewpoint" within current model is considered invalid. }
    function LoadAnchor(
      out NewRootNode: TX3DRootNode;
      out NewViewpoint: TAbstractViewpointNode;
      CurrentRootNode: TX3DRootNode): boolean;

  {$I auto_generated_node_helpers/x3dnodes_anchor.inc}
  end;

  { Embed another X3D scene into the current scene. }
  TInlineNode = class(TAbstractGroupingNode)
  strict private
    procedure EventLoadReceive(
      const Event: TX3DEvent; const Value: TX3DField; const Time: TX3DTime);
    procedure EventUrlReceive(
      const Event: TX3DEvent; const Value: TX3DField; const Time: TX3DTime);
  private
    { Is the inline currently loaded. This means "loaded",
      not "successfully loaded": when InlinedLoaded := true,
      we condider "url" field as handled, and loaded *if possible*.
      If "url" didn't contain anything useful, InlinedLoaded is still set to @true,
      to avoid constantly trying to reload. }
    InlinedLoaded: boolean;
    FInlined: TX3DRootNode;
  protected
    procedure BeforeTraverse(StateStack: TX3DGraphTraverseStateStack); override;
    procedure AfterTraverse(StateStack: TX3DGraphTraverseStateStack); override;
    { You can override this to do anything after the Inline children were
      loaded. It's called only after actual loading occurred, e.g. it's not
      called when LoadInlined was called on the already-loaded node with
      CanReload = @false. }
    procedure AfterLoadInlined; virtual;
    procedure ParseAfter(Reader: TX3DReaderNames); override;
  protected
    function DeepCopyCore(CopyState: TX3DNodeDeepCopyState): TX3DNode; override;
  public
    constructor Create(const AX3DName: String = ''; const ABaseUrl: String = ''); override;

    class function VRML1ChildrenSaveToStream: boolean; override;

    { Load inlined content @bold(now).
      If @link(Inlined) is already loaded:
      if CanReload = @true then it will be freed and loaded again,
      else (if CanReload = @false) nothing will happen.

      Note that this has a really simple support for "load" field
      (this concerns VRML 97 amendment 1 "InlineLoadControl.load" and
      X3D (actually used also in VRML 97 handling) "Inline.load" fields).
      It simply doesn't do any loading when "load" = @false.

      Note that this doesn't perform setting the "load" field,
      or sending any notifications to Scene
      about "load" field. It's the caller's job to keep loaded state
      synchronized with "load" field value.

      LoadInlined(false) will be called automatically, to ensure the inlined
      contents are always loaded. It will be called at the end of Parse
      (this is needed to handle VRML/X3D IMPORT/EXPORT mechanism),
      it will also be called in BeforeTraverse (in case you constructed node
      by code, not by parsing; this also happens when node was made by expanding
      a PROTO).

      @param(Exported If non-nil, we will assign here node names
        exported from the file. Used to handle IMPORT/EXPORT X3D mechanism.) }
    procedure LoadInlined(CanReload: boolean;
      const CurrentLengthConversionFactor: Float = 1.0;
      Exported: TX3DNodeNames = nil);

    procedure UnLoadInlined;

    { Call this to indicate that you loaded the inline contents directly,
      by using AddChild yourself. }
    procedure LoadedInlineDirectly;

    { The inlined content (loaded from inlined url).
      @nil if not yet loaded, or no loading was successful.

      This is also kept in VRML 1.0 children list as VRML1Children[0],
      but for future it's better to not depend on that.
      But it will always be enumerated by things like TX3DNode.EnumerateNodes. }
    property Inlined: TX3DRootNode read FInlined;

  {$I auto_generated_node_helpers/x3dnodes_inline.inc}
  end;

  { Embed another X3D scene into the current scene,
    with additional output event when they are loaded (VRML 97 version).

    This node is implemented only for compatibility with VRML 97.
    It has additional "children" output field.
    See VRML 97 Amendment spec,
    https://www.web3d.org/documents/specifications/14772-1/V2.1/index.html . }
  TInlineLoadControlNode = class(TInlineNode)
  protected
    procedure AfterLoadInlined; override;

  {$I auto_generated_node_helpers/x3dnodes_inlineloadcontrol.inc}
  end;

  { Monitors the progress and success of downloading URL elements over a network. }
  TLoadSensorNode = class(TAbstractNetworkSensorNode)
  {$I auto_generated_node_helpers/x3dnodes_loadsensor.inc}
  end;

{$endif read_interface}

{$ifdef read_implementation}

{ TAnchorNode ---------------------------------------------------------------- }

function TAnchorNode.DirectEnumerateActive(Func: TEnumerateChildrenFunction): Pointer;
var
  I: Integer;
begin
  Result := nil;
  for I := 0 to FdChildren.Count - 1 do
  begin
    Result := Func(Self, FdChildren[I]);
    if Result <> nil then Exit;
  end;
end;

function TAnchorNode.LoadAnchor(
  out NewRootNode: TX3DRootNode;
  out NewViewpoint: TAbstractViewpointNode;
  CurrentRootNode: TX3DRootNode): boolean;

  procedure ViewpointNameInvalid(const NewViewpointName: string);
  begin
    WritelnWarning('X3D', Format('Viewpoint "%s" specified by Anchor not found',
      [NewViewpointName]));
  end;

var
  I: Integer;
  Url, UrlWithoutViewpoint, NewViewpointName: string;
begin
  for I := 0 to FdUrl.Count - 1 do
  begin
    Url := FdUrl.Items[I];

    { We have to call URIExtractAnchor before PathFromBaseUrl.
      Otherwise, in case of Urls like '' or '#viewpoint_in_this_world'
      PathFromBaseUrl would prefix it with our path,
      making it invalid. }
    UrlWithoutViewpoint := Url;
    URIExtractAnchor(UrlWithoutViewpoint, NewViewpointName);

    if UrlWithoutViewpoint = '' then
    begin
      { in this case, we have either a viewpoint in current 3D world, or nothing }
      NewRootNode := nil;

      if NewViewpointName = '' then
      begin
        NewViewpoint := nil;
        Exit(true);
      end else
      begin
        if CurrentRootNode <> nil then
        begin
          NewViewpoint := CurrentRootNode.TryFindNodeByName(TAbstractViewpointNode,
            NewViewpointName, true) as TAbstractViewpointNode;
          if NewViewpoint <> nil then
            Exit(true) else
            ViewpointNameInvalid(NewViewpointName);
        end else
          ViewpointNameInvalid(NewViewpointName);

        { In this case invalid viewpoint name is treated as a failure,
          that is we try to find next URL.
          This happens when CurrentRootNode = nil or when
          CurrentRootNode doesn't contain NewViewpointName. }
      end;

    end else
    begin
      { in this case, we have either a new 3D world, or a document }
      UrlWithoutViewpoint := PathFromBaseUrl(UrlWithoutViewpoint);
      try
        NewRootNode := LoadNode(UrlWithoutViewpoint, true);

        if NewRootNode = nil then
        begin
          { we have a document URL }
          if OpenURL(PathFromBaseUrl(Url)) then
          begin
            NewViewpoint := nil;
            Exit(true);
          end else
          begin
            WritelnWarning('X3D', Format('Cannot open browser to handle document on this URL: %s',
              [PathFromBaseUrl(Url)]));
            Continue;
          end;
        end;

      except
        on E: Exception do
        begin
          { Catch exception and produce WritelnWarning, go to next URL }
          WritelnWarning('X3D', Format('Loading world from Anchor URL "%s" failed: %s',
            [UrlWithoutViewpoint, E.Message]));
          Continue;
        end;
      end;

      if NewViewpointName = '' then
      begin
        NewViewpoint := nil;
      end else
      begin
        NewViewpoint := NewRootNode.TryFindNodeByName(TAbstractViewpointNode,
          NewViewpointName, true) as TAbstractViewpointNode;
        if NewViewpoint = nil then
          ViewpointNameInvalid(NewViewpointName);

        { In this case invalid viewpoint name is ignored,
          that is we still accept this URL. This follows X3D spec
          (also, this is sensible, otherwise we would have to free
          loaded model just because viewpoint is invalid). }
      end;

      Exit(true);
    end;
  end;
  Result := false;
end;

{ TInlineNode ---------------------------------------------------------------- }

constructor TInlineNode.Create(const AX3DName, ABaseUrl: String);
begin
  inherited;
  AddFunctionality(TUrlFunctionality.Create(Self));

  FdLoad.AddNotification({$ifdef CASTLE_OBJFPC}@{$endif} EventLoadReceive);
  FdUrl.AddNotification({$ifdef CASTLE_OBJFPC}@{$endif} EventUrlReceive);

  { To allow inlined children (they are loaded as VRML 1.0 style children) }
  VRML1ChildrenAllowed := true;
  VRML1ChildrenParsingAllowed := false;

  FInlined := nil;
end;

procedure TInlineNode.ParseAfter(Reader: TX3DReaderNames);
var
  Exported: TX3DNodeNames;
begin
  inherited;

  if X3DName <> '' then
    Exported := TX3DNodeNames.Create(false)
  else
    Exported := nil;

  LoadInlined(false, Reader.LengthConversionFactor, Exported);

  { do not add Exported to Importable list, if nothing was exported.
    This just saves the size of the Importable list. }
  if (Exported <> nil) and (Exported.Count = 0) then
    FreeAndNil(Exported);

  if Exported <> nil then
  begin
    { connect Exported nodes with our inline Name }
    Assert(X3DName <> '');
    Reader.Importable.Bind(X3DName, Exported);
  end;
end;

procedure TInlineNode.UnLoadInlined;
begin
  VRML1ChildrenClear;
  FInlined := nil;
  InlinedLoaded := false;
end;

procedure TInlineNode.LoadInlined(CanReload: boolean;
  const CurrentLengthConversionFactor: Float;
  Exported: TX3DNodeNames);
var
  I: Integer;
  FullUrl: string;
begin
  if Exported <> nil then Exported.Clear;

  if InlinedLoaded then
  begin
    if CanReload then UnLoadInlined else Exit;
  end;

  Assert(not InlinedLoaded);
  Assert(FInlined = nil);
  Assert(VRML1ChildrenCount = 0);

  if (not FdLoad.Value) or
     { Do not do anything, in particular do not set InlinedLoaded:=true,
       when url field is empty. This is important in case "url" field value
       has an IS clause, and it will be really known only after expanding
       the PROTO, see demo_models/prototypes/proto_inline.x3dv testcase. }
     (FdUrl.Items.Count = 0) then
    Exit;

  for I := 0 to FdUrl.Items.Count - 1 do
    { For VRML 1.0 WWWInline, an item on "url" (alias "name") field
      may be empty, and should be nicely ignored then.
      For VRML >= 2.0 we also can ignore it (otherwise confusing warning
      about unrecognized 3D model file extension for dir name is done). }
    if FdUrl.Items[I] <> '' then
    begin
      FullUrl := PathFromBaseUrl(FdUrl.Items[I]);
      try
        FInlined := LoadNode(FullUrl);
        if (Exported <> nil) and
           (TX3DRootNode(FInlined).ExportedNames <> nil) then
          Exported.Assign(TX3DRootNode(FInlined).ExportedNames);
        Break;
      except
        on E: Exception do
          { Careful here, as WritelnWarning may also raise exception. }
          WritelnWarning('X3D', Format(SLoadError,
            [E.ClassName, 'inline file', URIDisplay(FullUrl), E.Message]));
      end;
    end;

  if FInlined <> nil then
  begin
    { The Inlined contents are usually TX3DRootNode,
      but they should not be saved as such. Although usually this doesn't
      get saved (since we do not save inline contents), but it may happen
      if you copy nodes around, e.g. "expanding" inlines (see view3dscene
      planned feature, in view3dscene/TODO-expand-inlines.txt).

      TODO: Such expanding must inherently break mismatching UNIT clauses
      for LengthConversionFactor. To overcome this, our TX3DRootNode
      should descend from TTransformNode and have it's scale actually saved. }
    FInlined.SaveAsRootNode := false;

    { FInlined.Scale is adjusted now to make 1 unit = 1 meter inside.
      However, we are already scaled by CurrentLengthConversionFactor.

      (The check for CurrentLengthConversionFactor <> 1 is only to make sure
      we keep Scale equal precisely 1.0 (no fp errors) when nothing uses
      UNIT length.)  }
    if CurrentLengthConversionFactor <> 1 then
      FInlined.Scale := FInlined.Scale / CurrentLengthConversionFactor;

    VRML1ChildAdd(FInlined);
    AfterLoadInlined;
  end;

  { Whether or not we successfully got FInlined <> nil, we always set
    InlinedLoaded to true here. This way we will not try to reload this inline
    at next LoadInlined(false) (this would be bad, as we already did
    WritelnWarning in case loading failed and such). }
  InlinedLoaded := true;
end;

procedure TInlineNode.LoadedInlineDirectly;
begin
  InlinedLoaded := true;
  if VRML1ChildrenCount <> 0 then
    FInlined := VRML1Children[0] as TX3DRootNode else
    FInlined := nil;
end;

function TInlineNode.DeepCopyCore(CopyState: TX3DNodeDeepCopyState): TX3DNode;
var
  ResultI: TInlineNode;
begin
  Result := inherited DeepCopyCore(CopyState);
  ResultI := Result as TInlineNode;

  { Since inherited copied our Children, we should also set "InlinedLoaded"
    and "Inlined" field to the same value. }
  ResultI.InlinedLoaded := InlinedLoaded;
  if ResultI.VRML1ChildrenCount <> 0 then
    ResultI.FInlined := ResultI.VRML1Children[0] as TX3DRootNode else
    ResultI.FInlined := nil;
end;

procedure TInlineNode.AfterLoadInlined;
begin
  { Nothing to do in this class. }
end;

procedure TInlineNode.BeforeTraverse(StateStack: TX3DGraphTraverseStateStack);
begin
  inherited;

  try
    LoadInlined(false);
  except
    { LoadInlined may easily fail with exception, it's imprtant in such case
      to still do AfterTraverse, to make "inherited AfterTraverse",
      to finalize what "inherited BeginTraverse" did: usually StateStack.Pop. }
    inherited AfterTraverse(StateStack);
    raise;
  end;

  Inc(StateStack.Top.InsideInline);
end;

procedure TInlineNode.AfterTraverse(StateStack: TX3DGraphTraverseStateStack);
begin
  Dec(StateStack.Top.InsideInline);
  inherited;
end;

class function TInlineNode.VRML1ChildrenSaveToStream: boolean;
begin
  Result := false;
end;

procedure TInlineNode.EventLoadReceive(
  const Event: TX3DEvent; const Value: TX3DField; const Time: TX3DTime);
begin
  { Changing the "load" and "url" fields causes LoadInlined or UnLoadInlined,
    so the VRML graph changes, so they deserve ChangedAll.

    Note that, in theory, actually LoadInlined and UnLoadInlined
    should already call Scene.ChangedAll already.
    But this opens a can of worms, because our BeforeTraverse also
    calls LoadInlined. And you can't really reliably call ChangedAll
    in the middle of traversing (since this means you may call ChangedAll
    in the middle of ChangedAll, for which we're not ready).

    Moreover, we need to use BeforeNodesFree. Otherwise our UnLoadInlined
    will free items to which existing TCastleSceneCore / TShape may keep
    references. Testcase: inline_load_control_test_1.x3dv,
    with --debug-log-vrml-changes,
    press ctrl then shift, without BeforeNodesFree will fail ->
    because OriginalGeometry.ClassName is no longer available. }

  if Scene <> nil then Scene.BeforeNodesFree;

  if FdLoad.Value then
    LoadInlined(false) else
    UnLoadInlined;

  if Scene <> nil then Scene.ChangedAll;
end;

procedure TInlineNode.EventUrlReceive(
  const Event: TX3DEvent; const Value: TX3DField; const Time: TX3DTime);
begin
  if FdLoad.Value then
  begin
    if Scene <> nil then Scene.BeforeNodesFree;
    UnLoadInlined;
    LoadInlined(false);
    if Scene <> nil then Scene.ChangedAll;
  end;
end;

{ TInlineLoadControlNode ----------------------------------------------------- }

procedure TInlineLoadControlNode.AfterLoadInlined;
var
  ChildrenToSend: TMFNode;
begin
  { TODO: InlineLoadControl should load it's contents to
    children MFNode, and we should make a way (analogous
    to TInlineLoadControlNode.VRML1ChildrenSaveToStream)
    to say that "we don't want to save to stream "children" field".
    For now it's not really important (user doesn't see
    where it's loaded), but it will be later for scripts. }

  if EventChildren.SendNeeded and (Scene <> nil) then
  begin
    ChildrenToSend := TMFNode.CreateUndefined(Self, false, EventChildren.X3DName);
    try
      ChildrenToSend.Add(FInlined);
      EventChildren.Send(ChildrenToSend, Scene.NextEventTime);
    finally FreeAndNil(ChildrenToSend) end;
  end;
end;

procedure RegisterNetworkingNodes;
begin
  NodesManager.RegisterNodeClasses([
    TAnchorNode,
    TInlineNode,
    TInlineLoadControlNode,
    TLoadSensorNode
  ]);
end;

{$endif read_implementation}<|MERGE_RESOLUTION|>--- conflicted
+++ resolved
@@ -19,21 +19,10 @@
   {$I auto_generated_node_helpers/x3dnodes_x3dnetworksensornode.inc}
   end;
 
-<<<<<<< HEAD
-  { Abstract interface used by all nodes that contain data located
-    on the World Wide Web. }
-  IAbstractUrlObject = interface(IX3DNode)
-  ['{668420DB-20F7-4A5E-BB89-52F29CA39057}']
-  // TODO: Delphi
-  {$ifdef FPC}
-    property FdUrl: TMFString { read GetFdurl }; { }
-  {$endif}
-=======
   { Functionality used by all nodes that contain data located on the World Wide Web.
     This corresponds to X3D abstract type X3DUrlObject supported by various nodes. }
   TUrlFunctionality = class(TNodeFunctionality)
     // FdUrl: TMFString
->>>>>>> b03962e0
   end;
 
   TAbstractViewpointNode = class;
