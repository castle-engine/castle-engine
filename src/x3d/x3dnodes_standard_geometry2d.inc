{
  Copyright 2002-2018 Michalis Kamburelis.

  This file is part of "Castle Game Engine".

  "Castle Game Engine" is free software; see the file COPYING.txt,
  included in this distribution, for details about the copyright.

  "Castle Game Engine" is distributed in the hope that it will be useful,
  but WITHOUT ANY WARRANTY; without even the implied warranty of
  MERCHANTABILITY or FITNESS FOR A PARTICULAR PURPOSE.

  ----------------------------------------------------------------------------
}

{$ifdef read_interface}
  { Circular arc in 2D.
    @bold(Rendering of this node is not implemented yet.) }
  TArc2DNode = class(TAbstractGeometryNode)
  public
<<<<<<< HEAD
    procedure CreateNode; override;
    class function ClassX3DType: String; override;

    strict private FFdEndAngle: TSFFloat;
    public property FdEndAngle: TSFFloat read FFdEndAngle;

    strict private FFdRadius: TSFFloat;
    public property FdRadius: TSFFloat read FFdRadius;

    strict private FFdStartAngle: TSFFloat;
    public property FdStartAngle: TSFFloat read FFdStartAngle;
=======
    constructor Create(const AX3DName: string = ''; const ABaseUrl: string = ''); override;
>>>>>>> c0a6cc2e

    function LocalBoundingBox(State: TX3DGraphTraverseState;
      ProxyGeometry: TAbstractGeometryNode; ProxyState: TX3DGraphTraverseState): TBox3D; override;
    function VerticesCount(State: TX3DGraphTraverseState; OverTriangulate: Boolean;
      ProxyGeometry: TAbstractGeometryNode; ProxyState: TX3DGraphTraverseState): Cardinal; override;
    function TrianglesCount(State: TX3DGraphTraverseState; OverTriangulate: Boolean;
      ProxyGeometry: TAbstractGeometryNode; ProxyState: TX3DGraphTraverseState): Cardinal; override;

    {$I auto_generated_node_helpers/x3dnodes_arc2d.inc}
  end;

  { Type of @link(TArcClose2DNode.ClosureType).
    See X3D specification about the possible arc closure types:
    https://www.web3d.org/documents/specifications/19775-1/V3.3/Part01/components/geometry2D.html#ArcClose2D }
  TArcClosureType = (acPie, acChord);

  { Closed circular arc in 2D.
    @bold(Rendering of this node is not implemented yet.) }
  TArcClose2DNode = class(TAbstractGeometryNode)
  public
<<<<<<< HEAD
    procedure CreateNode; override;
    class function ClassX3DType: String; override;

    strict private FFdClosureType: TSFString;
    public property FdClosureType: TSFString read FFdClosureType;

    strict private FFdEndAngle: TSFFloat;
    public property FdEndAngle: TSFFloat read FFdEndAngle;

    strict private FFdRadius: TSFFloat;
    public property FdRadius: TSFFloat read FFdRadius;

    strict private FFdSolid: TSFBool;
    public property FdSolid: TSFBool read FFdSolid;

    strict private FFdStartAngle: TSFFloat;
    public property FdStartAngle: TSFFloat read FFdStartAngle;
=======
    constructor Create(const AX3DName: string = ''; const ABaseUrl: string = ''); override;
>>>>>>> c0a6cc2e

    function LocalBoundingBox(State: TX3DGraphTraverseState;
      ProxyGeometry: TAbstractGeometryNode; ProxyState: TX3DGraphTraverseState): TBox3D; override;
    function VerticesCount(State: TX3DGraphTraverseState; OverTriangulate: Boolean;
      ProxyGeometry: TAbstractGeometryNode; ProxyState: TX3DGraphTraverseState): Cardinal; override;
    function TrianglesCount(State: TX3DGraphTraverseState; OverTriangulate: Boolean;
      ProxyGeometry: TAbstractGeometryNode; ProxyState: TX3DGraphTraverseState): Cardinal; override;

    {$I auto_generated_node_helpers/x3dnodes_arcclose2d.inc}
  end;

  { Circle in 2D. }
  TCircle2DNode = class(TAbstractGeometryNode)
<<<<<<< HEAD
  public
    procedure CreateNode; override;
    class function ClassX3DType: String; override;

    strict private FFdRadius: TSFFloat;
    public property FdRadius: TSFFloat read FFdRadius;

    strict private FFdSlices: TSFInt32;
    public property FdSlices: TSFInt32 read FFdSlices;
=======
  strict private
>>>>>>> c0a6cc2e
    function CalculateSlices: Cardinal;
  public
    constructor Create(const AX3DName: string = ''; const ABaseUrl: string = ''); override;
    function Proxy(var State: TX3DGraphTraverseState;
      const OverTriangulate: Boolean): TAbstractGeometryNode; override;
    function ProxyUsesOverTriangulate: Boolean; override;

    {$I auto_generated_node_helpers/x3dnodes_circle2d.inc}
  end;

  { Disc (filled circle) in 2D. }
  TDisk2DNode = class(TAbstractGeometryNode)
  strict private
    function CalculateSlices: Cardinal;
  public
<<<<<<< HEAD
    procedure CreateNode; override;
    class function ClassX3DType: String; override;

    strict private FFdInnerRadius: TSFFloat;
    public property FdInnerRadius: TSFFloat read FFdInnerRadius;

    strict private FFdOuterRadius: TSFFloat;
    public property FdOuterRadius: TSFFloat read FFdOuterRadius;

    strict private FFdSolid: TSFBool;
    public property FdSolid: TSFBool read FFdSolid;

    function LocalBoundingBox(State: TX3DGraphTraverseState;
      ProxyGeometry: TAbstractGeometryNode; ProxyState: TX3DGraphTraverseState): TBox3D; override;
    function VerticesCount(State: TX3DGraphTraverseState; OverTriangulate: Boolean;
      ProxyGeometry: TAbstractGeometryNode; ProxyState: TX3DGraphTraverseState): Cardinal; override;
    function TrianglesCount(State: TX3DGraphTraverseState; OverTriangulate: Boolean;
      ProxyGeometry: TAbstractGeometryNode; ProxyState: TX3DGraphTraverseState): Cardinal; override;
=======
    constructor Create(const AX3DName: string = ''; const ABaseUrl: string = ''); override;
    function Proxy(var State: TX3DGraphTraverseState;
      const OverTriangulate: boolean): TAbstractGeometryNode; override;
    function ProxyUsesOverTriangulate: boolean; override;
>>>>>>> c0a6cc2e

    {$I auto_generated_node_helpers/x3dnodes_disk2d.inc}
  end;

  { Series of line segments in 2D. }
  TPolyline2DNode = class(TAbstractGeometryNode)
  public
<<<<<<< HEAD
    procedure CreateNode; override;
    class function ClassX3DType: String; override;

    strict private FFdLineSegments: TMFVec2f;
    { Polyline segments.
      In VRML 97 it is called "point", in X3D it is "lineSegments". }
    public property FdLineSegments: TMFVec2f read FFdLineSegments;

    function LocalBoundingBox(State: TX3DGraphTraverseState;
      ProxyGeometry: TAbstractGeometryNode; ProxyState: TX3DGraphTraverseState): TBox3D; override;
    function VerticesCount(State: TX3DGraphTraverseState; OverTriangulate: Boolean;
      ProxyGeometry: TAbstractGeometryNode; ProxyState: TX3DGraphTraverseState): Cardinal; override;
    function TrianglesCount(State: TX3DGraphTraverseState; OverTriangulate: Boolean;
      ProxyGeometry: TAbstractGeometryNode; ProxyState: TX3DGraphTraverseState): Cardinal; override;
=======
    constructor Create(const AX3DName: string = ''; const ABaseUrl: string = ''); override;
    function Proxy(var State: TX3DGraphTraverseState;
      const OverTriangulate: boolean): TAbstractGeometryNode; override;
    function ProxyUsesOverTriangulate: boolean; override;
>>>>>>> c0a6cc2e

    {$I auto_generated_node_helpers/x3dnodes_polyline2d.inc}
  end;

  { Set of vertices in 2D. }
  TPolypoint2DNode = class(TAbstractGeometryNode)
  public
<<<<<<< HEAD
    procedure CreateNode; override;
    class function ClassX3DType: String; override;

    strict private FFdPoint: TMFVec2f;
    public property FdPoint: TMFVec2f read FFdPoint;

    function LocalBoundingBox(State: TX3DGraphTraverseState;
      ProxyGeometry: TAbstractGeometryNode; ProxyState: TX3DGraphTraverseState): TBox3D; override;
    function VerticesCount(State: TX3DGraphTraverseState; OverTriangulate: Boolean;
      ProxyGeometry: TAbstractGeometryNode; ProxyState: TX3DGraphTraverseState): Cardinal; override;
    function TrianglesCount(State: TX3DGraphTraverseState; OverTriangulate: Boolean;
      ProxyGeometry: TAbstractGeometryNode; ProxyState: TX3DGraphTraverseState): Cardinal; override;
=======
    constructor Create(const AX3DName: string = ''; const ABaseUrl: string = ''); override;
    function Proxy(var State: TX3DGraphTraverseState;
      const OverTriangulate: boolean): TAbstractGeometryNode; override;
    function ProxyUsesOverTriangulate: boolean; override;
>>>>>>> c0a6cc2e

    {$I auto_generated_node_helpers/x3dnodes_polypoint2d.inc}
  end;

  { Rectangle in 2D. }
  TRectangle2DNode = class(TAbstractGeometryNode)
  public
<<<<<<< HEAD
    procedure CreateNode; override;
    class function ClassX3DType: String; override;

    strict private FFdSize: TSFVec2f;
    public property FdSize: TSFVec2f read FFdSize;

    strict private FFdSolid: TSFBool;
    public property FdSolid: TSFBool read FFdSolid;

=======
    constructor Create(const AX3DName: string = ''; const ABaseUrl: string = ''); override;
>>>>>>> c0a6cc2e
    function Proxy(var State: TX3DGraphTraverseState;
      const OverTriangulate: Boolean): TAbstractGeometryNode; override;
    function ProxyUsesOverTriangulate: Boolean; override;

    {$I auto_generated_node_helpers/x3dnodes_rectangle2d.inc}
  end;

  { Set of triangles in 2D.
    @bold(Rendering of this node is not implemented yet.) }
  TTriangleSet2DNode = class(TAbstractGeometryNode)
  public
<<<<<<< HEAD
    procedure CreateNode; override;
    class function ClassX3DType: String; override;

    strict private FFdVertices: TMFVec2f;
    public property FdVertices: TMFVec2f read FFdVertices;

    strict private FFdSolid: TSFBool;
    public property FdSolid: TSFBool read FFdSolid;

    function LocalBoundingBox(State: TX3DGraphTraverseState;
      ProxyGeometry: TAbstractGeometryNode; ProxyState: TX3DGraphTraverseState): TBox3D; override;
    function VerticesCount(State: TX3DGraphTraverseState; OverTriangulate: Boolean;
      ProxyGeometry: TAbstractGeometryNode; ProxyState: TX3DGraphTraverseState): Cardinal; override;
    function TrianglesCount(State: TX3DGraphTraverseState; OverTriangulate: Boolean;
      ProxyGeometry: TAbstractGeometryNode; ProxyState: TX3DGraphTraverseState): Cardinal; override;
=======
    constructor Create(const AX3DName: string = ''; const ABaseUrl: string = ''); override;
    function Proxy(var State: TX3DGraphTraverseState;
      const OverTriangulate: boolean): TAbstractGeometryNode; override;
    function ProxyUsesOverTriangulate: boolean; override;
>>>>>>> c0a6cc2e

    {$I auto_generated_node_helpers/x3dnodes_triangleset2d.inc}
  end;

{$endif read_interface}

{$ifdef read_implementation}

const
  ArcClosureTypeNames: array [TArcClosureType] of string =
  ('PIE', 'CHORD');

<<<<<<< HEAD
class function TArc2DNode.ClassX3DType: String;
=======
{ TArc2DNode ----------------------------------------------------------------- }

constructor TArc2DNode.Create(const AX3DName, ABaseUrl: string);
>>>>>>> c0a6cc2e
begin
  inherited;
  FdEndAngle.Angle := true;
  FdEndAngle.ChangeAlways := chGeometry;
  FdRadius.ChangeAlways := chGeometry;
  FdStartAngle.Angle := true;
  FdStartAngle.ChangeAlways := chGeometry;
end;

function TArc2DNode.LocalBoundingBox(State: TX3DGraphTraverseState;
  ProxyGeometry: TAbstractGeometryNode; ProxyState: TX3DGraphTraverseState): TBox3D;
begin
  { Rendering of TArc2DNode not implemented. }
  Result := TBox3D.Empty;
end;

function TArc2DNode.VerticesCount(State: TX3DGraphTraverseState; OverTriangulate: Boolean;
  ProxyGeometry: TAbstractGeometryNode; ProxyState: TX3DGraphTraverseState): Cardinal;
begin
  { Rendering of TArc2DNode not implemented. }
  Result := 0;
end;

function TArc2DNode.TrianglesCount(State: TX3DGraphTraverseState; OverTriangulate: Boolean;
  ProxyGeometry: TAbstractGeometryNode; ProxyState: TX3DGraphTraverseState): Cardinal;
begin
  { Rendering of TArc2DNode not implemented. }
  Result := 0;
end;

{ TArcClose2DNode ----------------------------------------------------------------- }

<<<<<<< HEAD
class function TArcClose2DNode.ClassX3DType: String;
=======
constructor TArcClose2DNode.Create(const AX3DName, ABaseUrl: string);
>>>>>>> c0a6cc2e
begin
  inherited;
  FdClosureType.ChangeAlways := chGeometry;
  FdEndAngle.Angle := true;
  FdEndAngle.ChangeAlways := chGeometry;
  FdRadius.ChangeAlways := chGeometry;
  FdSolid.ChangeAlways := chGeometry;
  FdStartAngle.Angle := true;
  FdStartAngle.ChangeAlways := chGeometry;
end;

function TArcClose2DNode.LocalBoundingBox(State: TX3DGraphTraverseState;
  ProxyGeometry: TAbstractGeometryNode; ProxyState: TX3DGraphTraverseState): TBox3D;
begin
  { Rendering of TArcClose2DNode not implemented. }
  Result := TBox3D.Empty;
end;

function TArcClose2DNode.VerticesCount(State: TX3DGraphTraverseState; OverTriangulate: Boolean;
  ProxyGeometry: TAbstractGeometryNode; ProxyState: TX3DGraphTraverseState): Cardinal;
begin
  { Rendering of TArcClose2DNode not implemented. }
  Result := 0;
end;

function TArcClose2DNode.TrianglesCount(State: TX3DGraphTraverseState; OverTriangulate: Boolean;
  ProxyGeometry: TAbstractGeometryNode; ProxyState: TX3DGraphTraverseState): Cardinal;
begin
  { Rendering of TArcClose2DNode not implemented. }
  Result := 0;
end;

{ TCircle2DNode -------------------------------------------------------------- }

<<<<<<< HEAD
class function TCircle2DNode.ClassX3DType: String;
=======
constructor TCircle2DNode.Create(const AX3DName, ABaseUrl: string);
>>>>>>> c0a6cc2e
begin
  inherited;
  FdRadius.ChangeAlways := chGeometry;
  FdSlices.ChangeAlways := chGeometry;
end;

function TCircle2DNode.CalculateSlices: Cardinal;
begin
  // use default in case of -1 or invalid value
  if FdSlices.Value < MinTriangulationSlices then
    Result := DefaultTriangulationSlices
  else
    Result := FdSlices.Value;
end;

function TCircle2DNode.Proxy(var State: TX3DGraphTraverseState;
  const OverTriangulate: Boolean): TAbstractGeometryNode;
var
  SlicesNow: Integer;
  C: TCoordinateNode;
  LineSet: TLineSetNode absolute Result;
  I: Integer;
  AngleSin, AngleCos: Float;
begin
  LineSet := TLineSetNode.Create(X3DName, BaseUrl);
  try
    SlicesNow := CalculateSlices;

    C := TCoordinateNode.Create('', BaseUrl);
    C.FdPoint.Items.Count := SlicesNow + 1;
    for I := 0 to SlicesNow - 1 do
    begin
      SinCos((I / SlicesNow) * 2 * Pi, AngleSin, AngleCos);
      C.FdPoint.Items.List^[I] := Vector3(
        AngleSin * FdRadius.Value,
        AngleCos * FdRadius.Value,
        0
      );
    end;
    { close the circle }
    C.FdPoint.Items.List^[SlicesNow] := C.FdPoint.Items.List^[0];

    LineSet.Coord := C;
    LineSet.SetVertexCount([SlicesNow + 1]);
  except FreeAndNil(Result); raise end;
end;

function TCircle2DNode.ProxyUsesOverTriangulate: Boolean;
begin
  Result := false;
end;

{ TDisk2DNode ---------------------------------------------------------------- }

constructor TDisk2DNode.Create(const AX3DName, ABaseUrl: string);
begin
  inherited;
  FdInnerRadius.ChangeAlways := chGeometry;
  FdOuterRadius.ChangeAlways := chGeometry;
  FdSolid.ChangeAlways := chGeometry;
end;

<<<<<<< HEAD
class function TDisk2DNode.ClassX3DType: String;
=======
function TDisk2DNode.CalculateSlices: Cardinal;
>>>>>>> c0a6cc2e
begin
  Result := DefaultTriangulationSlices;
end;

function TDisk2DNode.Proxy(var State: TX3DGraphTraverseState;
  const OverTriangulate: boolean): TAbstractGeometryNode;
var
  Slices: Integer;
  C: TCoordinateNode;
  Triangles: TTriangleFanSetNode absolute Result;
  I: Integer;
  AngleSin, AngleCos: Float;
begin
  Slices := CalculateSlices;

<<<<<<< HEAD
function TDisk2DNode.VerticesCount(State: TX3DGraphTraverseState; OverTriangulate: Boolean;
  ProxyGeometry: TAbstractGeometryNode; ProxyState: TX3DGraphTraverseState): Cardinal;
begin
  { Rendering of TDisk2DNode not implemented. }
  Result := 0;
end;

function TDisk2DNode.TrianglesCount(State: TX3DGraphTraverseState; OverTriangulate: Boolean;
  ProxyGeometry: TAbstractGeometryNode; ProxyState: TX3DGraphTraverseState): Cardinal;
=======
  Triangles := TTriangleFanSetNode.Create(X3DName, BaseUrl);
  try
    // TODO: assumes innerRadius = 0

    C := TCoordinateNode.Create('', BaseUrl);
    C.FdPoint.Items.Count := Slices + 2;
    C.FdPoint.Items.List^[0] := Vector3(0, 0, 0);
    for I := 0 to Slices do
    begin
      SinCos((I / Slices) * 2 * Pi, AngleSin, AngleCos);
      C.FdPoint.Items.List^[I + 1] := Vector3(
        AngleCos * OuterRadius,
        AngleSin * OuterRadius,
        0
      );
    end;

    Triangles.Coord := C;
    Triangles.SetFanCount([Slices + 2]);
    Triangles.Solid := Solid;
  except FreeAndNil(Result); raise end;
end;

function TDisk2DNode.ProxyUsesOverTriangulate: boolean;
>>>>>>> c0a6cc2e
begin
  Result := false;
end;

{ TPolyline2DNode ------------------------------------------------------------ }

constructor TPolyline2DNode.Create(const AX3DName, ABaseUrl: string);
begin
  inherited;
  FdLineSegments.ChangeAlways := chGeometry;
  FdLineSegments.AddAlternativeName('point', 2);
end;

<<<<<<< HEAD
class function TPolyline2DNode.ClassX3DType: String;
=======
function TPolyline2DNode.Proxy(var State: TX3DGraphTraverseState;
  const OverTriangulate: boolean): TAbstractGeometryNode;
var
  C: TCoordinateNode;
  LineSet: TLineSetNode absolute Result;
  I, Count: Integer;
>>>>>>> c0a6cc2e
begin
  LineSet := TLineSetNode.Create(X3DName, BaseUrl);
  try
    Count := FdLineSegments.Items.Count;

    C := TCoordinateNode.Create('', BaseUrl);
    C.FdPoint.Items.Count := Count;
    for I := 0 to Count - 1 do
    begin
      C.FdPoint.Items.List^[I] := Vector3(
        FdLineSegments.Items.List^[I].Data[0],
        FdLineSegments.Items.List^[I].Data[1],
        0
      );
    end;

<<<<<<< HEAD
function TPolyline2DNode.VerticesCount(State: TX3DGraphTraverseState; OverTriangulate: Boolean;
  ProxyGeometry: TAbstractGeometryNode; ProxyState: TX3DGraphTraverseState): Cardinal;
begin
  { Rendering of TPolyline2DNode not implemented. }
  Result := 0;
end;

function TPolyline2DNode.TrianglesCount(State: TX3DGraphTraverseState; OverTriangulate: Boolean;
  ProxyGeometry: TAbstractGeometryNode; ProxyState: TX3DGraphTraverseState): Cardinal;
=======
    LineSet.Coord := C;
    LineSet.SetVertexCount([Count]);
  except FreeAndNil(Result); raise end;
end;

function TPolyline2DNode.ProxyUsesOverTriangulate: boolean;
>>>>>>> c0a6cc2e
begin
  Result := false;
end;

{ TPolypoint2DNode ----------------------------------------------------------- }

constructor TPolypoint2DNode.Create(const AX3DName, ABaseUrl: string);
begin
  inherited;
  FdPoint.ChangeAlways := chGeometry;
end;

<<<<<<< HEAD
class function TPolypoint2DNode.ClassX3DType: String;
=======
function TPolypoint2DNode.Proxy(var State: TX3DGraphTraverseState;
  const OverTriangulate: boolean): TAbstractGeometryNode;
var
  C: TCoordinateNode;
  PointSet: TPointSetNode absolute Result;
  I, Count: Integer;
>>>>>>> c0a6cc2e
begin
  PointSet := TPointSetNode.Create(X3DName, BaseUrl);
  try
    Count := FdPoint.Items.Count;

    C := TCoordinateNode.Create('', BaseUrl);
    C.FdPoint.Items.Count := Count;
    for I := 0 to Count - 1 do
    begin
      C.FdPoint.Items.List^[I] := Vector3(
        FdPoint.Items.List^[I].Data[0],
        FdPoint.Items.List^[I].Data[1],
        0
      );
    end;

<<<<<<< HEAD
function TPolypoint2DNode.VerticesCount(State: TX3DGraphTraverseState; OverTriangulate: Boolean;
  ProxyGeometry: TAbstractGeometryNode; ProxyState: TX3DGraphTraverseState): Cardinal;
begin
  { Rendering of TPolypoint2DNode not implemented. }
  Result := 0;
end;

function TPolypoint2DNode.TrianglesCount(State: TX3DGraphTraverseState; OverTriangulate: Boolean;
  ProxyGeometry: TAbstractGeometryNode; ProxyState: TX3DGraphTraverseState): Cardinal;
=======
    PointSet.Coord := C;
  except FreeAndNil(Result); raise end;
end;

function TPolypoint2DNode.ProxyUsesOverTriangulate: boolean;
>>>>>>> c0a6cc2e
begin
  Result := false;
end;

{ TRectangle2DNode ----------------------------------------------------------- }

<<<<<<< HEAD
class function TRectangle2DNode.ClassX3DType: String;
=======
constructor TRectangle2DNode.Create(const AX3DName, ABaseUrl: string);
>>>>>>> c0a6cc2e
begin
  inherited;
  FdSize.ChangeAlways := chGeometry;
  FdSolid.ChangeAlways := chGeometry;
end;

function Rectangle2DProxy(Original: TAbstractGeometryNode;
  const Size: TVector2; const Solid: Boolean): TAbstractGeometryNode;
var
  Coord: TCoordinateNode;
  TexCoord: TTextureCoordinateNode;
  QuadSet: TQuadSetNode absolute Result;
begin
  QuadSet := TQuadSetNode.Create(Original.X3DName, Original.BaseUrl);
  try
    Coord := TCoordinateNode.Create('', Original.BaseUrl);
    Coord.FdPoint.Items.Count := 4;
    QuadSet.FdCoord.Value := Coord;

    TexCoord := TTextureCoordinateNode.Create('', Original.BaseUrl);
    TexCoord.FdPoint.Items.Count := 4;
    QuadSet.FdTexCoord.Value := TexCoord;

    { calculate Coord, TexCoord contents }

    Coord.FdPoint.Items.List^[0] := Vector3(-Size[0] / 2, -Size[1] / 2, 0);
    TexCoord.FdPoint.Items.List^[0] := Vector2(0, 0);

    Coord.FdPoint.Items.List^[1] := Vector3( Size[0] / 2, -Size[1] / 2, 0);
    TexCoord.FdPoint.Items.List^[1] := Vector2(1, 0);

    Coord.FdPoint.Items.List^[2] := Vector3( Size[0] / 2,  Size[1] / 2, 0);
    TexCoord.FdPoint.Items.List^[2] := Vector2(1, 1);

    Coord.FdPoint.Items.List^[3] := Vector3(-Size[0] / 2,  Size[1] / 2, 0);
    TexCoord.FdPoint.Items.List^[3] := Vector2(0, 1);

    QuadSet.Solid := Solid;
  except FreeAndNil(Result); raise end;
end;

function TRectangle2DNode.Proxy(var State: TX3DGraphTraverseState;
  const OverTriangulate: Boolean): TAbstractGeometryNode;
begin
  Result := Rectangle2DProxy(Self, FdSize.Value, FdSolid.Value);
end;

function TRectangle2DNode.ProxyUsesOverTriangulate: Boolean;
begin
  Result := false;
end;

{ TTriangleSet2DNode --------------------------------------------------------- }

constructor TTriangleSet2DNode.Create(const AX3DName, ABaseUrl: string);
begin
  inherited;
  FdVertices.ChangeAlways := chGeometry;
  FdSolid.ChangeAlways := chGeometry;
end;

<<<<<<< HEAD
class function TTriangleSet2DNode.ClassX3DType: String;
=======
function TTriangleSet2DNode.Proxy(var State: TX3DGraphTraverseState;
  const OverTriangulate: boolean): TAbstractGeometryNode;
var
  C: TCoordinateNode;
  TriangleSet: TTriangleSetNode absolute Result;
  I, Count: Integer;
>>>>>>> c0a6cc2e
begin
  TriangleSet := TTriangleSetNode.Create(X3DName, BaseUrl);
  try
    Count := FdVertices.Items.Count;

    C := TCoordinateNode.Create('', BaseUrl);
    C.FdPoint.Items.Count := Count;
    for I := 0 to Count - 1 do
    begin
      C.FdPoint.Items.List^[I] := Vector3(
        FdVertices.Items.List^[I].Data[0],
        FdVertices.Items.List^[I].Data[1],
        0
      );
    end;

<<<<<<< HEAD
function TTriangleSet2DNode.VerticesCount(State: TX3DGraphTraverseState; OverTriangulate: Boolean;
  ProxyGeometry: TAbstractGeometryNode; ProxyState: TX3DGraphTraverseState): Cardinal;
begin
  { Rendering of TTriangleSet2DNode not implemented. }
  Result := 0;
end;

function TTriangleSet2DNode.TrianglesCount(State: TX3DGraphTraverseState; OverTriangulate: Boolean;
  ProxyGeometry: TAbstractGeometryNode; ProxyState: TX3DGraphTraverseState): Cardinal;
=======
    TriangleSet.Coord := C;
    TriangleSet.Solid := Solid;
  except FreeAndNil(Result); raise end;
end;

function TTriangleSet2DNode.ProxyUsesOverTriangulate: boolean;
>>>>>>> c0a6cc2e
begin
  Result := false;
end;

{ registration --------------------------------------------------------------- }

procedure RegisterGeometry2DNodes;
begin
  NodesManager.RegisterNodeClasses([
    TArc2DNode,
    TArcClose2DNode,
    TCircle2DNode,
    TDisk2DNode,
    TPolyline2DNode,
    TPolypoint2DNode,
    TRectangle2DNode,
    TTriangleSet2DNode
  ]);
end;

{$endif read_implementation}<|MERGE_RESOLUTION|>--- conflicted
+++ resolved
@@ -18,21 +18,7 @@
     @bold(Rendering of this node is not implemented yet.) }
   TArc2DNode = class(TAbstractGeometryNode)
   public
-<<<<<<< HEAD
-    procedure CreateNode; override;
-    class function ClassX3DType: String; override;
-
-    strict private FFdEndAngle: TSFFloat;
-    public property FdEndAngle: TSFFloat read FFdEndAngle;
-
-    strict private FFdRadius: TSFFloat;
-    public property FdRadius: TSFFloat read FFdRadius;
-
-    strict private FFdStartAngle: TSFFloat;
-    public property FdStartAngle: TSFFloat read FFdStartAngle;
-=======
-    constructor Create(const AX3DName: string = ''; const ABaseUrl: string = ''); override;
->>>>>>> c0a6cc2e
+    constructor Create(const AX3DName: String = ''; const ABaseUrl: String = ''); override;
 
     function LocalBoundingBox(State: TX3DGraphTraverseState;
       ProxyGeometry: TAbstractGeometryNode; ProxyState: TX3DGraphTraverseState): TBox3D; override;
@@ -53,27 +39,7 @@
     @bold(Rendering of this node is not implemented yet.) }
   TArcClose2DNode = class(TAbstractGeometryNode)
   public
-<<<<<<< HEAD
-    procedure CreateNode; override;
-    class function ClassX3DType: String; override;
-
-    strict private FFdClosureType: TSFString;
-    public property FdClosureType: TSFString read FFdClosureType;
-
-    strict private FFdEndAngle: TSFFloat;
-    public property FdEndAngle: TSFFloat read FFdEndAngle;
-
-    strict private FFdRadius: TSFFloat;
-    public property FdRadius: TSFFloat read FFdRadius;
-
-    strict private FFdSolid: TSFBool;
-    public property FdSolid: TSFBool read FFdSolid;
-
-    strict private FFdStartAngle: TSFFloat;
-    public property FdStartAngle: TSFFloat read FFdStartAngle;
-=======
-    constructor Create(const AX3DName: string = ''; const ABaseUrl: string = ''); override;
->>>>>>> c0a6cc2e
+    constructor Create(const AX3DName: String = ''; const ABaseUrl: String = ''); override;
 
     function LocalBoundingBox(State: TX3DGraphTraverseState;
       ProxyGeometry: TAbstractGeometryNode; ProxyState: TX3DGraphTraverseState): TBox3D; override;
@@ -87,22 +53,10 @@
 
   { Circle in 2D. }
   TCircle2DNode = class(TAbstractGeometryNode)
-<<<<<<< HEAD
-  public
-    procedure CreateNode; override;
-    class function ClassX3DType: String; override;
-
-    strict private FFdRadius: TSFFloat;
-    public property FdRadius: TSFFloat read FFdRadius;
-
-    strict private FFdSlices: TSFInt32;
-    public property FdSlices: TSFInt32 read FFdSlices;
-=======
   strict private
->>>>>>> c0a6cc2e
     function CalculateSlices: Cardinal;
   public
-    constructor Create(const AX3DName: string = ''; const ABaseUrl: string = ''); override;
+    constructor Create(const AX3DName: String = ''; const ABaseUrl: String = ''); override;
     function Proxy(var State: TX3DGraphTraverseState;
       const OverTriangulate: Boolean): TAbstractGeometryNode; override;
     function ProxyUsesOverTriangulate: Boolean; override;
@@ -115,109 +69,44 @@
   strict private
     function CalculateSlices: Cardinal;
   public
-<<<<<<< HEAD
-    procedure CreateNode; override;
-    class function ClassX3DType: String; override;
-
-    strict private FFdInnerRadius: TSFFloat;
-    public property FdInnerRadius: TSFFloat read FFdInnerRadius;
-
-    strict private FFdOuterRadius: TSFFloat;
-    public property FdOuterRadius: TSFFloat read FFdOuterRadius;
-
-    strict private FFdSolid: TSFBool;
-    public property FdSolid: TSFBool read FFdSolid;
-
-    function LocalBoundingBox(State: TX3DGraphTraverseState;
-      ProxyGeometry: TAbstractGeometryNode; ProxyState: TX3DGraphTraverseState): TBox3D; override;
-    function VerticesCount(State: TX3DGraphTraverseState; OverTriangulate: Boolean;
-      ProxyGeometry: TAbstractGeometryNode; ProxyState: TX3DGraphTraverseState): Cardinal; override;
-    function TrianglesCount(State: TX3DGraphTraverseState; OverTriangulate: Boolean;
-      ProxyGeometry: TAbstractGeometryNode; ProxyState: TX3DGraphTraverseState): Cardinal; override;
-=======
-    constructor Create(const AX3DName: string = ''; const ABaseUrl: string = ''); override;
-    function Proxy(var State: TX3DGraphTraverseState;
-      const OverTriangulate: boolean): TAbstractGeometryNode; override;
-    function ProxyUsesOverTriangulate: boolean; override;
->>>>>>> c0a6cc2e
-
-    {$I auto_generated_node_helpers/x3dnodes_disk2d.inc}
-  end;
-
-  { Series of line segments in 2D. }
-  TPolyline2DNode = class(TAbstractGeometryNode)
-  public
-<<<<<<< HEAD
-    procedure CreateNode; override;
-    class function ClassX3DType: String; override;
-
-    strict private FFdLineSegments: TMFVec2f;
-    { Polyline segments.
-      In VRML 97 it is called "point", in X3D it is "lineSegments". }
-    public property FdLineSegments: TMFVec2f read FFdLineSegments;
-
-    function LocalBoundingBox(State: TX3DGraphTraverseState;
-      ProxyGeometry: TAbstractGeometryNode; ProxyState: TX3DGraphTraverseState): TBox3D; override;
-    function VerticesCount(State: TX3DGraphTraverseState; OverTriangulate: Boolean;
-      ProxyGeometry: TAbstractGeometryNode; ProxyState: TX3DGraphTraverseState): Cardinal; override;
-    function TrianglesCount(State: TX3DGraphTraverseState; OverTriangulate: Boolean;
-      ProxyGeometry: TAbstractGeometryNode; ProxyState: TX3DGraphTraverseState): Cardinal; override;
-=======
-    constructor Create(const AX3DName: string = ''; const ABaseUrl: string = ''); override;
-    function Proxy(var State: TX3DGraphTraverseState;
-      const OverTriangulate: boolean): TAbstractGeometryNode; override;
-    function ProxyUsesOverTriangulate: boolean; override;
->>>>>>> c0a6cc2e
-
-    {$I auto_generated_node_helpers/x3dnodes_polyline2d.inc}
-  end;
-
-  { Set of vertices in 2D. }
-  TPolypoint2DNode = class(TAbstractGeometryNode)
-  public
-<<<<<<< HEAD
-    procedure CreateNode; override;
-    class function ClassX3DType: String; override;
-
-    strict private FFdPoint: TMFVec2f;
-    public property FdPoint: TMFVec2f read FFdPoint;
-
-    function LocalBoundingBox(State: TX3DGraphTraverseState;
-      ProxyGeometry: TAbstractGeometryNode; ProxyState: TX3DGraphTraverseState): TBox3D; override;
-    function VerticesCount(State: TX3DGraphTraverseState; OverTriangulate: Boolean;
-      ProxyGeometry: TAbstractGeometryNode; ProxyState: TX3DGraphTraverseState): Cardinal; override;
-    function TrianglesCount(State: TX3DGraphTraverseState; OverTriangulate: Boolean;
-      ProxyGeometry: TAbstractGeometryNode; ProxyState: TX3DGraphTraverseState): Cardinal; override;
-=======
-    constructor Create(const AX3DName: string = ''; const ABaseUrl: string = ''); override;
-    function Proxy(var State: TX3DGraphTraverseState;
-      const OverTriangulate: boolean): TAbstractGeometryNode; override;
-    function ProxyUsesOverTriangulate: boolean; override;
->>>>>>> c0a6cc2e
-
-    {$I auto_generated_node_helpers/x3dnodes_polypoint2d.inc}
-  end;
-
-  { Rectangle in 2D. }
-  TRectangle2DNode = class(TAbstractGeometryNode)
-  public
-<<<<<<< HEAD
-    procedure CreateNode; override;
-    class function ClassX3DType: String; override;
-
-    strict private FFdSize: TSFVec2f;
-    public property FdSize: TSFVec2f read FFdSize;
-
-    strict private FFdSolid: TSFBool;
-    public property FdSolid: TSFBool read FFdSolid;
-
-=======
-    constructor Create(const AX3DName: string = ''; const ABaseUrl: string = ''); override;
->>>>>>> c0a6cc2e
+    constructor Create(const AX3DName: String = ''; const ABaseUrl: String = ''); override;
     function Proxy(var State: TX3DGraphTraverseState;
       const OverTriangulate: Boolean): TAbstractGeometryNode; override;
     function ProxyUsesOverTriangulate: Boolean; override;
 
+    {$I auto_generated_node_helpers/x3dnodes_disk2d.inc}
+  end;
+
+  { Series of line segments in 2D. }
+  TPolyline2DNode = class(TAbstractGeometryNode)
+  public
+    constructor Create(const AX3DName: String = ''; const ABaseUrl: String = ''); override;
+    function Proxy(var State: TX3DGraphTraverseState;
+      const OverTriangulate: Boolean): TAbstractGeometryNode; override;
+    function ProxyUsesOverTriangulate: Boolean; override;
+
+    {$I auto_generated_node_helpers/x3dnodes_polyline2d.inc}
+  end;
+
+  { Set of vertices in 2D. }
+  TPolypoint2DNode = class(TAbstractGeometryNode)
+  public
+    constructor Create(const AX3DName: String = ''; const ABaseUrl: String = ''); override;
+    function Proxy(var State: TX3DGraphTraverseState;
+      const OverTriangulate: Boolean): TAbstractGeometryNode; override;
+    function ProxyUsesOverTriangulate: Boolean; override;
+
+    {$I auto_generated_node_helpers/x3dnodes_polypoint2d.inc}
+  end;
+
+  { Rectangle in 2D. }
+  TRectangle2DNode = class(TAbstractGeometryNode)
+  public
+    constructor Create(const AX3DName: String = ''; const ABaseUrl: String = ''); override;
+    function Proxy(var State: TX3DGraphTraverseState;
+      const OverTriangulate: Boolean): TAbstractGeometryNode; override;
+    function ProxyUsesOverTriangulate: Boolean; override;
+
     {$I auto_generated_node_helpers/x3dnodes_rectangle2d.inc}
   end;
 
@@ -225,28 +114,10 @@
     @bold(Rendering of this node is not implemented yet.) }
   TTriangleSet2DNode = class(TAbstractGeometryNode)
   public
-<<<<<<< HEAD
-    procedure CreateNode; override;
-    class function ClassX3DType: String; override;
-
-    strict private FFdVertices: TMFVec2f;
-    public property FdVertices: TMFVec2f read FFdVertices;
-
-    strict private FFdSolid: TSFBool;
-    public property FdSolid: TSFBool read FFdSolid;
-
-    function LocalBoundingBox(State: TX3DGraphTraverseState;
-      ProxyGeometry: TAbstractGeometryNode; ProxyState: TX3DGraphTraverseState): TBox3D; override;
-    function VerticesCount(State: TX3DGraphTraverseState; OverTriangulate: Boolean;
-      ProxyGeometry: TAbstractGeometryNode; ProxyState: TX3DGraphTraverseState): Cardinal; override;
-    function TrianglesCount(State: TX3DGraphTraverseState; OverTriangulate: Boolean;
-      ProxyGeometry: TAbstractGeometryNode; ProxyState: TX3DGraphTraverseState): Cardinal; override;
-=======
-    constructor Create(const AX3DName: string = ''; const ABaseUrl: string = ''); override;
+    constructor Create(const AX3DName: String = ''; const ABaseUrl: String = ''); override;
     function Proxy(var State: TX3DGraphTraverseState;
-      const OverTriangulate: boolean): TAbstractGeometryNode; override;
-    function ProxyUsesOverTriangulate: boolean; override;
->>>>>>> c0a6cc2e
+      const OverTriangulate: Boolean): TAbstractGeometryNode; override;
+    function ProxyUsesOverTriangulate: Boolean; override;
 
     {$I auto_generated_node_helpers/x3dnodes_triangleset2d.inc}
   end;
@@ -259,13 +130,9 @@
   ArcClosureTypeNames: array [TArcClosureType] of string =
   ('PIE', 'CHORD');
 
-<<<<<<< HEAD
-class function TArc2DNode.ClassX3DType: String;
-=======
 { TArc2DNode ----------------------------------------------------------------- }
 
-constructor TArc2DNode.Create(const AX3DName, ABaseUrl: string);
->>>>>>> c0a6cc2e
+constructor TArc2DNode.Create(const AX3DName, ABaseUrl: String);
 begin
   inherited;
   FdEndAngle.Angle := true;
@@ -298,11 +165,7 @@
 
 { TArcClose2DNode ----------------------------------------------------------------- }
 
-<<<<<<< HEAD
-class function TArcClose2DNode.ClassX3DType: String;
-=======
-constructor TArcClose2DNode.Create(const AX3DName, ABaseUrl: string);
->>>>>>> c0a6cc2e
+constructor TArcClose2DNode.Create(const AX3DName, ABaseUrl: String);
 begin
   inherited;
   FdClosureType.ChangeAlways := chGeometry;
@@ -337,11 +200,7 @@
 
 { TCircle2DNode -------------------------------------------------------------- }
 
-<<<<<<< HEAD
-class function TCircle2DNode.ClassX3DType: String;
-=======
-constructor TCircle2DNode.Create(const AX3DName, ABaseUrl: string);
->>>>>>> c0a6cc2e
+constructor TCircle2DNode.Create(const AX3DName, ABaseUrl: String);
 begin
   inherited;
   FdRadius.ChangeAlways := chGeometry;
@@ -404,11 +263,7 @@
   FdSolid.ChangeAlways := chGeometry;
 end;
 
-<<<<<<< HEAD
-class function TDisk2DNode.ClassX3DType: String;
-=======
 function TDisk2DNode.CalculateSlices: Cardinal;
->>>>>>> c0a6cc2e
 begin
   Result := DefaultTriangulationSlices;
 end;
@@ -424,17 +279,6 @@
 begin
   Slices := CalculateSlices;
 
-<<<<<<< HEAD
-function TDisk2DNode.VerticesCount(State: TX3DGraphTraverseState; OverTriangulate: Boolean;
-  ProxyGeometry: TAbstractGeometryNode; ProxyState: TX3DGraphTraverseState): Cardinal;
-begin
-  { Rendering of TDisk2DNode not implemented. }
-  Result := 0;
-end;
-
-function TDisk2DNode.TrianglesCount(State: TX3DGraphTraverseState; OverTriangulate: Boolean;
-  ProxyGeometry: TAbstractGeometryNode; ProxyState: TX3DGraphTraverseState): Cardinal;
-=======
   Triangles := TTriangleFanSetNode.Create(X3DName, BaseUrl);
   try
     // TODO: assumes innerRadius = 0
@@ -458,8 +302,7 @@
   except FreeAndNil(Result); raise end;
 end;
 
-function TDisk2DNode.ProxyUsesOverTriangulate: boolean;
->>>>>>> c0a6cc2e
+function TDisk2DNode.ProxyUsesOverTriangulate: Boolean;
 begin
   Result := false;
 end;
@@ -473,16 +316,12 @@
   FdLineSegments.AddAlternativeName('point', 2);
 end;
 
-<<<<<<< HEAD
-class function TPolyline2DNode.ClassX3DType: String;
-=======
 function TPolyline2DNode.Proxy(var State: TX3DGraphTraverseState;
-  const OverTriangulate: boolean): TAbstractGeometryNode;
+  const OverTriangulate: Boolean): TAbstractGeometryNode;
 var
   C: TCoordinateNode;
   LineSet: TLineSetNode absolute Result;
   I, Count: Integer;
->>>>>>> c0a6cc2e
 begin
   LineSet := TLineSetNode.Create(X3DName, BaseUrl);
   try
@@ -499,24 +338,12 @@
       );
     end;
 
-<<<<<<< HEAD
-function TPolyline2DNode.VerticesCount(State: TX3DGraphTraverseState; OverTriangulate: Boolean;
-  ProxyGeometry: TAbstractGeometryNode; ProxyState: TX3DGraphTraverseState): Cardinal;
-begin
-  { Rendering of TPolyline2DNode not implemented. }
-  Result := 0;
-end;
-
-function TPolyline2DNode.TrianglesCount(State: TX3DGraphTraverseState; OverTriangulate: Boolean;
-  ProxyGeometry: TAbstractGeometryNode; ProxyState: TX3DGraphTraverseState): Cardinal;
-=======
     LineSet.Coord := C;
     LineSet.SetVertexCount([Count]);
   except FreeAndNil(Result); raise end;
 end;
 
-function TPolyline2DNode.ProxyUsesOverTriangulate: boolean;
->>>>>>> c0a6cc2e
+function TPolyline2DNode.ProxyUsesOverTriangulate: Boolean;
 begin
   Result := false;
 end;
@@ -529,16 +356,12 @@
   FdPoint.ChangeAlways := chGeometry;
 end;
 
-<<<<<<< HEAD
-class function TPolypoint2DNode.ClassX3DType: String;
-=======
 function TPolypoint2DNode.Proxy(var State: TX3DGraphTraverseState;
-  const OverTriangulate: boolean): TAbstractGeometryNode;
+  const OverTriangulate: Boolean): TAbstractGeometryNode;
 var
   C: TCoordinateNode;
   PointSet: TPointSetNode absolute Result;
   I, Count: Integer;
->>>>>>> c0a6cc2e
 begin
   PointSet := TPointSetNode.Create(X3DName, BaseUrl);
   try
@@ -555,34 +378,18 @@
       );
     end;
 
-<<<<<<< HEAD
-function TPolypoint2DNode.VerticesCount(State: TX3DGraphTraverseState; OverTriangulate: Boolean;
-  ProxyGeometry: TAbstractGeometryNode; ProxyState: TX3DGraphTraverseState): Cardinal;
-begin
-  { Rendering of TPolypoint2DNode not implemented. }
-  Result := 0;
-end;
-
-function TPolypoint2DNode.TrianglesCount(State: TX3DGraphTraverseState; OverTriangulate: Boolean;
-  ProxyGeometry: TAbstractGeometryNode; ProxyState: TX3DGraphTraverseState): Cardinal;
-=======
     PointSet.Coord := C;
   except FreeAndNil(Result); raise end;
 end;
 
-function TPolypoint2DNode.ProxyUsesOverTriangulate: boolean;
->>>>>>> c0a6cc2e
+function TPolypoint2DNode.ProxyUsesOverTriangulate: Boolean;
 begin
   Result := false;
 end;
 
 { TRectangle2DNode ----------------------------------------------------------- }
 
-<<<<<<< HEAD
-class function TRectangle2DNode.ClassX3DType: String;
-=======
-constructor TRectangle2DNode.Create(const AX3DName, ABaseUrl: string);
->>>>>>> c0a6cc2e
+constructor TRectangle2DNode.Create(const AX3DName, ABaseUrl: String);
 begin
   inherited;
   FdSize.ChangeAlways := chGeometry;
@@ -644,16 +451,12 @@
   FdSolid.ChangeAlways := chGeometry;
 end;
 
-<<<<<<< HEAD
-class function TTriangleSet2DNode.ClassX3DType: String;
-=======
 function TTriangleSet2DNode.Proxy(var State: TX3DGraphTraverseState;
-  const OverTriangulate: boolean): TAbstractGeometryNode;
+  const OverTriangulate: Boolean): TAbstractGeometryNode;
 var
   C: TCoordinateNode;
   TriangleSet: TTriangleSetNode absolute Result;
   I, Count: Integer;
->>>>>>> c0a6cc2e
 begin
   TriangleSet := TTriangleSetNode.Create(X3DName, BaseUrl);
   try
@@ -670,24 +473,12 @@
       );
     end;
 
-<<<<<<< HEAD
-function TTriangleSet2DNode.VerticesCount(State: TX3DGraphTraverseState; OverTriangulate: Boolean;
-  ProxyGeometry: TAbstractGeometryNode; ProxyState: TX3DGraphTraverseState): Cardinal;
-begin
-  { Rendering of TTriangleSet2DNode not implemented. }
-  Result := 0;
-end;
-
-function TTriangleSet2DNode.TrianglesCount(State: TX3DGraphTraverseState; OverTriangulate: Boolean;
-  ProxyGeometry: TAbstractGeometryNode; ProxyState: TX3DGraphTraverseState): Cardinal;
-=======
     TriangleSet.Coord := C;
     TriangleSet.Solid := Solid;
   except FreeAndNil(Result); raise end;
 end;
 
-function TTriangleSet2DNode.ProxyUsesOverTriangulate: boolean;
->>>>>>> c0a6cc2e
+function TTriangleSet2DNode.ProxyUsesOverTriangulate: Boolean;
 begin
   Result := false;
 end;
