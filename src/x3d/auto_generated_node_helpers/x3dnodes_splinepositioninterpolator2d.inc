{ -*- buffer-read-only: t -*-

  Copyright 2015-2021 Michalis Kamburelis.

  This file is part of "Castle Game Engine".

  "Castle Game Engine" is free software; see the file COPYING.txt,
  included in this distribution, for details about the copyright.

  "Castle Game Engine" is distributed in the hope that it will be useful,
  but WITHOUT ANY WARRANTY; without even the implied warranty of
  MERCHANTABILITY or FITNESS FOR A PARTICULAR PURPOSE.

  ----------------------------------------------------------------------------
}

{ Automatically generated node properties.

  Do not edit this file manually!
  To add new properties:
  - add them to the text files in tools/internal/x3d-nodes-to-pascal/nodes-specification/ ,
  - and regenerate include files by running x3d-nodes-to-pascal .

  The documentation for properties should go to x3dnodes_documentation.txt . }

{$ifdef read_interface}

  strict private
    function GetClosed: Boolean;
    procedure SetClosed(const Value: Boolean);
    function GetNormalizeVelocity: Boolean;
    procedure SetNormalizeVelocity(const Value: Boolean);
  public
    procedure CreateNode; override;
    class function ClassX3DType: string; override;

    strict private FFdClosed: TSFBool;
    { X3D field "closed". } { }
    public property FdClosed: TSFBool read FFdClosed;
    { X3D field "closed". } { }
    property Closed: Boolean read GetClosed write SetClosed;

    strict private FFdKeyValue: TMFVec2f;
    { X3D field "keyValue". } { }
    public property FdKeyValue: TMFVec2f read FFdKeyValue;
    { Set X3D field "keyValue". } { }
    procedure SetKeyValue(const Value: array of TVector2); overload;
    { Set X3D field "keyValue". } { }
<<<<<<< HEAD
    procedure SetKeyValue(const Value: TVector2List); overload;
=======
    procedure SetKeyValue(const Value: TVector2List);

    strict private FFdKeyVelocity: TMFVec2f;
    { X3D field "keyVelocity". } { }
    public property FdKeyVelocity: TMFVec2f read FFdKeyVelocity;
>>>>>>> b03962e0
    { Set X3D field "keyVelocity". } { }
    procedure SetKeyVelocity(const Value: array of TVector2); overload;
    { Set X3D field "keyVelocity". } { }
<<<<<<< HEAD
    procedure SetKeyVelocity(const Value: TVector2List); overload;
=======
    procedure SetKeyVelocity(const Value: TVector2List);

    strict private FFdNormalizeVelocity: TSFBool;
    { X3D field "normalizeVelocity". } { }
    public property FdNormalizeVelocity: TSFBool read FFdNormalizeVelocity;
>>>>>>> b03962e0
    { X3D field "normalizeVelocity". } { }
    property NormalizeVelocity: Boolean read GetNormalizeVelocity write SetNormalizeVelocity;

    strict private FEventValue_changed: TSFVec2fEvent;
    { X3D out event "value_changed". } { }
    public property EventValue_changed: TSFVec2fEvent read FEventValue_changed;

{$endif read_interface}

{$ifdef read_implementation}

{ TSplinePositionInterpolator2DNode ----------------------------------------------- }

function TSplinePositionInterpolator2DNode.GetClosed: Boolean;
begin
  Result := FdClosed.Value;
end;

procedure TSplinePositionInterpolator2DNode.SetClosed(const Value: Boolean);
begin
  FdClosed.Send(Value);
end;

procedure TSplinePositionInterpolator2DNode.SetKeyValue(const Value: array of TVector2);
begin
  FdKeyValue.Send(Value);
end;

procedure TSplinePositionInterpolator2DNode.SetKeyValue(const Value: TVector2List);
begin
  FdKeyValue.Send(Value);
end;

procedure TSplinePositionInterpolator2DNode.SetKeyVelocity(const Value: array of TVector2);
begin
  FdKeyVelocity.Send(Value);
end;

procedure TSplinePositionInterpolator2DNode.SetKeyVelocity(const Value: TVector2List);
begin
  FdKeyVelocity.Send(Value);
end;

function TSplinePositionInterpolator2DNode.GetNormalizeVelocity: Boolean;
begin
  Result := FdNormalizeVelocity.Value;
end;

procedure TSplinePositionInterpolator2DNode.SetNormalizeVelocity(const Value: Boolean);
begin
  FdNormalizeVelocity.Send(Value);
end;

class function TSplinePositionInterpolator2DNode.ClassX3DType: String;
begin
  Result := 'SplinePositionInterpolator2D';
end;

procedure TSplinePositionInterpolator2DNode.CreateNode;
begin
  inherited;

  FFdClosed := TSFBool.Create(Self, True, 'closed', false);
   FdClosed.ChangeAlways := chNone;
  AddField(FFdClosed);

  FFdKeyValue := TMFVec2f.Create(Self, True, 'keyValue', []);
   FdKeyValue.ChangeAlways := chNone;
  AddField(FFdKeyValue);

  FFdKeyVelocity := TMFVec2f.Create(Self, True, 'keyVelocity', []);
   FdKeyVelocity.ChangeAlways := chNone;
  AddField(FFdKeyVelocity);

  FFdNormalizeVelocity := TSFBool.Create(Self, True, 'normalizeVelocity', false);
   FdNormalizeVelocity.ChangeAlways := chNone;
  AddField(FFdNormalizeVelocity);

  FEventValue_changed := TSFVec2fEvent.Create(Self, 'value_changed', false);
  AddEvent(FEventValue_changed);
end;

{$endif read_implementation}<|MERGE_RESOLUTION|>--- conflicted
+++ resolved
@@ -46,27 +46,19 @@
     { Set X3D field "keyValue". } { }
     procedure SetKeyValue(const Value: array of TVector2); overload;
     { Set X3D field "keyValue". } { }
-<<<<<<< HEAD
     procedure SetKeyValue(const Value: TVector2List); overload;
-=======
-    procedure SetKeyValue(const Value: TVector2List);
 
     strict private FFdKeyVelocity: TMFVec2f;
     { X3D field "keyVelocity". } { }
     public property FdKeyVelocity: TMFVec2f read FFdKeyVelocity;
->>>>>>> b03962e0
     { Set X3D field "keyVelocity". } { }
     procedure SetKeyVelocity(const Value: array of TVector2); overload;
     { Set X3D field "keyVelocity". } { }
-<<<<<<< HEAD
     procedure SetKeyVelocity(const Value: TVector2List); overload;
-=======
-    procedure SetKeyVelocity(const Value: TVector2List);
 
     strict private FFdNormalizeVelocity: TSFBool;
     { X3D field "normalizeVelocity". } { }
     public property FdNormalizeVelocity: TSFBool read FFdNormalizeVelocity;
->>>>>>> b03962e0
     { X3D field "normalizeVelocity". } { }
     property NormalizeVelocity: Boolean read GetNormalizeVelocity write SetNormalizeVelocity;
 
