--- conflicted
+++ resolved
@@ -74,15 +74,11 @@
     { Set X3D field "momentsOfInertia". } { }
     procedure SetMomentsOfInertia(const Value: array of Single); overload;
     { Set X3D field "momentsOfInertia". } { }
-<<<<<<< HEAD
     procedure SetMomentsOfInertia(const Value: TSingleList); overload;
-=======
-    procedure SetMomentsOfInertia(const Value: TSingleList);
 
     strict private FFdName: TSFString;
     { X3D field "name". } { }
     public property FdName: TSFString read FFdName;
->>>>>>> b03962e0
     { X3D field "name". } { }
     property NameField: String read GetNameField write SetNameField;
 
