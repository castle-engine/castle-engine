--- conflicted
+++ resolved
@@ -46,15 +46,11 @@
     { Set X3D field "avatarSize". } { }
     procedure SetAvatarSize(const Value: array of Single); overload;
     { Set X3D field "avatarSize". } { }
-<<<<<<< HEAD
     procedure SetAvatarSize(const Value: TSingleList); overload;
-=======
-    procedure SetAvatarSize(const Value: TSingleList);
 
     strict private FFdHeadlight: TSFBool;
     { X3D field "headlight". } { }
     public property FdHeadlight: TSFBool read FFdHeadlight;
->>>>>>> b03962e0
     { X3D field "headlight". } { }
     property Headlight: Boolean read GetHeadlight write SetHeadlight;
 
@@ -76,27 +72,19 @@
     { Set X3D field "transitionType". } { }
     procedure SetTransitionType(const Value: array of string); overload;
     { Set X3D field "transitionType". } { }
-<<<<<<< HEAD
     procedure SetTransitionType(const Value: TCastleStringList); overload;
-=======
-    procedure SetTransitionType(const Value: TCastleStringList);
 
     strict private FFdType: TMFString;
     { X3D field "type". } { }
     public property FdType: TMFString read FFdType;
->>>>>>> b03962e0
     { Set X3D field "type". } { }
     procedure SetType(const Value: array of string); overload;
     { Set X3D field "type". } { }
-<<<<<<< HEAD
     procedure SetType(const Value: TCastleStringList); overload;
-=======
-    procedure SetType(const Value: TCastleStringList);
 
     strict private FFdVisibilityLimit: TSFFloat;
     { X3D field "visibilityLimit". } { }
     public property FdVisibilityLimit: TSFFloat read FFdVisibilityLimit;
->>>>>>> b03962e0
     { X3D field "visibilityLimit". } { }
     property VisibilityLimit: Single read GetVisibilityLimit write SetVisibilityLimit;
 
