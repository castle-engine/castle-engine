{
  Copyright 2001-2021 Michalis Kamburelis.

  This file is part of "Castle Game Engine".

  "Castle Game Engine" is free software; see the file COPYING.txt,
  included in this distribution, for details about the copyright.

  "Castle Game Engine" is distributed in the hope that it will be useful,
  but WITHOUT ANY WARRANTY; without even the implied warranty of
  MERCHANTABILITY or FITNESS FOR A PARTICULAR PURPOSE.

  ----------------------------------------------------------------------------
}

{ Window with rendering context suitable for rendering of "Castle Game Engine".
  Provides a window that can render hierarchy of TCastleUserInterface,
  which includes a hierarchy of 3D and 2D scenes inside TCastleViewport.
  Use the @link(TCastleWindowBase) as your window class.

  @link(Application) object (instance of class @link(TCastleApplication))
  is a central manager of all open @link(TCastleWindowBase) windows.

  Using this unit:

  @orderedList(
    @item(Declare and create @link(TCastleWindowBase) instance. (Or a descendant
      like @link(TCastleWindow).))

    @item(Assign Window properties and callbacks like
      @link(TCastleWindowBase.OnRender OnRender),
      @link(TCastleWindowBase.OnResize OnResize),
      @link(TCastleWindowBase.Width Width),
      @link(TCastleWindowBase.Height Height),
      @link(TCastleWindowBase.Caption Caption).)

    @item(To initialize your game, you usually want to use
      @link(TCastleApplication.OnInitialize Application.OnInitialize).

      If you only care about
      standalone programs (for normal OSes like Linux, Windows, MacOSX,
      but not Android) you may also just initialize your game in the main
      program block, although using
      @link(TCastleApplication.OnInitialize Application.OnInitialize)
      is still often comfortable.)

    @item(Call @link(TCastleWindowBase.Open Window.Open),
      this will actually show the window and it's
      associated OpenGL context.

      The first window open calls
      @link(TCastleApplication.OnInitialize Application.OnInitialize).
      It also calls
      @link(TCastleWindowBase.OnOpen OnOpen) and
      @link(TCastleWindowBase.OnResize OnResize) callbacks.)

    @item(Call @link(TCastleApplication.Run Application.Run).
      This will enter message loop that will call
      appropriate windows' callbacks at appropriate times
      (OnRender, OnPress, OnRelease, OnResize, OnUpdate and many more).
      There are also some Application callbacks, like
      @link(TCastleApplication.OnUpdate Application.OnUpdate).

      For more advanced needs you can use something like

      @longCode(#
        while Application.ProcessMessage do <something>;
      #)

      instead of Application.Run.

      You can also call @link(TCastleWindowBase.OpenAndRun Window.OpenAndRun),
      this is just a shortcut for Window.Open + Application.Run.)

    @item(Application.Run ends when you call @link(TCastleApplication.Quit Application.Quit)
      or when you close last visible window using @link(TCastleWindowBase.Close Close(true)).

      User is also allowed to close a window using WindowManager facilities
      (clicking on "X" button in the frame corner, pressing Alt+F4 or something
      like that). By default, such user action will make window close
      (but you can freely customize what your program does when user
      tries to close the window using callback
      @link(TCastleWindowBase.OnCloseQuery OnCloseQuery)).)
  )

  So the simplest example of using this unit can look like this:

  @longcode(#
    uses CastleWindow;

    var
      Window: TCastleWindowBase;

    procedure Render(Sender: TCastleContainer);
    begin
      // ... e.g. DrawRectangle or TDrawableImage.Draw calls inside
    end;

    begin
      Window := TCastleWindowBase.Create(Application);
      Window.OnResize := @Resize;
      Window.Caption := 'Simplest CastleWindow example';
      Window.OpenAndRun;
    end.
  #)

  @italic(More component-like approach):
  For larger programs, it makes more sense to divide functionality into
  controls, which are classes descending from TCastleUserInterface.
  You can override TCastleUserInterface methods to render, capture input and so on
  (see e.g. @link(TCastleUserInterface.Render),
  @link(TCastleUserInterface.Press),
  @link(TCastleUserInterface.Update).)
  You can then add your control to the TCastleWindowBase.Controls list.

  Some features list:

  @unorderedList(

    @item(TCastleApplication.ProcessMessage method.
      This allows you to reimplement
      event loop handling, which is crucial for implementing things
      like @link(MessageInputQuery) function that does modal GUI dialog box.)

    @item(TCastleWindowBase.Pressed to easily and reliably check which keys
      are pressed.)

    @item(Application speed, see @link(TCastleWindowBase.Fps),)

    @item(A menu bar under WinAPI and GTK backends.

      You can attach a menu to a window. Menu structure is constructed using
      various descendants of TMenuEntry class.
      Then you have to assign such menu structure
      to TCastleWindowBase.MainMenu property. When CastleWindow is implemented on top
      of GTK_2 or WINAPI or LCL we will show this menu and call
      TCastleWindowBase.OnMenuClick when user clicks some menu item.
      Other backends (XLIB for now) ignore MainMenu.

      See @code(castle_game_engine/examples/window/window_menu.lpr)
      for an example how to use the menu.)

    @item(Changing screen resolution and bit depth,
      see TCastleApplication.VideoChange.)

    @item(You can request OpenGL context properties:
      @unorderedList(
        @item color buffer
        @item with alpha channel (@link(TCastleWindowBase.AlphaBits AlphaBits)),
        @item stencil buffer (@link(TCastleWindowBase.StencilBits StencilBits)),
        @item double buffer (@link(TCastleWindowBase.DoubleBuffer DoubleBuffer)),
        @item(multisampling (full-screen antialiasing) buffers (by
          @link(TCastleWindowBase.MultiSampling MultiSampling) or higher-level
          @link(TCastleWindowBase.AntiAliasing AntiAliasing)))
      )
    )

    @item(You can use native modal dialogs for things such as file selection.
      GTK backend will use GTK dialogs, WinAPI backend
      will use Windows dialog boxes, XLib backend will fall back
      on CastleMessages text input.

      See TCastleWindowBase.FileDialog (for opening and saving files) and
      TCastleWindowBase.ColorDialog (for choosing RGB colors).)

    @item(TCastleWindowBase.ParseParameters method allows you to easily initialize TCastleWindowBase
      properties like initial size and position using command-line
      parameters like @code(@--geometry WIDTHxHEIGHT), @code(@--display) etc.)
  )
}

unit CastleWindow;

{$I castleconf.inc}

{ Choose CastleWindow backend ------------------------------------------ }

{ You can define one of the CASTLE_WINDOW_xxx symbols to use
  a specific CastleWindow backend.
  See https://github.com/castle-engine/castle-engine/wiki/CastleWindow-backends
  for the documentation of available backends.

  If you don't define any such symbol,
  below we automatically choose the best backend for given OS. }
{$ifndef CASTLE_WINDOW_WINAPI}
 {$ifndef CASTLE_WINDOW_XLIB}
  {$ifndef CASTLE_WINDOW_GTK_2}
   {$ifndef CASTLE_WINDOW_TEMPLATE}
    {$ifndef CASTLE_WINDOW_LCL}
     {$ifndef CASTLE_WINDOW_ANDROID}
      {$ifndef CASTLE_WINDOW_LIBRARY}

       // PasDoc cannot handle "$if defined(xxx)" for now, workaround below
       {$ifdef PASDOC}
         {$define CASTLE_WINDOW_GTK_2}
       {$else}

         {$if defined(MSWINDOWS)}
           // various possible backends on Windows:
           {$define CASTLE_WINDOW_WINAPI} // best (looks native and most functional) on Windows
           { $define CASTLE_WINDOW_GTK_2}
           { $define CASTLE_WINDOW_LCL}
           { $define CASTLE_WINDOW_LIBRARY}
           { $define CASTLE_WINDOW_TEMPLATE} // only useful for developers
         {$elseif defined(UNIX)}
           {$if defined(ANDROID)}
             {$define CASTLE_WINDOW_ANDROID}
           {$elseif defined(CASTLE_IOS) or defined(CASTLE_NINTENDO_SWITCH)}
             {$define CASTLE_WINDOW_LIBRARY}
           {$elseif defined(DARWIN)}
             // various possible backends on macOS (desktop):
             {$define CASTLE_WINDOW_XLIB} // easiest to compile
             { $define CASTLE_WINDOW_LCL} // best (looks native and most functional) on macOS, but requires LCL
             { $define CASTLE_WINDOW_GTK_2}
             { $define CASTLE_WINDOW_LIBRARY}
             { $define CASTLE_WINDOW_TEMPLATE} // only useful for developers
           {$elseif defined(CASTLE_ENGINE_PLUGIN)}
             // on Unix plugin, you have to use Xlib
             {$define CASTLE_WINDOW_XLIB}
           {$else}
             // various possible backends on traditional Unix (Linux, FreeBSD) desktop:
             {$define CASTLE_WINDOW_GTK_2} // best (looks native and most functional), supports both OpenGL and OpenGLES
             { $define CASTLE_WINDOW_XLIB} // supports both OpenGL and OpenGLES
             { $define CASTLE_WINDOW_LCL}
             { $define CASTLE_WINDOW_LIBRARY}
             { $define CASTLE_WINDOW_TEMPLATE} // only useful for developers
           {$endif}
         {$endif} // end of UNIX possibilities

       {$endif} // end of "not PasDoc"

      {$endif}
     {$endif}
    {$endif}
   {$endif}
  {$endif}
 {$endif}
{$endif}

{ Configure some debugging options of CastleWindow ------------------------------- }

{ Define CASTLE_WINDOW_CHECK_GL_ERRORS_AFTER_DRAW to check OpenGL errors
  after TCastleWindowBase.EventRender (TCastleWindowBase.OnRender callback) calls.
  This is done by DoRender, that is: when a backend initiates the drawing.
  The check is done by CastleGLUtils.CheckGLErrors, checks glGetError
  and eventually raises an exception. }
{$ifdef DEBUG}
  {$define CASTLE_WINDOW_CHECK_GL_ERRORS_AFTER_DRAW}
{$endif}

{ Configure internal things -------------------------------------------------- }

{$ifdef CASTLE_WINDOW_GTK_2} {$define CASTLE_WINDOW_GTK_ANY} {$endif}

{ Sometimes GTK backend needs to call some X-specific things:
  1. Implementing TCastleWindowBase.SetMousePosition.
     Older GDK/GTK versions didn't have any function for this (see here
     [http://mail.gnome.org/archives/gtk-list/2001-January/msg00035.html]),
     although newer GDK has gdk_display_warp_pointer.
     So we had to bypass GTK and use Xlib's XWarpPointer.
  2. Screen resizing. We have to use for this XF86VidMode extension,
     just like for CASTLE_WINDOW_XLIB backend. }
{$ifdef CASTLE_WINDOW_GTK_2}
  {$ifdef UNIX}
    {$define CASTLE_WINDOW_GTK_WITH_XLIB}
  {$endif}
{$endif}

{ Does backend implement TryVideoChange and VideoReset methods?
  (if this will not be defined, we will use TryVideoChange that always
  returns false and VideoReset that is NOOP). }
{$undef CASTLE_WINDOW_HAS_VIDEO_CHANGE}
{$ifdef CASTLE_WINDOW_WINAPI}
  {$define CASTLE_WINDOW_HAS_VIDEO_CHANGE}
{$endif}
{$ifdef CASTLE_WINDOW_XLIB}
  { Disable using XF86VMODE on macOS, because it seems that newer XQuarts
    does not provide it. }
  {$ifndef DARWIN}
    {$define CASTLE_WINDOW_HAS_VIDEO_CHANGE}
    {$define CASTLE_WINDOW_USE_XF86VMODE}
  {$endif}
{$endif}
{$ifdef CASTLE_WINDOW_GTK_ANY}
  {$ifdef UNIX}
    { Hmm. This compiles and basically works, but the new screen is still
      virtual. For now this is disabled. TODO. }
    { $define CASTLE_WINDOW_HAS_VIDEO_CHANGE}
    { $define CASTLE_WINDOW_USE_XF86VMODE}
  {$endif}
{$endif}

{ See castlewindow_private_modifiers_down.inc for description in what
  situations you want to define CASTLE_WINDOW_USE_PRIVATE_MODIFIERS_DOWN. }
{$ifdef CASTLE_WINDOW_GTK_ANY} {$define CASTLE_WINDOW_USE_PRIVATE_MODIFIERS_DOWN} {$endif}
{$ifdef CASTLE_WINDOW_XLIB}    {$define CASTLE_WINDOW_USE_PRIVATE_MODIFIERS_DOWN} {$endif}

interface

uses {$define read_interface_uses}
  {$I castlewindow_backend.inc}
  {$undef read_interface_uses}
  { FPC units }
  SysUtils, Classes, Generics.Collections, CustApp,
  { Castle Game Engine units }
  {$ifdef FPC} CastleGL, {$else} OpenGL, OpenGLext, {$endif}
  CastleVectors, CastleRectangles, CastleColors,
  CastleUtils, CastleClassUtils, CastleGLUtils, CastleImages, CastleGLImages,
  CastleKeysMouse, CastleStringUtils, CastleFilesUtils, CastleTimeUtils,
  CastleFileFilters, CastleUIControls,
  CastleInternalPk3DConnexion, CastleParameters, CastleSoundEngine,
  CastleApplicationProperties
  {$ifdef CASTLE_DEPRECATED_WINDOW_CLASSES},
  CastleCameras, X3DNodes, CastleScene, CastleViewport, CastleLevels
  {$endif};

{$define read_interface}

const
  { }
  WindowPositionCenter = -1000000;
  WindowDefaultSize = -1000000;

type
  TWindowParseOption = (poGeometry, poScreenGeometry, poDisplay,
    poMacOsXProcessSerialNumber, poLimitFps);
  TWindowParseOptions = set of TWindowParseOption;
  PWindowParseOptions = ^TWindowParseOptions;

const
  { All "normal" command-line options,
    that most programs using CastleWindow should be able to handle
    without any problems.

    In other words, most programs calling @link(TCastleWindowBase.ParseParameters)
    method can safely pass as the 1st parameter this constant,
    StandardParseOptions.
    Or they can simply call overloaded version of TCastleWindowBase.ParseParameters
    that doesn't take any parameters, it is always equivalent to
    calling TCastleWindowBase.ParseParameters(StandardParseOptions). }
  StandardParseOptions = [poGeometry, poScreenGeometry, poDisplay,
    poMacOsXProcessSerialNumber, poLimitFps];

  DefaultDepthBits = 24;
  DepthBitsFallback = 16;

  DefaultFpsCaptionUpdateDelay = 1.0;

  DefaultLimitFPS = TCastleApplicationProperties.DefaultLimitFPS
    deprecated 'use TCastleApplicationProperties.DefaultLimitFPS';

type
  { Development notes:
    When extending TAntiAliasing, remember to also
    update ScreenEffectLibrary implementation to be able to handle them
    (and screen_effect_library.glsl to handle them in GLSL). }
  { Anti-aliasing values for TCastleWindowBase.AntiAliasing. }
  TAntiAliasing = (aaNone,
    aa2SamplesFaster, //< 2 samples, "don't care" hint.
    aa2SamplesNicer,  //< 2 samples, "nicest" hint (quincunx (5 taps) for NVidia).
    aa4SamplesFaster, //< 4 samples, "don't care" hint.
    aa4SamplesNicer,  //< 4 samples, "nicest" hint (9 taps for NVidia).
    aa8SamplesFaster, //< 8 samples, "don't care" hint.
    aa8SamplesNicer,  //< 8 samples, "nicest" hint.
    aa16SamplesFaster, //< 16 samples, "don't care" hint.
    aa16SamplesNicer   //< 16 samples, "nicest" hint.
  );

const
  DefaultAntiAliasing = aaNone;

  AntiAliasingNames: array [TAntiAliasing] of string =
  ( 'None',
    '2 samples (faster)',
    '2 samples (nicer)',
    '4 samples (faster)',
    '4 samples (nicer)',
    '8 samples (faster) (only latest GPUs)',
    '8 samples (nicer) (only latest GPUs)',
    '16 samples (faster) (only latest GPUs)',
    '16 samples (nicer) (only latest GPUs)'
  );

type
  TCastleWindowBase = class;

  { Expose TCastleContainer type from CastleWindow unit, since almost all code using
    CastleWindow will need to use TCastleContainer type for callback parameter type. }

  { }
  TUIContainer = CastleUIControls.TCastleContainer deprecated 'use TCastleContainer';
  TCastleContainer = CastleUIControls.TCastleContainer;

  {$I castlewindowmenu.inc}

  { Type of message box, for TCastleWindowBase.MessageOK and TCastleWindowBase.MessageYesNo. }
  TWindowMessageType = (mtInfo, mtWarning, mtQuestion, mtError, mtOther);

  TUpdateFunc = procedure;
  TMenuClickFunc = procedure (Container: TCastleContainer; Item: TMenuItem);
  TDropFilesFunc = procedure (Container: TCastleContainer; const FileNames: array of string);
  TGLContextRetryOpenFunc = function (Window: TCastleWindowBase): boolean;

  TResizeAllowed = (raNotAllowed, raOnlyAtOpen, raAllowed);

  EGLContextNotPossible = class(Exception);

  TCaptionPart = (cpPublic, cpFps);

  { Non-abstract implementation of TCastleContainer that cooperates with TCastleWindowBase.
    To use it, you need to also create descendant of TCastleWindowBase,
    and override TCastleWindowBase.CreateContainer.
    That said, it is much better to use TUIState and override methods there. }
  TWindowContainer = class(TCastleContainer)
  private
    Parent: TCastleWindowBase;
  public
    constructor Create(AParent: TCastleWindowBase); reintroduce;

    procedure Invalidate; override;
    function GLInitialized: boolean; override;
    function Width: Integer; override;
    function Height: Integer; override;
    function Rect: TRectangle; override;
    function ScaledStatusBarHeight: Cardinal; override;
    function GetMousePosition: TVector2; override;
    procedure SetMousePosition(const Value: TVector2); override;
    function Dpi: Single; override;
    function Focused: boolean; override;
    procedure SetInternalCursor(const Value: TMouseCursor); override;
    function GetTouches(const Index: Integer): TTouch; override;
    function TouchesCount: Integer; override;
    function SaveScreen(const SaveRect: TRectangle): TRGBImage; overload; override;
    function SettingMousePositionCausesMotion: Boolean; override;
  end deprecated 'do not descend from this, instead use custom TUIState descendants';

  {$define read_interface_types}
  {$I castlewindow_backend.inc}
  {$undef read_interface_types}

  { Window to render everything (3D or 2D) with Castle Game Engine.

    Add the user-interface controls to the @link(Controls) property.
    User-interface controls are any @link(TCastleUserInterface) descendants,
    like @link(TCastleImageControl) or @link(TCastleButton) or @link(TCastleViewport).

    Use events like @link(OnPress) to react to events.
    Use event @link(OnUpdate) to do something continuously.

    By default, the window is filled with simple color from
    @link(TCastleContainer.BackgroundColor Container.BackgroundColor).

    If you're looking for an analogous Lazarus component
    (that does basically the same, but can be placed on a Lazarus form)
    see @link(TCastleControlBase) component. }
  TCastleWindowBase = class(TComponent)

  { Include CastleWindow-backend-specific parts of TCastleWindowBase class.
    Remember to explicitly specify the scope
    (usually "private") of things that you add to TCastleWindowBase class in backends,
    this is safest. Some backends may expose some protected or even public
    things that are specific for them. }

  {$define read_window_interface}
  {$I castlewindow_backend.inc}
  {$undef read_window_interface}

  protected
    { Create a container class for this window.
      Override this to use a custom container class, e.g. to override
      some container methods. }
    function CreateContainer: TWindowContainer; virtual; deprecated 'instead of custom TWindowContainer descendants, use custom TUIState descendants';
  private
    FWidth, FHeight, FLeft, FTop: Integer;
    { Window size reported last to DoResize,
      and not clamped with some internal constaints like ResizeAllowed
      of MaxWidth etc. }
    FRealWidth, FRealHeight: Integer;
    FOnCloseQuery: TContainerEvent;
    {$ifdef FPC}
    FOnTimer: TContainerEvent;
    {$endif}
    FOnDropFiles: TDropFilesFunc;
    { FFullScreenWanted is the value set by FullScreen property by the user.
      FFullScreenBackend is the last value of FullScreen known to the backend
      (GTK, WinAPI etc.) }
    FFullScreenWanted, FFullScreenBackend: boolean;
    FDoubleBuffer: boolean;
    FDuringOpen: boolean;
    FResizeAllowed: TResizeAllowed;
    FFocused: boolean;
    FMousePosition: TVector2;
    FRedBits, FGreenBits, FBlueBits: Cardinal;
    FAutoRedisplay: boolean;
    FCaption: array [TCaptionPart] of string;
    BeforeFullScreenGeometryKnown: boolean;
    BeforeFullScreenLeft, BeforeFullScreenTop, BeforeFullScreenWidth, BeforeFullScreenHeight: Integer;
    { Track if some Invalidate was called (and not realized yet by
      DoRender call). Invalidate only sets this, leaving actually
      calling of DoRender for later. Call DoRender only of Invalidated = @true.

      Note: Xlib program should always wait for the first Expose event before
      redrawing anything. Similar for WinAPI. }
    Invalidated: boolean;

    { FClosed = are we outside of Open..Close }
    FClosed: boolean;

    { EventOpenCalled = has OnOpen been called from Open? }
    EventOpenCalled: boolean;

    MenuUpdateInside: Cardinal;
    MenuUpdateNeedsInitialize: boolean;
    MenuInitialized: boolean;

    FDepthBits: Cardinal;
    FStencilBits: Cardinal;
    FAccumBits: TVector4Cardinal;
    FAlphaBits: Cardinal;
    FMultiSampling: Cardinal;
    FAntiAliasing: TAntiAliasing;
    FGtkIconName: string;
    FVisible: boolean;
    FMinWidth: Integer;
    FMinHeight: Integer;
    FMaxWidth: Integer;
    FMaxHeight: Integer;
    FDpi: Single;
    // Using deprecated TWindowContainer - should be internal in the future
    {$warnings off}
    FContainer: TWindowContainer;
    {$warnings on}
    FCursor: TMouseCursor;
    FCustomCursor: TRGBAlphaImage;
    FTouches: TTouchList;
    FNamedParameters: TCastleStringList;
    function GetColorBits: Cardinal;
    procedure SetColorBits(const Value: Cardinal);
    procedure SetAntiAliasing(const Value: TAntiAliasing);
    procedure SetAutoRedisplay(const Value: boolean);
    function GetPublicCaption: string;
    procedure SetPublicCaption(const Value: string);
    procedure SetCaption(const Part: TCaptionPart; const Value: string);
    function GetWholeCaption: string;
    procedure SetCursor(const Value: TMouseCursor);
    procedure SetCustomCursor(const Value: TRGBAlphaImage);
    function GetOnOpen: TContainerEvent;
    procedure SetOnOpen(const Value: TContainerEvent);
    function GetOnOpenObject: TContainerObjectEvent;
    procedure SetOnOpenObject(const Value: TContainerObjectEvent);
    function GetOnBeforeRender: TContainerEvent;
    procedure SetOnBeforeRender(const Value: TContainerEvent);
    function GetOnRender: TContainerEvent;
    procedure SetOnRender(const Value: TContainerEvent);
    function GetOnResize: TContainerEvent;
    procedure SetOnResize(const Value: TContainerEvent);
    function GetOnClose: TContainerEvent;
    procedure SetOnClose(const Value: TContainerEvent);
    function GetOnCloseObject: TContainerObjectEvent;
    procedure SetOnCloseObject(const Value: TContainerObjectEvent);
    function GetOnUpdate: TContainerEvent;
    procedure SetOnUpdate(const Value: TContainerEvent);
    function GetOnPress: TInputPressReleaseEvent;
    procedure SetOnPress(const Value: TInputPressReleaseEvent);
    function GetOnRelease: TInputPressReleaseEvent;
    procedure SetOnRelease(const Value: TInputPressReleaseEvent);
    function GetOnMotion: TInputMotionEvent;
    procedure SetOnMotion(const Value: TInputMotionEvent);
    function GetTouches(const Index: Integer): TTouch;
    procedure SetWidth(const Value: Integer);
    procedure SetHeight(const Value: Integer);
    procedure SetLeft(const Value: Integer);
    procedure SetTop(const Value: Integer);
    procedure SetResizeAllowed(const Value: TResizeAllowed);

    { Convert window position from the usual window system convention,
      where (0,0) is left-top, and the window has size FRealWidth/FRealHeight,
      to CGE convention where (0,0) is left-bottom. }
    function LeftTopToCastle(const V: TVector2): TVector2; overload;
    function LeftTopToCastle(const X, Y: Single): TVector2; overload;

    { Convert window position from the CGE convention to window system
      convention where (0,0) is left-top, also rounding it.
      This reverses LeftTopToCastle, and rounds. }
    function CastleToLeftTopInt(const V: TVector2): TVector2Integer;

    { Update FFullScreenBackend to FFullScreenWanted by closing and reopening
      the window (if needed, i.e. if FFullScreenBackend <> FFullScreenWanted). }
    procedure SimpleUpdateFullScreenBackend;

    { Set FFullScreenBackend to FFullScreenWanted.
      Every backend must implement this. In the simplest case,
      just call SimpleUpdateFullScreenBackend. }
    procedure UpdateFullScreenBackend;

    procedure SetMousePosition(const Value: TVector2);
    procedure SetFullScreenWanted(const Value: Boolean);

    { Used in particular backend, open OpenGL context and do
      Application.OpenWindowsAdd(Self) there.

      Here's a list of properties that should be made "visible" to the user
      in OpenBackend:

        Width, Height, Left, Top
        Cursor, CustomCursor,
        FullScreen
          (Note that FFullScreenWanted and FFullScreenBackend are always
          equal at this point, so you can read any of these fields.
          You can also just read FullScreen property.)
        ResizeAllowed (DoResize already implements appropriate
          checks, but implementation should provide user with visual clues that
          the window may / may not be resized)
        MainMenu (display MainMenu and provide way to call DoMenuClick)

      OpenGL context must be initialized honouring these properties:
        DoubleBuffer, StencilBits, DepthBits, AlphaBits,
        AccumBits, MultiSampling }
    procedure OpenBackend;

    { Close OpenGL context, for particular backend.

      No need to call OpenWindowsRemove here, it's done by universal Close already.
      It's advised (although not totally required) that all errors during
      CloseBackend should be caught and cause only WritelnWarning.
      Reasoning: Close should, regardless of trouble, try to finalize as much
      as possible. }
    procedure CloseBackend;

    { Make the OpenGL context of this window current (active for following
      OpenGL commands). }
    procedure BackendMakeCurrent;

    { Swap OpenGL buffers.
      Call this method only when DoubleBuffered and if you already did
      MakeCurrent. (Implicit glFlush is guaranteed.) }
    procedure SwapBuffers;

    { BackendMenuInitialize should cause backend to build whole menu resources
      for MainMenu, BackendMenuFinalize to free them.

      BackendMenuFinalize is called before changing MainMenu structure
      in arbitrary way, BackendMenuInitialize is called after.
      Backend should just free / initialize resources related to menu.
      BackendMenuInitialize may assume that BackendMenuFinalize was already called
      (so no need to try to free in BackendMenuInitialize again).

      They are never called directly: always call MenuInitialize / Finalize.
      These make sure to care about eventual MenuUpdateBegin / MenuUpdateEnd
      around, and make sure BackendMenuFinalize is called only when menu is
      already initialized (by BackendMenuInitialize), and
      BackendMenuInitialize is called only when menu is not initialized yet.

      Implementation of these can assume that MainMenu <> nil now,
      and that MainMenuVisible = @true.
      Also it may assume that Closed = false.

      Note: if backend wants, it may itself call these from
      OpenBackend / CloseBackend. Of course, when you call them
      yourself, you have to make sure on your own that all assumptions
      are satisfied. In practice, BackendMenuFinalize should clear all the variables
      to the state right after constructor (zero, nil etc.),
      and BackendMenuInitialize expect them as such, and then everything will work Ok.

      @groupBegin }
    procedure BackendMenuInitialize;
    procedure BackendMenuFinalize;
    { @groupEnd }

    { These call corresponding BackendMenuInitialize or BackendMenuFinalize,
      unless we're inside MenuUpdateBegin / MenuUpdateEnd,
      and take care to only initialize when finalized,
      and finalize only when initialized.
      They also take care of checking Closed and MainMenuVisible properties.
      @groupBegin }
    procedure MenuInitialize;
    procedure MenuFinalize;
    { @groupEnd }

    { For optimization purposes, you may surround many menu changes
      inside MenuUpdateBegin + MenuUpdateEnd calls.
      Make sure window is not closed / opened between them.
      @groupBegin }
    procedure MenuUpdateBegin;
    procedure MenuUpdateEnd;
    { @groupEnd }

    { Notification called immediately after menu entry properties changed.
      This is called only when MainMenu <> nil and Entry is contained
      inside our MainMenu. Also, this is called only when not Closed.

      In case of MenuUpdateXxx calls: You can be sure that
      only appropriate local Entry properties changed, no other menu entry
      (even child menu entry for submenus) was changed.

      Sloppy backend may simply do here MenuFinalize + MenuInitialize,
      but a better backend may do something more efficient,
      like updating only this specific Entry resources.

      In case of MenuInsert: remember that this is called
      after Entry was added to Parent. So if your MenuInsert simply
      calls MenuFinalize + MenuInitialize, make sure your MenuFinalize
      handles the case that some TMenuEntry may have uninitialized (zero)
      TMenuEntry.Handle.

      In case of MenuDelete: remember that this is called
      after Entry was removed from Parent. So if your MenuDelete simply
      calls MenuFinalize + MenuInitialize, make sure your MenuFinalize
      finalizes (releases backend-specific resources) also for Entry
      that isn't in the MainMenu hierarchy anymore.

      Both MenuInsert and MenuDelete problems disappear if your
      MenuFinalize doesn't look at MainMenu.Entries hierarchy, and releases
      in one go whole backend-specific hierarchy under MainMenu.Handle.
      Or if you implement MenuInsert and MenuDelete in a more optimal way,
      without MenuFinalize + MenuInitialize.

      @groupBegin }
    procedure MenuUpdateCaption(Entry: TMenuEntryWithCaption);
    procedure MenuUpdateEnabled(Entry: TMenuEntryWithCaption);
    procedure MenuUpdateChecked(Entry: TMenuItemChecked);
    procedure MenuInsert(const Parent: TMenu; const ParentPosition: Integer; const Entry: TMenuEntry);
    procedure MenuDelete(const Parent: TMenu; const ParentPosition: Integer; const Entry: TMenuEntry);
    function MenuUpdateCheckedFast: boolean;
    { @groupEnd }

    procedure CreateBackend;

    { Simulate that all the keys and mouse buttons were released.
      For all keys that are down (Pressed[k]) calls DoKeyUp(k).
      For all mouse buttons that are down (mb in MousePressed) calls DoMouseUp(mb).
      If CASTLE_WINDOW_USE_PRIVATE_MODIFIERS_DOWN is defined,
      this calls at the beginning SetPrivateModifiersDown(..., ..., false)
      to say that all keys are up.

      Useful when user somehow switches to another window / control
      (e.g. when he opens our MainMenu), such that we are then unable to catch
      following KeyUps and MouseUps. So user simply STOPS controlling our
      program with mouse and keyboard, so we have to assume that he releases
      all keys and mouse buttons.

      Nie widze chwilowo zastosowania dla MousePressed[*] := false,
      ale jest to konsekwentne. Z punktu widzenia programu w momencie wejscia
      usera do menu user przestaje kontrolowac program (tzn. okienko OpenGLa)
      przy pomocy myszy i klawiatury. }
    procedure ReleaseAllKeysAndMouse;

    { Should DoKeyDown be able to call DoMenuClick, that is should
      we handle menu key shortcuts ourselves.

      This is implemented in backend-specific CastleWindow parts.
      When in DoKeyDown we get some key event that specifies that
      some menu item should be called -- if RedirectKeyDownToMenuClick,
      DoKeyDown will do DoMenuClick. Else DoKeyDown will do nothing.

      This should be implemened as "Result := true" if we have to process
      keypresses in CastleWindow to pass them as menu commands, e.g. when CastleWindow
      works on top of Xlib.
      When CastleWindow works on top of GTK or WinAPI that allow us to do a "real"
      menu, this should be implemented as "Result := false". }
    function RedirectKeyDownToMenuClick: boolean;

    { DoXxx methods ------------------------------------------------------------

      DoXxx method should be called by CastleWindow backend when an event
      Xxx happens. DoXxx methods take care of various backend-independent
      stuff, and take care of calling EventXxx (that calls OnXxx in turn).
      CastleWindow backend should never call EventXxx directly.
      (And nothing should call OnXxx directly except EventXxx.)

      Remember that no DoXxx may be called from CloseBackend.

      Below is the detailed specification, but summing some things up
      you don't have to worry about these things when you use DoXxx methods
      (these things are fully handled by DoXxx methods):
      - updating state of MousePressed
      - updating state of Pressed (Pressed.Keys, Pressed.Characters etc.)
      - updating state of MousePosition
      - calling MakeCurrent before every EventXxx
      - flushing gl commands (and swapping gl buffers when DoubleBuffer'ing)
      - taking care of AutoRedisplay
      - updating Width, Height (and updating it with accordance to
        Min/MaxWidth/Height and ResizeAllowed)
      - checking MainMenu.Enabled
    }

    { DoResize with FirstResizeAfterOpen = true is called only once
      (and exactly once) from TCastleWindowBase.Open implementation.
      So all CastleWindow-backend code should always
      pass FirstResizeAfterOpen = false (EVEN if it may be called from
      OpenBackend (that is called before DoResize in Open) !).

      Some more notes about calling DoResize from OpenBackend:
      in this case DoResize will NOT call EventResize (since the first callback
      that should be called for a window is EventOpen). We will always after
      EventOpen call DoResize(..., true), so this should not be a problem
      anywhere. You can simply call DoResize from OpenBackend to tell us what
      real Width/Height we have, and the real EventResize will be called
      just at a later time.

      You can pass here ANY AWidth, AHeight. It will be automatically clipped
      here to fit in Min/MaxWidth/Height and to satisfy ResizeAllowed.

      Also MakeCurrent + EventResize will be called (probably; sometimes
      DoResize may decide to not call EventResize - e.g. when ResizeAllowed
      =raNotAllowed and FirstTime = false then it's useless to call here
      EventResize).

      Remember: this function does not automatically call Invalidate.
      You must make sure that soon after changing size of the window
      you will call DoRender (e.g. you can call Invalidate after
      calling DoResize; but usually (under WinAPI, Xlib, GTK)
      it's not needed, i.e. WinAPI, Xlib, and GTK all take care of this
      automatically). }
    procedure DoResize(AWidth, AHeight: integer; FirstResizeAfterOpen: boolean);

    { Called by a backend when user wants to close the window
      (e.g. by pressing the special "close" button on the window manager border).
      It is possible to ignore it (see OnCloseQuery docs).
      This calls OnCloseQuery and then eventually Close
      (and Close will execute OnClose, CloseBackend etc.).

      Note that there is no "DoClose" method defined.
      You should always call DoCloseQuery. }
    procedure DoCloseQuery;

    { Do MakeCurrent,
         EventBeforeRender,
         EventRender (inside Fps._RenderBegin/End)
         flush gl command pipeline (and swap gl buffers if DoubleBuffer)

      - Take care of AutoRedisplay, like

          @code(if AutoRedisplay then Invalidate;)

        So specific CastleWindow backends need not to worry about
        AutoRedisplay. They only have to call this when Invalidated = @true. }
    procedure DoRender;

    { DoKeyDown/Up: pass here key that is pressed down or released up.

      Only DoKeyDown: pass also KeyString. Pass Key = keyNone if this is not
      representable as TKey, pass KeyString = '' if this is not representable
      as char. But never pass both Key = keyNone and KeyString = ''
      (this would mean that nothing is pressed, at least nothing that can be represented
      in CGE).

      Only DoKeyUp: never pass Key = keyNone.

      If you call DoKeyUp while (not Pressed[Key]) it will be ignored
      (will not do any EventRelease etc. - just NOOP).

      This will
         update Pressed (Pressed.Keys, Pressed.Characters, etc.) accordingly,
         DoKeyDown: may here call DoMenuClick
           (and then it will NOT call MakeCurrent and EventKeyDown)
         MakeCurrent,
         EventKeyDown/Up.
    }
    procedure DoKeyDown(const Key: TKey; const KeyString: string);
    procedure DoKeyUp(const key: TKey);
    { Do MakeCurrent,
         EventMotion,
         update MousePosition }
    procedure DoMotion(const Event: TInputMotion);
    { DoMouseDown/Up:
        update MousePosition (so that before EventPress/EventRelease position
          of the mouse is set to the current, precise, position)
        update MousePressed
        MakeCurrent
        EventPress/EventRelease }
    procedure DoMouseDown(const Position: TVector2;
      Button: TCastleMouseButton; const FingerIndex: TFingerIndex = 0);
    procedure DoMouseUp(const Position: TVector2;
      Button: TCastleMouseButton; const FingerIndex: TFingerIndex = 0;
      const TrackReleased: boolean = true);
    procedure DoMouseWheel(const Scroll: Single; const Vertical: boolean);
    procedure DoTimer;
    { Just call it when user presses some MenuItem.
      This takes care of MainMenu.Enabled,
        MakeCurent,
        Item.DoClick,
        optional OnMenuClick or Container.EventKeyDown }
    procedure DoMenuClick(Item: TMenuItem);

    procedure DoDropFiles(const FileNames: array of string);
    function MessageReceived(const Received: TCastleStringList;
      const ReceivedStream: TMemoryStream): boolean;

    { Just like FileDialog, but these always get and should set FileName,
      not an URL. Also, for OpenDialog, we make sure that initial FileName
      contains only a path (not the final file name), since this is
      good behavior for users (even if some API allow to set proposed
      file name). }
    function BackendFileDialog(const Title: string; var FileName: string;
      OpenDialog: boolean; FileFilters: TFileFilterList = nil): boolean; overload;

    procedure OpenCore;
    { Current OpenGL buffers configuration required.
      Stuff like DoubleBuffer, AlphaBits, DepthBits,
      StencilBits, AccumBits etc.
      This simply returns a text description of these properties.

      It does not describe the current OpenGL context parameters.
      (It doesn't even need an OpenGL context open.)

      Useful for constructing messages e.g. for EGLContextNotPossible exceptions. }
    function RequestedBufferAttributes: string;
    { Check do given OpenGL buffers configuration satisfies the
      requested configuration.

      So it checks does

      @preformatted(
        ProvidedStencilBits >= StencilBits and
        ProvidedDepthBits >= DepthBits ...
      )

      and so on. If not, EGLContextNotPossible is raised with detailed
      description (which buffer constraint is not satisfied -- e.g. maybe
      the stencil buffer is not available).

      Note that ProvidedMultiSampling is not checked if MultiSampling is <= 1.
      In other words, if multisampling was not required, ProvidedMultiSampling
      doesn't matter --- it's Ok even ProvidedMultiSampling = 0 and
      MultiSampling = 1, which happens commonly (since our MultiSampling = 1 means
      "no multisampling" and is default, but most backends returns num_samples
      (or something equivalent) as = 0 when multisampling not supported). }
    procedure CheckRequestedBufferAttributes(const ProviderName: string;
      ProvidedStencilBits, ProvidedDepthBits, ProvidedAlphaBits,
      ProvidedAccumRedBits, ProvidedAccumGreenBits, ProvidedAccumBlueBits,
      ProvidedAccumAlphaBits, ProvidedMultiSampling: Cardinal);
  protected
    procedure DoUpdate; virtual;
  public
    property Container: TWindowContainer read FContainer;

    { Is it allowed to suspend (for an indefinite amount of time) waiting
      for user input.

      Allowing this is a good thing, as it means our process doesn't eat
      your CPU when it simply waits, doing nothing, for user input.
      On the other hand, you cannot allow this if you want to do some
      things continuously, regardless of user input.

      The default implementation plays it safe, and does not allow suspending
      if we have OnUpdate, OnTimer or such callback defined. }
    function AllowSuspendForInput: boolean; virtual;

    { Size of the window OpenGL area. Together with frame and border
      sizes, and eventually menu bar size, this determines the final
      window size.

      When the window is open, these are read-only (may only change
      through internal methods, that is: we'll update @link(Width), @link(Height),
      @link(Left), @link(Top) to reflect current size and position).

      MinWidth / MaxWidth / MinHeight / MaxHeight place constraints
      on these values (rigorously honored when window is open):
      always @code(MinWidth <= Width <= MaxWidth) and
      @code(MinHeight <= Height <= MaxHeight).

      ResizeAllowed places constrains when window manager and user may change
      window size. In particular, when ResizeAllowed <> raAllowed then
      window sizes cannot change when window is open.

      Note that for some window managers, we cannot always reliably
      force the size constraints and block resizing on the desktop.
      If you set rigorous size constraints, or ResizeAllowed <> raAllowed,
      you may find that window manager still resizes the window.
      In such cases, we may fake our size a little ---
      @link(Width) and @link(Height) values may not correspond to actual
      size as seen on the desktop. This is comfortable, as in such cases
      you usually want to just ignore window managers limits and just
      proceed as if your size requirements are satisfied.

      Special WindowDefaultSize value of these properties
      means: at @link(Open), calculate and use some comfortable window size.

      TODO: Make it possible to set these properties while the window is open.

      @groupBegin }
    property Width: integer read FWidth write SetWidth default WindowDefaultSize;
    property Height: integer read FHeight write SetHeight default WindowDefaultSize;
    { @groupEnd }

    { Rectangle representing the inside of this container.
      Always (Left,Bottom) are zero, and (Width,Height) correspond to window
      sizes. }
    function Rect: TRectangle;

    { Dots (pixels) per inch. Describes how many pixels fit on a physical inch.
      So this is determined by the screen resolution in pixels,
      and by the physical size of the device.

      Some systems may expose a value that actually reflects user preference
      "how to scale the user-interface", where 96 (DefaultDpi) is default.
      So do not depend that it is actually related to the physical monitor size.
      See https://developer.gnome.org/gdk2/stable/GdkScreen.html#gdk-screen-set-resolution . }
    property Dpi: Single read FDpi write FDpi {$ifdef FPC}default DefaultDpi{$endif};

    { Window position on the screen. If one (or both) of them is equal
      to WindowPositionCenter at the initialization (Open) time,
      then it will be set to position the window at the screen center.

      TODO: Make it possible to set these properties while the window is open.

      @groupBegin }
    property Left: integer read FLeft write SetLeft default WindowPositionCenter;
    property Top :integer read FTop write SetTop default WindowPositionCenter;
    { @groupEnd }

    { Is the window fullscreen.

      A fullscreen window has @link(Width), @link(Height), @link(Left), @link(Top)
      set to fill the whole screen.
      The window style is also, if possible, borderless.

      The window size constraints (like MinWidth, MaxWidth, MinHeight, MaxHeight
      and ResizeAllowed) are ignored, that is: we do not check whether
      screen size fits inside MinWidth and MaxWidth. If this is @true,
      the window is always fullscreen.
      However, the sizes visible to your application
      (exposed in properties @link(Width), @link(Height))
      are still constrained by MinWidth, MaxWidth, MinHeight, MaxHeight
      and ResizeAllowed.

      It is best to adjust this property before the window is open,
      this way window will be immediately open in the full-screen size.
      In the standard case (see https://castle-engine.io/manual_cross_platform.php
      about a typical initialization) you should place
      @code(Window.FullScreen := true) inside the unit initialization section.

      You can also change this property after the window is open.
      But note that:

      @unorderedList(
        @item(Some backends require closing + reopening the window to make it
          fullscreen. So be prepared that changing FullScreen
          may result in OnClose + OnOpen events, and all OpenGL resources
          are reloaded. In most cases, engine takes care of everything
          automatically (all TCastleScene, TCastleUserInterface, TDrawableImage and other
          resources are automatically reloaded), just be aware that
          this operation may take a bit of time.
        )

        @item(For safety (because of the above limitation), changing
          this property does not have an immediate effect on the window.
          The actual fullscreen change will happen a bit later, from the message loop.
        )
      )
    }
    property FullScreen: boolean
      read FFullScreenWanted write SetFullScreenWanted default false;

    { Deprecated, instead just do @code(FullScreen := not FullScreen). }
    procedure SwapFullScreen; deprecated 'use "FullScreen := not FullScreen"';

    { Should we request and use the double buffer.
      After every draw, we automatically swap buffers (if DoubleBuffer)
      or call glFlush (if not DoubleBuffer). }
    property DoubleBuffer: boolean read FDoubleBuffer write FDoubleBuffer default true;

    { Required red / green / blue color buffer precision for this window.
      When 0, the default window system color precision will be used.

      You can either set them by separate red / green / blue properties.
      Or you can use ColorBits that reads / writes all three channels bits.
      Reading ColorBits simply returns the sum of
      @code(RedBits + GreenBits + BlueBits).
      Writing ColorBits simply set RedBits and BlueBits to
      @code(ColorBits div 3), and sets GreenBits to the remainder.
      This way green channel has always the best resolution (as is usual,
      since it's perceived most), and the sum is always as requested.
      This way setting ColorBits to values like 16 or 24 works as expected.

      Note that it's also possible to change color resolution by
      changing the whole screen settings.
      See TCastleApplication.VideoColorBits and TCastleApplication.VideoChange for this.
      These properties only request the color
      resolution for this window, which is less intrusive (you don't change
      the whole screen) but also may have a smaller chance of success.

      @groupBegin }
    property RedBits: Cardinal read FRedBits write FRedBits default 0;
    property GreenBits: Cardinal read FGreenBits write FGreenBits default 0;
    property BlueBits: Cardinal read FBlueBits write FBlueBits default 0;
    property ColorBits: Cardinal read GetColorBits write SetColorBits stored false default 0;
    { @groupEnd }

    { Current mouse position.
      In case of touch devices, this reports the last known position
      for FingerIndex = 0, and setting this has no effect.

      See @link(TTouch.Position) for a documentaion how this is expressed.

      In all situations the MousePosition is the latest known mouse position.
      The only exception is within EventMotion (and so, also in OnMotion
      callback): MousePosition is then the previous known mouse position,
      while new mouse position is provided as NewMousePosition argument to
      EventMotion (and OnMotion).

      @italic(About setting the mouse position:)

      @unorderedList(
        @item(There is no guarantee that the position was set
          exactly to what was requested. Various backends have their
          limitations, and position may be rounded, and almost everywhere
          position will be clamped to the current screen space.)

        @item(It is undefined whether setting mouse position
          will generate an OnMotion event (just as if the
          user moved the mouse). Some backends do it, some don't,
          and there is no way to make it consistent (because
          backend may report the motion event with delay, so we really
          don't know whether user moved the mouse or was it caused
          by code).)

        @item(Setting mouse position is always ignored when
          the window is closed.)
      ) }
    property MousePosition: TVector2
      read FMousePosition write SetMousePosition;

    { Currently active touches on the screen.
      This tracks currently pressed fingers, in case of touch devices (mobile, like Android and iOS).
      In case of desktops, it tracks the current mouse position, regardless if any mouse button is
      currently pressed.

      Indexed from 0 to TouchesCount - 1.
      @seealso TouchesCount
      @seealso TTouch }
    property Touches[const Index: Integer]: TTouch read GetTouches;

    { Count of currently active touches (mouse or fingers pressed) on the screen.
      @seealso Touches }
    function TouchesCount: Integer;

    { When (if at all) window size may be changed.

      @unorderedList(
        @item(raNotAllowed

          @link(Width) and @link(Height) can only change
          to honor MinWidth / MaxWidth / MinHeight / MaxHeight constraints.
          Absolutely nothing else may cause them to change,
          user cannot resize the window.

          Note that setting the @link(FullScreen) property to @true
          works regardless of this. Just don't change @link(FullScreen) property
          if you don't want to. However, @link(Width) / @link(Height)
          values will be kept unchanged (they will not be updated to Application.ScreenWidth
          and Application.ScreenHeight), so from the point of view of you code
          the raNotAllowed works always.

          You can be sure that EventResize (OnResize) will be called only
          once, when window is opened (right after initial EventOpen (OnOpen)).)

        @item(raOnlyAtOpen

          @link(Width) and @link(Height) may be adjusted when the window
          is opened, by @link(Open) call. For example window manager
          may decide that the size is too large for the current screen.
          Or when you request FullScreen window and window size has to be
          adjusted to match current screen size. Also they will always be
          adjusted to fit in MinWidth / MaxWidth / MinHeight / MaxHeight constraints.

          After opening, window size cannot change anymore.
          In particular user cannot resize the window (by dragging border
          or such). After the first EventOpen (OnOpen) call,
          the window size becomes constant. From the first EventResize
          (OnResize) the window size is constant, as long as the window
          remains open.

          You can be sure that EventResize (OnResize) will be called only
          once, when window is opened (right after initial EventOpen (OnOpen)).)

        @item(raAllowed

          @link(Width) and @link(Height) may be adjusted at open time,
          and later user can resize the window too.
          This is the default value, giving user and window manager
          the most flexibility.

          You have to be prepared for this, handling OnResize and adjusting
          stuff like OpenGL viewport and projection matrix.)
      ) }
    property ResizeAllowed: TResizeAllowed
      read FResizeAllowed write FResizeAllowed default raAllowed;

    { OpenGL context is created, initialize things that require OpenGL
      context. Often you do not need to use this callback (engine components will
      automatically create/release OpenGL resource when necessary).
      You usually will also want to implement Window.OnClose callback that
      should release stuff you create here.

      Often, instead of using this callback, it's cleaner to derive new classes
      from TCastleUserInterface class or it's descendants,
      and override their GLContextOpen / GLContextClose methods to react to
      context being open/closed. Using such TCastleUserInterface classes
      is usually easier, as you add/remove them from controls whenever
      you want (e.g. you add them in
      @link(TCastleApplication.OnInitialize Application.OnInitialize)),
      and underneath they create/release/create again the OpenGL resources
      when necessary.

      OnOpen is always called @bold(after)
      @link(TCastleApplication.OnInitialize Application.OnInitialize).
      In normal circumstances, for a typical standalone game, the OnOpen will
      happen only once. But for other targets, it may be necessary to close/reopen
      the OpenGL context many times, e.g. on mobile platforms it's normal
      that application may "loose" the OpenGL context and it may need
      to recreate OpenGL resources when it wakes up.
      Event called when OpenGL context is initialized.

      It's guaranteed that every newly opened window will get
      EventOpen (OnOpen) first, and then EventResize (OnResize),
      and only then --- the other callbacks, as the user uses the window.
      This is consistent EventOpen (OnOpen)
      is always the first executed callback and OnClose
      is always the last. This allows you to cleanly initialize / finalize
      OpenGL resources.

      During EventOpen (OnOpen) you already have valid
      Width / Height values, that is those values were already adjusted
      if ResizeAllowed <> raNotAllowed.

      @bold(Be careful what you do in this callback if you want your game
      to work on Android or other non-standalone platforms.)
      On Android, OpenGL context may be closed and opened at any time,
      as user can switch from/to your application at any time.
      You should use
      @link(TCastleApplication.OnInitialize Application.OnInitialize)
      for a one-time initialization (it is executed right before
      the very first OnOpen would be executed).
      Use this callback only to create OpenGL resources
      (destroyed in OnClose).

      @groupBegin }
    property OnOpen: TContainerEvent read GetOnOpen write SetOnOpen;
    property OnOpenObject: TContainerObjectEvent read GetOnOpenObject write SetOnOpenObject;
    { @groupEnd }

    { Minimum and maximum window sizes. Always

      @preformatted(
        0 < MinWidth <= MaxWidth and
        0 < MinHeight <= MaxHeight
      )

      We do not allow user to resize the window outside of these constraints.

      We also fix window @link(Width) and @link(Height) to fit within
      these constraints when you @link(Open) the window. We do it regardless
      of ResizeAllowed (even when it's raNotAllowed).

      In other words, these constraints have a higher priority than
      ResizeAllowed and your desired @link(Width) and @link(Height)
      and even @link(FullScreen) (setting @link(FullScreen) property
      will stil change the visible sizes, but your perceived sizes
      will be constrained by this min/max).
      So you can be sure that (as long as window
      is open) @link(Width) / @link(Height) will always fit in these constraints.
      @groupBegin }
    property MinWidth: Integer read FMinWidth write FMinWidth default 100;
    property MinHeight: Integer read FMinHeight write FMinHeight default 100;
    property MaxWidth: Integer read FMaxWidth write FMaxWidth default 4000;
    property MaxHeight: Integer read FMaxHeight write FMaxHeight default 4000;
    { @groupEnd }

    { Required depth buffer precision. Zero means that we don't need
      depth buffer at all. We may get depth buffer with more precision
      than requested (we may even get depth buffer when we set
      DepthBits = 0), this all depends on graphic card.

      Default value is @link(DefaultDepthBits),
      which is non-zero and a reasonable default for 3D programs
      that want to work with depth test enabled.

      Note that we have a fallback mechanism in case @link(DepthBits)
      is too large: we fallback on @link(DepthBitsFallback) then.

      @italic(Design notes:) One may ask why default value is not 0?

      @orderedList(
        @item(
          Most programs using OpenGL use depth testing, so many programs
          would have to call something like @code(Window.DepthBits := DefaultDepthBits).)

        @item(
          Often graphic cards / window systems / OSes give you an OpenGL
          context with depth buffer @italic(even if you don't need depth buffer).
          I don't say that it's bad. But it makes very easy to forget about
          doing @code(DepthBits := something-non-zero;).
          If you're writing 3d program and sitting on some
          system that always gives you depth buffer (even if DepthBits = 0)
          then it may happen that you forget to write in your program
          @longCode(#  Window.DepthBits := DefaultDepthBits;#)

          And while on your system everything will work, you will
          receive errors on other systems because you forgot to request a
          depth buffer.)
      )

      If you are writing a program that does not need depth buffer
      you should set Window.DepthBits := 0. The only advantage of having
      default DepthBits = DefaultDepthBits is that if you forget to set
      Window.DepthBits := 0 your programs will still work (most graphic cards
      will give you some depth buffer anyway).
      They will just use more resources than they should.
    }
    property DepthBits: Cardinal
      read FDepthBits write FDepthBits default DefaultDepthBits;

    { Required stencil buffer precision, zero means that stencil buffer is
      not needed.

      Just like with other XxxBits property, we may get more
      bits than we requested. But we will never get less --- if window system
      will not be able to provide GL context with requested number of bits,
      @link(Open) will raise an error.

      Note that after initializing OpenGL context (when opening the window),
      StencilBits is @italic(not) updated to the current (provided)
      stencil buffer bit size. For example, if you requested StencilBits := 8,
      and you got 16-bits stencil buffer: StencilBits value will still remain 8.
      This is sensible in case you close the window, tweak some settings
      and try to open it again. Use @code(glGetInteger(GL_STENCIL_BITS))
      when window is open to query current (actual) buffer size. }
    property StencilBits: Cardinal
      read FStencilBits write FStencilBits default 0;

    { How many samples are required for multi-sampling (anti-aliasing).

      Set @link(AntiAliasing) instead of this for more comfortable
      (higher-level) way to turn on multi-sampling (anti-aliasing).
      Setting @link(AntiAliasing) will also set this property.

      1 means that no multi-sampling is required.
      Values larger than 1 mean that we require OpenGL context with
      multi-sampling capabilities. Various GPUs may support various
      values (it's a trade-off between quality and speed),
      try typical values 2 or 4.

      You can enable/disable anti-aliasing in your program by code like

      @longCode(#
        if GLFeatures.Multisample then glEnable(GL_MULTISAMPLE_ARB);
        if GLFeatures.Multisample then glDisable(GL_MULTISAMPLE_ARB);
      #)

      But usually that's not needed, as it is "on" by default
      (GL_ARB_multisample spec says so) if you requested multi-sampling context
      (that is, if this property is > 1). See GL_ARB_multisample spec for details:
      [http://opengl.org/registry/specs/ARB/multisample.txt].

      Just like with other XxxBits property, we may get more
      samples than we requested (e.g. if you request 3, you will most probably
      get 4). But we will never get less --- if window system
      will not be able to provide GL context with requested number of bits,
      @link(Open) will raise an error.
      TODO: actually, this may change to be similar to Lazarus
      TOpenGLControl.MultiSampling, and also be more comfortable --- to retry
      initialization with no multi-sampling. In this case this property will
      not be changed, to be nice.

      You can always read OpenGL GL_SAMPLE_BUFFERS_ARB and GL_SAMPLES_ARB
      values after initializing OpenGL context, to know exactly
      how many samples did you actually get, and did you get multi-sampling at all.
      Actually, we already initialize global CastleGLUtils.GLCurrentMultiSampling
      for you, you can use this. }
    property MultiSampling: Cardinal
      read FMultiSampling write FMultiSampling default 1;

    { Comfortably turn on/off anti-aliasing.

      Setting this property automatically sets also the @link(MultiSampling)
      property. Although it's easy to request multi-sampling by using the
      @link(MultiSampling) property directly, using AntiAliasing is a little
      more comfortable. You don't have to wonder what are the sensible
      values of @link(MultiSampling) for common GPUs, and we also
      automatically use NV_multisample_filter_hint for nicer anti-aliasing
      when possible. }
    property AntiAliasing: TAntiAliasing
      read FAntiAliasing write SetAntiAliasing default DefaultAntiAliasing;

    { Required number of bits in alpha channel of color buffer.
      Zero means that alpha channel is not needed.

      Just like with other XxxBits property, we may get more
      bits than we requested. But we will never get less --- if window system
      will not be able to provide GL context with requested number of bits,
      @link(Open) will raise an error.

      It's undefined how I'll treat this variable when indexed color mode
      will be possible in TCastleWindowBase. }
    property AlphaBits: Cardinal
      read FAlphaBits write FAlphaBits default 0;

    {$ifdef FPC}
    { Required number of bits in color channels of accumulation buffer.
      Color channel is 0..3: red, green, blue, alpha.
      Zero means that given channel of accumulation buffer is not needed,
      so when the vector is all zeros (default value) this means that
      accumulation buffer is not needed at all.

      Just like with other XxxBits property, we may get more
      bits than we requested. But we will never get less --- if window system
      will not be able to provide GL context with requested number of bits,
      @link(Open) will raise an error.

      @deprecated
      This property is deprecated, since modern OpenGL deprecated accumulation
      buffer. It may not be supported by some backends (e.g. now LCL backend,
      the default backend on macOS, doesn't support it). }
    property AccumBits: TVector4Cardinal read FAccumBits write FAccumBits; deprecated;
    {$endif FPC}

    { Name of the icon for this window used by GTK 2 backend.

      This is simply passed to @code(gtk_window_set_icon_name),
      see [http://library.gnome.org/devel/gtk/stable/GtkWindow.html#gtk-window-set-icon-name].
      This allows you to use an installed icon (in /usr/share/icons/
      or ~/.local/share/icons/) for your program. See
      [http://library.gnome.org/devel/integration-guide/stable/icons.html.en]
      for short information how and where to install your icons.

      It's ignored on non-GTK 2 backends. }
    property GtkIconName: string read FGtkIconName write FGtkIconName;

    (*Should this window be actually displayed on the desktop.
      In all normal programs you want to leave this as @true, as the
      main purpose of the window is to actually be visible and interactive
      on the desktop.

      Setting this to @false allows you to get an OpenGL context without
      showing anything on the desktop. This can be used for rendering
      and capturing OpenGL stuff without showing it on the desktop.
      One example is the @--screenshot option of view3dscene, see
      [https://castle-engine.io/view3dscene.php#section_screenshot].

      If you implement such thing, remember that you should not render
      and capture the normal front or back buffer contents.
      OpenGL makes no guarantee that a hidden window will have any allocated
      memory, so capturing hidden window contents isn't useful (you may
      get something valid, or you may get random / blank screen, depending
      on OS and GPU). However, you can create Framebuffer Object
      on modern GPUs, and capture it's contents. An example code snippet:

      @longCode(#
        { add CastleGLImages, CastleImages to your uses clause }

        var
          ScreenshotRender: TGLRenderToTexture;
          Image: TRGBImage;
        begin
          ScreenshotRender := TGLRenderToTexture.Create(Width, Height);
          try
            ScreenshotRender.Buffer := tbNone;
            ScreenshotRender.GLContextOpen;
            ScreenshotRender.RenderBegin;

            { render your stuff here }

            { capture the screen }
            Image := SaveScreen_NoFlush(Rectangle(0, 0, Width, Height),
              ScreenshotRender.ColorBuffer);
            try
              SaveImage(Image, 'aaa.png');
            finally FreeAndNil(Image) end;

            ScreenshotRender.RenderEnd;
          finally FreeAndNil(ScreenshotRender) end;
        end;
      #)
    *)
    property Visible: boolean read FVisible write FVisible default true;

    { Caption of the window.
      By default it's initialized from ApplicationProperties.Caption or (if empty)
      ApplicationName.
      May be changed even when the window is already open. }
    property Caption: string read GetPublicCaption write SetPublicCaption;

    { Render window contents here.

      Called when window contents must be redrawn,
      e.g. after creating a window, after resizing a window, after uncovering
      the window etc. You can also request yourself a redraw of the window
      by the Invalidate method, which will cause this event to be called
      at nearest good time.

      Note that calling Invalidate while in EventRender (OnRender) is not ignored.
      It instructs to call EventRender (OnRender) again, as soon as possible.

      When you have some controls on the @link(Controls) list,
      the OnRender event is done @bold(last).
      So here you can draw on top of the existing controls.
      To draw something underneath the existing controls, create a new TCastleUserInterface
      and override it's @link(TCastleUserInterface.Render) and insert it to the controls
      using @code(Controls.InsertBack(MyBackgroundControl);). }
    property OnRender: TContainerEvent read GetOnRender write SetOnRender;

    {$ifdef FPC}
    { @deprecated Deprecated name for OnRender. }
    property OnDraw: TContainerEvent read GetOnRender write SetOnRender; deprecated;
    {$endif}

    { Always called right before EventRender (OnRender).
      These two events, EventBeforeRender (OnBeforeRender) and EventRender (OnRender),
      will be always called sequentially as a pair.

      The only difference between these two events is that
      time spent in EventBeforeRender (OnBeforeRender)
      is NOT counted as "frame time"
      by Fps.OnlyRenderFps. This is useful when you have something that needs
      to be done from time to time right before OnRender and that is very
      time-consuming. It such cases it is not desirable to put such time-consuming
      task inside OnRender because this would cause a sudden big change in
      Fps.OnlyRenderFps value. So you can avoid this by putting
      this in OnBeforeRender. }
    property OnBeforeRender: TContainerEvent read GetOnBeforeRender write SetOnBeforeRender;

    { Called when the window size (@link(Width), @link(Height)) changes.
      It's also guaranteed to be called during @link(Open),
      right after the EventOpen (OnOpen) event.
      @seealso ResizeAllowed }
    property OnResize: TContainerEvent read GetOnResize write SetOnResize;

    { Called when the window is closed, right before the OpenGL context
      is destroyed. This is your last chance to release OpenGL resources,
      like textures, shaders, display lists etc. This is a counterpart
      to OnOpen event. }
    property OnClose: TContainerEvent read GetOnClose write SetOnClose;
    property OnCloseObject: TContainerObjectEvent read GetOnCloseObject write SetOnCloseObject;

    { Called when user presses a key or mouse button or moves mouse wheel. }
    property OnPress: TInputPressReleaseEvent read GetOnPress write SetOnPress;

    { Called when user releases a pressed key or mouse button.

      It's called right after @code(Pressed[Key]) changed from true to false.

      The TInputPressRelease structure, passed as a parameter to this event,
      contains the exact information what was released.

      Note that reporting characters for "key release" messages is not
      perfect, as various key combinations (sometimes more than one?) may lead
      to generating given character. We have some intelligent algorithm
      for this, used to make Characters table and to detect
      this C for OnRelease callback. The idea is that a character is released
      when the key that initially caused the press of this character is
      also released.

      This solves in a determined way problems like
      "what happens if I press Shift, then X,
      then release Shift, then release X". (will "X" be correctly
      released as pressed and then released? yes.
      will small "x" be reported as released at the end? no, as it was never
      pressed.) }
    property OnRelease: TInputPressReleaseEvent read GetOnRelease write SetOnRelease;

    { Called when user tries to close the window.
      This is called when you use window manager features to close the window,
      like clicking on the "close" icon on the window frame or using Alt+F4
      on most desktops. This is @italic(not) called when you explicitly
      close the window by calling the @link(Close) method.

      When this callback is not assigned, we will
      just let the window be closed. When it's assigned,
      the window will not closed --- you should call here @link(Close)
      explicitly if you want to (for example, after asking user for
      confirmation "do you really want to quit?").

      When handling this event, you must remember that user
      may try to close our window at any time.
      E.g. if you're implementing here somehing like showing user
      text "You cannot quit now" or asking user "Do you really want to quit"
      remember that while you display such message to user and you're
      processing events (e.g. looking for keypress "Yes" or "No"),
      user may try to close your window again.

      CastleMessages unit offers some nice routines that you can safely
      use here, e.g. you can use it inside OnCloseQuery like

        if MessageYesNo(Window, 'Are you sure you want to quit?') then
         Close;

      Inside MessageYesNo, when we're processing events,
      and waiting for user's answer (yes or no),
      futher OnCloseQuery events will be ignored, so everything will work OK.

      This event is also useful if you want to call Close(false)
      on closing the window (i.e. QuitWhenLastWindowClosed = false).
      By default, if this event is undefined, we call Close(true)
      when user tries to close the window. }
    property OnCloseQuery: TContainerEvent read FOnCloseQuery write FOnCloseQuery;

    { Mouse or a finger on touch device moved.

      For a mouse, remember you always have the currently
      pressed mouse buttons in MousePressed. When this is called,
      the MousePosition property records the @italic(previous)
      mouse position, while callback parameter NewMousePosition gives
      the @italic(new) mouse position. }
    property OnMotion: TInputMotionEvent read GetOnMotion write SetOnMotion;

    { Send fake motion event, without actually moving the mouse through the backend.
      This is useful only for automatic tests.
      @exclude }
    procedure InternalFakeMotion(const Event: TInputMotion);

    { Continuously occuring event, called for all open windows.
      This event is called at least as regularly as redraw,
      so it is continuously called even when your game
      is overwhelmed by messages (like mouse moves) and redraws.

      Called at the same time when
      @link(TCastleApplication.OnUpdate Application.OnUpdate) is called.

      You should add code to this window's OnUpdate event
      (not to TCastleApplication.OnUpdate) when you do something related
      to this window. For example when you check this window's
      @link(Pressed) keys state, or animate something displayed on this window.
      This allows various "modal boxes" and such (see CastleMessages)
      to nicely "pause" such processing by temporarily replacing
      OnUpdate and other events of a window that displays a modal box. }
    property OnUpdate: TContainerEvent read GetOnUpdate write SetOnUpdate;

    {$ifdef FPC}
    { @deprecated Deprecated name for OnUpdate. }
    property OnIdle: TContainerEvent read GetOnUpdate write SetOnUpdate; deprecated;

    { Timer event is called approximately after each
      @link(TCastleApplication.TimerMilisec Application.TimerMilisec)
      miliseconds passed. See also
      @link(TCastleApplication.OnTimer Application.OnTimer).

      This is a very simple timer mechanism, as all timers (timers for all windows
      and the global @link(Application) timer) use the same delay:
      @link(TCastleApplication.TimerMilisec Application.TimerMilisec).
      We consciously decided to not implement anything more involved here.
      If you need really flexible timer mechanism, do not use this.
      Instead use @link(OnUpdate)
      (or @link(TCastleUserInterface.Update) in your @link(TCastleUserInterface) descendant,
      or @link(TCastleTransform.Update)) and look at it's @code(SecondsPassed)
      value to perform actions (one time or repeated) with a specified delay.
      The engine source is full of examples of this.

      Under Lazarus, you can of course also use LCL timers. }
    property OnTimer: TContainerEvent read FOnTimer write FOnTimer;
      deprecated 'use TCastleTimer to perform periodic operations, or track time delay in OnUpdate';
    {$endif FPC}

    { Called when user drag and drops file(s) on the window.
      In case of macOS bundle, this is also called when user opens a document
      associated with our application by double-clicking.
      Note: this is currently supported only by CASTLE_WINDOW_LCL backend. }
    property OnDropFiles: TDropFilesFunc read FOnDropFiles write FOnDropFiles;

    { Should we automatically redraw the window all the time,
      without the need for an @link(Invalidate) call.
      If @true (the default), EventRender (OnRender) will called constantly.

      If your game may have a still screen (nothing animates),
      then this approach is a little unoptimal, as we use CPU and GPU
      for drawing, when it's not needed. In such case, you can set this
      property to @false, and make sure that you call
      @link(Invalidate) always when you need to redraw the screen.
      Note that the engine components always call @link(Invalidate) when
      necessary, so usually you should only call it yourself if you provide
      a custom @link(OnRender) implementation. }
    property AutoRedisplay: boolean read FAutoRedisplay write SetAutoRedisplay
      default true;

    { -------------------------------------------------------------------------
      Menu things (menu may be modified at runtime, everything will be
      automatically properly redisplayed etc.) }

  private
    FMainMenu: TMenu;
    FMainMenuVisible: boolean;
    FOwnsMainMenu: boolean;
    FOnMenuClick: TMenuClickFunc;
    FUserData: Pointer;
    procedure SetMainMenu(Value: TMenu);
  public
    { Menu bar of this window.
      When not assigned, we have no menu bar.

      Note that MainMenu.Caption will be ignored.

      You can change this freely while Closed.

      You can change this almost freely while not Closed: you can use
      various properties of TMenuEntry descendants (adding, deleting items
      from TMenu, changing Caption, Key, KeyString, Checked properties --
      anything) and you can change value of MainMenu BUT you must not
      change MainMenu <> nil state when the window is not Closed.
      I.e. if you called Open with MainMenu = nil, then MainMenu must stay
      nil unit Close. If you called Open with MainMenu <> nil, then you
      can assign other MainMenu values while not Closed, but only values
      <>nil. I.e. you can't set MainMenu to nil if you called Open
      with MainMenu <> nil.
      See @code(castle_game_engine/examples/window/window_menu.lpr)
      for demo of changing value of MainMenu while window is not Closed.

      Note that MainMenu.Enabled is honoured (as well as Enabled
      for all menu items inside, of course).
      You can use this to disallow user from clicking on the whole
      menu. When MainMenu.Enabled = @false then
      no MenuItem.DoClick, no OnMenuClick
      will be called when user presses some menu item.
      When user presses some keyboard shortcut for some menu item,
      no MenuItem.DoClick and no OnMenuClick will be called,
      but instead normal EventPress (OnPress) will be called.

      Disabling MainMenu is useful e.g. during modal dialog box, like @link(MessageOk).
      This way you can force use to interact with the modal box. }
    property MainMenu: TMenu read FMainMenu write SetMainMenu;

    { Is MainMenu visible. @false means that we do not show main menu bar,
      but menu key shortcuts should still work.
      Right now, you can reliably change this only before window is open. }
    property MainMenuVisible: boolean
      read FMainMenuVisible write FMainMenuVisible default true;

    { If true then the @link(MainMenu) will automatically freed when this
      TCastleWindowBase instance is freed. }
    property OwnsMainMenu: boolean read FOwnsMainMenu write FOwnsMainMenu default true;

    { Called each time user chooses some menu item and it's not handled
      in TMenuItem.DoClick. By default, menu item handling is passed
      to TMenuItem.DoClick. Only when it return @false (not handled) then
      we call this window's event. }
    property OnMenuClick: TMenuClickFunc read FOnMenuClick write FOnMenuClick;

    {$ifdef FPC}
    { Deprecated name for OnMenuClick. }
    property OnMenuCommand: TMenuClickFunc read FOnMenuClick write FOnMenuClick; deprecated;
    {$endif}

    { @section(Mouse state) -------------------------------------------------- }

    { Mouse buttons currently pressed.
      See @link(TCastleContainer.MousePressed) for details. }
    function MousePressed: TCastleMouseButtons;

    { Is the window focused now, which means that keys/mouse events
      are directed to this window. }
    property Focused: boolean read FFocused;

    { Place for your pointer, for any purposes.
      No code in this unit touches the value of this field.
      This is similar to TComponent.Tag property. }
    property UserData: Pointer read FUserData write FUserData;

    property Closed: boolean read FClosed default true;

    {$ifdef FPC}
    property Cursor: TMouseCursor read FCursor write SetCursor default mcDefault;
      deprecated 'do not set this, engine will override this. Set TCastleUserInterface.Cursor of your UI controls to control the Cursor.';
    {$endif}

    { Mouse cursor appearance over this window.
      See TMouseCursor for a list of possible values and their meanings.
      TODO: for now, mcCustom is not handled anywhere.

      Note that this is for internal usage in the engine. In your applications,
      you should set TCastleUserInterface.Cursor, never set this property directly. }
    property InternalCursor: TMouseCursor read FCursor write SetCursor default mcDefault;

    { Image for cursor, used only when @link(Cursor) = mcCustom.
      We will try hard to use any cursor image as appropriate, but on some platforms
      cursor size may be limited (16 x 16 seems standard for GTK) and cursor
      may be forced to monochrome.

      Note that you still own the TRGBAlphaImage instance passed here --- you're
      responsible for freeing it etc. If this is @nil, and @link(Cursor) = mcCustom,
      then it will be treated like @link(Cursor) = mcDefault. (I don't raise error
      in such case, as that would make changing both Cursor and CustomCursor values
      unnecessarily tricky for the programmer.)

      TODO: for now, this is not implemented. @link(Cursor) ignores mcCustom value,
      under every CastleWindow backend... sorry, CustomCursor is only a plan. }
    property CustomCursor: TRGBAlphaImage read FCustomCursor
      write SetCustomCursor;

    { List of user-interface controls currently active.
      See @link(TCastleContainer.Controls) for details. }
    function Controls: TChildrenControls;

    { Is the OpenGL context initialized. This is equivalent to @code(not Closed),
      which means we are between an @link(Open) and @link(Close) calls. }
    function GLInitialized: boolean;

    { Create the window with associated rendering context and show it.

      @unorderedList(
        @item(Create window with a rendering area, optionally with a menu bar.)
        @item(Create rendering context.)
        @item(Show the window.)
        @item(Call @link(GLInformationInitialize) to initialize @link(GLVersion), @link(GLFeatures),
          show them in log (https://castle-engine.io/manual_log.php).)

        @item(Initial events called:
          @unorderedList(
            @itemSpacing Compact
            @item Call MakeCurrent, EventOpen (OnOpen)
            @item Call MakeCurrent, EventResize (OnResize)
            @item(Call MakeCurrent once again, to be sure that after Open
              active rendering context is the one associated with newly created
              window (in case you would change active rendering context inside
              EventResize (OnResize), which is allowed).)
          )
        )
      )

      Call to this method is ignored if the window is already open
      (if @link(Closed) = @false).

      @raises(EGLContextNotPossible
        If it's not possible to obtain
        OpenGL context with specified attributes.
        For example, maybe you set AlphaBits, DepthBits, StencilBits, AccumBits
        properties too high?

        It's guaranteed that when EGLContextNotPossible
        is raised, the window remains in correct (closed) state.
        This means that you can catch EGLContextNotPossible
        and lower some OpenGL buffer requirements and try to open once again.
        Although it's usually more comfortable to use the overloaded
        version of @link(Open) with Retry callback for this purpose.

        This parameterless version of Open automatically
        turns off multi-sampling (AntiAliasing and MultiSampling
        properties), and then we turn off
        stencil buffer (StencilBits), if OpenGL context cannot be initialized.
        But if it still cannot be initialized, we raise EGLContextNotPossible.
        You can use overloaded Open version with Retry callback to customize
        this fallback mechanism, to code which OpenGL context features
        may be turned off.)
    }
    procedure Open; overload;

    { Open the window with OpenGL context, allowing you to lower
      the OpenGL context requirements and retry.

      If the OpenGL context cannot be initialized,
      then @code(Retry) callback is called. Inside this callback you should
      either:

      @unorderedList(
        @item(lower some context requirements (like set MultiSampling to 1
          if it was > 1) if possible, and return @true to retry, or)
        @item(do not change context requirements and return @false to give up.)
      )

      Note that the parameterless version of @link(Open) method
      actually calls this version, with a default retry callback
      that turns off AntiAliasing and MultiSampling, and then StencilBits
      (since all our engine code should be ready that multi-sampling
      or stencil buffers may not be available).
      Using your own Retry callback, with this version,
      allows you to decide which context parameters may be lowered
      to allow creating a window.

      @raises(EGLContextNotPossible If it's not possible to obtain
        requested OpenGL context, and the @code(Retry) callback
        returned @false.) }
    procedure Open(const Retry: TGLContextRetryOpenFunc); overload;

    { Close window.

      @unorderedList(
        @item(Calls OnClose.)
        @item(Hides window, destroys it.)
        @item(
          if this was the only open TCastleWindowBase window
          and QuitWhenLastWindowClosed = true then
          this calls Application.Quit.)
      )

      Note that often there's no need to call Close explicitly in your program,
      because in destructor of this object we call Close, to be sure
      that window is closed.

      TODO: zrobic param boolean CloseFromDestroyQuitWhenLastWindowClosed?
      As for now Close from destructor is called always with
      QuitWhenLastWindowClosed = true.

      Call to Close is ignored if window is already Closed. }
    procedure Close(const QuitWhenLastWindowClosed: boolean = true);

    { @deprecated Deprecated name for @link(Invalidate). }
    procedure PostRedisplay; deprecated;

    { See TCastleContainer.Invalidate. }
    procedure Invalidate;

    { Make the OpenGL context of this window @italic(current). Following OpenGL
      commands will apply to this context, and the @link(CastleRenderContext.RenderContext RenderContext)
      will also refer to this.
      When the window is opened, and right
      before calling any window callback, we always automatically call
      this, so you should not need to call this method yourself
      in normal circumstances. }
    procedure MakeCurrent;

    { Capture the current window contents to an image (file).

      These functions take care of making a redraw before capturing screen
      contents. That's because you can only reliably capture the screen contents
      of the back buffer (before swap) using OpenGL. In theory, the single-buffer
      case could be optimized (do not redraw if not needed, that is:
      if not invalidated), but it's not worth the complication since noone uses
      single-buffer for normal applications... And also, there is no reliable
      way to capture screen contents in case of single-buffer.

      Note that only capturing the double-buffered windows (the default)
      is reliable.
      @groupBegin }
    procedure SaveScreen(const URL: string); overload;
    function SaveScreen: TRGBImage; overload;
    function SaveScreen(const SaveRect: TRectangle): TRGBImage; overload;
    function SaveScreenToGL(const SmoothScaling: boolean = false): TDrawableImage; overload;
    function SaveScreenToGL(const SaveRect: TRectangle;
      const SmoothScaling: boolean = false): TDrawableImage; overload;
    { @groupEnd }

    { Color buffer where we draw, and from which it makes sense to grab pixels.
      Use only if you save the screen using low-level SaveScreen_NoFlush function.
      Usually, you should save the screen using the simpler @link(SaveScreen) method,
      and then the @name is not useful. }
    function SaveScreenBuffer: TColorBuffer;

    { Asks and saves current screenshot.
      Asks user where to save the file (using @link(FileDialog),
      as default URL taking ProposedURL).
      If user accepts calls Window.SaveScreen.
      In case of problems with saving, shows a dialog (doesn't raise exception). }
    procedure SaveScreenDialog(ProposedURL: string);

    constructor Create(AOwner: TComponent); override;
    destructor Destroy; override;

  public
    { Keys currently pressed. }
    function Pressed: TKeysPressed;

    { Measures application speed. }
    function Fps: TFramesPerSecond;

    { OpenAndRun stuff --------------------------------------------------------- }

    { Shortcut for Open (create and show the window with GL contex)
      and Application.Run (run the event loop). }
    procedure OpenAndRun; overload;

    { Shortcut for setting Caption, OnRender,
      then calling Open (create and show the window with GL contex)
      and Application.Run (run the event loop).

      @deprecated Deprecated, it is cleaner to just set Caption and OnRender
      as properties, and then use parameterless OpenAndRun version.
      In many programs, OnRender is not even used, as you render your stuff
      inside various TCastleUserInterface instances. }
    procedure OpenAndRun(const ACaption: string; AOnRender: TContainerEvent); overload; deprecated;

    { Parsing parameters ------------------------------------------------------- }

    { Parse some command-line options and remove them from @link(Parameters)
      list. AllowedOptions specify which command-line options are handled.
      See [https://castle-engine.io/opengl_options.php] for
      documentaion what these options actually do from user's point of view.

      @definitionList(
        @itemLabel poGeometry
        @item(Handle these command-line options:
          @unorderedList(
            @itemSpacing Compact
            @item(@--fullscreen: sets FullScreen to @true.)
            @item(@--window: sets FullScreen to @false.)
            @item(@--geometry: sets FullScreen to @false
              and changes @link(Width), @link(Height), @link(Left), @link(Top)
              as user wants.)
          )
        )

        @itemLabel poScreenGeometry
        @item(Handle @--fullscreen-custom: sets FullScreen and VideoResize
          to @true, initializes VideResizeWidth and VideResizeHeight
          and actually tries to change your desktop resolution by VideoChange.)

        @itemLabel poDisplay
        @item(Handle @--display: sets Application.XDisplayName under Unix.)

        @itemLabel poMacOsXProcessSerialNumber
        @item(
          (Only relevant on macOS) A special parameter -psvn_x_xxx will be found
          and removed from the @link(Parameters) list. See
          http://forums.macrumors.com/showthread.php?t=207344 and
          http://stackoverflow.com/questions/10242115/os-x-strange-psn-command-line-parameter-when-launched-from-finder .
        )

        @itemLabel poLimitFps
        @item(Handle @--no-limit-fps: disables
          @link(TCastleApplicationProperties.LimitFps ApplicationProperties.LimitFps),
          allows to observe maximum FPS, see
          http://castle-engine.io/manual_optimization.php )
      )

      Multiple options of the same kind are allowed, for example two options
      @code(--fullscreen --geometry 100x100+0+0) are allowed. Each of them will
      have appropriate effect, in the above example, @--fullscreen param
      will be overridden by following @--geometry param. Such overridding
      is sometimes useful from shell scripts.

      Overloaded version with SpecifiedOptions says which command-line
      options were found and handled. For example, if poGeometry, then
      you know that user requested some window size.

      @raises(EInvalidParams When some of our options have invalid arguments.) }
    procedure ParseParameters(
      const AllowedOptions: TWindowParseOptions = StandardParseOptions); overload;
    procedure ParseParameters(
      const AllowedOptions: TWindowParseOptions;
      out SpecifiedOptions: TWindowParseOptions); overload;

    { Help text for options in AllowedOptions.
      The idea is that if you call @code(ParseParameters(AllowedOptions))
      in your program then you should also show your users somwhere
      (e.g. in response to "--help" option) the list of allowed
      options obtained by @code(ParseParametersHelp(AllowedOptions))
      (i.e. with the same value of AllowedOptions).

      Returned string may be multiline, but it does not contain
      the trailing newline (newline char after the last line).

      Returned help text conforms to rules in
      @code(castle_game_engine/doc/kambi_command_line_params.txt).

      If AddHeader then it adds line saying @code('Window options:')
      (and showing backend name, for debug purposes)
      at the beginning. This allows you to comfortably use
      the output of this function as a whole
      paragraph (separated from the rest of your "--help" text
      by e.g. empty lines around). }
    class function ParseParametersHelp(
      const AllowedOptions: TWindowParseOptions;
      AddHeader: boolean): string;

    { Select a file to open or save, using native (looks familiar on a given system) dialog box.
      Accepts and returns argument as an URL.
      Passing a filename as an URL is also allowed (as everywhere),
      it may be changed into an URL on return.

      This dialog may also allow user for some typical file-management
      operations by the way (create some directories, rename some files etc.).

      Returns @true and sets URL accordingly if user chooses some
      file and accepts it. Returns @false if user cancels.

      @param(Title A dialog title.)

      @param(URL Specifies default file as an URL (or simple filename).

        In short, things are designed such that for normal file viewers,
        you can give here the URL of last opened file, or '' if none.

        This URL can be absolute or relative, may include a path, may include a name.
        If you specify only a path (remember to end it with the slash),
        then it's the default path where to save the file.
        If you specify the name (component after final slash), then it's the
        proposed file name for saving (for OpenDialog, this proposed file name
        is ignored, since that's more natural for open dialogs).

        Empty value ('') always means the same as "current directory", guaranteed.
        So it's equivalent to @code(URICurrentPath).

        Note that the path must end with a slash. Otherwise '/tmp/blah' would be
        ambigous (it could mean either file name 'blah' in the dir '/tmp/' dir,
        or dir '/tmp/blah' without a proposed file name).)

      @param(OpenDialog Is this an open (@true) or save (@false) file dialog.

        @unorderedList(
          @item(
            If OpenDialog = @true: force the user to only choose existing
            (and readable) file. The intention is that you can open
            file indicated by URL, at least for reading. There is no guarantee
            about it though (it's not possible to guarantee it on a multi-process OS),
            the only 100% sure way to know that the file can be opened and read
            is to actually try to do it.

            To directly read a file (as a stream) from the obtained URL
            you should usually use our CastleDownload.Download function.
            This way you get a readable stream and you
            automatically support loading data from the other protocols (http,
            data etc.) too.)

          @item(
            If OpenDialog = @false: a save dialog.
            Allows user to select a non-existing file.
            If user chooses an existing file, some backends may show
            a warning like @italic("Are you sure you want to overwrite this file?").

            The intention is that directory of the returned file should exist,
            and you should be able to write files there.
            But, again, there is no 100% guarantee about it.
            The only way to be sure whether you can save a file is to actually
            try to do it.

            To directly write to a file (as a stream) to the obtained URL
            you should usually use our URLSaveStream.)
        )
      )

      @param(FileFilters A set of file filters to present to user.
        Pass @nil (default) if you do not want to use file file filters,
        so user will just always see everything. An overloaded version
        allows you to pass file filters encoded in a single string,
        this may be slightly more comfortable for call, see
        TFileFilterList.AddFiltersFromString
        for explanation how to encode filters in a string.)

      As with all the model dialog methods here, like FileDialog,
      ColorDialog, MessageOK, MessageYesNo:

      @unorderedList(
        @item(
          The events of this TCastleWindowBase will not happen
          while we are inside a modal dialog box.

          We have a special code that disables all TCastleWindowBase
          callbacks (like TCastleWindowBase.OnUpdate) and temporarily
          disables all UI controls on the @link(Controls) list
          (so your TCastleUserInterface, TCastleTransform, TUIState etc.
          instances will @italic(not) have their methods,
          like @code(Update), called).
        )

        @item(
          The events of @link(Application) and (in case you have multiple
          windows open) the events of other TCastleWindowBase @italic(may)
          (but do not have to) happen, while the dialog box is open.

          So be prepared there to handle the situation that this window may be "stuck"
          in a modal dialog box.
        )
      )

      @groupBegin }
    function FileDialog(const Title: string; var URL: string;
      OpenDialog: boolean; FileFilters: TFileFilterList = nil): boolean; overload;
    function FileDialog(const Title: string; var URL: string;
      OpenDialog: boolean; const FileFilters: string): boolean; overload;
    { @groupEnd }

    { Choose a color, using native (looks familiar on a given system) dialog box.

      Initial value of Color specifies initial color proposed to the user.
      If user accepts, we return true and set Color accordingly, else
      we return false (and do not modify Color).

      Some overloaded versions (the one with TCastleColor) specify a color with alpha,
      but note that @italic(currently no implemetation allows
      the user to adjust the color's alpha value).
      Alpha always remains unchanged.

      @groupBegin }
    function ColorDialog(var Color: TCastleColor): boolean; overload;
    function ColorDialog(var Color: TVector3): boolean; overload;
    function ColorDialog(var Color: TVector3Byte): boolean; overload;
    { @groupEnd }

    { Show some information and just ask to press "OK",
      using native (looks familiar on a given system) dialog box. }
    procedure MessageOK(const S: string; const MessageType: TWindowMessageType);

    { Ask a yes/no question, using native (looks familiar on a given system) dialog box. }
    function MessageYesNo(const S: string;
      const MessageType: TWindowMessageType = mtQuestion): boolean;

    { Named parameters used to initialize this window.
      Right now only meaningful when using NPAPI plugin. }
    property NamedParameters: TCastleStringList read FNamedParameters;
  private
    LastFpsOutputTime: TTimerResult;
    FFpsShowOnCaption: boolean;
    FSwapFullScreen_Key: TKey;
    FClose_KeyString: String;
    FFpsCaptionUpdateDelay: Single;
  public
    { Show current frames per second on window caption.
      You can modify this property only @italic(before calling @link(Open).) }
    property FpsShowOnCaption: boolean
      read FFpsShowOnCaption write FFpsShowOnCaption default false;

    { Key to use to switch between FullScreen and not FullScreen.
      Set to keyNone (default) to disable this functionality.
      Suggested value to enable this functionality is keyF11, this is consistent
      will fullscreen key in other programs.
      You can freely modify it at any time, even after calling @link(Open).

      The fullscreen is switched by closing it, changing @link(FullScreen)
      property and opening it again. So be sure to have good OnOpen / OnClose
      implementations: you have to be able to recreate in OnOpen everything
      that was released in OnClose. }
    property SwapFullScreen_Key: TKey
      read FSwapFullScreen_Key write FSwapFullScreen_Key default keyNone;

    { Key to use to close the window.
      Set to '' (default) to disable this functionality.
      Suggested value to enable this functionality is CharEscape.
      You can freely modify it at any time, even after calling @link(Open). }
    property Close_KeyString: String
      read FClose_KeyString write FClose_KeyString;

    { The amount of time (in seconds) between updating Caption
      with current FPS value. Used when FpsShowOnCaption.

      You probably don't want to change this -- the default value
      is synchronized with how often the @link(TFramesPerSecond) actually
      change. So there's no point in making this smaller (you may cause
      slowdowns, and you will not see anything better). }
    property FpsCaptionUpdateDelay: Single
      read FFpsCaptionUpdateDelay write FFpsCaptionUpdateDelay
      {$ifdef FPC}default DefaultFpsCaptionUpdateDelay{$endif};

    { Configure some options typically used by "demo" applications. }
    procedure SetDemoOptions(const ASwapFullScreen_Key: TKey;
      AClose_KeyString: String;
      const AFpsShowOnCaption: boolean);
  end;

  TCastleWindowCustom = TCastleWindowBase deprecated 'use TCastleWindowBase';

  {$ifdef CASTLE_DEPRECATED_WINDOW_CLASSES}

  { Window to render everything (3D or 2D) with Castle Game Engine,
    with a default @link(TCastleSceneManager) instance already created for you.
    Add your
    game stuff (descending from @link(TCastleTransform), like @link(TCastleScene))
    to the scene manager
    available in @link(SceneManager) property. Add the rest (like 2D user-inteface)
    to the @link(TCastleWindowBase.Controls) property (from ancestor TCastleWindowBase).

    You can directly access the @link(SceneManager) and configure it however you like.

    You have comfortable @link(Load) method that simply loads a single 3D model
    to your world.

    Note that if you don't plan to use the default @link(SceneManager)
    instance, then you should better create @link(TCastleWindowBase) instead
    of this class.

    If you're looking for analogous Lazarus component
    (that does basically the same, but can be placed on a Lazarus form)
    see @link(TCastleControl) component.

    @deprecated This is deprecated, as such "window with default scene manager"
    is an unnecessary API complication. Use instead TCastleWindowBase
    and just add there a TCastleViewport with FullSize = true, it is trivial. }
  TCastleWindow = class(TCastleWindowBase)
  private
    {$warnings off} // using deprecated in deprecated
    FSceneManager: TGameSceneManager;
    {$warnings on}

    function GetShadowVolumes: boolean;
    function GetShadowVolumesRender: boolean;
    procedure SetShadowVolumes(const Value: boolean);
    procedure SetShadowVolumesRender(const Value: boolean);
    function GetNavigationType: TNavigationType;
    procedure SetNavigationType(const Value: TNavigationType);
  protected
    procedure NavigationInfoChanged; virtual;
  public
    constructor Create(AOwner: TComponent); override;

    { Load a single 3D model to your world
      (removing other models, and resetting the camera).

      This is nice for simple 3D model browsers, but usually for games you
      don't want to use this method --- it's more flexible to create TCastleScene
      yourself, and add it to scene manager yourself, see engine examples like
      examples/3d_rendering_processing/view_3d_model_basic.lpr .

      See manual for explanation:
      https://castle-engine.io/manual_load_3d.php }
    procedure Load(const SceneURL: string);
      deprecated 'create TCastleScene and load using TCastleScene.Load; this method is an inflexible shortcut for this';
    procedure Load(ARootNode: TX3DRootNode; const OwnsRootNode: boolean);
      deprecated 'create TCastleScene and load using TCastleScene.Load; this method is an inflexible shortcut for this';
    function MainScene: TCastleScene;
      deprecated 'create TCastleViewport and use TCastleViewport.Items.MainScene';

    property SceneManager: TGameSceneManager read FSceneManager;

    { See @link(TCastleViewport.ShadowVolumes). }
    property ShadowVolumes: boolean
      read GetShadowVolumes write SetShadowVolumes
      default TCastleViewport.DefaultShadowVolumes;
      deprecated 'create TCastleViewport and use TCastleViewport.ShadowVolumes';

    { See @link(TCastleViewport.ShadowVolumesRender). }
    property ShadowVolumesRender: boolean
      read GetShadowVolumesRender write SetShadowVolumesRender default false;
      deprecated 'create TCastleViewport and use TCastleViewport.ShadowVolumesRender';

    { Navigation type of the main camera associated with the default SceneManager. }
    property NavigationType: TNavigationType
      read GetNavigationType write SetNavigationType;
      deprecated 'create TCastleViewport and use TCastleViewport.NavigationType';
  end deprecated 'use TCastleWindowBase and create instance of TCastleViewport explicitly';

  {$else}

  { In the future, TCastleWindowBase should be renamed to just TCastleWindow.
    The "Base" suffix is just a temporary measure, as we transition from older
    TCastleWindow with predefined SceneManager.
    You can try it right now with this line. }
  //TCastleWindow = TCastleWindowBase;

  {$endif}

  TWindowList = class({$ifdef FPC}specialize{$endif} TObjectList<TCastleWindowBase>)
  private
    { Call wszystkie OnUpdate / OnTimer for all windows on this list.
      Using Application.OpenWindows.DoUpdate / DoTimer  is a simplest
      way for CastleWindow backend to handle these events.
      @groupBegin }
    procedure DoUpdate;
    procedure DoTimer;
    { @groupEnd }
  public
    { Simply calls Invalidate on all items. }
    procedure Invalidate;
  end;

  TCastleWindowBaseClass = class of TCastleWindowBase;

  { Application, managing all open TCastleWindowBase (OpenGL windows).
    This tracks all open instances of TCastleWindowBase
    and implements message loop. It also handles some global tasks
    like managing the screen (changing current screen resolution and/or
    bit depth etc.)

    The only instance of this class should be in @link(Application) variable.
    Don't create any other instances of class TCastleApplication, there's no
    point in doing that. }
  TCastleApplication = class(TCustomApplication)

  { Include CastleWindow-backend-specific parts of
    TCastleApplication class. Rules and comments that apply here are
    the same as in analogous place at TCastleWindowBase class,
    when read_window_interface is defined. }

  {$define read_application_interface}
  {$I castlewindow_backend.inc}
  {$undef read_application_interface}

  private
    FOnInitialize{, FOnInitializeJavaActivity}: TProcedure;
    FOnInitializeEvent: TNotifyEvent;
    Initialized, InitializedJavaActivity: boolean;
    FOnUpdate: TUpdateFunc;
    FOnTimer: TProcedure;
    FTimerMilisec: Cardinal;
    FVideoColorBits: integer;
    FVideoFrequency: Cardinal;
    { Current window with OpenGL context active.
      Update in TCastleWindowBase.MakeCurrent, also TCastleWindowBase.Close. }
    Current: TCastleWindowBase;
    LastLimitFPSTime: TTimerResult;
    FMainWindow: TCastleWindowBase;
    FUserAgent: string;
    FDefaultWindowClass: TCastleWindowBaseClass;
    LastMaybeDoTimerTime: TTimerResult;

    FOpenWindows: TWindowList;
    function GetOpenWindows(Index: integer): TCastleWindowBase;
    { Run @link(OnInitialize) and
      @link(TCastleApplicationProperties.OnInitializeJavaActivity) callbacks,
      if not run yet.

      Called CastleEngineInitialize, not just @code(Initialize),
      because this is something entirely different from inherited
      TCustomApplication.Initialize. In particular, this should not
      be ever called by user code --- TCastleWindow implementation
      takes care to call it automatically. }
    procedure CastleEngineInitialize;

    { Use MainWindow, or a guessed window supposed to be the main. }
    function GuessedMainWindow: TCastleWindowBase;

    { Add new item to OpenWindows.
      Windows must not be already on OpenWindows list. }
    procedure OpenWindowsAdd(Window: TCastleWindowBase);

    { Delete window from OpenWindows.

      Given Window doesn't have to be on the OpenWindows list. If it is not, this
      method is NOOP. This is useful when this is called from TCastleWindowBase.Close
      because TCastleWindowBase.Close should work even for partially constructed
      Windows.

      If Window was present on OpenWindows and after removing Window
      OpenWindowsCount = 0 and QuitWhenLastWindowClosed then it calls Quit. }
    procedure OpenWindowsRemove(Window: TCastleWindowBase; QuitWhenLastWindowClosed: boolean);

    { Find window on the OpenWindows list. Returns index, or -1 if not found. }
    function FindWindow(Window: TCastleWindowBase): integer;

    procedure CreateBackend;
    procedure DestroyBackend;

    { The CastleWindow-backend specific part of Quit method implementation.
      In non-backend-specific part of Quit we already closed all windows,
      so this will be called only when OpenWindowsCount = 0.
      So the only things you have to do here is:
      - make ProcessMessage to return false
      - terminate Run method, if it works (if Run is implemented using
        "while ProcessMessage do ;" then the first condition is all that is
        really needed)

        Note: it is NOT guaranteed that we are inside Run method
        when calling this function, i.e. it may be the case that noone ever
        called Application.Run (e.g. in @code(kambi_lines) game, where everything is done
        using while ProcessMessages do ...), but still it must be valid to call
        Quit and QuitWhenNoOpenWindows in such situation.
        Also it must be valid to call Quit and QuitWhenNoOpenWindows more
        then once. }
    procedure QuitWhenNoOpenWindows;

    { Call Application.OnUpdate. }
    procedure DoApplicationUpdate;

    { Call Application.OnTimer. }
    procedure DoApplicationTimer;

    { Call Application.OnTimer, and all window's OnTimer, when the time is right.
      This allows some backends to easily implement the timer.
      Simply call this method very often (usually at the same time you're calling
      DoApplicationUpdate). }
    procedure MaybeDoTimer;

    { Call OnUpdate, OnTimer on Application and all open windows,
      and call OnRender on all necessary windows.
      This allows some backends to easily do everything that typically needs
      to be done continuosly (without the need for any message from the outside). }
    procedure UpdateAndRenderEverything(out WasAnyRendering: boolean); overload;
    procedure UpdateAndRenderEverything; overload;

    procedure MarkSleeping;

    { Can we wait (hang) for next message.
      See TCastleWindowBase.AllowSuspendForInput, this is similar but for
      the whole Application. Returns @true only if all open
      windows allow it, and application state allows it too
      (e.g. we do not have OnUpdate and OnTimer). }
    function AllowSuspendForInput: boolean;

    procedure DoLimitFPS;
    procedure SetMainWindow(const Value: TCastleWindowBase);

    { Close all open windows, make ProcessMessage return @false,
      finish the @link(Run) method (if working), and thus finish the
      application work. }
    procedure CloseAllOpenWindows;

    {$ifdef FPC}
    function GetVersion: string;
    procedure SetVersion(const Value: string);
    function GetTouchDevice: boolean;
    procedure SetTouchDevice(const Value: boolean);
    function GetLimitFPS: Single;
    procedure SetLimitFPS(const Value: Single);
    {$endif}
    function GetMainContainer: TCastleContainer;
  protected
    { Override TCustomApplication to pass TCustomApplication.Log
      to CastleLog logger. }
    procedure DoLog(EventType: TEventType; const Msg: String); override;
    { Every backend must override this. TCustomApplication will
      automatically catch exceptions occuring inside DoRun. }
    procedure DoRun; override;
  public
    { If VideoResize, then next VideoChange call will
      try to resize the screen to given VideoResizeWidth /
      VideoResizeHeight. Otherwise, next TryVideoChange and VideoChange will
      use default screen size.
      @groupBegin }
    VideoResize : boolean;
    VideoResizeWidth,
    VideoResizeheight : integer;
    { @groupEnd }

    procedure Notification(AComponent: TComponent; Operation: TOperation); override;

    { Color bits per pixel that will be set by next VideoChange call,
      and that are tried to be used at TCastleWindowBase.Open.
      Zero means that system default is used. }
    property VideoColorBits: integer read FVideoColorBits write FVideoColorBits default 0;

    { Video frequency to set in next VideoChange call.
      Leave as 0 to use system default. }
    property VideoFrequency: Cardinal read FVideoFrequency write FVideoFrequency default 0;

    { Describe the changes recorded in variables VideoXxx,
      used by VideoChange and TryVideoChange.
      This is a multiline string, each line is indented by 2 spaces,
      always ends with CastleUtils.NL. }
    function VideoSettingsDescribe: string;

    { Change the screen size, color bits and such, following the directions
      you set in VideoColorBits, VideoResize,
      VideoResizeWidth / VideoResizeHeight, and VideoFrequency variables.
      Returns @true if success.

      TODO: Expose methods like EnumeratePossibleVideoConfigurations to predict
      what video settings are possible.

      TODO: Prefix "Video" for the family of these functions is not clear.
      Something like "Screen" would be better.
    }
    function TryVideoChange: boolean;

    { Change the screen size, color bits and such, following the directions
      you set in VideoColorBits, VideoResize,
      VideoResizeWidth / VideoResizeHeight, and VideoFrequency variables.
      This actually just calls TryVideoChange and checks the result.

      If not success: if OnErrorWarnUserAndContinue then we'll display
      a warning and continue. If not OnErrorWarnUserAndContinue then
      we'll raise an Exception.

      @raises(Exception If video mode change failed,
        and OnErrorWarnUserAndContinue = false.) }
    procedure VideoChange(OnErrorWarnUserAndContinue: boolean);

    { Return default screen video mode.
      If you never called TryVideoChange (with success), then this does nothing.
      This is automatically called in Application.Destroy,
      so at finalization of this unit. This way your game nicely restores
      screen resolution for user. }
    procedure VideoReset;

    function ScreenHeight: integer;
    function ScreenWidth: integer;
    function ScreenStatusBarScaledHeight: Cardinal;

    { List of all open windows.
      @groupBegin }
    function OpenWindowsCount: integer;
    property OpenWindows[Index: integer]: TCastleWindowBase read GetOpenWindows;
    { @groupEnd }

    { The application and CastleWindow backend is initialized.
      Called only once, at the very beginning
      of the game, when we're ready to load everything
      and the first OpenGL context is initialized (right before
      calling TCastleWindowBase.OnOpen).

      For targets like Android or iOS or browser plugin,
      you should not do anything (even reading files) before this callback occurs.
      Only when this occurs, we know that external process told us
      "Ok, you're ready".
      So you should put all the game initialization in an Application.OnInitialize
      callback. It will be automatically called by CastleWindow backend
      when we're really ready (actually, a little later ---
      when OpenGL context is active, to allow you to display progress
      bars etc. when loading). }
    property OnInitialize: TProcedure read FOnInitialize write FOnInitialize;
    property OnInitializeEvent: TNotifyEvent read FOnInitializeEvent write FOnInitializeEvent;

    {property OnInitializeJavaActivity: TProcedure
      read FOnInitializeJavaActivity write FOnInitializeJavaActivity;}

    { Continuously occuring event.
      @seealso TCastleWindowBase.OnUpdate }
    property OnUpdate: TUpdateFunc read FOnUpdate write FOnUpdate;

    {$ifdef FPC}
    { @deprecated Deprecated name for OnUpdate. }
    property OnIdle: TUpdateFunc read FOnUpdate write FOnUpdate; deprecated;

    { Event called approximately after each TimerMilisec miliseconds.
      The actual delay may be larger than TimerMilisec miliseconds,
      depending on how the program (and OS) is busy.

      You can of course change TimerMilisec (and OnTimer) even
      when some windows are already open.
      @groupBegin }
    property OnTimer: TProcedure read FOnTimer write FOnTimer;
      deprecated 'use TCastleTimer to perform periodic operations, or track time delay in OnUpdate';
    property TimerMilisec: Cardinal read FTimerMilisec write FTimerMilisec default 1000;
      deprecated 'use TCastleTimer to perform periodic operations, or track time delay in OnUpdate';
    { @groupEnd }
    {$endif FPC}

    { Main window used for various purposes.
      On targets when only one TCastleWindowBase instance makes sense
      (like Android or iOS or web plugin), set this to the reference of that window.
      It is also used by TWindowProgressInterface to display progress bar. }
    property MainWindow: TCastleWindowBase read FMainWindow write SetMainWindow;

    { User agent string, when running inside a browser, right now only meaningful when using NPAPI plugin. }
    property UserAgent: string read FUserAgent;

    { Default window class to create when environment requires it,
      right now: when a new instance of browser plugin is requested.
      In this case, we first try to use MainWindow (if assigned and not open),
      otherwise we create new window instance of this class.

      For single-window apps (for example, a game that can only
      be played in one window at a time), you want to set MainWindow
      to your @italic(real) window where game goes on,
      and set DefaultWindowClass to some simple window informing user
      to switch to the primary window.

      For multi-window apps (games that can be played simultaneously
      in multiple windows, or things like 3D model browsers that
      can display different models in different windows) you can
      leave MainWindow at @nil and just focus on creating a special
      window class with your functionality.

      By default, this is simple TCastleWindow class. }
    property DefaultWindowClass: TCastleWindowBaseClass
      read FDefaultWindowClass write FDefaultWindowClass;

    { Process messages from the window system.
      You have to call this repeatedly to process key presses,
      mouse events, redraws and everything else.
      Messages are processed and appropriate window callbacks are called,
      like TCastleWindowBase.OnRender,
      TCastleWindowBase.OnUpdate,
      TCastleWindowBase.OnKeyPress and many others.

      For simple programs calling the @link(Run) method is usually
      the best solution, @link(Run) just calls ProcessMessage in a loop.
      Manually using the ProcessMessage method allows you to implement
      modal dialog boxes (generally any kind of "display something
      until something happens" behavior). Make your own event loop like this:

      @longCode(#
        while not SomethingHappened do
          Application.ProcessMessages(...);
      #)

      This can used to implement routines that wait until a modal dialog box
      returns, like @link(MessageOK) or @link(MessageYesNo).

      For comfort, returns @code(not Terminated).
      So it returns @true if we should continue, that is
      if @code(Terminate) method was not called (directly or by closing
      the last window). If you want to check it (if you
      allow the user at all to close the application during modal box or such)
      you can do:

      @longCode(#
        while not SomethingHappened do
          if not Application.ProcessMessage(...) then
            Break;
      #)

      Do not assume too much about message processing internals.
      For example, not all ProcessMessage calls cause redraw, even if redraw
      is requested by Invalidate. When we have messages to process,
      we generally don't call redraw or even OnUpdate.

      @param(WaitForMessage If @true (and some other conditions are met,
        for example we do not have to call OnUpdate continuosly)
        then we can block, waiting for an event to process.

        Set this to @true whenever you can, that is whenever your program
        only responds to user inputs (as opposed to making some operations,
        like animation or loading or ray-tracing something).
        Generally, when @code(SomethingHappened) from the example pseudo-code
        above can only be changed by user events (e.g. user has to click
        something; nothing happens if user doesn't click for 5 minutes or 5 hours).
        This allows to let OS and CPU have some rest, and spend time
        on other applications, or just sleep and conserve laptop battery power.
      )

      @param(WaitToLimitFPS If @true, then we have backup mechanism for
        limiting CPU usage. When WaitForMessage mechanism cannot be used
        (becasue WaitForMessage is @false or some other conditions disallow it),
        and user doesn't throw events at us (we don't want to sleep when user
        produces many events e.g. by mouse move),
        then we can do a small sleep to stabilize number of ProcessMessage
        calls at LimitFPS per second.

        Set this to @true whenever you can, that is whenever you don't need
        ProcessMessage to return as fast as it can. For example,
        when you're displaying some animation, then displaying LimitFPS frames
        should be enough. OTOH, if you really do something that should be done
        as fast as possible (like loading some file or ray-tracing) you probably
        have to set this to @false.
      )
    }
    function ProcessMessage(WaitForMessage, WaitToLimitFPS: boolean): boolean;

    { Processes @italic(all) pending messages. Do not wait for anything.

      Contrast this with ProcessMessage method, that processes only a single
      event. Or no event at all (when no events were pending and
      AllowSuspend = @false). This means that after calling ProcessMessage
      once, you may have many messages left in the queue (especially
      mouse move together with key presses typically makes a lot of
      events). So it's not good to use if you want to react timely to
      some user requests, e.g. when you do something time-consuming
      and allow user to break the task with Escape key.

      ProcessAllMessages is like
      calling in a loop ProcessMessage(false, false), ends when
      ProcessMessage(false, false) didn't process any message
      or when quit was called (or last window closed).

      So ProcessAllMessages makes sure we have processed all pending events,
      thus we are up-to-date with window system requests. }
    function ProcessAllMessages: boolean;

    procedure Quit; deprecated 'Use Terminate';

    procedure Terminate; override;

    { Run the program using TCastleWindowBase, by doing the event loop.
      Think of it as just a shortcut for "while ProcessMessage do ;".

      Note that this does nothing if OpenWindowsCount = 0, that is there
      are no open windows. Besides the obvious reason (you didn't call
      TCastleWindowBase.Open on any window...) this may also happen if you called
      Close (or Application.Quit) from your window OnOpen / OnResize callback.
      In such case no event would probably reach
      our program, and user would have no chance to quit, so Run just refuses
      to work and exits immediately without any error. }
    procedure Run;

    function BackendName: string;

    constructor Create(AOwner: TComponent); override;
    destructor Destroy; override;

    procedure HandleException(Sender: TObject); override;

    { Handle standard command-line parameters of Castle Game Engine programs.
      Handles:
      @unorderedList(
        @item(@code(-h / --help))
        @item(@code(-v / --version), using @link(TCastleApplicationProperties.Version ApplicationProperties.Version))
        @item(@code(--log-file), setting @link(LogFileName))
        @item(All the parameters handled by @link(TCastleWindowBase.ParseParameters),
          if @link(MainWindow) is set already.)
        @item(All the parameters handled by @link(TSoundEngine.ParseParameters).)
      )
    }
    procedure ParseStandardParameters;

    { Are we using OpenGLES for rendering. }
    function OpenGLES: Boolean;

    {$ifdef FPC}
    property LimitFPS: Single read GetLimitFPS write SetLimitFPS;
      deprecated 'use ApplicationProperties.LimitFps';
    property Version: string read GetVersion write SetVersion;
      deprecated 'use ApplicationProperties.Version';
    property TouchDevice: boolean read GetTouchDevice write SetTouchDevice;
      deprecated 'use ApplicationProperties.TouchDevice';
    {$endif FPC}
  end;

  { @deprecated Deprecated name for TCastleApplication. }
  TGLApplication = TCastleApplication deprecated;

{ Single global instance of TCastleApplication.
  Automatically created / destroyed by CastleWindow unit. }
function Application: TCastleApplication;

{ A simple TCastleWindowBase.OnResize callback implementation, that sets 2D projection.
  You can use it like @code(Window.OnResize := Resize2D;) or just by calling
  it directly from your OnResize callback.

  It does
  @longCode(#
    RenderContext.Viewport := Window.Rect;
    OrthoProjection(0, Window.Width, 0, Window.Height);
  #) }
procedure Resize2D(Container: TCastleContainer);

{ Describe given key. Key is given as combination of character (UTF-8 character as String, may be '')
  and Key code (may be keyNone), and additional required @code(Modifiers)
  (although some modifiers may be already implied by KeyString, e.g. when it is CtrlA).
  See @link(TMenuItem.Key) and @link(TMenuItem.KeyString) and @link(TMenuItem.Modifiers).

  Only when Key = keyNone and KeyString = ''
  then this combination doesn't describe any key, and we return @false.
  Otherwise we return @true and set S. }
function KeyToString(const KeyString: String; const Key: TKey; const Modifiers: TModifierKeys;
  out S: string): boolean;
function KeyString(const AKeyString: String; const Key: TKey; const Modifiers: TModifierKeys;
  out S: string): boolean; deprecated 'use KeyToString';

{$undef read_interface}

{$define read_global_interface}
{$I castlewindow_backend.inc}
{$undef read_global_interface}

{$define read_interface_2}
{$i castlewindowmenu.inc}
{$undef read_interface_2}

implementation

uses CastleLog, CastleGLVersion, CastleURIUtils, CastleControls, CastleMessaging,
  CastleRenderContext,
  {$define read_implementation_uses}
  {$I castlewindow_backend.inc}
  {$undef read_implementation_uses}
  {$ifdef FPC}X3DLoad, {$endif}Math;

{$define read_implementation}

var
  UnitFinalization: Boolean;

{$I castlewindowmenu.inc}
{$I castlewindow_backend.inc}

{ TWindowContainer ----------------------------------------------------------- }

constructor TWindowContainer.Create(AParent: TCastleWindowBase);
begin
  inherited Create(nil);
  Parent := AParent;
end;

procedure TWindowContainer.Invalidate;
begin
  Parent.Invalidate;
end;

function TWindowContainer.GLInitialized: boolean;
begin
  Result := Parent.GLInitialized;
end;

function TWindowContainer.Width: Integer;
begin
  Result := Parent.Width;
end;

function TWindowContainer.Height: Integer;
begin
  Result := Parent.Height;
end;

function TWindowContainer.Rect: TRectangle;
begin
  Result := Parent.Rect;
end;

function TWindowContainer.ScaledStatusBarHeight: Cardinal;
begin
  Result := Application.ScreenStatusBarScaledHeight;
end;

function TWindowContainer.GetMousePosition: TVector2;
begin
  Result := Parent.MousePosition;
end;

procedure TWindowContainer.SetMousePosition(const Value: TVector2);
begin
  Parent.MousePosition := Value;
end;

function TWindowContainer.Dpi: Single;
begin
  Result := Parent.Dpi;
end;

function TWindowContainer.Focused: boolean;
begin
  Result := Parent.Focused;
end;

procedure TWindowContainer.SetInternalCursor(const Value: TMouseCursor);
begin
  Parent.InternalCursor := Value;
end;

function TWindowContainer.GetTouches(const Index: Integer): TTouch;
begin
  Result := Parent.Touches[Index];
end;

function TWindowContainer.TouchesCount: Integer;
begin
  Result := Parent.TouchesCount;
end;

function TWindowContainer.SaveScreen(const SaveRect: TRectangle): TRGBImage;
begin
  { In theory, the single-buffer
    case could be optimized (do not redraw if not needed, that is:
    if not invalidated), but it's not worth the complication since noone uses
    single-buffer for normal applications... And also, there is no reliable
    way to capture screen contents in case of single-buffer. }

  EventBeforeRender;
  EventRender;
  Result := SaveScreen_NoFlush(SaveRect, Parent.SaveScreenBuffer);
end;

{ TCastleWindowBase ---------------------------------------------------------- }

constructor TCastleWindowBase.Create(AOwner: TComponent);
begin
  inherited;
  FClosed := true;
  FWidth  := WindowDefaultSize;
  FHeight := WindowDefaultSize;
  FLeft  := WindowPositionCenter;
  FTop   := WindowPositionCenter;
  FDoubleBuffer := true;
  if ApplicationProperties.Caption <> '' then
    FCaption[cpPublic] := ApplicationProperties.Caption
  else
    FCaption[cpPublic] := ApplicationName;
  FResizeAllowed := raAllowed;
  minWidth := 100;  maxWidth := 4000;
  minHeight := 100; maxHeight := 4000;
  DepthBits := DefaultDepthBits;
  FCursor := mcDefault;
  FMultiSampling := 1;
  FVisible := true;
  FAutoRedisplay := true;
  OwnsMainMenu := true;
  FDpi := DefaultDpi;
  FMousePosition := Vector2(-1, -1);
  FMainMenuVisible := true;
  // Using deprecated CreateContainer - should be internal in the future
  {$warnings off}
  FContainer := CreateContainer;
  {$warnings on}
  Close_KeyString := '';
  SwapFullScreen_Key := keyNone;
  FpsShowOnCaption := false;
  FFpsCaptionUpdateDelay := DefaultFpsCaptionUpdateDelay;
  FTouches := TTouchList.Create;
  FFocused := true;
  FNamedParameters := TCastleStringList.Create;

  CreateBackend;

  if Messaging <> nil then
    Messaging.OnReceive.Add({$ifdef FPC}@{$endif}MessageReceived);
end;

destructor TCastleWindowBase.Destroy;
begin
  Close; { <- This will be ignored if already Closed }

  if OwnsMainMenu then
    FreeAndNil(FMainMenu) else
  if FMainMenu <> nil then
  begin
    FMainMenu.ParentWindow := nil; { clear Self from FMainMenu.ParentWindow }
    FMainMenu := nil;
  end;

  if Messaging <> nil then
    Messaging.OnReceive.Remove({$ifdef FPC}@{$endif}MessageReceived);

  FreeAndNil(FContainer);
  FreeAndNil(FTouches);
  FreeAndNil(FNamedParameters);
  inherited;
end;

function TCastleWindowBase.CreateContainer: TWindowContainer;
begin
  // Using deprecated CreateContainer - should be internal in the future
  {$warnings off}
  Result := TWindowContainer.Create(Self);
  {$warnings on}
end;

procedure TCastleWindowBase.OpenCore;

  procedure RenderLoadingBackground;
  var
    WindowRect, TextRect: TRectangle;
    UIScale: Single;
  begin
    WindowRect := Rect;

    RenderContext.Viewport := WindowRect;
    OrthoProjection(FloatRectangle(WindowRect));

    { Not only is RenderContext.Clear faster than DrawRectangle(WindowRect,...).
      In this case, it is also more reliable: in case of Android immersive
      mode, we may not have yet our desired size (our width or height is smaller
      than device screen). For some reason, RenderContext.Clear manages to clear
      the whole screen area anyway. }
    RenderContext.Clear([cbColor], Theme.LoadingBackgroundColor);

    UIScale := TCastleContainer.InternalCalculateUIScale(
      Theme.LoadingUIScaling, Theme.LoadingUIReferenceWidth, Theme.LoadingUIReferenceHeight, Theme.LoadingUIExplicitScale,
      Dpi, FRealWidth, FRealHeight);
    TextRect := Theme.ImagesPersistent[tiLoading].Image.Rect.
      ScaleAroundCenter(UIScale).
      Align(hpMiddle, WindowRect, hpMiddle).
      Align(vpMiddle, WindowRect, vpMiddle);
    Theme.Draw(TextRect, tiLoading, UIScale, Theme.LoadingColor);

    // just like TCastleWindowBase.DoRender
    if DoubleBuffer then SwapBuffers else glFlush;

    {$IFDEF android}
    { Workaround an ARM64 Android-specific bug which manifests on some devices
      (reproduced on Xiaomi MI 9 SE) that creates a dangling EInvalidOp after calling Theme.Draw.
      It doesn't seem to interfere with normal porgram workflow,
      neither it causes any visible graphic glitches in the image rendered by Theme.Draw,
      but causes ClearExceptions(true) to raise unrelated dangling exceptions,
      which in turn makes e.g. CastleScript misbehave.
      Also seems to be reproduced outside of Castle Game Engine:
      https://forum.lazarus.freepascal.org/index.php/topic,42933.msg318965.html?#msg318965
      It seems that clearing them once per app run is perfectly enough,
      all subsequent calls to Theme.Draw do not raise the exception. }
    ClearExceptions(false);
    {$ENDIF}
  end;

  { Do the job of OpenCore, do not protect from possible exceptions raised inside. }
  procedure OpenUnprotected;
  begin
    { Once context is initialized, then Android activity is initialized,
      or iOS called CGEApp_Initialize -> so it's safe to access files. }
    ApplicationProperties._FileAccessSafe := true;

    { Adjust Left/Top/Width/Height as needed.

      Note: calculations below try to correct window geometry but they
      can fail to foresee some things. In particular, they do not take
      into account a potential menu bar that may be visible when MainMenu <> nil.
      E.g., when MainMenu <> nil and implementation supports MainMenu as
      menu bar (GTK and WINAPI implementations) and FullScreen then
      the actual OpenGL window size will NOT match ScreenWidth/Height,
      it will be slightly smaller (menu bar takes some space). }
    if Width  = WindowDefaultSize then FWidth  := Application.ScreenWidth  * 4 div 5;
    if Height = WindowDefaultSize then FHeight := Application.ScreenHeight * 4 div 5;
    ClampVar(FWidth , MinWidth , MaxWidth);
    ClampVar(FHeight, MinHeight, MaxHeight);
    if Left = WindowPositionCenter then FLeft := (Application.ScreenWidth  - Width ) div 2;
    if Top  = WindowPositionCenter then FTop  := (Application.ScreenHeight - Height) div 2;
    FRealWidth  := FWidth;
    FRealHeight := FHeight;

    { reset some window state variables }
    Pressed.Clear;
    Container.MousePressed := [];
    EventOpenCalled := false;

    { Set Closed to false. Before OpenBackend and EventOpen + EventResize,
      since they can raise exceptions, and in reaction to it we will cleanly
      Close the window. }
    FClosed := false;
    Invalidated := false;

    { Call OpenBackend. Note that OpenBackend can call DoResize,
      it will still be correctly understood. }
    OpenBackend;

    { Do MakeCurrent before setting RenderContext.Viewport and EventOpen. }
    MakeCurrent;

    GLInformationInitialize;

    if GLVersion.BuggyDepth32 and
      (glGetInteger(GL_DEPTH_BITS) >= 32) and
      (StencilBits = 0) then
    begin
      WritelnLog('Rendering Context Initialization',
        'Got >= 32-bit depth buffer, unfortunately it is known to be buggy on this OpenGL implementation. We will try to force 24-bit depth buffer by forcing stencil buffer.');
      { Close the window, increase StencilBits to try to force 24-bit
        depth buffer, and call ourselves again.
        Checking "StencilBits = 0" above prevents from getting into
        an infinite loop here. }
      Close({ QuitWhenLastWindowClosed } false);
      StencilBits := 8;
      OpenCore;
      Exit;
    end;

    { synchronize RenderContext.Viewport with our Width/Height (note that, because
      of ResizeAllowed and MinWidth etc. that can be different than actual window
      sizes). }
    RenderContext.Viewport := Rect;

    {$ifndef OpenGLES}
    if ( (AntiAliasing = aa2SamplesNicer) or
         (AntiAliasing = aa4SamplesNicer) ) and
       GLFeatures.NV_multisample_filter_hint then
      glHint(GL_MULTISAMPLE_FILTER_HINT_NV, GL_NICEST);
    {$endif}

    try
      { Make ApplicationProperties.IsGLContextOpen true now, to allow creating
        TDrawableImage from Application.OnInitialize work Ok. }
      ApplicationProperties._GLContextEarlyOpen;

      RenderLoadingBackground;

      Application.CastleEngineInitialize;
      if Closed then Exit;

      { Call first EventOpen and then EventResize.
        Note that DoOpen and DoResize must be done after the OpenGL context
        is initialized and everything is ready.
        Even the 1st OnOpen / OnResize event may call Application.ProcessMessages,
        e.g. because user calls CastleMessages.MessageOk. }
      EventOpenCalled := true;
      Container.EventOpen(Application.OpenWindowsCount);

      { Check Closed here, in case OnOpen closed the window
        (by calling Application.Quit (that calls Close on all windows) or direct Close
        on this window). Note that Close calls
        CloseBackend and generally has *immediate* effect --- that's why
        doing anything more with window now (like MakeCurrent) would be wrong. }
      if Closed then Exit;

      DoResize(FRealWidth, FRealHeight, true);
    except
      { capture exceptions from Application.OnInitialize, Window.OnOpen, Window.OnResize }
      Application.HandleException(Self);
    end;

    { Check Closed here, in case OnResize closed the window. }
    if Closed then Exit;

    { to be SURE that current window's gl context is active,
      even if someone in EventOpen changed current gl context }
    MakeCurrent;

    UpdateFullScreenBackend;
  end;

begin
  if not FClosed then Exit;

  FDuringOpen := true;
  try
    try
      OpenUnprotected;
    except
      Close; raise;
    end;
  finally FDuringOpen := false end;
end;

procedure TCastleWindowBase.Open(const Retry: TGLContextRetryOpenFunc);
begin
  try
    OpenCore;
  except
    on E: EGLContextNotPossible do
    begin
      if Retry(Self) then
        Open(Retry) { recursive call } else
        raise;
    end;
  end;
end;

{ Try to lower
  - anti-aliasing (multi-sampling)
  - shadows (stencil buffer)
  - depth size
  requirements and initialize worse GL context. }
function DefaultRetryOpen(Window: TCastleWindowBase): boolean;
begin
  if Window.AntiAliasing <> aaNone then
  begin
    Window.AntiAliasing := aaNone;
    WritelnLog('OpenGL context', 'OpenGL context cannot be initialized. Multi-sampling (anti-aliasing) turned off, trying to initialize once again.');
    Result := true;
  end else
  if Window.StencilBits > 0 then
  begin
    Window.StencilBits := 0;
    WritelnLog('OpenGL context', 'OpenGL context cannot be initialized. Stencil buffer (shadow volumes) turned off, trying to initialize once again.');
    Result := true;
  end else
  if Window.DepthBits > DepthBitsFallback then
  begin
    Window.DepthBits := DepthBitsFallback;
    WritelnLog('OpenGL context', 'OpenGL context cannot be initialized. Depth bits decreased to %d, trying to initialize once again.', [
      DepthBitsFallback
    ]);
    Result := true;
  end else
    Result := false;
end;

procedure TCastleWindowBase.Open;
begin
  Open(@DefaultRetryOpen);
end;

procedure TCastleWindowBase.Close(const QuitWhenLastWindowClosed: boolean);
begin
  if FClosed then Exit;

  try
    if EventOpenCalled then
    begin
      MakeCurrent;
      Container.EventClose(Application.OpenWindowsCount);
    end;
  finally
    CloseBackend;

    FClosed := true;

    Application.Current := nil;

    { Note: it is important here that OpenWindowsRemove will not raise any error
      if Self is not on OpenWindows list. This is useful if the window
      was partially constructed.

      E.g. when StencilBits was too high and OpenBackend
      method raised an exception EGLContextNotPossible. Then this method, Close,
      is called, but Self is not on OpenWindows list. And this fact should not be
      reported as an error -- error is EGLContextNotPossible ! }
    Application.OpenWindowsRemove(Self, QuitWhenLastWindowClosed);
  end;
end;

procedure TCastleWindowBase.MakeCurrent;
begin
  { Calling BackendMakeCurrent is done very often (before every event,
    so a couple of times for every frame). And usually it's useless,
    as most games have only 1 open window. }
  if Application.Current <> Self then
  begin
    BackendMakeCurrent;
    RenderContext := Container.Context;
    Application.Current := Self;
  end;
end;

procedure TCastleWindowBase.SetAutoRedisplay(const Value: boolean);
begin
  FAutoRedisplay := value;
  if Value then Invalidate;
end;

procedure TCastleWindowBase.ReleaseAllKeysAndMouse;
var
  k: TKey;
  mb: TCastleMouseButton;
  {$ifdef CASTLE_WINDOW_USE_PRIVATE_MODIFIERS_DOWN}
  mk: TModifierKey;
  b: boolean;
  {$endif}
begin
  {$ifdef CASTLE_WINDOW_USE_PRIVATE_MODIFIERS_DOWN}
  { When CASTLE_WINDOW_USE_PRIVATE_MODIFIERS_DOWN, I *HAVE* to use below
    SetPrivateModifiersDown. It would be an error to do DoKeyUp(keyCtrl)
    directly when CASTLE_WINDOW_USE_PRIVATE_MODIFIERS_DOWN, instead we have to
    use SetPrivateModifiersDown(mkCtrl, ...).
    This is the only way to make values in PrivateModifiersDown[]
    and Pressed[] arrays consistent. }
  for mk := Low(mk) to High(mk) do
    for b := Low(b) to High(b) do
      SetPrivateModifiersDown(mk, b, false);
  {$endif CASTLE_WINDOW_USE_PRIVATE_MODIFIERS_DOWN}

  { Since we do DoKeyUp, this should also take care of Characters. }

  for k := Low(k) to High(k) do
    if Pressed[k] then DoKeyUp(k);

  for mb := Low(mb) to High(mb) do if mb in MousePressed then
    DoMouseUp(MousePosition, mb);

  Container.MouseLookIgnoreNextMotion;
end;

function TCastleWindowBase.GetColorBits: Cardinal;
begin
  Result := RedBits + GreenBits + BlueBits;
end;

procedure TCastleWindowBase.SetColorBits(const Value: Cardinal);
begin
  RedBits := Value div 3;
  BlueBits := Value div 3;
  GreenBits := Value - RedBits - BlueBits;
  Assert(Value = ColorBits);
end;

procedure TCastleWindowBase.SetAntiAliasing(const Value: TAntiAliasing);
const
  AntiAliasingToMultiSampling: array [TAntiAliasing] of Cardinal =
  ( 1,
    2, 2,
    4, 4,
    8, 8,
    16, 16 );
  { Note: when new GPUs appear that support more samples,
    - extend the TAntiAliasing type and related arrays (just recompile to see
      where you need to change),
    - extend the src/x3d/opengl/glsl/source/screen_effect_library.glsl
    - extend the check for samples in ScreenEffectLibrary in CastleScreenEffects
      (this must be synchronized with screen_effect_library.glsl implementation).
  }
begin
  FAntiAliasing := Value;
  MultiSampling := AntiAliasingToMultiSampling[Value];
end;

{ ----------------------------------------------------------------------------

  TCastleWindowBase events DoXxx methods,
  implementations independent from the backend.
  Backends should always call DoXxx, never call directly EventXxx or OnXxx. }

procedure TCastleWindowBase.DoResize(AWidth, AHeight: integer; FirstResizeAfterOpen: boolean);
begin
  { Set FRealWidth/Height unconditionally to AWidth/AHeight. }
  FRealWidth := AWidth;
  FRealHeight := AHeight;

  { When setting FWidth/FHeight (which is used to report size to user,
    and to create OpenGL area size) we make sure some constaints are honored:

    - You should not be able to resize the window when ResizeAllowed <> raAllowed.
      When ResizeAllowed = raNotAllowed, we want to guarantee that
      FWidth and FHeight stay constant, just as developer set them.

      And some backends do not allow to express,
      or do not reliably honour, all possible ResizeAllowed values.
      E.g. Windows will always resize the window to fit on desktop.
      Window Manager on X can also do this.
      So we need to "forcefully" apply the ResizeAllowed logic here:

      * raNotAllowed: FWidth and FHeight cannot change

      * raOnlyAtOpen: FWidth and FHeight can change only at first EventResize
        (with FirstResizeAfterOpen = true), at least from the point of view of outside.
        Internally, every call to DoResize upto and including FirstResizeAfterOpen call
        changes FWidth and FHeight. This allows to accumulate e.g. size changes
        caused by FullScreen=true, in case OpenBackend does them by explicitly
        calling DoResize, like unix/castlewindow_xlib.inc .

      * raAllowed: FWidth and FHeight can change freely

    - Same thing for Min/MaxWidth/Height.

      BTW, always MinWidth > 0 and MinHeight > 0,
      so the Clamp below will also make sure FWidth and FHeight are > 0.

    We also secure from calls with FirstResizeAfterOpen=false
    from OpenBackend, which may happen from e.g. WinAPI and GTK backends.
  }
  if (ResizeAllowed = raAllowed) or
     ((ResizeAllowed = raOnlyAtOpen) and
      (FirstResizeAfterOpen or not EventOpenCalled)) then
  begin
    FWidth := Clamped(AWidth,  MinWidth,  MaxWidth);
    FHeight := Clamped(AHeight, MinHeight, MaxHeight);
  end;

  { do not call EventResize before EventOpen (this check is needed
    because OpenBackend is allowed to call DoResize) }
  if not EventOpenCalled then Exit;

  { jezeli ResizeAllowed <> raAllowed to nie powinnismy wywolywac EventResize
    poza pierwszym razem (gdy FirstResizeAfterOpen).
    Kazdy nastepny raz i tak bylby pozbawiony
    znaczenia, bo przeciez Width i Height i tak nie ulegly zmianie. }
  if (not FirstResizeAfterOpen) and (ResizeAllowed <> raAllowed) then Exit;

  MakeCurrent;
  Container.EventResize;
end;

procedure TCastleWindowBase.DoCloseQuery;
begin
  MakeCurrent;
  if Assigned(OnCloseQuery) then
    OnCloseQuery(Container) else
    Close;
end;

procedure TCastleWindowBase.DoRender;
begin
  FrameProfiler.Start(fmBeforeRender);
  { We set Invalidated := false before EventRender (that calls OnRender),
    because we guarantee that calling Invalidate within OnRender will
    cause the redraw in next frame. }
  Invalidated := false;
  MakeCurrent;
  Container.EventBeforeRender;
  FrameProfiler.Stop(fmBeforeRender);

  if Closed then Exit; { check, in case window got closed in the event }

  FrameProfiler.Start(fmRender);
  Fps._RenderBegin;
  try
    Container.EventRender;
    if Closed then Exit; { check, in case window got closed in the event }

    if GLVersion.BuggySwapNonStandardViewport then
      RenderContext.Viewport := Rect;

    FrameProfiler.Start(fmRenderSwapFlush);
    if DoubleBuffer then SwapBuffers else glFlush;
    FrameProfiler.Stop(fmRenderSwapFlush);

    if AutoRedisplay then Invalidate;
  finally
    Fps._RenderEnd;
    FrameProfiler.Stop(fmRender);
  end;

  {$ifdef CASTLE_WINDOW_CHECK_GL_ERRORS_AFTER_DRAW} CheckGLErrors('End of TCastleWindowBase.DoRender'); {$endif}
end;

procedure TCastleWindowBase.DoKeyDown(const Key: TKey; const KeyString: string);
var
  Event: TInputPressRelease;

  function SeekMatchingMenuItem: TMenuItem;

    function SeekMe(Entry: TMenuEntry): TMenuItem;
    var
      i: Integer;
    begin
      Result := nil;
      if Entry is TMenu then
      begin
        for i := 0 to TMenu(Entry).Count - 1 do
        begin
          Result := SeekMe(TMenu(Entry).Entries[i]);
          if Result <> nil then Break;
        end;
      end else
      if (Entry is TMenuItem) and
         TMenuItem(Entry).KeyMatches(Key, Event.KeyString, Pressed.Modifiers) then
        Result := TMenuItem(Entry);
    end;

  begin
    if MainMenu <> nil then
      Result := SeekMe(MainMenu) else
      Result := nil;
  end;

var
  MatchingMI: TMenuItem;
  KeyRepeated: boolean;
begin
  Event := InputKey(MousePosition, Key, KeyString, ModifiersDown(Container.Pressed));

  KeyRepeated :=
    // Key or KeyString non-empty
    ((Key <> keyNone) or (KeyString <> '')) and
    // Key already pressed
    ((Key = keyNone) or Pressed.Keys[Key]) and
    // KeyString already pressed
    ((KeyString = '') or Pressed.Strings[KeyString]);

  Pressed.KeyDown(Key, KeyString);

  MatchingMI := SeekMatchingMenuItem;
  if (MainMenu <> nil) and
     MainMenu.Enabled and
     (MatchingMI <> nil) then
  begin
    if (not MainMenuVisible) or RedirectKeyDownToMenuClick then
      DoMenuClick(MatchingMI);
  end else
  begin
    MakeCurrent;
    Event.KeyRepeated := KeyRepeated;
    Container.EventPress(Event);

    if Event.IsKey(Close_KeyString) then
      Close else
    if Event.IsKey(SwapFullScreen_Key) then
      FullScreen := not FullScreen;
  end;
end;

procedure TCastleWindowBase.DoKeyUp(const key: TKey);
var
  KeyString: String;
begin
  if Pressed[Key] then
  begin
    { keyNone key is never pressed, DoKeyDown guarantees this }
    Assert(Key <> keyNone);
    Pressed.KeyUp(Key, KeyString);
    MakeCurrent;
    Container.EventRelease(InputKey(MousePosition, Key, KeyString, ModifiersDown(Container.Pressed)));
  end;
end;

procedure TCastleWindowBase.InternalFakeMotion(const Event: TInputMotion);
begin
  DoMotion(Event);
end;

procedure TCastleWindowBase.DoMotion(const Event: TInputMotion);
begin
  MakeCurrent;
  Container.EventMotion(Event);
  if Event.FingerIndex = 0 then
    { change FMousePosition *after* EventMotion, callbacks may depend on it }
    FMousePosition := Event.Position;
  FTouches.FingerIndexPosition[Event.FingerIndex] := Event.Position;
end;

procedure TCastleWindowBase.DoMouseDown(const Position: TVector2;
  Button: TCastleMouseButton; const FingerIndex: TFingerIndex);
var
  Event: TInputPressRelease;
begin
  if FingerIndex = 0 then
  begin
    FMousePosition := Position;
    Container.MousePressed := Container.MousePressed + [Button];
  end;
  MakeCurrent;
  Event := InputMouseButton(Position, Button, FingerIndex,
    ModifiersDown(Container.Pressed));
  Container.EventPress(Event);
  FTouches.FingerIndexPosition[Event.FingerIndex] := Event.Position;
end;

procedure TCastleWindowBase.DoMouseUp(const Position: TVector2;
  Button: TCastleMouseButton; const FingerIndex: TFingerIndex;
  const TrackReleased: boolean);
var
  Event: TInputPressRelease;
begin
  if FingerIndex = 0 then
  begin
    FMousePosition := Position;
    Container.MousePressed := Container.MousePressed - [Button];
  end;
  MakeCurrent;
  Event := InputMouseButton(Position, Button, FingerIndex,
    ModifiersDown(Container.Pressed));
  Container.EventRelease(Event);
  if TrackReleased then
    { for desktops, when the mouse is used, we track the position of the mouse
      even after "mouse up" event. }
    FTouches.FingerIndexPosition[Event.FingerIndex] := Event.Position
  else
    { for touch devices, it does not make sense to track the position when the finger
      is not pressing. }
    FTouches.RemoveFingerIndex(Event.FingerIndex);
end;

procedure TCastleWindowBase.DoMouseWheel(const Scroll: Single; const Vertical: boolean);
begin
  MakeCurrent;
  Container.EventPress(InputMouseWheel(MousePosition, Scroll, Vertical,
    ModifiersDown(Container.Pressed)));
end;

procedure TCastleWindowBase.DoUpdate;
begin
  FrameProfiler.StartFrame;
  FrameProfiler.Start(fmUpdate);

  {$ifdef CASTLE_WINDOW_LCL}
  FKeyPressHandler.Flush; // finish any pending key presses
  {$endif}

  MakeCurrent;
  Container.EventUpdate;

  { show FPS on caption once FpsCaptionUpdateDelay passed }
  if FpsShowOnCaption and
     (TimerSeconds(Timer, LastFpsOutputTime) >= FpsCaptionUpdateDelay) then
  begin
    LastFpsOutputTime := Timer;
    SetCaption(cpFps, ' - FPS: ' + Fps.ToString);
  end;

  UpdateFullScreenBackend;

  FrameProfiler.Stop(fmUpdate);
end;

procedure TCastleWindowBase.DoTimer;
begin
  MakeCurrent;
  {$ifdef FPC}
  {$warnings off} // keep deprecated working
  if Assigned(OnTimer) then
    OnTimer(Container);
  {$warnings on}
  {$endif}
end;

procedure TCastleWindowBase.DoMenuClick(Item: TMenuItem);
begin
  if (MainMenu <> nil) and (not MainMenu.Enabled) then Exit;

  MakeCurrent;
  if Item.DoClick then Exit;

  { Maybe Item.DoClick changed current OpenGL context and returned false?
    We want to be safe, so we do here MakeCurrent again. }
  MakeCurrent;
  if Assigned(OnMenuClick) then
    OnMenuClick(Container, Item);
end;

procedure TCastleWindowBase.DoDropFiles(const FileNames: array of string);
begin
  MakeCurrent;
  if Assigned(OnDropFiles) then
    OnDropFiles(Container, FileNames);
end;

function TCastleWindowBase.MessageReceived(const Received: TCastleStringList;
  const ReceivedStream: TMemoryStream): boolean;
var
  Url: string;
begin
  Result := false;
  if (Received.Count = 2) and
     (Received[0] = 'open_associated_url') then
  begin
    Url := Received[1];
    DoDropFiles([Url]);
    Result := true;
  end;
end;

function TCastleWindowBase.AllowSuspendForInput: boolean;
begin
  {$warnings off} // keep deprecated working - OnTimer
  Result := Container.AllowSuspendForInput and
    not (Invalidated or Assigned(OnUpdate) {$ifdef FPC}or Assigned(OnTimer){$endif} or FpsShowOnCaption);
  {$warnings on}
end;

{ Menu things ------------------------------------------------------------ }

procedure TCastleWindowBase.SetMainMenu(Value: TMenu);
begin
 if MainMenu <> Value then
 begin
  if (not Closed) and ((MainMenu <> nil) <> (Value <> nil)) then
   raise EInternalError.Create('While TCastleWindowBase is not Closed, '+
     'you can''t set MainMenu from nil to non-nil or from non-nil to nil');

  if FMainMenu <> nil then
  begin
    MenuFinalize;
    FMainMenu.ParentWindow := nil;
  end;

  FMainMenu := Value;

  if FMainMenu <> nil then
  begin
    FMainMenu.ParentWindow := Self;
    MenuInitialize;
  end;
 end;
end;

{ SaveScreenXxx --------------------------------------------------------------- }

function TCastleWindowBase.SaveScreenBuffer: TColorBuffer;
begin
  if DoubleBuffer then
    Result := cbBack else
    Result := cbFront;
end;

procedure TCastleWindowBase.SaveScreen(const URL: string);
begin
  Container.SaveScreen(URL);
end;

function TCastleWindowBase.SaveScreen: TRGBImage;
begin
  if Closed then
    raise Exception.Create('Cannot save the screen when the TCastleWindow is closed');
  Result := Container.SaveScreen;
end;

function TCastleWindowBase.SaveScreen(const SaveRect: TRectangle): TRGBImage;
begin
  if Closed then
    raise Exception.Create('Cannot save the screen when the TCastleWindow is closed');
  Result := Container.SaveScreen(SaveRect);
end;

function TCastleWindowBase.SaveScreenToGL(const SmoothScaling: boolean): TDrawableImage;
begin
  Result := SaveScreenToGL(Rect, SmoothScaling);
end;

function TCastleWindowBase.SaveScreenToGL(
  const SaveRect: TRectangle;
  const SmoothScaling: boolean): TDrawableImage;
begin
  if Closed then
    raise Exception.Create('Cannot save the screen when the TCastleWindow is closed');
  Container.EventBeforeRender;
  Container.EventRender;
  Result := SaveScreenToGL_NoFlush(SaveRect, SaveScreenBuffer, SmoothScaling);
end;

procedure TCastleWindowBase.SaveScreenDialog(ProposedURL: string);
begin
  if FileDialog('Save screen to file', ProposedURL, false, SaveImage_FileFilters) then
  try
    SaveScreen(ProposedURL);
  except
    on E: Exception do MessageOK('Unable to save screen: ' + E.Message, mtError);
  end;
end;

function TCastleWindowBase.FileDialog(const Title: string; var URL: string;
  OpenDialog: boolean; FileFilters: TFileFilterList = nil): boolean;
var
  FileName: string;
begin
  { calculate FileName from URL }
  FileName := URIToFilenameSafe(URL);
  if OpenDialog then
    FileName := ExtractFilePath(FileName);
  Result := BackendFileDialog(Title, FileName, OpenDialog, FileFilters);
  if Result then
    URL := FilenameToURISafe(FileName);
end;

function TCastleWindowBase.FileDialog(const Title: string; var URL: string;
  OpenDialog: boolean; const FileFilters: string): boolean;
var
  FFList: TFileFilterList;
begin
  FFList := TFileFilterList.Create(true);
  try
    FFList.AddFiltersFromString(FileFilters);
    Result := FileDialog(Title, URL, OpenDialog, FFList);
  finally FreeAndNil(FFList) end;
end;

function TCastleWindowBase.ColorDialog(var Color: TCastleColor): boolean;
var
  Color3: TVector3;
begin
  Color3 := Color.XYZ;
  Result := ColorDialog(Color3);
  if Result then
    Color := Vector4(Color3, 1.0);
end;

function TCastleWindowBase.ColorDialog(var Color: TVector3Byte): boolean;
var
  ColorSingle: TVector3;
begin
  ColorSingle[0] := Color[0] / High(Byte);
  ColorSingle[1] := Color[1] / High(Byte);
  ColorSingle[2] := Color[2] / High(Byte);
  Result := ColorDialog(ColorSingle);
  if Result then
    Color := Vector3Byte(ColorSingle);
end;

{ OpenAndRun ----------------------------------------------------------------- }

procedure TCastleWindowBase.OpenAndRun(const ACaption: string; AOnRender: TContainerEvent);
begin
  SetPublicCaption(ACaption);
  OnRender := AOnRender;
  OpenAndRun;
end;

procedure TCastleWindowBase.OpenAndRun;
begin
  Open;
  Application.Run;
end;

{ TCastleWindowBase ParseParameters -------------------------------------------------- }

type
  TOptionProcData = record
    SpecifiedOptions: TWindowParseOptions;
    Window: TCastleWindowBase;
  end;
  POptionProcData = ^TOptionProcData;

procedure GeometryOptionProc(OptionNum: Integer; HasArgument: boolean;
  const Argument: string; const SeparateArgs: TSeparateArgs; Data: Pointer);
var ProcData: POptionProcData absolute Data;

  procedure ApplyGeometryParam(const geom: string);
  var p: integer;
      parWidth, parHeight, parXoff, parYoff: integer;
      xoffPlus, yoffPlus, sizeSpecified, positionSpecified: boolean;
      { p to znak w stringu geom ktory teraz chcemy czytac.
        parWidth i parHeight sa valid tylko o ile sizeSpecified.
        parXoff, parYoff, xoffPlus, yoffPlus sa valid tylko o ile positionSpecified.
      }

    procedure ParseSize;
    { parsuje width i height }
    var startp: integer;
    begin
     sizeSpecified := true;

     {width}
     startp := p;
     while SCharIs(geom, p, ['0'..'9']) do Inc(p);
     parWidth := StrToInt(CopyPos(geom, startp, p-1));

     {height}
     if not SCharIs(geom, p, ['x','X']) then
      raise EInvalidParams.Create(
        'Invalid --geometry parameter : expected "x" between WIDTH and HEIGHT');
     Inc(p);
     startp := p;
     while SCharIs(geom, p, ['0'..'9']) do Inc(p);
     parHeight := StrToInt(CopyPos(geom, startp, p-1));
    end;

    procedure ParsePosition;
    { parsuje xoff, yoff i koniec stringa. }
    var startp: integer;
    begin
     positionSpecified := true;

     {xoff}
     if not SCharIs(geom, p, ['-','+']) then
      raise EInvalidParams.Create(
        'Invalid --geometry parameter : expected "-" or "+" before XOFF');
     xoffPlus := geom[p] = '+';
     Inc(p);
     startp := p;
     if SCharIs(geom, p, ['-','+']) then Inc(p);
     while SCharIs(geom, p, ['0'..'9']) do Inc(p);
     parXoff := StrToInt(CopyPos(geom, startp, p-1));

     {yoff}
     if not SCharIs(geom, p, ['-','+']) then
      raise EInvalidParams.Create(
        'Invalid --geometry parameter : expected "-" or "+" before YOFF');
     yoffPlus := geom[p] = '+';
     Inc(p);
     startp := p;
     if SCharIs(geom, p, ['-','+']) then Inc(p);
     while SCharIs(geom, p, ['0'..'9']) do Inc(p);
     parYoff := StrToInt(CopyPos(geom, startp, p-1));

     {end of string}
     if not (p = Length(geom)+1) then
      raise EInvalidParams.Create(
        'Invalid --geometry parameter : expected end of parameter');
    end;

  begin
   ProcData^.Window.FullScreen := false;
   try
    sizeSpecified := false;
    positionSpecified := false;
    p := 1;

    if SCharIs(geom, p,['+','-']) then
     ParsePosition else
    begin
     ParseSize;
     if p <= Length(geom) then ParsePosition;
    end;

    {ok, now we can apply what we have}
    if sizeSpecified then
    begin
     ProcData^.Window.Width := parWidth;
     ProcData^.Window.Height := parHeight;
    end;
    if positionSpecified then
    begin
     if xoffPlus then
      ProcData^.Window.Left := parXoff else
      ProcData^.Window.Left := Application.ScreenWidth-parXoff-parWidth;
     if yoffPlus then
      ProcData^.Window.Top := parYoff else
      ProcData^.Window.Top := Application.ScreenHeight-parYoff-parHeight;
    end;

   except
    on E: EConvertError do
     raise EInvalidParams.Create('Invalid --geometry parameter : '+E.Message);
   end;
  end;

begin
  Include(ProcData^.SpecifiedOptions, poGeometry);
  case OptionNum of
    0: ProcData^.Window.FullScreen := true;
    1: ProcData^.Window.FullScreen := false;
    2: ApplyGeometryParam(Argument);
  end;
end;

procedure ScreenGeometryOptionProc(OptionNum: Integer; HasArgument: boolean;
  const Argument: string; const SeparateArgs: TSeparateArgs; Data: Pointer);
var ProcData: POptionProcData absolute Data;

  procedure ApplyFullScreenCustomParam(const option: string);
  var p: integer;
  begin
   ProcData^.Window.FullScreen := true;
   try
    p := CharsPos(['x','X'], option);
    if p = 0 then
     raise EInvalidParams.Create(
       'Invalid --fullscreen-custom parameter - format is not WIDTHxHEIGHT');
    Application.VideoResizeWidth := StrToInt(Copy(option, 1, p-1));
    Application.VideoResizeHeight := StrToInt(SEnding(option, p+1));
    Application.VideoResize := true;
    Application.VideoChange(true);
   except
    on E: EConvertError do
     raise EInvalidParams.Create('Invalid --fullscreen-custom parameter : '+E.Message);
   end;
  end;

begin
  Include(ProcData^.SpecifiedOptions, poScreenGeometry);
  case OptionNum of
    0: ApplyFullScreenCustomParam(Argument);
  end;
end;

procedure DisplayOptionProc(OptionNum: Integer; HasArgument: boolean;
  const Argument: string; const SeparateArgs: TSeparateArgs; Data: Pointer);
var
  ProcData: POptionProcData absolute Data;
begin
  Include(ProcData^.SpecifiedOptions, poDisplay);
  case OptionNum of
    0: {$ifdef CASTLE_ENGINE_PLUGIN}
       WarningWrite(ApplicationName + ': warning: --display option is ignored ' +
         'when we are inside the plugin');
       {$else}
         {$ifdef CASTLE_WINDOW_XLIB}
         if Application.FOpenWindows.Count <> 0 then
           WarningWrite(ApplicationName + ': some windows are already open ' +
             'so --display option is ignored.') else
           Application.XDisplayName := Argument;
         {$else}
           {$ifdef CASTLE_WINDOW_GTK_2}
           Application.XDisplayName := Argument;
           {$else}
           WarningWrite(ApplicationName + ': warning: --display option is ignored ' +
             'when we don''t use directly Xlib');
           {$endif}
         {$endif}
       {$endif}
  end;
end;

procedure LimitFpsOptionProc(OptionNum: Integer; HasArgument: boolean;
  const Argument: string; const SeparateArgs: TSeparateArgs; Data: Pointer);
var
  ProcData: POptionProcData absolute Data;
begin
  Include(ProcData^.SpecifiedOptions, poLimitFps);
  case OptionNum of
    0: ApplicationProperties.LimitFps := 0;
  end;
end;

procedure TCastleWindowBase.ParseParameters(const AllowedOptions: TWindowParseOptions;
  out SpecifiedOptions: TWindowParseOptions);

const
  GeometryOptions: array [0..2] of TOption =
  ( (Short:#0; Long:'fullscreen'; Argument: oaNone),
    (Short:#0; Long:'window'; Argument: oaNone),
    (short:#0; Long:'geometry'; Argument: oaRequired) );

  ScreenGeometryOptions: array [0..0] of TOption =
  ( (Short:#0; Long:'fullscreen-custom'; Argument: oaRequired) );

  DisplayOptions: array [0..0] of TOption =
  ( (Short:#0; Long:'display'; Argument: oaRequired) );

  LimitFpsOptions: array [0..0] of TOption =
  ( (Short:#0; Long:'no-limit-fps'; Argument: oaNone) );

  OptionsForParam: array[TWindowParseOption] of
    record
      pOptions: POption_Array;
      Count: Integer;
      OptionProc: TOptionProc;
    end =
  ( ( pOptions: @GeometryOptions;
      Count: High(GeometryOptions)+1;
      OptionProc: {$ifdef FPC} @ {$endif} GeometryOptionProc),
    ( pOptions: @ScreenGeometryOptions;
      Count: High(ScreenGeometryOptions) + 1;
      OptionProc: {$ifdef FPC} @ {$endif} ScreenGeometryOptionProc),
    ( pOptions: @DisplayOptions;
      Count: High(DisplayOptions) + 1;
      OptionProc: {$ifdef FPC} @ {$endif} DisplayOptionProc),
    ( pOptions: nil;
      Count: 0;
      OptionProc: nil),
    ( pOptions: @LimitFpsOptions;
      Count: High(LimitFpsOptions) + 1;
      OptionProc: {$ifdef FPC} @ {$endif} LimitFpsOptionProc)
  );

var
  Data: TOptionProcData;

  procedure HandleMacOsXProcessSerialNumber;
  {$ifdef DARWIN}
  var
    I: Integer;
  begin
    for I := 1 to Parameters.Count - 1 do
      if IsPrefix('-psn_', Parameters[I], false) then
      begin
        Parameters.Delete(I);
        Include(Data.SpecifiedOptions, poMacOsXProcessSerialNumber);
        Exit;
      end;
  {$else}
  begin
  {$endif}
  end;

var
  ParamKind: TWindowParseOption;
begin
  Data.SpecifiedOptions := [];
  Data.Window := Self;

  for ParamKind := Low(ParamKind) to High(ParamKind) do
    if ParamKind in AllowedOptions then
    begin
      if ParamKind = poMacOsXProcessSerialNumber then
        HandleMacOsXProcessSerialNumber
      else
        Parameters.Parse(OptionsForParam[ParamKind].pOptions,
          OptionsForParam[ParamKind].Count,
          OptionsForParam[ParamKind].OptionProc, @Data, true);
    end;

  SpecifiedOptions := Data.SpecifiedOptions;
end;

procedure TCastleWindowBase.ParseParameters(const AllowedOptions: TWindowParseOptions);
var
  dummy: TWindowParseOptions;
begin
  ParseParameters(AllowedOptions, dummy);
end;

class function TCastleWindowBase.ParseParametersHelp(
  const AllowedOptions: TWindowParseOptions;
  AddHeader: boolean): string;
const
  HelpForParam: array [TWindowParseOption] of string =
  (
    // poGeometry
    '  --fullscreen          Set window to full-screen (cover whole screen).' + NL +
    '  --window              Set window to not full-screen.' + NL +
    '  --geometry WIDTHxHEIGHT<sign>XOFF<sign>YOFF' + NL +
    '                        Set window to not full-screen, and set size and/or position.',
    // poScreenGeometry
    '  --fullscreen-custom WIDTHxHEIGHT' + NL +
    '                        Try to resize the screen to WIDTHxHEIGHT and' + NL +
    '                        then set window to full-screen.',
    // poDisplay
    '  --display DISPLAY-NAME' + NL +
    '                        Use given X display name.',
    // poMacOsXProcessSerialNumber
    '',
    // poLimitFps
    '  --no-limit-fps        Disable FPS limit. Use this, and turn OFF' + NL +
    '                        vertical synchonization in your GPU settings,' + NL +
    '                        to get maximum FPS.'
  );
var
  ParamKind: TWindowParseOption;
begin
  if AddHeader then
    Result := 'Window options (backend ' + Application.BackendName + '):'
  else
    Result := '';

  for ParamKind := Low(ParamKind) to High(ParamKind) do
    if (ParamKind in AllowedOptions) and
       (ParamKind <> poMacOsXProcessSerialNumber) then
      Result := SAppendPart(Result, NL, HelpForParam[ParamKind]);
end;

{ TCastleWindowBase miscellaneous -------------------------------------------- }

function TCastleWindowBase.RequestedBufferAttributes: string;
begin
 if DoubleBuffer then
   Result := 'double buffered' else
   Result := 'single buffered';
 if ColorBits > 0 then
   Result := Result + Format(', with RGB colors bits (%d, %d, %d) (total %d color bits)', [RedBits, GreenBits, BlueBits, ColorBits]);
 if DepthBits > 0 then
   Result := Result + Format(', with %d-bits sized depth buffer', [DepthBits]);
 if StencilBits > 0 then
   Result := Result + Format(', with %d-bits sized stencil buffer', [StencilBits]);
 if AlphaBits > 0 then
   Result := Result + Format(', with %d-bits sized alpha channel', [AlphaBits]);
 if not FAccumBits.IsZero then
   Result := Result + Format(', with (%d,%d,%d,%d)-bits sized accumulation buffer',
    [FAccumBits[0], FAccumBits[1], FAccumBits[2], FAccumBits[3]]);
 if MultiSampling > 1 then
   Result := Result + Format(', with multisampling (%d samples)', [MultiSampling]);
end;

procedure TCastleWindowBase.CheckRequestedBufferAttributes(
  const ProviderName: string;
  ProvidedStencilBits, ProvidedDepthBits, ProvidedAlphaBits,
  ProvidedAccumRedBits, ProvidedAccumGreenBits, ProvidedAccumBlueBits,
  ProvidedAccumAlphaBits, ProvidedMultiSampling: Cardinal);

  procedure CheckRequestedBits(const Name: string; RequestedBits, ProvidedBits: Cardinal);
  begin
   if ProvidedBits < RequestedBits then
    raise EGLContextNotPossible.CreateFmt('%s provided OpenGL context with %s'
      +' %d-bits sized but at least %d-bits sized is required',
      [ ProviderName, Name, ProvidedBits, RequestedBits ]);
  end;

begin
 CheckRequestedBits('stencil buffer', StencilBits, ProvidedStencilBits);
 CheckRequestedBits('depth buffer', DepthBits, ProvidedDepthBits);
 CheckRequestedBits('alpha channel', AlphaBits, ProvidedAlphaBits);
 CheckRequestedBits('accumulation buffer''s red channel'  , FAccumBits[0], ProvidedAccumRedBits);
 CheckRequestedBits('accumulation buffer''s green channel', FAccumBits[1], ProvidedAccumGreenBits);
 CheckRequestedBits('accumulation buffer''s blue channel' , FAccumBits[2], ProvidedAccumBlueBits);
 CheckRequestedBits('accumulation buffer''s alpha channel', FAccumBits[3], ProvidedAccumAlphaBits);

 { If MultiSampling <= 1, this means that multisampling not required,
   so don't check it. Even if MultiSampling = 1 and ProvidedMultiSampling = 0
   (as most backends report no multisampling as num samples = 0), it's all Ok. }

 if MultiSampling > 1 then
 begin
   if ProvidedMultiSampling < MultiSampling then
    raise EGLContextNotPossible.CreateFmt('%s provided OpenGL context with %d ' +
      'samples for multisampling (<= 1 means that no multisampling was provided) ' +
      'but at last %d samples for multisampling is required',
      [ ProviderName, ProvidedMultiSampling, MultiSampling ]);
 end;
end;

procedure TCastleWindowBase.MenuUpdateBegin;
begin
  { MenuUpdateNeedsInitialize = false always when MenuUpdateInside = 0. }
  Assert((MenuUpdateInside <> 0) or (not MenuUpdateNeedsInitialize));

  Inc(MenuUpdateInside);
end;

procedure TCastleWindowBase.MenuUpdateEnd;
begin
  Dec(MenuUpdateInside);
  if (MenuUpdateInside = 0) and MenuUpdateNeedsInitialize then
  begin
    MenuUpdateNeedsInitialize := false;
    { We could also manually call BackendMenuInitialize now,
      as we know MenuUpdateInside = 0. But MenuInitialize takes
      care also about some checks and updating MenuInitialized variable. }
    MenuInitialize;
  end;
end;

procedure TCastleWindowBase.MenuInitialize;
begin
  if MenuUpdateInside = 0 then
  begin
    if (not MenuInitialized) and (not Closed) and MainMenuVisible then
    begin
      BackendMenuInitialize;
      MenuInitialized := true;
    end;
  end else
    MenuUpdateNeedsInitialize := true;
end;

procedure TCastleWindowBase.MenuFinalize;
begin
  { MenuFinalize ignores MenuUpdateInside state, not needed. }
  if MenuInitialized and (not Closed) and MainMenuVisible then
  begin
    MenuInitialized := false;
    BackendMenuFinalize;
  end;
end;

procedure TCastleWindowBase.SetWidth(const Value: Integer);
begin
  if FWidth <> Value then
  begin
    FWidth := Value;
    if not Closed then
      WritelnWarning('Window', 'Changing TCastleWindowBase.Width when the window is open is not supported now');
  end;
end;

procedure TCastleWindowBase.SetHeight(const Value: Integer);
begin
  if FHeight <> Value then
  begin
    FHeight := Value;
    if not Closed then
      WritelnWarning('Window', 'Changing TCastleWindowBase.Height when the window is open is not supported now');
  end;
end;

procedure TCastleWindowBase.SetLeft(const Value: Integer);
begin
  if FLeft <> Value then
  begin
    FLeft := Value;
    if not Closed then
      WritelnWarning('Window', 'Changing TCastleWindowBase.Left when the window is open is not supported now');
  end;
end;

procedure TCastleWindowBase.SetTop(const Value: Integer);
begin
  if FTop <> Value then
  begin
    FTop := Value;
    if not Closed then
      WritelnWarning('Window', 'Changing TCastleWindowBase.Top when the window is open is not supported now');
  end;
end;

procedure TCastleWindowBase.SetResizeAllowed(const Value: TResizeAllowed);
begin
  if FResizeAllowed <> Value then
  begin
    FResizeAllowed := Value;
    if not Closed then
      WritelnWarning('Window', 'Changing TCastleWindowBase.ResizeAllowed when the window is open is not supported now');
  end;
end;

procedure TCastleWindowBase.SetFullScreenWanted(const Value: Boolean);
begin
  if FFullScreenWanted <> Value then
  begin
    FFullScreenWanted := Value;

    if FDuringOpen and Value then
      WriteLnWarning('Window', 'TCastleWindowBase.FullScreen is changed during the initial Application.OnInitialize / OnOpen / OnResize events. This works, but is unoptimal (the window will start non-fullscreen and will only change to fullscreen later). ' + 'Usually you should rather initialize "Window.FullScreen" in the main unit "initialization" section.');

    { When the window is Closed, updating FFullScreenBackend is trivial
      and can be done automatically. Otherwise, it is delated
      to UpdateFullScreenBackend call. }
    if Closed then
      FFullScreenBackend := Value;
  end;
end;

procedure TCastleWindowBase.SimpleUpdateFullScreenBackend;
begin
  if FFullScreenBackend <> FFullScreenWanted then
  begin
    FFullScreenBackend := FFullScreenWanted;
    if not Closed then
    begin
      Close(false);
      if FFullScreenBackend then
      begin
        { FFullScreenBackend is true, so we changed it from false to true.
          Save BeforeFullScreen* now. }
        BeforeFullScreenGeometryKnown := true;
        BeforeFullScreenLeft := Left;
        BeforeFullScreenTop := Top;
        BeforeFullScreenWidth := Width;
        BeforeFullScreenHeight := Height;
      end else
      begin
        { We change FFullScreenBackend from true to false.
          Set window geometry. Note that BeforeFullScreenGeometryKnown may be false,
          if the window was initially opened in FullScreen mode, in which case
          we just set default sensible geometry. }
        if BeforeFullScreenGeometryKnown then
        begin
          Left := BeforeFullScreenLeft;
          Top := BeforeFullScreenTop;
          Width := BeforeFullScreenWidth;
          Height := BeforeFullScreenHeight;
        end else
        begin
          Left := WindowPositionCenter;
          Top := WindowPositionCenter;
          Width := WindowDefaultSize;
          Height := WindowDefaultSize;
        end;
      end;
      Open;
    end;
  end;
end;

procedure TCastleWindowBase.SwapFullScreen;
begin
  FullScreen := not FullScreen;
end;

function TCastleWindowBase.GetPublicCaption: string;
begin
  Result := FCaption[cpPublic];
end;

procedure TCastleWindowBase.SetPublicCaption(const Value: string);
begin
  SetCaption(cpPublic, Value);
end;

function TCastleWindowBase.GetWholeCaption: string;
begin
  Result := FCaption[cpPublic] + FCaption[cpFps];
end;

function TCastleWindowBase.Rect: TRectangle;
begin
  if Closed then
    Result := TRectangle.Empty else
    Result := Rectangle(0, 0, Width, Height);
end;

function TCastleWindowBase.GLInitialized: boolean;
begin
  Result := not Closed;
end;

procedure TCastleWindowBase.PostRedisplay;
begin
  Invalidate;
end;

{$ifndef CASTLE_WINDOW_LIBRARY}
{$ifndef CASTLE_WINDOW_LCL}
procedure TCastleWindowBase.Invalidate;
begin
  if not Closed then
    Invalidated := true;
end;
{$endif}
{$endif}

function TCastleWindowBase.Controls: TChildrenControls;
begin
  Result := Container.Controls;
end;

function TCastleWindowBase.GetOnOpen: TContainerEvent;
begin
  Result := Container.OnOpen;
end;

procedure TCastleWindowBase.SetOnOpen(const Value: TContainerEvent);
begin
  Container.OnOpen := Value;
end;

function TCastleWindowBase.GetOnOpenObject: TContainerObjectEvent;
begin
  Result := Container.OnOpenObject;
end;

procedure TCastleWindowBase.SetOnOpenObject(const Value: TContainerObjectEvent);
begin
  Container.OnOpenObject := Value;
end;

function TCastleWindowBase.GetOnBeforeRender: TContainerEvent;
begin
  Result := Container.OnBeforeRender;
end;

procedure TCastleWindowBase.SetOnBeforeRender(const Value: TContainerEvent);
begin
  Container.OnBeforeRender := Value;
end;

function TCastleWindowBase.GetOnRender: TContainerEvent;
begin
  Result := Container.OnRender;
end;

procedure TCastleWindowBase.SetOnRender(const Value: TContainerEvent);
begin
  Container.OnRender := Value;
end;

function TCastleWindowBase.GetOnResize: TContainerEvent;
begin
  Result := Container.OnResize;
end;

procedure TCastleWindowBase.SetOnResize(const Value: TContainerEvent);
begin
  Container.OnResize := Value;
end;

function TCastleWindowBase.GetOnClose: TContainerEvent;
begin
  Result := Container.OnClose;
end;

procedure TCastleWindowBase.SetOnClose(const Value: TContainerEvent);
begin
  Container.OnClose := Value;
end;

function TCastleWindowBase.GetOnCloseObject: TContainerObjectEvent;
begin
  Result := Container.OnCloseObject;
end;

procedure TCastleWindowBase.SetOnCloseObject(const Value: TContainerObjectEvent);
begin
  Container.OnCloseObject := Value;
end;

function TCastleWindowBase.GetOnUpdate: TContainerEvent;
begin
  Result := Container.OnUpdate;
end;

procedure TCastleWindowBase.SetOnUpdate(const Value: TContainerEvent);
begin
  Container.OnUpdate := Value;
end;

function TCastleWindowBase.GetOnPress: TInputPressReleaseEvent;
begin
  Result := Container.OnPress;
end;

procedure TCastleWindowBase.SetOnPress(const Value: TInputPressReleaseEvent);
begin
  Container.OnPress := Value;
end;

function TCastleWindowBase.GetOnRelease: TInputPressReleaseEvent;
begin
  Result := Container.OnRelease;
end;

procedure TCastleWindowBase.SetOnRelease(const Value: TInputPressReleaseEvent);
begin
  Container.OnRelease := Value;
end;

function TCastleWindowBase.GetOnMotion: TInputMotionEvent;
begin
  Result := Container.OnMotion;
end;

procedure TCastleWindowBase.SetOnMotion(const Value: TInputMotionEvent);
begin
  Container.OnMotion := Value;
end;

procedure TCastleWindowBase.SetDemoOptions(const ASwapFullScreen_Key: TKey;
  AClose_KeyString: String;
  const AFpsShowOnCaption: boolean);
begin
  // only for backward compatibility (when this parameter was Char) convert #0 to ''
  if AClose_KeyString = #0 then
    AClose_KeyString := '';

  SwapFullScreen_Key := ASwapFullScreen_Key;
  Close_KeyString := AClose_KeyString;
  FpsShowOnCaption := AFpsShowOnCaption;
end;

function TCastleWindowBase.GetTouches(const Index: Integer): TTouch;
begin
  Result := FTouches[Index];
end;

function TCastleWindowBase.TouchesCount: Integer;
begin
  Result := FTouches.Count;
end;

function TCastleWindowBase.MousePressed: TCastleMouseButtons;
begin
  Result := Container.MousePressed;
end;

function TCastleWindowBase.Pressed: TKeysPressed;
begin
  Result := Container.Pressed;
end;

function TCastleWindowBase.Fps: TFramesPerSecond;
begin
  Result := Container.Fps;
end;

function TCastleWindowBase.LeftTopToCastle(const V: TVector2): TVector2;
begin
  Result := LeftTopToCastle(V.Data[0], V.Data[1]);
end;

function TCastleWindowBase.LeftTopToCastle(const X, Y: Single): TVector2;
begin
  Result.Data[0] := X;
  Result.Data[1] := FRealHeight - 1 - Y;
end;

function TCastleWindowBase.CastleToLeftTopInt(const V: TVector2): TVector2Integer;
begin
  Result.Data[0] := Floor(V.Data[0]);
  Result.Data[1] := FRealHeight - 1 - Floor(V.Data[1]);
end;

{$ifdef CASTLE_DEPRECATED_WINDOW_CLASSES}

{ TWindowSceneManager -------------------------------------------------------- }

type
  { TGameSceneManager extended to automatically call Owner.NavigationInfoChanged
    when necessary.
    Owner must *always* be a TCastleWindow instance (this is guaranteed
    as this is a private class, only created here). }
  TWindowSceneManager = class(TGameSceneManager)
  public
    procedure BoundNavigationInfoChanged; override;
  end;

procedure TWindowSceneManager.BoundNavigationInfoChanged;
begin
  { Owner will be automatically switched to nil when freeing us
    by TComponent ownership mechanism (TComponent.Remove). }
  {$warnings off} // this code is only to keep deprecated working
  if Owner <> nil then
    (Owner as TCastleWindow).NavigationInfoChanged;
  {$warnings on}
  inherited;
end;

{ TCastleWindow ------------------------------------------------------- }

constructor TCastleWindow.Create(AOwner: TComponent);
begin
  inherited;

  FSceneManager := TWindowSceneManager.Create(Self);
  { SetSubComponent and Name setting below are not really necessary,
    but since TCastleWindow is a TComponent descendant, *maybe* in the future
    we'll make use of it. }
  FSceneManager.SetSubComponent(true);
  FSceneManager.Name := 'SceneManager';
  Controls.InsertFront(SceneManager);
end;

procedure TCastleWindow.Load(const SceneURL: string);
begin
  {$warnings off} // using one deprecated from another
  Load(LoadNode(SceneURL), true);
  {$warnings on}
end;

procedure TCastleWindow.Load(ARootNode: TX3DRootNode; const OwnsRootNode: boolean);
begin
  { destroy MainScene and clear cameras, we will recreate it }
  SceneManager.Items.MainScene.Free;
  SceneManager.Items.MainScene := nil;
  SceneManager.Items.Clear;
  {$warnings off} // using one deprecated from another
  SceneManager.ClearCameras;
  {$warnings on}
  Assert(SceneManager.Navigation = nil);

  SceneManager.Items.MainScene := TCastleScene.Create(Self);
  SceneManager.Items.MainScene.Load(ARootNode, OwnsRootNode);
  SceneManager.Items.Add(SceneManager.Items.MainScene);

  { initialize octrees titles }
  SceneManager.Items.MainScene.TriangleOctreeProgressTitle := 'Building triangle octree';
  SceneManager.Items.MainScene.ShapeOctreeProgressTitle := 'Building shape octree';

  { Adjust SceneManager.Navigation and SceneManager.Camera to latest scene }
  SceneManager.AssignDefaultCamera;
  SceneManager.AssignDefaultNavigation;
  // AssignDefaultNavigation should satisfy this, and we need it for backward compatibility
  Assert(SceneManager.Navigation <> nil);
end;

function TCastleWindow.MainScene: TCastleScene;
begin
  Result := SceneManager.Items.MainScene;
end;

function TCastleWindow.GetShadowVolumes: boolean;
begin
  Result := SceneManager.ShadowVolumes;
end;

procedure TCastleWindow.SetShadowVolumes(const Value: boolean);
begin
  SceneManager.ShadowVolumes := Value;
end;

function TCastleWindow.GetShadowVolumesRender: boolean;
begin
  Result := SceneManager.ShadowVolumesRender;
end;

procedure TCastleWindow.SetShadowVolumesRender(const Value: boolean);
begin
  SceneManager.ShadowVolumesRender := Value;
end;

function TCastleWindow.GetNavigationType: TNavigationType;
begin
  Result := SceneManager.NavigationType;
end;

procedure TCastleWindow.SetNavigationType(const Value: TNavigationType);
begin
  SceneManager.NavigationType := Value;
  NavigationInfoChanged;
end;

{$endif CASTLE_DEPRECATED_WINDOW_CLASSES}

{ TWindowList ------------------------------------------------------------ }

procedure TWindowList.Invalidate;
var
  i: Integer;
begin
  for i := 0 to Count - 1 do Items[i].Invalidate;
end;

procedure TWindowList.DoUpdate;
var
  i: integer;
begin
  for i := 0 to Count - 1 do Items[i].DoUpdate;
end;

procedure TWindowList.DoTimer;
var
  i: integer;
begin
  for i := 0 to Count - 1 do Items[i].DoTimer;
end;

{ --------------------------------------------------------------------------
  Generic part of implementation of TCastleApplication,
  that does not depend what CASTLE_WINDOW_xxx backend you want. }

var
  FApplication: TCastleApplication;

constructor TCastleApplication.Create(AOwner: TComponent);
begin
  inherited;
  FOpenWindows := TWindowList.Create(false);
  FTimerMilisec := 1000;
  FDefaultWindowClass := TCastleWindowBase;
  CreateBackend;
  OnMainContainer := {$ifdef FPC}@{$endif}GetMainContainer;
end;

destructor TCastleApplication.Destroy;
begin
  OnMainContainer := nil;

  { Close any windows possibly open now.
    This is necessary --- after destroying Application there would be really
    no way for them to close properly (that is, TCastleWindowBase.CloseBackend
    may, and usually will, fail with very strange errors when called
    after freeing central Application). }
  CloseAllOpenWindows;

  { unregister free notification from these objects }
  MainWindow := nil;

  { nil now the Application variable. For reasoning, see this units
    finalization. }
  FApplication := nil;

  VideoReset;
  DestroyBackend;
  FreeAndNil(FOpenWindows);
  inherited;
end;

function TCastleApplication.GetMainContainer: TCastleContainer;
begin
  if MainWindow <> nil then
    Result := MainWindow.Container
  else
    Result := nil;
end;

procedure TCastleApplication.CastleEngineInitialize;
var
  TimeStart, TimeStart2: TCastleProfilerTime;
begin
  if Initialized and not InitializedJavaActivity then
    WritelnLog('Android', 'Android Java activity was killed (and now got created from stratch), but native thread survived. Calling only OnInitializeJavaActivity.');

  if not InitializedJavaActivity then
  begin
    InitializedJavaActivity := true;
    {if Assigned(OnInitializeJavaActivity) then
      OnInitializeJavaActivity();}
    ApplicationProperties._InitializeJavaActivity;
  end;

  if not Initialized then
  begin
    Initialized := true;

    // Call OnInitialize and OnInitializeEvent, watched by Profiler

    if Assigned(OnInitialize) or Assigned(OnInitializeEvent) then
    begin
      TimeStart := Profiler.Start('TCastleApplication Initialization');
      try
        if Assigned(OnInitialize) then
        begin
          TimeStart2 := Profiler.Start('TCastleApplication.OnInitialize');
          try
            OnInitialize();
          finally Profiler.Stop(TimeStart2) end;
        end;

        if Assigned(OnInitializeEvent) then
        begin
          TimeStart2 := Profiler.Start('TCastleApplication.OnInitializeEvent');
          try
            OnInitializeEvent(Self);
          finally Profiler.Stop(TimeStart2) end;
        end;
      finally Profiler.Stop(TimeStart, true) end;
    end;
  end;
end;

procedure TCastleApplication.SetMainWindow(const Value: TCastleWindowBase);
begin
  if FMainWindow <> Value then
  begin
    if FMainWindow <> nil then
      FMainWindow.RemoveFreeNotification(Self);
    FMainWindow := Value;
    if FMainWindow <> nil then
      FMainWindow.FreeNotification(Self);
  end;
end;

procedure TCastleApplication.Notification(AComponent: TComponent; Operation: TOperation);
begin
  inherited;
  if (Operation = opRemove) and (AComponent = MainWindow) then
    MainWindow := nil;
end;

function TCastleApplication.GetOpenWindows(Index: integer): TCastleWindowBase;
begin
  result := FOpenWindows[Index];
end;

function TCastleApplication.OpenWindowsCount: integer;
begin
  result := FOpenWindows.Count;
end;

procedure TCastleApplication.OpenWindowsAdd(Window: TCastleWindowBase);
begin
  FOpenWindows.Add(Window);
end;

procedure TCastleApplication.OpenWindowsRemove(Window: TCastleWindowBase;
  QuitWhenLastWindowClosed: boolean);
begin
  if (FOpenWindows.Remove(Window) <> -1) and
     (OpenWindowsCount = 0) and
     QuitWhenLastWindowClosed then
    CloseAllOpenWindows;
end;

function TCastleApplication.FindWindow(Window: TCastleWindowBase): integer;
begin
  for result := 0 to OpenWindowsCount-1 do
    if OpenWindows[result] = Window then exit;
  result := -1;
end;

procedure TCastleApplication.Quit;
begin
  Terminate;
end;

{$ifdef CASTLE_NINTENDO_SWITCH}
procedure CgeNxApplicationTerminate; cdecl; external;
{$endif}

procedure TCastleApplication.Terminate;
begin
  inherited;
  {$ifdef CASTLE_NINTENDO_SWITCH}
  CgeNxApplicationTerminate;
  {$endif}
end;

procedure TCastleApplication.CloseAllOpenWindows;
var
  OldOpenWindowsCount: Integer;
begin
  { We're calling here Close(false) so we will not cause infinite recursive
    Quit calls.

    Remember that calling Close actually calls Application.OpenWindowsRemove.
    In fact, it's guaranteed that calling Close on open
    window will remove it from OpenWindows list (we even check it by assert,
    otherwise our "while" could never finish).
    So the number of open windows will drop during while
    (that's why "for I := 0 to OpenWindowsCount - 1 do ..." would be stupid
    code here, but "while OpenWindowsCount > 0 ..." is Ok). }

  while OpenWindowsCount > 0 do
  begin
    OldOpenWindowsCount := OpenWindowsCount;
    OpenWindows[0].Close(false);
    Assert(OpenWindowsCount = OldOpenWindowsCount - 1);
  end;

  QuitWhenNoOpenWindows;
end;

procedure TCastleApplication.DoApplicationUpdate;
begin
  if Assigned(FOnUpdate) then FOnUpdate;
  ApplicationProperties._Update;
end;

procedure TCastleApplication.DoApplicationTimer;
begin
  if Assigned(FOnTimer) then FOnTimer;
end;

procedure TCastleApplication.MaybeDoTimer;
var
  Now: TTimerResult;
begin
  Now := Timer;
  if TimerSeconds(Now, LastMaybeDoTimerTime) >= FTimerMilisec / 1000 then
  begin
    LastMaybeDoTimerTime := Now;
    DoApplicationTimer;
    FOpenWindows.DoTimer;
  end;
end;

procedure TCastleApplication.UpdateAndRenderEverything(out WasAnyRendering: boolean);
var
  I: integer;
  Window: TCastleWindowBase;
begin
  WasAnyRendering := false;

  { We call Application.OnUpdate *right before rendering*, because:

     - This makes calls to Application.OnUpdate have similar frequency
       as calls to window's OnRender callbacks, when the application
       is under a lot of stress (many messages).

       Otherwise, if we would move this call outside of
       "if .. not CheckMessage then ..." in castlewindow_winsystem.inc,
       then doing something
       that generates a lot of events (like moving the mouse)
       would make us generate a lot OnUpdate events,
       without many OnRender between. Which isn't actually prohibited...
       but it seems useless.

     - Calling OnUpdate later, only if "not WasAnyRendering", would
       also be bad, because then intensive redrawing (e.g. if you redraw
       every frame, with AutoRedisplay) would make OnUpdate called less
       often.

     In effect, we like to have OnUpdate called roughly as often as OnRender,
     even if we don't really guarantee it. }
  DoApplicationUpdate;
  if Terminated then Exit;

  MaybeDoTimer;
  if Terminated then Exit;

  { Redraw some windows, and call window's OnUpdate.

    Gathering OnUpdate and OnRender of the same window together,
    we minimize the amount of needed MakeContextCurrent calls in case
    of applications with multiple windows.

    Remember that every callback may close the window, which also modifies
    the OpenWindows and OpenWindowsCount. The code below secures from
    all such changes, e.g. by copying "OpenWindows[I]" at the beginning,
    and checking "Window.Closed" all the time. }
  I := 0;
  while I < OpenWindowsCount do
  begin
    Window := OpenWindows[I];

    Window.DoUpdate;
    if Window.Closed then Continue {don't Inc(I)};
    if Terminated then Exit;

    if Window.Invalidated then
    begin
      WasAnyRendering := true;
      Window.DoRender;
      if Window.Closed then Continue {don't Inc(I)};
      if Terminated then Exit;
    end else
      Window.Fps._Sleeping;

    Inc(I);
  end;
end;

procedure TCastleApplication.UpdateAndRenderEverything;
var
  IgnoreWasAnyRendering: boolean;
begin
  UpdateAndRenderEverything(IgnoreWasAnyRendering);
end;

procedure TCastleApplication.MarkSleeping;
var
  I: Integer;
begin
  for I := 0 to OpenWindowsCount - 1 do
    OpenWindows[I].Fps._Sleeping;
end;

function TCastleApplication.AllowSuspendForInput: boolean;
var
  I: Integer;
begin
  {$warnings off} // keep deprecated working - OnTimer
  Result := not (
    Assigned(OnUpdate) or
    {$ifdef FPC}Assigned(OnTimer) or{$endif}
    (ApplicationProperties.OnUpdate.Count <> 0));
  {$warnings on}
  if not Result then Exit;

  for I := 0 to OpenWindowsCount - 1 do
  begin
    Result := OpenWindows[I].AllowSuspendForInput;
    if not Result then Exit;
  end;
end;

{ TCastleApplication.Video* things ---------------------------------------- }

{$ifndef CASTLE_WINDOW_HAS_VIDEO_CHANGE}
function TCastleApplication.TryVideoChange: boolean;
begin
 Result := false;
end;

procedure TCastleApplication.VideoReset;
begin
end;
{$endif not CASTLE_WINDOW_HAS_VIDEO_CHANGE}

function TCastleApplication.VideoSettingsDescribe: string;
begin
  Result := '';
  if VideoResize then
    Result := Result + Format('  Screen size :  %dx%d', [VideoResizeWidth, VideoResizeHeight]) + nl;
  if VideoColorBits <> 0 then
    Result := Result + Format('  Color bits per pixel : %d', [VideoColorBits]) + nl;
  if VideoFrequency <> 0 then
    Result := Result + Format('  Display frequency : %d', [VideoFrequency]) + nl;

  if Result = '' then
    Result := '  No display settings change' + nl;
end;

procedure TCastleApplication.VideoChange(OnErrorWarnUserAndContinue: boolean);
var s: string;
begin
 if not TryVideoChange then
 begin
  s := 'Can''t change display settings to : ' + nl + VideoSettingsDescribe;

  {$ifndef CASTLE_WINDOW_HAS_VIDEO_CHANGE}
    s += ' (changing Video properties not implemented when CastleWindow is '+
      'made on top of ' +BackendName +')';
  {$endif}

  if OnErrorWarnUserAndContinue then
   WarningWrite(s+'. Trying to continue anyway.') else
   raise Exception.Create(s);
 end;
end;

procedure TCastleApplication.DoLimitFPS;
var
  NowTime: TTimerResult;
  TimeRemainingFloat: Single;
begin
  if ApplicationProperties.LimitFPS > 0 then
  begin
    NowTime := Timer;

    { When this is run for the 1st time, LastLimitFPSTime is zero,
      so NowTime - LastLimitFPSTime is huge, so we will not do any Sleep
      and only update LastLimitFPSTime.

      For the same reason, it is not a problem if you do not call DoLimitFPS
      often enough (for example, you do a couple of ProcessMessage calls
      without DoLimitFPS for some reason), or when user temporarily sets
      LimitFPS to zero and then back to 100.0.
      In every case, NowTime - LastLimitFPSTime will be large, and no sleep
      will happen. IOW, in the worst case --- we will not limit FPS,
      but we will *never* slow down the program when it's not really necessary. }

    TimeRemainingFloat :=
      { how long we should wait between _LimitFPS calls }
      1 / ApplicationProperties.LimitFPS -
      { how long we actually waited between _LimitFPS calls }
      TimerSeconds(NowTime, LastLimitFPSTime);
    { Don't do Sleep with too small values.
      It's better to have larger FPS values than limit,
      than to have them too small. }
    if TimeRemainingFloat > 0.001 then
    begin
      Sleep(Round(1000 * TimeRemainingFloat));
      LastLimitFPSTime := Timer;
    end else
      LastLimitFPSTime := NowTime;
  end;
end;

function TCastleApplication.GuessedMainWindow: TCastleWindowBase;
begin
  if MainWindow <> nil then
    Result := MainWindow else
  if OpenWindowsCount = 1 then
    Result := OpenWindows[0] else
    Result := nil; // no open window, or unknown which window is the main one
end;

{ Similar to TCustomApplication.HandleException, but not entirely.

  - We don't want to fallback on SysUtils.ShowException, that is rather
    useless because when IsConsole, it shows only a summary of exception,
    without any stacktrace.

  - Also we prefer our own ExceptMessage.

  - If we cannot show the exception, we prefer to simply reraise it,
    closing the program, with default FPC exception handler (that shows
    the stacktrace). }
procedure TCastleApplication.HandleException(Sender: TObject);

  {$ifndef FPC}
  function ExceptionBackTrace(const E: TObject): String;
  begin
    if E is Exception then
      Result := Exception(E).StackTrace
    else
      Result := '';
  end;
  {$endif}

  procedure DefaultShowException(ExceptObject: TObject; ExceptAddr: Pointer);
  var
    OriginalObj: TObject;
    OriginalAddr: Pointer;
    {$ifdef FPC}
    OriginalFrameCount: Longint;
    OriginalFrame: Pointer;
    {$endif}
    ErrMessage: string;
    ContinueApp: Boolean;
  begin
    ErrMessage := ExceptMessage(ExceptObject) + NL + NL +
      {$ifdef FPC} DumpExceptionBackTraceToString
      {$else} ExceptionBackTrace(ExceptObject)
      {$endif};
    { in case the following code, trying to handle the exception with nice GUI,
      will fail and crash horribly -- make sure to log the exception. }
    WritelnLog('Exception', ErrMessage);

    if (GuessedMainWindow <> nil) and
       (not GuessedMainWindow.Closed) and
       { for some weird reason (even though we try to protect from it in code)
         handling of GuessedMainWindow.MessageOK causes another exception
         that resulted in recursive call to HandleException.
         Prevent the loop with just crash in this case. }
       (not Theme.InternalMessageFallbackLook) then
    begin
      OriginalObj := ExceptObject;
      OriginalAddr := ExceptAddr;
      {$ifdef FPC}
      OriginalFrameCount := ExceptFrameCount;
      OriginalFrame := ExceptFrames;
      {$endif}
      ContinueApp := false; // initialize, in case MessageYesNo will make exception
      try
<<<<<<< HEAD
        Theme.InternalForceOpaqueBackground := true;
=======
        OriginalObj := ExceptObject;
        OriginalAddr := ExceptAddr;
        OriginalFrameCount := ExceptFrameCount;
        OriginalFrame := ExceptFrames;
        Theme.InternalMessageFallbackLook := true;
>>>>>>> 56b76bbe
        ContinueApp := GuessedMainWindow.MessageYesNo(
          'An error occurred. Try to continue the application?' + NL + NL +
          'Error details:' + NL + ErrMessage, mtError);
        Theme.InternalMessageFallbackLook := false;
      except
        on E: TObject do
        begin
          WritelnWarning('Exception', 'Exception ' + E.ClassName + ' occurred in the error handler itself. This means we cannot report the exception by a nice dialog box. The *original* exception report follows.');
          // TODO: ExceptProc on Delphi:
          {$ifdef FPC}
          ExceptProc(OriginalObj, OriginalAddr {$ifdef FPC}, OriginalFrameCount, OriginalFrame{$endif});
          WritelnWarning('Exception', 'And below is a report about the exception within exception handler.');
          ExceptProc(SysUtils.ExceptObject, SysUtils.ExceptAddr, SysUtils.ExceptFrameCount, SysUtils.ExceptFrames);
          { Setting ErrorAddr avoids HeapTrc outputting looong useless output
            (since memory leaks are normal when you exit with Halt(...)
            and no finalization blocks are run). }
          {$endif}
          ErrorAddr := OriginalAddr;
          Halt(1);
        end;
      end;

      if not ContinueApp then
      begin
        { Setting ErrorAddr avoids HeapTrc outputting looong useless output
          (since memory leaks are normal when you exit with Halt(...)
          and no finalization blocks are run). }
        ErrorAddr := OriginalAddr;
        Halt(1);
      end;
    end else
    begin
      { reraise, causing the app to exit with default FPC messsage and stacktrace }
      { not nice, as the stacktrace becomes overridden by this line in CastleWindow.pas:
      raise Exception.Create('Unhandled exception ' + ExceptMessage(ExceptObject, ExceptAddr));
      }
      { not correct, causes errors probably because ExceptObject is already freed:
      raise ExceptObject at ExceptAddr;
      }
      { this works best: }
      // TODO: ExceptProc
      {$ifdef FPC}
      ExceptProc(ExceptObject, ExceptAddr, ExceptFrameCount, ExceptFrames);
      {$endif}
      Halt(1);
    end;
  end;

begin
  if (not (ExceptObject is Exception)) or
     (not Assigned(OnException)) then
    DefaultShowException(ExceptObject, ExceptAddr)
  else
    OnException(Sender, Exception(ExceptObject));

  if StopOnException then
    Terminate;
end;

procedure TCastleApplication.DoLog(EventType : TEventType; const Msg : String);
begin
  WritelnLog('CastleWindow', Msg);
end;

procedure TCastleApplication.DoRun;
begin
  ProcessMessage(true, true);
end;

// TODO: why this doesn't work as static TCastleApplication.OptionProc ?
procedure ApplicationOptionProc(OptionNum: Integer; HasArgument: boolean;
  const Argument: string; const SeparateArgs: TSeparateArgs; Data: Pointer);
var
  // App: TCastleApplication; // unused now
  HelpString: string;
begin
  // App := TCastleApplication(Data); // unused now

  case OptionNum of
    0:begin
        HelpString :=
          ApplicationName + NL+
          NL+
          'Available command-line options:' + NL +
          HelpOptionHelp + NL +
          VersionOptionHelp + NL +
          SoundEngine.ParseParametersHelp + NL+
          NL +
          // do this regardless of MainWindow <> nil, as MainWindow may be assigned later
          TCastleWindowBase.ParseParametersHelp(StandardParseOptions, true) + NL +
          NL +
          ApplicationProperties.Description;
        InfoWrite(HelpString);
        Halt;
      end;
    1:begin
        // include ApplicationName in --version output, this is good for help2man
        Writeln(ApplicationName + ' ' + ApplicationProperties.Version);
        Halt;
      end;
    2:LogFileName := Argument;
    else raise EInternalError.Create('OptionProc');
  end;
end;

procedure TCastleApplication.ParseStandardParameters;
const
  Options: array [0..2] of TOption =
  (
    (Short: 'h'; Long: 'help'; Argument: oaNone),
    (Short: 'v'; Long: 'version'; Argument: oaNone),
    (Short: #0 ; Long: 'log-file'; Argument: oaRequired)
  );
begin
  SoundEngine.ParseParameters;
  if MainWindow <> nil then
    MainWindow.ParseParameters;
  Parameters.Parse(Options, @ApplicationOptionProc, Self, true);
end;

function TCastleApplication.OpenGLES: Boolean;
begin
  (* Note that CGE own code can just use
       {$ifdef OpenGLES}
     instead of runtime check
       if Application.OpenGLES

     However, for user code, we don't want to expose this as a define.
     - Because user code can be compiled in various ways.
       Our build tool can define some CGE-specific defines,
       but user can also compile without our build tool.
     - Some day, renderer selection may be possible at runtime.

     So user code must use
       if Application.OpenGLES
     (or test with $ifdefs for specific platforms, like ANDROID or CASTLE_IOS.)
  *)

  Result := {$ifdef OpenGLES} true {$else} false {$endif};
end;

{$ifdef FPC}

function TCastleApplication.GetLimitFPS: Single;
begin
  Result := ApplicationProperties.LimitFPS;
end;

procedure TCastleApplication.SetLimitFPS(const Value: Single);
begin
  ApplicationProperties.LimitFPS := Value;
end;

function TCastleApplication.GetVersion: string;
begin
  Result := ApplicationProperties.Version;
end;

procedure TCastleApplication.SetVersion(const Value: string);
begin
  ApplicationProperties.Version := Value;
end;

function TCastleApplication.GetTouchDevice: boolean;
begin
  Result := ApplicationProperties.TouchDevice;
end;

procedure TCastleApplication.SetTouchDevice(const Value: boolean);
begin
  ApplicationProperties.TouchDevice := Value;
end;

{$endif}

{ global --------------------------------------------------------------------- }

procedure Resize2D(Container: TCastleContainer);
begin
  RenderContext.Viewport := Container.Rect;
  OrthoProjection(FloatRectangle(Container.Rect));
end;

function KeyToString(const KeyString: String; const Key: TKey;
  const Modifiers: TModifierKeys; out S: string): boolean;
begin
  if KeyString <> '' then
  begin
    S := KeyStringToNiceStr(KeyString, Modifiers, false
      {$ifdef CASTLE_WINDOW_LCL} {$ifdef LCLCarbon}, true {$endif} {$endif} );
    Result := true;
  end else
  if Key <> keyNone then
  begin
    S := KeyToStr(Key, Modifiers
      {$ifdef CASTLE_WINDOW_LCL} {$ifdef LCLCarbon}, true {$endif} {$endif});
    Result := true;
  end else
  Result := false;
end;

function KeyString(const AKeyString: String; const Key: TKey; const Modifiers: TModifierKeys;
  out S: string): boolean;
begin
  Result := KeyToString(AKeyString, Key, Modifiers, S);
end;

function Application: TCastleApplication;
begin
  { In case of UnitFinalization,
    return nil (and acccessing it should cause an error),
    since we wouldn't free it if we create a new one. }
  if (FApplication = nil) and not UnitFinalization then
    FApplication := TCastleApplication.Create(nil);
  Result := FApplication;
end;

{ init/fini --------------------------------------------------------------- }

initialization
  ApplicationProperties._FileAccessSafe := false;
finalization
  UnitFinalization := true;

  { Instead of using FreeAndNil, just call Free.
    In our destructor we take care of setting Application variable to @nil,
    when it becomes really useless.

    Otherwise FreeAndNil first nils, then frees Application, and we really
    want to keep Application during first stage of TCastleApplication destruction:
    when calling Quit, which may close windows, which may use Application
    variable in their Close or CloseBackend implementations. }
  Application.Free;
  Assert(Application = nil);

  { Order is important: we free MenuItems, which are needed
    by TMenu destructor. And some TCastleWindowBase instances may be freed
    only by Application destructor (when they are owned by Application). }
  FreeAndNil(FMenuItems);
end.<|MERGE_RESOLUTION|>--- conflicted
+++ resolved
@@ -5141,15 +5141,7 @@
       {$endif}
       ContinueApp := false; // initialize, in case MessageYesNo will make exception
       try
-<<<<<<< HEAD
-        Theme.InternalForceOpaqueBackground := true;
-=======
-        OriginalObj := ExceptObject;
-        OriginalAddr := ExceptAddr;
-        OriginalFrameCount := ExceptFrameCount;
-        OriginalFrame := ExceptFrames;
         Theme.InternalMessageFallbackLook := true;
->>>>>>> 56b76bbe
         ContinueApp := GuessedMainWindow.MessageYesNo(
           'An error occurred. Try to continue the application?' + NL + NL +
           'Error details:' + NL + ErrMessage, mtError);
