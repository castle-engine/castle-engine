--- conflicted
+++ resolved
@@ -17,16 +17,6 @@
 { Physics. Integrates TCastleTransform with Kraft physics engine. }
 
 {$ifdef read_interface}
-  { Result of @link(TCastleAbstractRootTransform.PhysicsRayCast) and
-    @link(TCastleRigidBody.PhysicsRayCast). }
-  TPhysicsRayCastResult = record
-    { Other fields are guaranteed to be all zero if Hit = @false. }
-    Hit: Boolean;
-    Transform: TCastleTransform;
-    { Distance from ray origin to the hit point. }
-    Distance: Single;
-    Point, Normal: TVector3;
-  end;
 
 // type section started in CastleTransform.pas
 
@@ -986,8 +976,7 @@
       In the new system, a similar role is filled by physics layers. }
     function PhysicsRayCast(const RayOrigin, RayDirection: TVector3;
       const MaxDistance: Single = MaxSingle;
-<<<<<<< HEAD
-      const CollisionLayers: TPhysicsLayers = AllLayers): TPhysicsRayCastResult;
+      const CollisionLayers: TPhysicsLayers = AllLayers): TRayCastResult;
 
     { Cast a sphere using physics engine, see what is hit.
 
@@ -1030,10 +1019,8 @@
     function PhysicsSphereCast(const SphereOrigin: TVector3;
       const SphereRadius:Single; const SphereDirection: TVector3;
       const MaxDistance: Single = MaxSingle;
-      const CollisionLayers: TPhysicsLayers = AllLayers): TPhysicsRayCastResult;
-=======
+      const CollisionLayers: TPhysicsLayers = AllLayers;
       const CollisionLayers: TPhysicsLayers = AllLayers): TRayCastResult;
->>>>>>> 00683b97
 
     function PropertySections(const PropertyName: String): TPropertySections; override;
 
@@ -3816,11 +3803,7 @@
 
 function TCastleRigidBody.PhysicsRayCast(const RayOrigin, RayDirection: TVector3;
   const MaxDistance: Single;
-<<<<<<< HEAD
-  const CollisionLayers: TPhysicsLayers): TPhysicsRayCastResult;
-=======
   const CollisionLayers: TPhysicsLayers): TRayCastResult;
->>>>>>> 00683b97
 var
   RayOriginWorld, RayDirectionWorld: TVector3;
   MaxDistanceWorld: Single;
@@ -3853,7 +3836,6 @@
 
   Result := FTransform.World.PhysicsRayCast(RayOriginWorld, RayDirectionWorld,
     MaxDistanceWorld, Self, CollisionLayers);
-<<<<<<< HEAD
 
   if Result.Hit and (FTransform.Parent <> nil) then
   begin
@@ -3901,8 +3883,6 @@
 
   Result := FTransform.World.PhysicsSphereCast(SphereOriginWorld, SphereRadiusWorld,
     SphereDirectionWorld, MaxDistanceWorld, Self, CollisionLayers);
-=======
->>>>>>> 00683b97
 
   if Result.Hit and (FTransform.Parent <> nil) then
   begin
@@ -4243,11 +4223,7 @@
 function TCastleAbstractRootTransform.PhysicsRayCast(
   const RayOrigin, RayDirection: TVector3;
   const MaxDistance: Single; const IgnoreBody: TCastleRigidBody;
-<<<<<<< HEAD
-  const CollisionLayers: TPhysicsLayers): TPhysicsRayCastResult;
-=======
   const CollisionLayers: TPhysicsLayers): TRayCastResult;
->>>>>>> 00683b97
 
   procedure Core;
   var
@@ -4271,13 +4247,7 @@
       VectorToKraft(RayOrigin), VectorToKraft(RayDirection), MaxDistance,
       // outputs
       KraftShape, KraftDistance, KraftPoint, KraftNormal,
-<<<<<<< HEAD
-      // collisions layers
-      CollisionLayers
-      ) then
-=======
       CollisionLayers) then
->>>>>>> 00683b97
     begin
       Result.Hit := true;
       Result.Transform := TCastleRigidBody(KraftShape.RigidBody.UserData).FTransform;
