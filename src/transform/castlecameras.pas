{
  Copyright 2003-2022 Michalis Kamburelis.

  This file is part of "Castle Game Engine".

  "Castle Game Engine" is free software; see the file COPYING.txt,
  included in this distribution, for details about the copyright.

  "Castle Game Engine" is distributed in the hope that it will be useful,
  but WITHOUT ANY WARRANTY; without even the implied warranty of
  MERCHANTABILITY or FITNESS FOR A PARTICULAR PURPOSE.

  ----------------------------------------------------------------------------
}

{ Camera and navigation (TCastleCamera, TCastleExamineNavigation, TCastleWalkNavigation). }
unit CastleCameras;

{$I castleconf.inc}

interface

uses SysUtils, Classes,
  CastleVectors, CastleUtils, CastleKeysMouse, CastleBoxes, CastleQuaternions,
  CastleFrustum, CastleUIControls, CastleInternalRays, CastleProjection, CastleTimeUtils,
  CastleInputs, CastleTriangles, CastleRectangles, CastleClassUtils,
  CastleInternalCameraGestures;

type
  { Possible navigation input types for @link(TCastleNavigation.Input). }
  TNavigationInput = (
    { Normal input types. This includes all inputs available as
      Input_Xxx properties in TCastleNavigation descendants.
      They are all fully configurable (as TInputShortcut class),
      they may be mouse button presses, mouse wheel clicks, or key presses.
      You can always clear some shortcut (like @code(TCastleWalkNavigation.Input_Forward.MakeClear))
      to disable a specific shortcut.
      Excluding niNormal from TCastleNavigation.Input is an easy way to disable @italic(all)
      shortcuts. }
    niNormal,

    { Mouse and touch dragging. Both TCastleExamineNavigation and TCastleWalkNavigation implement their own,
      special reactions to mouse dragging, that allows to navigate / rotate
      while pressing specific mouse buttons.

      Note that mouse dragging is automatically disabled when
      @link(TCastleWalkNavigation.MouseLook) is used. }
    niMouseDragging,

    { Touch gestures, like multi-touch pinch or pan gesture. }
    niGesture,

    { Navigation using 3D mouse devices, like the ones from 3dconnexion. }
    ni3dMouse
  );
  TNavigationInputs = set of TNavigationInput;

  TCameraInput = TNavigationInput deprecated 'use TNavigationInput';
  TCameraInputs = TNavigationInputs deprecated 'use TNavigationInputs';

  { Navigation type that determines various navigation properties,
    used by @link(TCastleViewport.NavigationType). }
  TNavigationType = (
    { Examine mode, comfortable to rotate the scene like an item held in your hand.
      Uses TCastleExamineNavigation. }
    ntExamine,
    { Turntable mode, similar to examine mode, but with a bit different interpretation
      of moves.
      Uses TCastleExamineNavigation. }
    ntTurntable,
    { Walk mode, comfortable to walk around the scene with gravity.
      Uses TCastleWalkNavigation. }
    ntWalk,
    { Fly mode, comfortable to move around around the scene without gravity.
      Uses TCastleWalkNavigation. }
    ntFly,
    { Disable user navigation on the scene.
      Uses TCastleWalkNavigation. }
    ntNone
  );

  EViewportNotAssigned = class(Exception);

  { Value of @link(TCastlePerspective.FieldOfViewAxis). }
  TFieldOfViewAxis = (
    { @link(TCastlePerspective.FieldOfView)
      specifies the angle along the smaller viewport axis.

      E.g. on a full-screen viewport, on a typical desktop screen,
      with a typical panoramic window (wide, not tall),
      this will determine the vertical axis angle.
      The horizontal axis will be adjusted following the aspect ratio. }
    faSmallest,
    { @link(TCastlePerspective.FieldOfView)
      specifies the angle along the larger viewport axis.
      The other axis will be adjusted, following the aspect ratio. }
    faLargest,
    { @link(TCastlePerspective.FieldOfView)
      specifies the angle along the horizontal axis.
      The vertical axis will be adjusted, following the aspect ratio. }
    faHorizontal,
    { @link(TCastlePerspective.FieldOfView)
      specifies the angle along the vertical axis.
      The horizontal axis will be adjusted, following the aspect ratio. }
    faVertical
  );

  TCastleCamera = class;
  TCastleNavigation = class;

  { Subcomponent used in @link(TCastleCamera.Perspective) to set perspective
    projection parameters.

    Do not create instances of this class yourself,
    these are automatically created by TCastleCamera. }
  TCastlePerspective = class(TCastleComponent)
  strict private
    FFieldOfView: Single;
    FFieldOfViewAxis: TFieldOfViewAxis;
    procedure SetFieldOfView(const Value: Single);
    procedure SetFieldOfViewAxis(const Value: TFieldOfViewAxis);
    function IsStoredFieldOfView: Boolean;
  private
    Camera: TCastleCamera;
  public
    const
      DefaultFieldOfView = Pi / 4;
      DefaultFieldOfViewAxis = faSmallest;

    constructor Create(AOwner: TComponent); override;
    function PropertySections(const PropertyName: String): TPropertySections; override;
  published
    { Perspective field of view angle, in radians.
      The @link(FieldOfViewAxis) determines whether this is horizontal
      or vertical angle. }
    property FieldOfView: Single read FFieldOfView write SetFieldOfView
      stored IsStoredFieldOfView {$ifdef FPC}default DefaultFieldOfView{$endif};

    { Which axis is determined explicitly by @link(FieldOfView).
      @seealso TFieldOfViewAxis }
    property FieldOfViewAxis: TFieldOfViewAxis
      read FFieldOfViewAxis write SetFieldOfViewAxis default DefaultFieldOfViewAxis;
  end;

  { Subcomponent used in @link(TCastleCamera.Orthographic) to set orthographic
    projection parameters.

    Do not create instances of this class yourself,
    these are automatically created by TCastleCamera. }
  TCastleOrthographic = class(TCastleComponent)
  strict private
    FOrigin: TVector2;
    FWidth, FHeight, FScale: Single;
    FEffectiveWidth, FEffectiveHeight: Single;
    FStretch, WarningEffectiveSizeZeroDone: Boolean;
    procedure SetOrigin(const Value: TVector2);
    procedure SetWidth(const Value: Single);
    procedure SetHeight(const Value: Single);
    procedure SetScale(const Value: Single);
    procedure SetStretch(const Value: Boolean);
  private
    Camera: TCastleCamera;
  public
    constructor Create(AOwner: TComponent); override;
    destructor Destroy; override;
    function PropertySections(const PropertyName: String): TPropertySections; override;

    { Additional translation of the camera.
      The camera movement applied here is always scaled by
      the calculated orthographic projection width and height.

      By default this equals (0,0) which means that TCastleCamera.Position
      determines what is visible in the left-bottom corner of the viewport.
      This matches the typical 2D drawing coordinates used throughout our engine.
      In other words, if the camera is at position (0,0,whatever),
      then the (0,0) position in 2D is in the left-bottom corner of the TCastleViewport.

      You can change it e.g. to (0.5,0.5) to move the camera to
      the middle of the viewport.
      In effect, if the camera is at position (0,0,whatever),
      then the (0,0) position is in the center of the TCastleViewport.

      Both values of @name make sense,
      it depends on the game type and how you prefer to think in 2D coordinates.
      And how do you want the result to behave when aspect ratio changes:

      @unorderedList(
        @item(With (0.5,0.5), things will stay "glued"
          to the center.)
        @item(With (0,0), things will stay "glued"
          to the left-bottom corner.)
      )
    }
    property Origin: TVector2 read FOrigin write SetOrigin;

    procedure InternalSetEffectiveSize(const W, H: Single);

    { Currently used projection width and height, calculated following
      the algorithm described at @link(Width) and @link(Height).
      @groupBegin }
    property EffectiveWidth: Single read FEffectiveWidth;
    property EffectiveHeight: Single read FEffectiveHeight;
    { @groupEnd }
  published
    { Orthographic projection width and height.

      You can leave one or both of them as zero (default) to automatically
      calculate effective projection width and height
      (in @link(EffectiveWidth) and @link(EffectiveHeight)):

      @unorderedList(
        @item(When both @link(Width) and @link(Height) are zero,
          then the effective projection width and height
          are based on the viewport width and height.
          That is, they will follow
          @link(TCastleUserInterface.EffectiveWidth TCastleViewport.EffectiveWidth)
          and
          @link(TCastleUserInterface.EffectiveHeight TCastleViewport.EffectiveHeight).
        )

        @item(When exactly one of @link(Width) and @link(Height) is non-zero,
          then it explicitly determines the projection width or height accordingly.
          This allows to easily display the same piece of the game world,
          regardless of the viewport size.

          The other size is then calculated to follow the aspect ratio
          of the viewport control.
        )

        @item(When both @link(Width) and @link(Height) are non-zero,
          they would determine the projection width and height.
          This also allows to easily display the same piece of the game world,
          regardless of the viewport size.

          @unorderedList(
            @item(When @link(Stretch) = @false (default), they determine the @italic(minimum)
              projection width and height along the given axis.

              If the displayed viewport aspect ratio will be different than given
              @link(Width) and @link(Height) ratio, then these values will be
              treated as minimum values, and they will be adjusted (one of them will be increased)
              for the purposes of rendering.
              You can read the @link(EffectiveWidth), @link(EffectiveHeight) to know
              the adjusted values.

              Note that the @link(TCastleCamera.Position) is considered to be relative
              to unadjusted @link(Width) and @link(Height), not to the adjusted
              @link(EffectiveWidth), @link(EffectiveHeight).
              In effect, when @link(Origin) is zero, the @link(TCastleCamera.Position) does not point
              to the left-bottom of the whole viewport.
              It points to the left-bottom of the rectangle of aspect ratio
              @link(Width) / @link(Height) within the viewport.
              This way the enlarged viewport shows equal amount of additional space on the left and
              the right (or bottom and top) of the @link(Width) / @link(Height) rectangle within.
            )

            @item(When @link(Stretch) = @true, these values are used directly,
              even if it means that aspect ratio of the projection
              will not reflect the aspect ratio of the viewport on screen.

              This allows to implement some tricks, like @italic(Military Projection),
              https://github.com/castle-engine/castle-engine/issues/290 .)
          )
        )
      )

<<<<<<< HEAD
      In every case, the resulting size is also multiplied by @link(Scale),
      by default 1.0.

      In every case, you can read @link(EffectiveWidth) and @link(EffectiveHeight)
      to learn the actual projection width and height, calculated using
=======
      In all the cases, the resulting size is also multiplied by @link(Scale),
      by default 1.0.

      You can read @link(EffectiveWidth) and @link(EffectiveHeight)
      to know the actual projection width and height, calculated using
>>>>>>> 45bb0a6c
      the above algorithm.

      @groupBegin }
    property Width: Single read FWidth write SetWidth {$ifdef FPC}default 0{$endif};
    property Height: Single read FHeight write SetHeight {$ifdef FPC}default 0{$endif};
    { @groupEnd }

    { Scales the projection size derived from @link(Width) and @link(Height).

      The effect of this scale is also affected by the @link(Origin).
      When @link(Origin) is zero, this behaves like scaling around left-botttom corner
      of the viewport.
      When @link(Origin) is (0.5,0.5), this behaves like scaling around
      the middle of the viewport. }
    property Scale: Single read FScale write SetScale {$ifdef FPC}default 1{$endif};

    { Allow non-proportional stretch of projection.
      In effect the @link(Width) and @link(Height)
      (if both non-zero) are applied directly, without correcting them to follow
      aspect ratio of the viewport. }
    property Stretch: Boolean read FStretch write SetStretch default false;

  {$define read_interface_class}
  {$I auto_generated_persistent_vectors/tcastleorthographic_persistent_vectors.inc}
  {$undef read_interface_class}
  end;

  { Camera determines viewer position and orientation in a 3D or 2D world.

    An instance of this class is automatically available
    in @link(TCastleViewport.Camera).
    @italic(Do not instantiate this class yourself.)

    Note that this class does not handle any user input to modify the camera.
    For this, see TCastleNavigation descendants. }
  TCastleCamera = class(TCastleComponent)
  strict private
    FPosition, FDirection, FUp, FGravityUp: TVector3;
    FInitialPosition, FInitialDirection, FInitialUp: TVector3;
    FProjectionMatrix: TMatrix4;
    FProjectionNear, FProjectionFar: Single;
    FEffectiveProjectionNear, FEffectiveProjectionFar: Single;
    FProjectionType: TProjectionType;

    FAnimation: boolean;
    AnimationEndTime: TFloatTime;
    AnimationCurrentTime: TFloatTime;

    AnimationBeginPosition: TVector3;
    AnimationBeginDirection: TVector3;
    AnimationBeginUp: TVector3;
    AnimationEndPosition: TVector3;
    AnimationEndDirection: TVector3;
    AnimationEndUp: TVector3;

    FFrustum: TFrustum;
    FPerspective: TCastlePerspective;
    FOrthographic: TCastleOrthographic;

    procedure RecalculateFrustum;

    procedure SetPosition(const Value: TVector3);
    procedure SetDirection(const Value: TVector3);
    procedure SetUp(const Value: TVector3);
    procedure SetGravityUp(const Value: TVector3);
    procedure SetInitialPosition(const Value: TVector3);
    procedure SetInitialDirection(const Value: TVector3);
    procedure SetInitialUp(const Value: TVector3);

    { Setter of the @link(ProjectionMatrix) property. }
    procedure SetProjectionMatrix(const Value: TMatrix4);

    procedure SetProjectionNear(const Value: Single);
    procedure SetProjectionFar(const Value: Single);
    procedure SetProjectionType(const Value: TProjectionType);
  private
    procedure VisibleChange;
  protected
    procedure Loaded; override;
  public
    { Associated viewport.
      Do not set this directly, instead always set @link(TCastleViewport.Navigation).
      @exclude }
    InternalViewport: TCastleUserInterface;

    InternalOnSceneBoundViewpointChanged,
    InternalOnSceneBoundViewpointVectorsChanged,
    InternalOnSceneBoundNavigationInfoChanged: TNotifyEvent;

    constructor Create(AOwner: TComponent); override;
    destructor Destroy; override;
    procedure Assign(Source: TPersistent); override;
    function PropertySections(const PropertyName: String): TPropertySections; override;

    { Express current view as camera vectors: position, direction, up.

      Returned Dir and Up must be orthogonal.
      Returned Dir and Up and GravityUp are already normalized. }
    procedure GetView(out APos, ADir, AUp: TVector3); overload;
    procedure GetView(out APos, ADir, AUp, AGravityUp: TVector3); overload;

    { Set camera view from vectors: position, direction, up.

      Direction, Up and GravityUp do not have to be normalized,
      we will normalize them internally if necessary.
      But make sure they are non-zero.

      We will automatically fix Direction and Up to be orthogonal, if necessary:
      when AdjustUp = @true (the default) we will adjust the up vector
      (preserving the given direction value),
      otherwise we will adjust the direction (preserving the given up value). }
    procedure SetView(const ADir, AUp: TVector3;
      const AdjustUp: boolean = true); overload;
    procedure SetView(const APos, ADir, AUp: TVector3;
      const AdjustUp: boolean = true); overload;
    procedure SetView(const APos, ADir, AUp, AGravityUp: TVector3;
      const AdjustUp: boolean = true); overload;

    { Camera position, looking direction and up vector.

      Call @link(GoToInitial) to set the current vectors to initial vectors,
      making them equal to InitialPosition, InitialDirection, InitialUp.
      You can also use @code(Init) method on some navigation descendants
      like @link(TCastleExamineNavigation.Init) and @link(TCastleWalkNavigation.Init).

      The @link(Direction) and @link(Up) vectors should always be normalized
      (have length 1). When setting them by these properties, we will normalize
      them automatically, so their given length is actually ignored.

      When setting @link(Direction), @link(Up) will always be automatically
      adjusted to be orthogonal to @link(Direction). And vice versa ---
      when setting @link(Up), @link(Direction) will be adjusted.

      @groupBegin }
    property Position : TVector3 read FPosition  write SetPosition;
    property Direction: TVector3 read FDirection write SetDirection;
    property Up       : TVector3 read FUp        write SetUp;
    { @groupEnd }

    { Change up vector, keeping the direction unchanged.
      If necessary, the up vector provided here will be fixed to be orthogonal
      to direction.
      See TCastleTransform.UpPrefer for detailed documentation what this does. }
    procedure UpPrefer(const AUp: TVector3);

    { "Up" direction of the world in which player moves.
      Always normalized (when setting this property, we take
      care to normalize the provided vector).

      This determines in which direction @link(TCastleWalkNavigation.Gravity) works.

      This is also the "normal" value for both @link(Up) and
      @link(InitialUp) --- one that means that player is looking
      straight foward. This is used for features like PreferGravityUpForRotations
      and/or PreferGravityUpForMoving.

      The default value of this vector is (0, 1, 0) (same as the default
      @link(Up) and
      @link(InitialUp) vectors). }
    property GravityUp: TVector3 read FGravityUp write SetGravityUp;

    { Camera matrix, transforming from world space into camera space. }
    function Matrix: TMatrix4;

    { Inverse of @link(Matrix), transforming from camera space into world space. }
    function MatrixInverse: TMatrix4;

    { Extract only rotation from your current camera @link(Matrix).
      This is useful for rendering skybox in 3D programs
      (e.g. for VRML/X3D Background node) and generally to transform
      directions between world and camera space.

      It's guaranteed that this is actually only 3x3 matrix,
      the 4th row and 4th column are all zero except the lowest right item
      which is 1.0. }
    function RotationMatrix: TMatrix4;

    { The current camera (viewing frustum, based on
      @link(ProjectionMatrix) (set by you) and @link(Matrix) (calculated here).
      This is recalculated whenever one of these two properties change.
      Be sure to set @link(ProjectionMatrix) before using this. }
    property Frustum: TFrustum read FFrustum;

    { Projection matrix of the camera.
      Camera needs to know this to calculate @link(Frustum),
      which in turn allows rendering code to use frustum culling.

      In normal circumstances, if you use @link(TCastleViewport) for rendering,
      this is automatically correctly set for you. }
    property ProjectionMatrix: TMatrix4
      read FProjectionMatrix write SetProjectionMatrix;

    { Calculate a ray picked by WindowPosition position on the viewport,
      assuming current viewport dimensions are as given.
      This doesn't look at our container sizes at all.

      Projection (read-only here) describe projection,
      required for calculating the ray properly.

      Resulting RayDirection is always normalized.

      WindowPosition is given in the same style as TCastleContainer.MousePosition:
      (0, 0) is bottom-left. }
    procedure CustomRay(
      const ViewportRect: TFloatRectangle;
      const WindowPosition: TVector2;
      const Projection: TProjection;
      out RayOrigin, RayDirection: TVector3);

    { Animate a camera smoothly into another camera settings.
      This will gradually change our settings (only the most important
      settings, that determine actual camera view, i.e. @link(Matrix) result)
      into another camera.

      Current OtherCamera settings will be internally copied during this call.
      So you can even free OtherCamera instance immediately after calling this.

      Calling AnimateTo while the previous animation didn't finish yet
      is OK. This simply cancels the previous animation,
      and starts the new animation from the current position.

      @groupBegin }
    procedure AnimateTo(const OtherCamera: TCastleCamera;
      const Time: TFloatTime); overload;
    procedure AnimateTo(const APos, ADir, AUp: TVector3;
      const Time: TFloatTime); overload;
    { @groupEnd }

    { Are we currently during animation (caused by @link(AnimateTo)).

      TCastleNavigation descendants may use it to abort normal
      input handling. E.g. when camera is animating,
      then the gravity in TCastleWalkNavigation should not work,
      key/mouse handling in TCastleWalkNavigation shoult not work etc. }
    function Animation: boolean;

    { Initial camera values. Can be set by @link(SetInitialView).
      Camera vectors are reset to these values by @link(GoToInitial).
      You can also use @code(Init) method on some navigation descendants
      like @link(TCastleExamineNavigation.Init) and @link(TCastleWalkNavigation.Init)
      to set initial vectors @italic(and) current vectors at the same time.

      InitialDirection and InitialUp must be always normalized,
      and orthogonal.

      Default value of InitialPosition is (0, 0, 0),
      InitialDirection is DefaultCameraDirection = (0, -1, 0),
      InitialUp is DefaultCameraUp = (0, 1, 0).

      @groupBegin }
    property InitialPosition : TVector3 read FInitialPosition  write SetInitialPosition;
    property InitialDirection: TVector3 read FInitialDirection write SetInitialDirection;
    property InitialUp       : TVector3 read FInitialUp        write SetInitialUp;
    { @groupEnd }

    { Set three initial camera vectors.

      AInitialDirection and AInitialUp will be automatically normalized.
      Corresponding properties (InitialDirection and InitialUp) will always
      contain normalized values.

      AInitialUp will be also automatically corrected to be orthogonal
      to AInitialDirection. We will correct AInitialUp to make it orthogonal,
      but still preserving the plane they were indicating together with
      AInitialDirection. Do not ever give here
      AInitialUp that is parallel to AInitialDirection.

      If TransformCurrentCamera = @true, then they will also
      try to change current camera relative to the initial vectors changes.
      This implements VRML/X3D desired behavior that
      "viewer position/orientation is conceptually a child of
      viewpoint position/orientation, and when viewpoint position/orientation
      changes, viewer should also change". }
    procedure SetInitialView(
      const AInitialPosition: TVector3;
      AInitialDirection, AInitialUp: TVector3;
      const TransformCurrentCamera: boolean);

    { Jump to initial camera view (set by SetInitialView). }
    procedure GoToInitial;

    { Set the initial camera vectors (InitialPosition, InitialDirection...),
      and set current camera vectors (Position, Direction...) to the same values.

      Given here AInitialDirection, AInitialUp, AGravityUp will be normalized,
      and AInitialUp will be adjusted to be orthogonal to AInitialDirection
      (see SetInitialView). }
    procedure Init(const AInitialPosition, AInitialDirection, AInitialUp,
      AGravityUp: TVector3);

    { Called by TCastleViewport to make @link(AnimateTo) working.
      Internal. @exclude }
    procedure Update(const SecondsPassed: Single);

    procedure Free; deprecated 'do not Free camera instance explicitly, only the TCastleViewport should create and destroy TCastleViewport.Camera; this method does nothing now';

    { Currently used projection near.
      Derived from @link(ProjectionNear) and possibly scene sizes. }
    property EffectiveProjectionNear: Single read FEffectiveProjectionNear;
    { Currently used projection far.
      Derived from @link(ProjectionFar) and possibly scene sizes.
      May be equal ZFarInfinity. }
    property EffectiveProjectionFar: Single read FEffectiveProjectionFar;
    // @exclude
    procedure InternalSetEffectiveProjection(
      const AEffectiveProjectionNear, AEffectiveProjectionFar: Single);
  published
    { Projection near plane distance.

      For perspective projection, values <= 0 are invalid,
      and imply that a suitable value should actually be automatically
      calculated (looking at the world size).

      For orthographic projection, all values are valid and reasonable,
      including 0 and < 0 values. }
    property ProjectionNear: Single read FProjectionNear write SetProjectionNear {$ifdef FPC}default 0{$endif};

    { Projection far plane distance.
      Use 0 to auto-calculate this each frame, based on world bounding box.
      If shadow volumes are used, this may be overridden to be infinite. }
    property ProjectionFar: Single read FProjectionFar write SetProjectionFar {$ifdef FPC}default 0{$endif};

    { Perspective or orthographic projection.
      Depending on it, we either use @link(Perspective) or @link(Orthographic) settings. }
    property ProjectionType: TProjectionType
      read FProjectionType write SetProjectionType default ptPerspective;

    { Perspective projection properties, used only if @link(ProjectionType) is ptPerspective. }
    property Perspective: TCastlePerspective read FPerspective;

    { Orthographic projection properties, used only if @link(ProjectionType) is ptOrthographic. }
    property Orthographic: TCastleOrthographic read FOrthographic;

  {$define read_interface_class}
  {$I auto_generated_persistent_vectors/tcastlecamera_persistent_vectors.inc}
  {$undef read_interface_class}
  end;

  TCameraClass = class of TCamera;
    // deprecated 'use "class of TCastleNavigation"';
    // using deprecated (without a String too) breaks Lazarus Code Tools now

  { }
  T3BoolInputs = array [0..2, boolean] of TInputShortcut;

  { See @link(TCastleNavigation.MoveAllowed) and
    @link(TCastleNavigation.OnMoveAllowed) }
  TMoveAllowedFunc = function (const Sender: TCastleNavigation;
    const OldPos, ProposedNewPos: TVector3; out NewPos: TVector3;
    const Radius: Single; const BecauseOfGravity: Boolean): boolean of object;

  { See @link(TCastleNavigation.OnFall). }
  TFallNotifyFunc = procedure (const Sender: TCastleNavigation;
    const FallHeight: Single) of object;

  { See @link(TCastleNavigation.OnInternalHeight). }
  THeightEvent = function (const Sender: TCastleNavigation;
    const Position: TVector3;
    out AboveHeight: Single; out AboveGround: PTriangle): Boolean of object;

  { Handle user input to modify viewport's camera.

    Create an instance of this class, and set it as @link(TCastleViewport.Navigation) value.
    It will become a child control of the associated @link(TCastleViewport).

    In many ways, this is just a normal @link(TCastleUserInterface) descendant.
    E.g. it processes input just like any other @link(TCastleUserInterface) descendant
    (there isn't any special mechanism through which @link(TCastleViewport) passes
    input to the navigation),
    the @link(Exists) property works and so on.
    Setting it as @link(TCastleViewport.Navigation)
    (as opposed to just adding it manually by @link(TCastleUserInterface.InsertFront)
    to the viewport) serves just two purposes: we set internal link to the viewport,
    and we make sure to remove previous @link(TCastleViewport.Navigation) value
    from children.

    The point of the above explanation is that you can modify
    @link(TCastleViewport.Camera) (move, rotate and do other stuff with camera)
    from any place in the code.
    You don't @italic(need) to use an ancestor of TCastleNavigation to manipulate
    the camera. TCastleNavigation is a comfortable way to encapsulate
    common navigation methods, but it's not the only way to move the camera.

    Various TCastleNavigation descendants implement various navigation
    methods, for example TCastleExamineNavigation allows the user to rotate
    and scale the model (imagine that you're holding a 3D model in your
    hands and you look at it from various sides) and TCastleWalkNavigation
    implements typical navigation in the style of first-person shooter
    games. }
  TCastleNavigation = class(TCastleUserInterface)
  private
    FInput: TNavigationInputs;
    FRadius: Single;
    FPreferredHeight: Single;
    FMoveHorizontalSpeed, FMoveVerticalSpeed, FMoveSpeed: Single;
    FHeadBobbing: Single;
    FHeadBobbingTime: Single;
    FClimbHeight: Single;
    FModelBox: TBox3D;
    FCrouchHeight: Single;
    FOnMoveAllowed, FOnInternalMoveAllowed: TMoveAllowedFunc;
    FOnInternalHeight: THeightEvent;
    FOnFall: TFallNotifyFunc;

    function GetPosition: TVector3;
    function GetDirection: TVector3;
    function GetUp: TVector3;
    function GetGravityUp: TVector3;
    procedure SetPosition(const Value: TVector3);
    procedure SetDirection(const Value: TVector3);
    procedure SetUp(const Value: TVector3);
    procedure SetGravityUp(const Value: TVector3);
    function GetProjectionMatrix: TMatrix4;
    procedure SetProjectionMatrix(const Value: TMatrix4);
    function GetFrustum: TFrustum;
    function GoodModelBox: TBox3D;
  protected
    { Needed for niMouseDragging navigation.
      Checking MouseDraggingStarted means that we handle only dragging that
      was initialized on viewport (since the viewport passed events to navigation).
      MouseDraggingStarted -1 means none, otherwise it's the finder index
      (to support multitouch). }
    MouseDraggingStarted: Integer;
    MouseDraggingStart: TVector2;

    procedure SetInput(const Value: TNavigationInputs); virtual;
    function GetIgnoreAllInputs: boolean;
    procedure SetIgnoreAllInputs(const Value: boolean);
    procedure SetRadius(const Value: Single); virtual;

    function ReallyEnableMouseDragging: boolean; virtual;

    procedure SetModelBox(const B: TBox3D);

    { Check collisions to determine how high above ground is given point.
      Calls OnInternalHeight callback. }
    procedure Height(const APosition: TVector3;
      out AIsAbove: Boolean;
      out AnAboveHeight: Single; out AnAboveGround: PTriangle);

    { Check collisions to determine can the object move.
      Object wants to move from OldPos to ProposedNewPos.

      Returns @false if no move is allowed.
      Otherwise returns @true and sets NewPos to the position
      where user should be moved.

      If you're doing a simple
      check for collisions, you will always
      want to set NewPos to ProposedNewPos when returning @true.

      But you can also do more sophisticated calculations and
      sometimes not allow user to move to ProposedNewPos, but allow
      him to move instead to some other close position.
      For example when doing "wall sliding" (common in FPS games):
      when you're trying to walk "into the wall", you move along the wall instead.

      It's allowed to modify NewPos when returning @false.
      It makes no effect.

      BecauseOfGravity says whether this move is caused by gravity
      dragging the player down. You can use BecauseOfGravity e.g. to implement
      @link(TCastleViewport.PreventInfiniteFallingDown).

      Implementation calls OnMoveAllowed and OnInternalMoveAllowed. }
    function MoveAllowed(
      const OldPos: TVector3; ProposedNewPos: TVector3; out NewPos: TVector3;
      const Radius: Single; const BecauseOfGravity: Boolean): Boolean;
  public
    const
      { Default value for TCastleNavigation.Radius.
        Matches the default VRML/X3D NavigationInfo.avatarSize[0]. }
      DefaultRadius = 0.25;
      { Default value for TCastleNavigation.PreferredHeight.
        Matches the default VRML/X3D NavigationInfo.avatarSize[1]. }
      DefaultPreferredHeight = 1.6;
      DefaultInput = [niNormal, niMouseDragging, ni3dMouse, niGesture];
      DefaultHeadBobbingTime = 0.5;
      DefaultHeadBobbing = 0.02;
      DefaultCrouchHeight = 0.5;

    var
      { Associated viewport.
        Do not set this directly, instead always set @link(TCastleViewport.Navigation).
        @exclude }
      InternalViewport: TCastleUserInterface;

    constructor Create(AOwner: TComponent); override;
    procedure Assign(Source: TPersistent); override;
    function GetExists: boolean; override;
    function PropertySections(const PropertyName: String): TPropertySections; override;

    { Used by @link(MoveAllowed), see there for description.
      You can assign this property. }
    property OnMoveAllowed: TMoveAllowedFunc read FOnMoveAllowed write FOnMoveAllowed;

    { Used by @link(MoveAllowed), see there for description.
      This property is used internally by TCastleViewport. }
    property OnInternalMoveAllowed: TMoveAllowedFunc
      read FOnInternalMoveAllowed write FOnInternalMoveAllowed;

    { Assign here the callback to check collisions
      and determine what is the current height of position above the ground.
      This should be calculated like collision of ray from @link(Position)
      in direction -GravityUp with the world.
      See @link(TCastleTransform.Height) for specification what returned parameters
      mean. }
    property OnInternalHeight: THeightEvent read FOnInternalHeight write FOnInternalHeight;

    { Notification that we have been falling down for some time due to gravity,
      and suddenly stopped (which means we "hit the ground").

      This event can be useful in games, for example to lower player's health,
      and/or make a visual effect (like a "red out" indicating pain)
      and/or make a sound effect ("Ouch!" or "Thud!" or such sounds).
      You can look at FallHeight parameter, given to the callback,
      e.g. to gauge how much health decreases. }
    property OnFall: TFallNotifyFunc read FOnFall write FOnFall;

    { Associated TCastleCamera of the viewport.
      @raises EViewportNotAssigned If Viewport not assigned yet. }
    function Camera: TCastleCamera;

    { Camera matrix, transforming from world space into camera space. }
    function Matrix: TMatrix4; deprecated 'use Viewport.Camera.Matrix';

    { Inverse of @link(Matrix), transforming from camera space into world space. }
    function MatrixInverse: TMatrix4; deprecated 'use Viewport.Camera.MatrixInverse';

    { Extract only rotation from your current camera @link(Matrix).
      This is useful for rendering skybox in 3D programs
      (e.g. for VRML/X3D Background node) and generally to transform
      directions between world and camera space.

      It's guaranteed that this is actually only 3x3 matrix,
      the 4th row and 4th column are all zero except the lowest right item
      which is 1.0. }
    function RotationMatrix: TMatrix4; deprecated 'use Viewport.Camera.RotationMatrix';

    {$ifdef FPC}
    { Deprecated, use more flexible @link(Input) instead.
      @code(IgnoreAllInputs := true) is equivalent to @code(Input := []),
      @code(IgnoreAllInputs := false) is equivalent to @code(Input := DefaultInput).
      @deprecated }
    property IgnoreAllInputs: boolean
      read GetIgnoreAllInputs write SetIgnoreAllInputs default false; deprecated;

    { Things related to frustum ---------------------------------------- }

    { The current camera viewing frustum, based on
      @link(ProjectionMatrix) (set by the outside) and @link(Matrix) (calculated here).
      This is recalculated whenever one of these two properties change.
      Be sure to set @link(ProjectionMatrix) before using this. }
    property Frustum: TFrustum read GetFrustum; deprecated 'use Viewport.Camera.Frustum';

    { Projection matrix of the camera.
      Camera needs to know this to calculate @link(Frustum),
      which in turn allows rendering code to use frustum culling.

      In normal circumstances, if you use TCastleViewport for rendering,
      this is automatically correctly set. }
    property ProjectionMatrix: TMatrix4
      read GetProjectionMatrix write SetProjectionMatrix; deprecated 'use Viewport.Camera.ProjectionMatrix';
    {$endif FPC}

    { The radius of a sphere around the camera
      that makes collisions with the world.

      @unorderedList(
        @item(Collision detection routines use this.)
        @item(It determines the projection near plane (that must be slightly
          smaller than this radius), see also @link(TCastleCamera.ProjectionNear).)
        @item(
          Walk navigation uses this for automatically correcting
          PreferredHeight, otherwise weird things could happen
          if your avatar height is too small compared to the camera radius.
          See @link(CorrectPreferredHeight).

          Especially useful if you let
          user change PreferredHeight at runtime by
          Input_IncreasePreferredHeight, Input_DecreasePreferredHeight.
        )
      ) }
    property Radius: Single read FRadius write SetRadius {$ifdef FPC}default DefaultRadius{$endif};

    { Express current view as camera vectors: position, direction, up.

      Returned Dir and Up must be orthogonal.
      Returned Dir and Up and GravityUp are already normalized. }
    procedure GetView(out APos, ADir, AUp: TVector3); overload;
      deprecated 'use Viewport.Camera.GetView';
    procedure GetView(out APos, ADir, AUp, AGravityUp: TVector3); overload;
      deprecated 'use Viewport.Camera.GetView';

    { Set camera view from vectors: position, direction, up.

      Direction, Up and GravityUp do not have to be normalized,
      we will normalize them internally if necessary.
      But make sure they are non-zero.

      We will automatically fix Direction and Up to be orthogonal, if necessary:
      when AdjustUp = @true (the default) we will adjust the up vector
      (preserving the given direction value),
      otherwise we will adjust the direction (preserving the given up value). }
    procedure SetView(const APos, ADir, AUp: TVector3;
      const AdjustUp: boolean = true); overload;
      deprecated 'use Viewport.Camera.SetView';
    procedure SetView(const APos, ADir, AUp, AGravityUp: TVector3;
      const AdjustUp: boolean = true); overload;
      deprecated 'use Viewport.Camera.SetView';

    {$ifdef FPC}
    { Camera position, looking direction and up vector.

      Initially (after creating this object) they are equal to
      InitialPosition, InitialDirection, InitialUp.
      Also @link(GoToInitial) methods reset them to these
      initial values.

      The @link(Direction) and @link(Up) vectors should always be normalized
      (have length 1). When setting them by these properties, we will normalize
      them automatically, so their given length is actually ignored.

      When setting @link(Direction), @link(Up) will always be automatically
      adjusted to be orthogonal to @link(Direction). And vice versa ---
      when setting @link(Up), @link(Direction) will be adjusted.

      @groupBegin }
    property Position : TVector3 read GetPosition  write SetPosition; deprecated 'use Viewport.Camera.Position';
    property Direction: TVector3 read GetDirection write SetDirection; deprecated 'use Viewport.Camera.Direction';
    property Up       : TVector3 read GetUp        write SetUp; deprecated 'use Viewport.Camera.Up';
    { @groupEnd }

    { "Up" direction of the world in which player moves.
      Always normalized (when setting this property, we take
      care to normalize the provided vector).

      This determines in which direction @link(TCastleWalkNavigation.Gravity) works.

      This is also the "normal" value for both @link(Up) and
      @link(InitialUp) --- one that means that player is looking
      straight foward. This is used for features like PreferGravityUpForRotations
      and/or PreferGravityUpForMoving.

      The default value of this vector is (0, 1, 0) (same as the default
      @link(Up) and
      @link(InitialUp) vectors). }
    property GravityUp: TVector3 read GetGravityUp write SetGravityUp; deprecated 'use Viewport.Camera.GravityUp';
    {$endif FPC}

    { Calculate a 3D ray picked by the WindowX, WindowY position on the window.

      Uses current container size, which means that it assumes that viewport
      fills the whole window,
      and requires that it's added to @link(TCastleViewport.Navigation)
      and this @link(TCastleViewport) must be part of
      TCastleWindow.Controls or TCastleControl.Controls.

      Projection (read-only here) describe your projection,
      required for calculating the ray properly.
      Resulting RayDirection is always normalized.

      WindowPosition is given in the same style as TCastleContainer.MousePosition:
      (0, 0) is bottom-left. }
    procedure Ray(const WindowPosition: TVector2;
      const Projection: TProjection;
      out RayOrigin, RayDirection: TVector3); deprecated 'use Viewport.Camera.CustomRay with proper viewport sizes, or use higher-level utilities like Viewport.MouseRayHit instead';

    { Calculate a ray picked by current mouse position on the window.

      Uses current container size, which means that it assumes that viewport
      fills the whole window,
      and requires that it's added to @link(TCastleViewport.Navigation)
      and this @link(TCastleViewport) must be part of
      TCastleWindow.Controls or TCastleControl.Controls.

      @seealso Ray
      @seealso CustomRay }
    procedure MouseRay(
      const Projection: TProjection;
      out RayOrigin, RayDirection: TVector3); deprecated 'use Viewport.Camera.CustomRay with proper viewport sizes, or use higher-level utilities like Viewport.MouseRayHit instead';

    { Calculate a ray picked by WindowPosition position on the viewport,
      assuming current viewport dimensions are as given.
      This doesn't look at our container sizes at all.

      Projection (read-only here) describe projection,
      required for calculating the ray properly.

      Resulting RayDirection is always normalized.

      WindowPosition is given in the same style as TCastleContainer.MousePosition:
      (0, 0) is bottom-left. }
    procedure CustomRay(
      const ViewportRect: TRectangle;
      const WindowPosition: TVector2;
      const Projection: TProjection;
      out RayOrigin, RayDirection: TVector3); overload;
      deprecated 'use Viewport.Camera.CustomRay';
    procedure CustomRay(
      const ViewportRect: TFloatRectangle;
      const WindowPosition: TVector2;
      const Projection: TProjection;
      out RayOrigin, RayDirection: TVector3); overload; deprecated 'use Viewport.Camera.CustomRay';

    function Press(const Event: TInputPressRelease): boolean; override;
    function Release(const Event: TInputPressRelease): boolean; override;

    procedure AnimateTo(const OtherCamera: TCastleCamera; const Time: TFloatTime); overload; deprecated 'use Viewport.Camera.AnimateTo';
    procedure AnimateTo(const OtherNavigation: TCastleNavigation; const Time: TFloatTime); overload; deprecated 'use AnimateTo with TCastleCamera, not TCastleNavigation';
    procedure AnimateTo(const APos, ADir, AUp: TVector3; const Time: TFloatTime); overload; deprecated 'use Viewport.Camera.AnimateTo';
    function Animation: boolean; deprecated 'use Viewport.Camera.Animation';
    function InitialPosition : TVector3; deprecated 'use Viewport.Camera.InitialPosition';
    function InitialDirection: TVector3; deprecated 'use Viewport.Camera.InitialDirection';
    function InitialUp       : TVector3; deprecated 'use Viewport.Camera.InitialUp';
    procedure SetInitialView(
      const AInitialPosition: TVector3;
      AInitialDirection, AInitialUp: TVector3;
      const TransformCurrentCamera: boolean);
      deprecated 'use Viewport.Camera.SetInitialView';
    procedure GoToInitial; deprecated 'use Viewport.Camera.GoToInitial';

    { By default this returns ntNone.
      Internal navigation descendants can return something else,
      to cooperate with @link(TCastleViewport.NavigationType).
      Your custom navigation descendants can just return ntNone. }
    function GetNavigationType: TNavigationType; virtual;

    { Height above the ground, only used by @link(TCastleWalkNavigation) descendant
      when @link(TCastleWalkNavigation.Gravity) is @true.
      The @link(Position) tries to stay PreferredHeight above the ground.
      Temporarily it may still be lower (e.g. player can
      shortly "duck" when he falls from high).

      This must always be >= 0.
      You should set this to something greater than zero to get sensible
      behavior of some things related to @link(TCastleWalkNavigation.Gravity).

      See CorrectPreferredHeight for important property
      of PreferredHeight that you should keep. }
    property PreferredHeight: Single
      read FPreferredHeight write FPreferredHeight {$ifdef FPC}default DefaultPreferredHeight{$endif};

    { Correct PreferredHeight based on @link(Radius)
      and on current @link(HeadBobbing).

      Exactly what and why is done: if you do any kind of collision
      detection with some Radius, then
      you should make sure that RealPreferredHeight is always >= of your
      Radius, otherwise strange effects may happen when crouching
      or when head bobbing forces camera to go down.

      Exactly, the required equation is

      @preformatted(
        MinimumRealPreferredHeight :=
          PreferredHeight * CrouchHeight * (1 - HeadBobbing);
      )

      and always must be

      @preformatted(
        MinimumRealPreferredHeight >= RealPreferredHeight
      )

      Reasoning: otherwise this class would "want camera to fall down"
      (because we will always be higher than RealPreferredHeight)
      but your OnMoveAllowed would not allow it (because Radius
      would not allow it).

      This method will make sure that this condition
      holds by eventually adjusting (making larger) PreferredHeight.
      Note that for Radius = 0.0 this will always leave
      PreferredHeight as it is. }
    procedure CorrectPreferredHeight;

    { Preferred height when crouching.
      This is always mutiplied to PreferredHeight.
      This should always be <= 1 (CrouchHeight = 1 effectively disables
      crouching, although it's better to do this by calling MakeClear
      on Input_Crouch). }
    property CrouchHeight: Single
      read FCrouchHeight write FCrouchHeight {$ifdef FPC}default DefaultCrouchHeight{$endif};

    { When @link(TCastleWalkNavigation) moves, it may make a "head bobbing" effect,
      by moving the camera a bit up and down.

      This property mutiplied by PreferredHeight
      says how much head bobbing can move you along GravityUp.
      Set this to 0 to disable head bobbing.
      This must always be < 1.0. For sensible effects, this should
      be rather close to 0.0, for example 0.02.

      This is meaningfull only when @link(TCastleWalkNavigation.Gravity) works. }
    property HeadBobbing: Single
      read FHeadBobbing write FHeadBobbing {$ifdef FPC}default DefaultHeadBobbing{$endif};

    { Controls head bobbing frequency. In the time of HeadBobbingTime seconds,
      we do full head bobbing sequence (camera swing up, then down again).

      Note that if you do a footsteps sound in your game (see
      stPlayerFootstepsDefault or TMaterialProperty.FootstepsSound)
      then you will want this property to match your footsteps sound length,
      things feel and sound natural then.
      Also, often it sounds better to record two footsteps inside
      a single sound file, in which case the footstep sound length should be twice
      as long as this property. For example, record 2 steps inside a 1-second long
      footstep sound, and set this property to 0.5 a second (which is a default
      in fact). }
    property HeadBobbingTime: Single
      read FHeadBobbingTime write FHeadBobbingTime
      {$ifdef FPC}default DefaultHeadBobbingTime{$endif};

    { Moving speeds, only used by @link(TCastleWalkNavigation) descendant.
      MoveHorizontalSpeed is only for horizontal movement,
      MoveVerticalSpeed is only for vertical, and MoveSpeed simply affects
      both types of movement. Effectively, we always scale the speed
      of movement by either @code(MoveHorizontalSpeed * MoveSpeed) or
      @code(MoveVerticalSpeed * MoveSpeed).

      We move by distance @code(MoveSpeed * MoveHorizontalSpeed (or MoveVerticalSpeed))
      during one second.
      So if you leave MoveHorizontalSpeed = MoveVerticalSpeed = 1 (as default),
      MoveSpeed expresses the speed in nice units / per second.

      Default values for all these speed properties is 1.0,
      so you simply move by 1 unit per second.

      @groupBegin }
    property MoveHorizontalSpeed: Single
      read FMoveHorizontalSpeed write FMoveHorizontalSpeed {$ifdef FPC}default 1.0{$endif};
    property MoveVerticalSpeed: Single
      read FMoveVerticalSpeed write FMoveVerticalSpeed {$ifdef FPC}default 1.0{$endif};
    property MoveSpeed: Single read FMoveSpeed write FMoveSpeed {$ifdef FPC}default 1.0{$endif};
    { @groupEnd }

    { The tallest height that you can climb,
      only used by @link(TCastleWalkNavigation) descendant
      when @link(TCastleWalkNavigation.Gravity) is @true.
      This is checked in each single horizontal move when @link(TCastleWalkNavigation.Gravity) works.
      Must be >= 0. Value 0 means there is no limit (and makes a small speedup).

      This is reliable to prevent user from climbing stairs and such,
      when vertical walls are really vertical (not just steep-almost-vertical).

      It's not 100% reliable to prevent player from climbing steep hills.
      That's because, depending on how often an event processing occurs,
      you actually climb using less or more steps.
      So even a very steep hill can be always
      climbed on a computer with very fast speed, because with large FPS you
      effectively climb it using a lot of very small steps (assuming that
      FPS limit is not enabled, that is CastleWindow.TCastleApplication.LimitFPS
      or CastleControl.LimitFPS is zero).

      Remember that user can still try jumping to climb on high obstactes.
      See @link(TCastleWalkNavigation.JumpMaxHeight) for a way to control jumping.

      For a 100% reliable way to prevent user from reaching some point,
      that does not rely on specific navigation settings,
      you should build actual walls in 3D (invisible walls
      can be created by Collision.proxy in VRML/X3D). }
    property ClimbHeight: Single read FClimbHeight write FClimbHeight;

    { Approximate size of 3D world that is viewed,
      used by @link(TCastleExamineNavigation) descendant.
      Determines speed of movement and zooming.
      Initially this is TBox3D.Empty. }
    property ModelBox: TBox3D read FModelBox write SetModelBox;

    { Input methods available to user. See documentation of TNavigationInput
      type for possible values and their meaning.

      To disable any user interaction with this navigation
      you can simply set this to empty.
      You can also leave @link(TCastleViewport.Navigation) as @nil. }
    property Input: TNavigationInputs read FInput write SetInput default DefaultInput;
  published
    // By default this captures events from whole parent, which should be whole Viewport.
    property FullSize default true;
  end;

  { Navigate the 3D model in examine mode, like you would hold
    a box with the model inside. }
  TCastleExamineNavigation = class(TCastleNavigation)
  private
    type
      { Camera pos/dir/up expressed as vectors more comfortable
        for Examine methods. }
      TExamineVectors = record
        Translation: TVector3;
        Rotations: TQuaternion;
      end;

    var
      FMoveEnabled: Boolean;
      FRotationEnabled: Boolean;
      FZoomEnabled: Boolean;
      FDragMoveSpeed, FKeysMoveSpeed: Single;
      FExactMovement: Boolean;
      { Speed of rotations. Always zero when RotationAccelerate = false.

        This could be implemented as a quaternion,
        it even was implemented like this (and working!) for a couple
        of minutes. But this caused one problem: in Update, I want to
        apply FRotationsAnim to Rotations *scaled by SecondsPassed*.
        There's no efficient way with quaternions to say "take only SecondsPassed
        fraction of angle encoded in FRotationsAnim", AFAIK.
        The only way would be to convert FRotationsAnim back to AxisAngle,
        then scale angle, then convert back to quaternion... which makes
        the whole exercise useless. }
      FRotationsAnim: TVector3;
      FScaleFactorMin, FScaleFactorMax: Single;
      FRotationAccelerate: boolean;
      FRotationAccelerationSpeed: Single;
      FRotationSpeed: Single;
      FTurntable: boolean;
      FPinchGestureRecognizer: TCastlePinchPanGestureRecognizer;

      FInputs_Move: T3BoolInputs;
      FInputs_Rotate: T3BoolInputs;
      FInput_ScaleLarger: TInputShortcut;
      FInput_ScaleSmaller: TInputShortcut;
      FInput_Home: TInputShortcut;
      FInput_StopRotating: TInputShortcut;

      FMouseButtonRotate, FMouseButtonMove, FMouseButtonZoom: TCastleMouseButton;

    procedure SetRotationsAnim(const Value: TVector3);
    function GetRotations: TQuaternion;
    procedure SetRotations(const Value: TQuaternion);
    function GetScaleFactor: Single;
    procedure SetScaleFactor(const Value: Single);
    procedure SetScaleFactorMin(const Value: Single);
    procedure SetScaleFactorMax(const Value: Single);
    function GetTranslation: TVector3;
    procedure SetTranslation(const Value: TVector3);
    { Negative Factor makes "zoom out", positive makes "zoom on",
      zero makes nothing. }
    function Zoom(const Factor: Single): boolean;
    procedure SetRotationAccelerate(const Value: boolean);
    procedure OnGestureRecognized(Sender: TObject);

    function GetInput_MoveXInc: TInputShortcut;
    function GetInput_MoveXDec: TInputShortcut;
    function GetInput_MoveYInc: TInputShortcut;
    function GetInput_MoveYDec: TInputShortcut;
    function GetInput_MoveZInc: TInputShortcut;
    function GetInput_MoveZDec: TInputShortcut;
    function GetInput_RotateXInc: TInputShortcut;
    function GetInput_RotateXDec: TInputShortcut;
    function GetInput_RotateYInc: TInputShortcut;
    function GetInput_RotateYDec: TInputShortcut;
    function GetInput_RotateZInc: TInputShortcut;
    function GetInput_RotateZDec: TInputShortcut;

    function GetMouseNavigation: boolean;
    procedure SetMouseNavigation(const Value: boolean);

    { Center of rotation and scale, relative to @link(Translation). }
    function CenterOfRotation: TVector3;

    function GetExamineVectors: TExamineVectors;
    procedure SetExamineVectors(const Value: TExamineVectors);
    property ExamineVectors: TExamineVectors read GetExamineVectors write SetExamineVectors;
  public
    const
      DefaultRotationAccelerationSpeed = 5.0;
      DefaultRotationSpeed = 2.0;

    constructor Create(AOwner: TComponent); override;
    destructor Destroy; override;
    function PropertySections(const PropertyName: String): TPropertySections; override;
    procedure Update(const SecondsPassed: Single;
      var HandleInput: boolean); override;
    function AllowSuspendForInput: boolean; override;
    function Press(const Event: TInputPressRelease): boolean; override;
    function Release(const Event: TInputPressRelease): boolean; override;
    function Motion(const Event: TInputMotion): boolean; override;

    function SensorTranslation(const X, Y, Z, Length: Double; const SecondsPassed: Single): boolean; override;
    function SensorRotation(const X, Y, Z, Angle: Double; const SecondsPassed: Single): boolean; override;

    { Drag with this mouse button to rotate the model.

      The default values for MouseButtonRotate (left),
      MouseButtonMove (middle), MouseButtonZoom (right)
      were chosen to 1. match as much as possible behavior
      of other programs (like Blender) and
      2. be accessible to all users (e.g. not everyone has middle
      mouse button in comfortable place, like laptop+touchpad users).
      See castlecameras_default_examine_mouse_buttons.txt for more in-depth analysis.

      Also note that for this navigation:

      @unorderedList(
        @item(pressing left mouse button with Ctrl is considered like
          pressing right mouse button,)
        @item(pressing left mouse button with Shift is considered like
          pressing middle mouse button.)
      )
    }
    property MouseButtonRotate: TCastleMouseButton
      read FMouseButtonRotate write FMouseButtonRotate default buttonLeft;
    { Drag with this mouse button to move the model. }
    property MouseButtonMove: TCastleMouseButton
      read FMouseButtonMove write FMouseButtonMove default buttonMiddle;
    { Drag with this mouse button to zoom the model (look closer / further). }
    property MouseButtonZoom: TCastleMouseButton
      read FMouseButtonZoom write FMouseButtonZoom default buttonRight;

    { Current rotation of the model.
      Rotation is done around ModelBox middle (with @link(Translation) added). }
    property Rotations: TQuaternion read GetRotations write SetRotations;

    { Continuous rotation animation, applied each Update to Rotations. }
    property RotationsAnim: TVector3 read FRotationsAnim write SetRotationsAnim;

    { How fast user moves the scene by mouse/touch dragging. }
    property DragMoveSpeed: Single read FDragMoveSpeed write FDragMoveSpeed {$ifdef FPC}default 1.0{$endif};

    { How fast user moves the scene by pressing keys. }
    property KeysMoveSpeed: Single read FKeysMoveSpeed write FKeysMoveSpeed {$ifdef FPC}default 1.0{$endif};

    {$ifdef FPC}
    property MoveAmount: TVector3 read GetTranslation write SetTranslation;
      deprecated 'use Translation';
    {$endif}

    { How much to move the model. By default, zero. }
    property Translation: TVector3 read GetTranslation write SetTranslation;

    { Turntable rotates the scene around its Y axis instead of current camera axis. }
    property Turntable: boolean
      read FTurntable write FTurntable default false;

    {$ifdef FPC}
    { Scale the projection size. }
    property ScaleFactor: Single
      read GetScaleFactor write SetScaleFactor default 1;
      deprecated 'use Camera.Orthographic.Scale';
    {$endif}
    property ScaleFactorMin: Single
      read FScaleFactorMin write SetScaleFactorMin {$ifdef FPC}default 0.01{$endif};
    property ScaleFactorMax: Single
      read FScaleFactorMax write SetScaleFactorMax {$ifdef FPC}default 100.0{$endif};

    { Initialize most important properties of this class:
      sets ModelBox and goes to a nice view over the entire scene.

      In other words, this is just a shortcut to setting ModelBox,
      setting suitable initial view by SetInitialView,
      and then going to initial view by GoToInitial. }
    procedure Init(const AModelBox: TBox3D; const ARadius: Single);
      deprecated 'use Viewport.Camera.Init, and set ModelBox, Radius manually';

    { Methods performing navigation.
      Usually you want to just leave this for user to control. --------------- }

    { Sets RotationsAnim to zero, stopping the rotation of the model. }
    function StopRotating: boolean;

    procedure Move(coord: integer; const MoveDistance: Single); deprecated 'set Translation instead of using this method';

    { User inputs ------------------------------------------------------------ }

    { Alternative ways to access Input_Move/Rotate(X|Y|Z)(Inc|Dec).
      Index the array (2nd index true means increase) instead of having
      to use the full identifier.
      @groupBegin }
    property Inputs_Move: T3BoolInputs read FInputs_Move;
    property Inputs_Rotate: T3BoolInputs read FInputs_Rotate;
    { @groupEnd }

    function GetNavigationType: TNavigationType; override;

    { TODO: Input_Xxx not published, although setting them in object inspector
      actually works Ok. They are not published, because they would be always
      stored in lfm (because each has different defaults, so they
      would be stored even if developer didn't touch them),
      and we may want to break compatibility here at some point
      (when implementing 3rd-person cameras). If they would be stored in lfm
      (always), breaking compatibility would be bad (causing errors
      when reading old lfm files about missing properties,
      *even if developer didn't customize any of these Input_Xxx properties*).
      Also, the defaults would be stored in lfm file.

      Until I am sure that this is how I want to presents inputs
      (see CastleInputs discussion about local vs global),
      better to keep it only in public.
    }
    { }
    property Input_MoveXInc: TInputShortcut read GetInput_MoveXInc;
    property Input_MoveXDec: TInputShortcut read GetInput_MoveXDec;
    property Input_MoveYInc: TInputShortcut read GetInput_MoveYInc;
    property Input_MoveYDec: TInputShortcut read GetInput_MoveYDec;
    property Input_MoveZInc: TInputShortcut read GetInput_MoveZInc;
    property Input_MoveZDec: TInputShortcut read GetInput_MoveZDec;
    property Input_RotateXInc: TInputShortcut read GetInput_RotateXInc;
    property Input_RotateXDec: TInputShortcut read GetInput_RotateXDec;
    property Input_RotateYInc: TInputShortcut read GetInput_RotateYInc;
    property Input_RotateYDec: TInputShortcut read GetInput_RotateYDec;
    property Input_RotateZInc: TInputShortcut read GetInput_RotateZInc;
    property Input_RotateZDec: TInputShortcut read GetInput_RotateZDec;
    property Input_ScaleLarger: TInputShortcut read FInput_ScaleLarger;
    property Input_ScaleSmaller: TInputShortcut read FInput_ScaleSmaller;
    property Input_Home: TInputShortcut read FInput_Home;
    property Input_StopRotating: TInputShortcut read FInput_StopRotating;

    {$ifdef FPC}
    { @Deprecated Include/exclude niMouseDragging from @link(Input) instead. }
    property MouseNavigation: boolean
      read GetMouseNavigation write SetMouseNavigation default true; deprecated;
    {$endif}

    { Speed to change the rotation acceleration,
      used when RotationAccelerate = @true. }
    property RotationAccelerationSpeed: Single
      read FRotationAccelerationSpeed
      write FRotationAccelerationSpeed
      {$ifdef FPC}default DefaultRotationAccelerationSpeed{$endif};

    { Speed to change the rotation, used when RotationAccelerate = @false. }
    property RotationSpeed: Single
      read FRotationSpeed
      write FRotationSpeed
      {$ifdef FPC}default DefaultRotationSpeed{$endif};
  published
    { Enable rotating the camera around the model by user input.
      When @false, no keys / mouse dragging / 3D mouse etc. can cause a rotation.

      Note that this doesn't prevent from rotating by code, e.g. by setting
      @link(Rotations) property or calling @link(SetView). }
    property RotationEnabled: Boolean read FRotationEnabled write FRotationEnabled default true;

    { Enable moving the camera by user input.
      When @false, no keys / mouse dragging / 3D mouse etc. can make a move.

      Note that this doesn't prevent from moving by code, e.g. by setting
      @link(Translation) property or calling @link(SetView). }
    property MoveEnabled: Boolean read FMoveEnabled write FMoveEnabled default true;

    { Enable zooming the camera on the model by user input.
      Depending on the projection, zooming either moves camera or scales
      the projection size.
      When @false, no keys / mouse dragging / 3d mouse etc. can make a zoom.

      Note that this doesn't prevent from zooming by code, e.g. by setting
      @link(ScaleFactor) property (to scale the projection size)
      or calling @link(SetView) (to move closer to the model). }
    property ZoomEnabled: Boolean read FZoomEnabled write FZoomEnabled default true;

    { When @true, rotation keys make the rotation faster, and the model keeps
      rotating even when you don't hold any keys. When @false, you have to
      hold rotation keys to rotate. }
    property RotationAccelerate: boolean
      read FRotationAccelerate write SetRotationAccelerate default true;

    { In orthographic projection with standard direction/up,
      move the camera exactly as many units as the mouse position change indicates.
      Makes the movemement in standard orthographic view most natural. }
    property ExactMovement: Boolean read FExactMovement write FExactMovement default true;
  end;

  { Navigation most suitable for 2D viewports
    (with orthographic projection and standard direction/up: -Z/+Y). }
  TCastle2DNavigation = class(TCastleExamineNavigation)
  public
    constructor Create(AOwner: TComponent); override;

    property MouseButtonMove default buttonLeft;
    property MouseButtonZoom default buttonMiddle;
  published
    property RotationEnabled default false;
  end;

  TCastleWalkNavigation = class;

  { What mouse dragging does in TCastleWalkNavigation. }
  TMouseDragMode = (
    { Moves avatar continuously in the direction of mouse drag
      (default for TCastleWalkNavigation.MouseDragMode). }
    mdWalk,
    { Rotates the head when mouse is moved. }
    mdRotate,
    { Ignores the dragging. }
    mdNone);

  { Abstract navigation class that can utilize @italic(mouse look),
    during which mouse cursor is hidden and we look at MouseLookDelta every frame. }
  TCastleMouseLookNavigation = class(TCastleNavigation)
  strict private
    FMouseLookHorizontalSensitivity: Single;
    FMouseLookVerticalSensitivity: Single;
    FInvertVerticalMouseLook: boolean;
    FMouseLook: boolean;
    procedure SetMouseLook(const Value: boolean);
  protected
    function UsingMouseLook: Boolean;
    procedure ProcessMouseLookDelta(const Delta: TVector2); virtual;
  public
    const
      DefaultMouseLookHorizontalSensitivity = Pi * 0.1 / 180;
      DefaultMouseLookVerticalSensitivity = Pi * 0.1 / 180;

    constructor Create(AOwner: TComponent); override;
    procedure Update(const SecondsPassed: Single;
      var HandleInput: boolean); override;
    function Motion(const Event: TInputMotion): boolean; override;

    { Use mouse look to navigate (rotate the camera).

      This also makes mouse cursor of Container hidden, and forces
      mouse position to the middle of the window
      (to avoid the situation when mouse movement is blocked by screen borders).

      Setting this property at design-time (in CGE editor) does not activate
      the mouse look in CGE editor.
      It only controls the mouse look once the application is running. }
    property MouseLook: boolean read FMouseLook write SetMouseLook default false;

    { Mouse look sensitivity, if @link(MouseLook) is working.
      These properties specify how much angle change is produced by moving mouse by 1 pixel.
      @groupBegin }
    property MouseLookHorizontalSensitivity: Single
      read FMouseLookHorizontalSensitivity write FMouseLookHorizontalSensitivity
      {$ifdef FPC}default DefaultMouseLookHorizontalSensitivity{$endif};
    property MouseLookVerticalSensitivity: Single
      read FMouseLookVerticalSensitivity write FMouseLookVerticalSensitivity
      {$ifdef FPC}default DefaultMouseLookVerticalSensitivity{$endif};
    { @groupEnd }

    { If this is @true and MouseLook works, then the meaning of vertical mouse
      movement is inverted: when user moves mouse up, he looks down.
      Some players are more comfortable with such configuration. }
    property InvertVerticalMouseLook: boolean
      read FInvertVerticalMouseLook write FInvertVerticalMouseLook
      default false;
  end;

  { Navigation by walking or flying (classic first-person shooter navigation)
    in a 3D scene.
    User can rotate and move camera using various keys, like arrows or AWSD.
    Mouse dragging and mouse look are also supported. }
  TCastleWalkNavigation = class(TCastleMouseLookNavigation)
  strict private
    FRotationHorizontalSpeed, FRotationVerticalSpeed: Single;
    FRotationHorizontalPivot: Single;
    FPreferGravityUpForRotations: boolean;
    FPreferGravityUpForMoving: boolean;
    FIsAbove: boolean;
    FAboveHeight: Single;
    FAboveGround: PTriangle;
    FMouseDragMode: TMouseDragMode;
    FInput_Forward: TInputShortcut;
    FInput_Backward: TInputShortcut;
    FInput_RightRotate: TInputShortcut;
    FInput_LeftRotate: TInputShortcut;
    FInput_RightStrafe: TInputShortcut;
    FInput_LeftStrafe: TInputShortcut;
    FInput_UpRotate: TInputShortcut;
    FInput_DownRotate: TInputShortcut;
    FInput_IncreasePreferredHeight: TInputShortcut;
    FInput_DecreasePreferredHeight: TInputShortcut;
    FInput_GravityUp: TInputShortcut;
    FInput_MoveSpeedInc: TInputShortcut;
    FInput_MoveSpeedDec: TInputShortcut;
    FInput_Jump: TInputShortcut;
    FInput_Crouch: TInputShortcut;
    FInput_Run: TInputShortcut;

    FAllowSlowerRotations: boolean;
    FCheckModsDown: boolean;

    FMinAngleFromGravityUp: Single;

    { This is initally false. It's used by MoveHorizontal while head bobbing,
      to avoid updating HeadBobbingPosition more than once in the same Update call.

      Updating it more than once is bad --- try e.g. holding Input_Forward
      with one of the strafe keys: you move and it's very noticeable
      that HeadBobbing seems faster. That's because
      when holding both Input_Forward and Input_StrafeRight, you shouldn't
      do HeadBobbing twice in one Update --- you should do it only Sqrt(2).
      When you will also hold Input_RotateRight at the same time --- situation
      gets a little complicated...

      The good solution seems to just do head bobbing only once.
      In some special cases this means that head bobbing will be done
      *less often* than it should be, but this doesn't hurt. }
    HeadBobbingAlreadyDone: boolean;

    { MoveHorizontal call sets this to @true to indicate that some
      horizontal move was done. }
    MoveHorizontalDone: boolean;

    FMoveForward, FMoveBackward: boolean;

    procedure RotateAroundGravityUp(const Angle: Single);
    procedure RotateAroundUp(const Angle: Single);
    procedure RotateHorizontal(const Angle: Single);
    procedure RotateVertical(AngleRad: Single);

    { Like Move, but you pass here final ProposedNewPos. }
    function MoveTo(const ProposedNewPos: TVector3;
      const BecauseOfGravity, CheckClimbHeight: boolean): boolean;
    { Try to move from current Position to Position + MoveVector.
      Checks MoveAllowed, also (if CheckClimbHeight is @true)
      checks the ClimbHeight limit.

      Returns @false if move was not possible and Position didn't change.
      Returns @true is some move occured (but don't assume too much:
      possibly we didn't move to exactly Position + MoveVector
      because of wall sliding). }
    function Move(const MoveVector: TVector3;
      const BecauseOfGravity, CheckClimbHeight: boolean): boolean;
    { Forward or backward move. Multiply must be +1 or -1. }
    procedure MoveHorizontal(const SecondsPassed: Single; const Multiply: Integer = 1);
    { Up or down move, only when flying (ignored when @link(Gravity) is @true). }
    procedure MoveVertical(const SecondsPassed: Single; const Multiply: Integer);
    { Like RotateHorizontal, but it uses
      PreferGravityUpForMoving to decide which rotation to use.
      This way when PreferGravityUpForMoving, then we rotate versus GravityUp,
      move in GravityUp plane, and then rotate back versus GravityUp.
      If not PreferGravityUpForMoving, then we do all this versus Up.
      And so everything works. }
    procedure RotateHorizontalForStrafeMove(const Angle: Single);

    { Call always after horizontal rotation change.
      This will return new Position, applying effect of RotationHorizontalPivot. }
    function AdjustPositionForRotationHorizontalPivot(
      const OldDirection, NewDirection: TVector3): TVector3;

    { Jump.

      Returns if a jump was actually done. For example, you cannot
      jump when there's no gravity, or you're already in the middle
      of the jump. Can be useful to determine if key was handled and such. }
    function Jump: boolean;
  private
    { Private things related to gravity ---------------------------- }

    FFalling: boolean;
    FFallingStartPosition: TVector3;
    FFallSpeedStart: Single;
    FFallSpeed: Single;
    FFallSpeedIncrease: Single;
    FGravity: boolean;
    FGrowSpeed: Single;
    { This is used by FallingEffect to temporary modify Matrix result
      by rotating Up around Direction. In degress. }
    Fde_UpRotate: Single;
    { This is used by FallingEffect to consistently rotate us.
      This is either -1, 0 or +1. }
    Fde_RotateHorizontal: Integer;
    FFallingEffect: boolean;

    FJumpMaxHeight: Single;
    FIsJumping: boolean;
    FJumpHeight: Single;
    FJumpTime: Single;
    FJumpHorizontalSpeedMultiply: Single;

    HeadBobbingPosition: Single;
    function UseHeadBobbing: boolean;
    class procedure CreateComponentFly(Sender: TObject);
  private
    FIsCrouching: boolean;

    FFallingOnTheGround: boolean;
    FFallingOnTheGroundAngleIncrease: boolean;

    FIsOnTheGround: boolean;
    FIsWalkingOnTheGround: boolean;

    FMouseDraggingHorizontalRotationSpeed, FMouseDraggingVerticalRotationSpeed: Single;
    FMouseDraggingMoveSpeed: Single;

    function RealPreferredHeightNoHeadBobbing: Single;
    function RealPreferredHeightMargin: Single;
  protected
    function ReallyEnableMouseDragging: boolean; override;
    procedure ProcessMouseLookDelta(const Delta: TVector2); override;
  public
    const
      DefaultFallSpeedStart = 0.5;
      DefaultGrowSpeed = 1.0;
      DefaultJumpMaxHeight = 1.0;
      DefaultMinAngleFromGravityUp = Pi * 10 / 180;
      DefaultRotationHorizontalSpeed = Pi * 150 / 180;
      DefaultRotationVerticalSpeed = Pi * 100 / 180;
      DefaultFallSpeedIncrease = 13/12;
      DefaultJumpHorizontalSpeedMultiply = 2.0;
      DefaultJumpTime = 1.0 / 8.0;
      DefaultMouseDraggingHorizontalRotationSpeed = Pi * 0.1 / 180;
      DefaultMouseDraggingVerticalRotationSpeed = Pi * 0.1 / 180;
      DefaultMouseDraggingMoveSpeed = 0.01;

    constructor Create(AOwner: TComponent); override;
    destructor Destroy; override;
    function PropertySections(const PropertyName: String): TPropertySections; override;
    procedure Update(const SecondsPassed: Single;
      var HandleInput: boolean); override;
    function AllowSuspendForInput: boolean; override;
    function Press(const Event: TInputPressRelease): boolean; override;
    function SensorTranslation(const X, Y, Z, Length: Double; const SecondsPassed: Single): boolean; override;
    function SensorRotation(const X, Y, Z, Angle: Double; const SecondsPassed: Single): boolean; override;

    { If PreferGravityUpForRotations or PreferGravityUpForMoving
      then various operations are done with respect
      to GravityUp, otherwise they are done with
      respect to current @link(Up).

      With PreferGravityUpForRotations, this affects rotations:
      horizontal rotations (Input_LeftRotate and Input_RightRotate)
      and rotations caused by MouseLook.
      Also vertical rotations are bounded by MinAngleFromGravityUp
      when PreferGravityUpForRotations.

      Note that you can change it freely at runtime,
      and when you set PreferGravityUpForRotations from @false to @true
      then in nearest Update
      calls @link(Up) will be gradually fixed, so that @link(Direction) and @link(Up)
      and GravityUp are on the same plane. Also @link(Direction) may be adjusted
      to honour MinAngleFromGravityUp.

      With PreferGravityUpForMoving, this affects moving:
      horizontal moving (forward, backward, strafe),
      and vertical moving (Input_Jump and Input_Crouch when @link(Gravity) is @false).
      E.g. when PreferGravityUpForMoving then forward/backward keys are tied
      to horizontal plane defined by GravityUp.
      When not PreferGravityUpForMoving then forward/backward try to move
      you just in the @link(Direction). Which is usually more handy when
      e.g. simulating flying.

      @unorderedList(
        @item(
          When there is no "natural" up-or-down feeling in the scene,
          e.g. outer space environment without any gravity,
          then you @bold(may) set
          PreferGravityUpForRotations as @false and you @bold(should)
          leave PreferGravityUpForMoving and @link(Gravity) to @false.
        )

        @item(
          With PreferGravityUpForRotations the "feeling" of GravityUp
          is stronger. Raising/bowing the head doesn't mess with "the general
          sense that there's some vertical axis independent of my movement,
          that doesn't change, and affects how I move".

          Without PreferGravityUpForRotations, we quickly start to do rotations
          in an awkward way --- once you do some vertical rotation,
          you changed @link(Up), and next horizontal rotation will be
          done versus new @link(Up).

          If your GravityUp is good, then you generally should
          leave PreferGravityUpForRotations to @true. Unless you really @bold(want)
          the player to feel movements as "awkward", e.g. when you
          want to simulate this "outer space without any gravity" feeling.)

        @item(
          If your GravityUp is good, then you generally should set
          PreferGravityUpForMoving just like Gravity.

          E.g. when the player is flying / swimming etc. he will probably prefer
          PreferGravityUpForMoving = @false, because this way he will not have to
          press Input_Jump and Input_Crouch. Simply pressing Input_Forward
          and Input_Backward and doing rotations will be enough to move
          freely in 3D space.

          When gravity works, PreferGravityUpForMoving = @true is better,
          otherwise player would unnecessarily try to jump when looking up.)
      )

      @groupBegin }
    property PreferGravityUpForRotations: boolean
      read FPreferGravityUpForRotations write FPreferGravityUpForRotations default true;

    property PreferGravityUpForMoving: boolean
      read FPreferGravityUpForMoving write FPreferGravityUpForMoving default true;
    { @groupEnd }

    { Return @link(Direction) vector rotated such that it is
      orthogonal to GravityUp. This way it returns @link(Direction) projected
      on the gravity horizontal plane, which neutralizes such things
      like raising / bowing your head.
      Result is always normalized (length 1).

      Note that when @link(Direction) and GravityUp are parallel,
      this just returns current @link(Direction) --- because in such case
      we can't project @link(Direction) on the horizontal plane. }
    function DirectionInGravityPlane: TVector3;

    { Set the most important properties of this navigation, in one call.
      Sets initial camera properties (InitialPosition, InitialDirection,
      InitialUp),
      sets current camera properties to them (Position := InitialPosition
      and so on).

      Given here AInitialDirection, AInitialUp, AGravityUp will be normalized,
      and AInitialUp will be adjusted to be orthogonal to AInitialDirection
      (see SetInitialView).

      Sets also PreferredHeight and Radius.
      PreferredHeight may be adjusted to be sensible
      (by calling CorrectPreferredHeight(ARadius)).
      You can pass ARadius = 0.0 if you really don't want this
      PreferredHeight adjustment. }
    procedure Init(const AInitialPosition, AInitialDirection,
      AInitialUp: TVector3;
      const AGravityUp: TVector3;
      const APreferredHeight: Single;
      const ARadius: Single); overload;
      deprecated 'use Viewport.Camera.Init, and set PreferredHeight, Radius and call CorrectPreferredHeight manually';

    { Alternative Init that sets camera properties such that
      an object inside Box is more or less "visible good".
      Sets InitialCameraXxx properties to make it look right,
      sets current CameraXxx properties to InitialCameraXxx.
      Sets GravityUp to the same thing as InitialUp.
      Sets also PreferredHeight to make it behave "sensibly". }
    procedure Init(const box: TBox3D; const ARadius: Single); overload;
      deprecated 'use Viewport.Camera.Init, and set PreferredHeight, Radius and call CorrectPreferredHeight manually';

    { This sets the minimal angle (in radians) between GravityUp
      and @link(Direction), and also between -GravityUp and @link(Direction).
      This way vertical rotations (like Input_UpRotate,
      Input_DownRotate) are "bounded" to not allow player to do something
      strange, i.e. bow your head too much and raise your head too much.

      This is used only when PreferGravityUpForRotations
      is @true and when it's <> 0.0.

      This must be always between 0 and Pi/2. Value of Pi/2 will effectively
      disallow vertical rotations (although you should rather do this in
      a "cleaner way" by calling MakeClear on Input_UpRotate and Input_DownRotate). }
    property MinAngleFromGravityUp: Single
      read FMinAngleFromGravityUp write FMinAngleFromGravityUp
      {$ifdef FPC}default DefaultMinAngleFromGravityUp{$endif};

    function Motion(const Event: TInputMotion): boolean; override;

    { Initial speed of falling down.
      Of course this is used only when @link(Gravity) is true.

      Note that while falling down,
      the camera will actually fall with greater and greated speed
      (this adds more realism to the gravity effect...).
      Note that this is always relative to @link(Direction) length.
      @link(Direction) determines moving speed --- and so it determines
      also falling speed. The default DefaultFallSpeedStart
      is chosen to be something sensible, to usually get nice effect
      of falling.

      You can change it at any time, but note that if you change this
      while Falling is @true, then you will not change the
      "current falling down speed". You will change only the falling down
      speed used the next time. }
    property FallSpeedStart: Single
      read FFallSpeedStart write FFallSpeedStart
      {$ifdef FPC}default DefaultFallSpeedStart{$endif};

    { When falling down, the speed increases.
      Set this to 1.0 to fall down with constant speed
      (taken from FallSpeedStart). }
    property FallSpeedIncrease: Single
      read FFallSpeedIncrease write FFallSpeedIncrease
      {$ifdef FPC}default DefaultFallSpeedIncrease{$endif};

    { Are we currently falling down because of gravity. }
    property Falling: boolean read FFalling write FFalling;

    { If Falling, then this will force Falling to false
      @bold(without calling OnFallenDown). It's much like forcing
      the opinion that "camera is not falling down right now".

      Note that if we will find out (e.g. in nearest @link(Update))
      that camera is still too high above the ground,
      then we will start falling down again, setting @link(Falling)
      back to true. (but then we will start falling down from the beginning
      with initial falling down speed).

      This is useful to call if you just changed @link(Position) because
      e.g. the player teleported somewhere (or e.g. game levels changed).
      In this case you just want to forget the fact that camera
      was falling down --- no consequences (like lowering player's
      health, fadeout etc.). }
    procedure CancelFalling;

    { Make a nice dizzying camera effect when falling down.
      This adds temporary camera rotations simulating that you
      rotate randomly and helplessly when falling down.

      Of course this is meaningfull only when @link(Gravity) works.

      Note that changing it from @true to @false doesn't immediately
      "cancel out" this effect if it's currently in progress.
      It only prevents this effect from starting again. }
    property FallingEffect: boolean
      read FFallingEffect write FFallingEffect default true;

    { When @link(Gravity) works and camera height above the ground
      is less than PreferredHeight, then we try to "grow",
      i.e. camera position increases along the GravityUp
      so that camera height above the ground is closer to
      PreferredHeight. This property (together with length of
      @link(Direction), that always determines every moving speed)
      determines the speed of this growth. }
    property GrowSpeed: Single
      read FGrowSpeed write FGrowSpeed
      {$ifdef FPC}default DefaultGrowSpeed{$endif};

    { How high can you jump ?
      The max jump distance is calculated as
      JumpMaxHeight * PreferredHeight, see MaxJumpDistance. }
    property JumpMaxHeight: Single
      read FJumpMaxHeight write FJumpMaxHeight
      {$ifdef FPC}default DefaultJumpMaxHeight{$endif};

    { Returns just JumpMaxHeight * PreferredHeight,
      see JumpMaxHeight for explanation. }
    function MaxJumpDistance: Single;

    { We are in the middle of a "jump" move right now. }
    property IsJumping: boolean read FIsJumping;

    { Scales the speed of horizontal moving during jump. }
    property JumpHorizontalSpeedMultiply: Single
      read FJumpHorizontalSpeedMultiply write FJumpHorizontalSpeedMultiply
      {$ifdef FPC}default DefaultJumpHorizontalSpeedMultiply{$endif};

    { How fast do you jump up. This is the time, in seconds, in takes
      to reach MaxJumpDistance height when jumping. }
    property JumpTime: Single read FJumpTime write FJumpTime
      {$ifdef FPC}default DefaultJumpTime{$endif};

    { Is player crouching right now. }
    property IsCrouching: boolean read FIsCrouching;

    { The PreferredHeight slightly modified by head bobbing
      and crouch. It can be useful for collision detection
      between camera and something. }
    function RealPreferredHeight: Single;

    { This makes a visual effect of camera falling down horizontally
      on the ground. Nice to use when player died, and you want to show
      that it's body falled on the ground.
      This works by gradually changing @link(Up) such that
      it gets orthogonal to GravityUp. }
    procedure FallOnTheGround;

    { @true when the effect caused by FallOnTheGround is stil in motion. }
    property FallingOnTheGround: boolean read FFallingOnTheGround;

    { This is @true when gravity works (that is @link(Gravity) is @true),
      and player is standing stable on the ground. This is set in every Update.

      You can use this e.g. to make some effects when player is on some
      special ground (standing or walking), e.g. hurt player when he's
      standing on some toxical ground.

      @seealso IsWalkingOnTheGround }
    property IsOnTheGround: boolean read FIsOnTheGround;

    { This is @true when gravity works (that is @link(Gravity) is @true),
      and player is standing stable on the ground, and player is moving
      horizontally. In other words, this is like "IsOnTheGround and (s)he's
      walking". This is set in every Update.

      The intention is that you can use this to make
      some "footsteps" sound for the player. }
    property IsWalkingOnTheGround: boolean read FIsWalkingOnTheGround;

    function GetNavigationType: TNavigationType; override;

    { Change up vector, keeping the direction unchanged.
      If necessary, the up vector provided here will be fixed to be orthogonal
      to direction.
      See TCastleTransform.UpPrefer for detailed documentation what this does. }
    procedure UpPrefer(const AUp: TVector3); deprecated 'use Viewport.Camera.UpPrefer';

    { Last known information about whether camera is over the ground.
      Updated by using @link(Height) call. For normal TCastleNavigation descendants,
      this means using OnInternalHeight callback,
      which is handled by @link(TCastleViewport) if you assigned @link(TCastleViewport.Navigation)
      to this navigation.

      These are updated continuously only when @link(Gravity) is @true.

      We do not (and, currently, cannot) track here if
      AboveGround pointer will be eventually released (which may happen
      if you release your 3D scene, or rebuild scene causing octree rebuild).
      This is not a problem for navigation class, since we do not use this
      pointer for anything. But if you use this pointer,
      then you may want to take care to eventually set it to @nil when
      your octree or such is released.

      @groupBegin }
    property IsAbove: boolean read FIsAbove;
    property AboveHeight: Single read FAboveHeight;
    property AboveGround: PTriangle read FAboveGround write FAboveGround;
    { @groupEnd }

    { TODO: Input_Xxx not published. See TCastleExamineNavigation Input_Xxx notes
      for reasoning. }
    { }
    property Input_Forward: TInputShortcut read FInput_Forward;
    property Input_Backward: TInputShortcut read FInput_Backward;
    property Input_LeftRotate: TInputShortcut read FInput_LeftRotate;
    property Input_RightRotate: TInputShortcut read FInput_RightRotate;
    {$ifdef FPC}
    property Input_LeftRot: TInputShortcut read FInput_LeftRotate; deprecated 'use Input_LeftRotate';
    property Input_RightRot: TInputShortcut read FInput_RightRotate; deprecated 'use Input_RightRotate';
    {$endif}
    property Input_LeftStrafe: TInputShortcut read FInput_LeftStrafe;
    property Input_RightStrafe: TInputShortcut read FInput_RightStrafe;
    property Input_UpRotate: TInputShortcut read FInput_UpRotate;
    property Input_DownRotate: TInputShortcut read FInput_DownRotate;
    property Input_IncreasePreferredHeight: TInputShortcut read FInput_IncreasePreferredHeight;
    property Input_DecreasePreferredHeight: TInputShortcut read FInput_DecreasePreferredHeight;
    property Input_GravityUp: TInputShortcut read FInput_GravityUp;
    property Input_Run: TInputShortcut read FInput_Run;

    { Change the MoveSpeed.
      @groupBegin }
    property Input_MoveSpeedInc: TInputShortcut read FInput_MoveSpeedInc;
    property Input_MoveSpeedDec: TInputShortcut read FInput_MoveSpeedDec;
    { @groupEnd }

    { Jumping and crouching (when @link(Gravity) = @true) or flying up / down
      (when @link(Gravity) = @false).
      @groupBegin }
    property Input_Jump: TInputShortcut read FInput_Jump;
    property Input_Crouch: TInputShortcut read FInput_Crouch;
    { @groupEnd }

    { Move forward, just like Input_Forward would be pressed. }
    property MoveForward: boolean read FMoveForward write FMoveForward;
    { Move backward, just like Input_Backward would be pressed. }
    property MoveBackward: boolean read FMoveBackward write FMoveBackward;

    { If @true then all rotation keys
      (Input_RightRotate, Input_LeftRotate, Input_UpRotate, Input_DownRotate)
      will work 10x slower when Ctrl modified is pressed. }
    property AllowSlowerRotations: boolean
      read FAllowSlowerRotations write FAllowSlowerRotations
      default true;

    { @abstract(Do we check what key modifiers are pressed and do something
      differently based on it?)

      If @true then all keys work only when no modifiers or only shift are
      pressed. Additionally when Ctrl is pressed (and AllowSlowerRotations) then
      rotation keys work 10x slower. Also Increase/DecreasePreferredHeight
      work only when Ctrl pressed.
      Other keys with other modifiers
      don't work. We allow shift, because to press character "+" on non-numpad
      keyboard (useful on laptops, where numpad is difficult) you
      probably need to press shift.

      If @false then all keys work as usual, no matter what
      modifiers are pressed. And rotation keys never work 10x slower
      (AllowSlowerRotations is ignored),
      also Increase/DecreasePreferredHeight are ignored. }
    property CheckModsDown: boolean
      read FCheckModsDown write FCheckModsDown
      default true;

    { Horizontal rotation can rotate around a vector that is RotationHorizontalPivot units
      forward before the camera. This is a poor-mans way to implement some 3rd camera game.
      Note that when non-zero this may (for now) move the camera without actually checking
      OnMoveAllowed. }
    property RotationHorizontalPivot: Single
      read FRotationHorizontalPivot write FRotationHorizontalPivot
      {$ifdef FPC}default 0{$endif};
  published
    property MouseLook;
    property MouseLookHorizontalSensitivity;
    property MouseLookVerticalSensitivity;
    property InvertVerticalMouseLook;

    { Rotation keys speed, in radians per second.
      @groupBegin }
    property RotationHorizontalSpeed: Single
      read FRotationHorizontalSpeed write FRotationHorizontalSpeed
      {$ifdef FPC}default DefaultRotationHorizontalSpeed{$endif};

    property RotationVerticalSpeed: Single
      read FRotationVerticalSpeed write FRotationVerticalSpeed
      {$ifdef FPC}default DefaultRotationVerticalSpeed{$endif};
    { @groupEnd }

    { Speed (radians per pixel delta) of rotations by mouse dragging.
      Relevant only if niMouseDragging in @link(Input), and MouseDragMode is mdRotate or mdWalk.
      Separate for horizontal and vertical, this way you can e.g. limit
      (or disable) vertical rotations, useful for games where you mostly
      look horizontally and accidentally looking up/down is more confusing
      than useful.
      @groupBegin }
    property MouseDraggingHorizontalRotationSpeed: Single
      read FMouseDraggingHorizontalRotationSpeed write FMouseDraggingHorizontalRotationSpeed
      {$ifdef FPC}default DefaultMouseDraggingHorizontalRotationSpeed{$endif};
    property MouseDraggingVerticalRotationSpeed: Single
      read FMouseDraggingVerticalRotationSpeed write FMouseDraggingVerticalRotationSpeed
      {$ifdef FPC}default DefaultMouseDraggingVerticalRotationSpeed{$endif};
    { @groupEnd }

    { Moving speed when mouse dragging.
      Relevant only when @code((MouseDragMode is mdWalk) and (niMouseDragging in Input)). }
    property MouseDraggingMoveSpeed: Single
      read FMouseDraggingMoveSpeed write FMouseDraggingMoveSpeed
      {$ifdef FPC}default DefaultMouseDraggingMoveSpeed{$endif};

    { What mouse dragging does. Used only when niMouseDragging in @link(Input). }
    property MouseDragMode: TMouseDragMode
      read FMouseDragMode write FMouseDragMode default mdWalk;

    { This unlocks a couple of features and automatic behaviors
      related to gravity. Gravity always drags the camera down to
      -GravityUp.

      Summary of things done by gravity:
      @unorderedList(
        @item(It uses OnInternalHeight to get camera height above the ground.)
        @item(It allows player to jump. See Input_Jump, IsJumping, JumpMaxHeight,
          JumpHorizontalSpeedMultiply.)
        @item(It allows player to crouch. See Input_Crouch, CrouchHeight.)
        @item(It tries to keep @link(Position) above the ground on
          PreferredHeight height.)
        @item(When current height is too small --- @link(Position) is moved up.
          See GrowSpeed.)
        @item(When current height is too large --- we're falling down.
          See Falling, OnFall, FallSpeedStart,
          FallSpeedIncrease, FallingEffect.)
        @item(It does head bobbing. See HeadBobbing, HeadBobbingTime.)
      )

      While there are many properties allowing you to control
      gravity behavior, most of them have initial values that should be
      sensible in all cases. The most important property you need to set yourself is PreferredHeight.
      Everything else should basically work auto-magically.

      Note that Gravity setting is independent from
      PreferGravityUpForRotations or PreferGravityUpForMoving settings ---
      PreferGravityUpXxx say how the player controls work,
      Gravity says what happens to player due to ... well, due to gravity. }
    property Gravity: boolean
      read FGravity write FGravity default true;

    property PreferredHeight;
    property MoveHorizontalSpeed;
    property MoveVerticalSpeed;
    property MoveSpeed;
    property Radius;
  end;

  TUniversalCamera = TCastleNavigation deprecated 'complicated TUniversalCamera class is removed; use TCastleNavigation as base class, or TCastleWalkNavigation or TCastleExamineNavigation for particular type, and Viewport.NavigationType to switch type';

  TCamera = TCastleNavigation deprecated 'use TCastleNavigation';
  TExamineCamera = TCastleExamineNavigation deprecated 'use TCastleExamineNavigation';
  TWalkCamera = TCastleWalkNavigation deprecated 'use TCastleWalkNavigation';

{ See TCastleWalkNavigation.CorrectPreferredHeight.
  This is a global version, sometimes may be useful. }
procedure CorrectPreferredHeight(var PreferredHeight: Single;
  const Radius: Single; const CrouchHeight, HeadBobbing: Single);

const
  { Default camera direction and up vectors, used to define the meaning
    of "camera orientation" for @link(OrientationFromDirectionUp),
    @link(OrientationToDirection), @link(OrientationToUp).
    These match X3D default camera values.
    @groupBegin }
  DefaultCameraDirection: TVector3 = (Data: (0, 0, -1));
  DefaultCameraUp: TVector3 = (Data: (0, 1, 0));
  { @groupEnd }

  ciNormal        = niNormal        deprecated 'use niNormal';
  ciMouseDragging = niMouseDragging deprecated 'use niMouseDragging';
  ciGesture       = niGesture       deprecated 'use niGesture';
  ci3dMouse       = ni3dMouse       deprecated 'use ni3dMouse';

{ Convert camera direction and up vectors into a rotation (X3D "orientation" vector).

  Orientation vector expresses Direction and Up as a rotation.
  First three components of the resulting vector are the Axis (normalized) and the
  4th component is the Angle (in radians). If you would rotate the standard
  direction and up (see DefaultCameraDirection, DefaultCameraUp) around Axis
  by the Angle, then you would get Direction and Up back.

  There is an overloaded version where you can pass your custom
  DefaultDirection, DefaultUp to be used instead of
  default DefaultCameraDirection, DefaultCameraUp.

  Given here Direction and Up must be orthogonal and non-zero.
  Their lengths are not relevant (that is, you don't need to normalize them
  before passing here).

  @groupBegin }
function OrientationFromDirectionUp(const Direction, Up: TVector3): TVector4; overload;
procedure OrientationFromDirectionUp(const Direction, Up: TVector3;
  out Axis: TVector3; out Angle: Single); overload;
function OrientationFromDirectionUp(const Direction, Up: TVector3;
  const DefaultDirection, DefaultUp: TVector3): TVector4; overload;
{ @groupEnd }

{ Convert rotation (X3D orientation) to a direction vector,
  reversing the @link(OrientationFromDirectionUp). }
function OrientationToDirection(const OrientationRotation: TVector4): TVector3;

{ Convert rotation (X3D orientation) to an up vector,
  reversing the @link(OrientationFromDirectionUp). }
function OrientationToUp(const OrientationRotation: TVector4): TVector3;

function CamDirUp2Orient(const Direction, Up: TVector3): TVector4; overload;
  deprecated 'use OrientationFromDirectionUp';
procedure CamDirUp2Orient(const Direction, Up: TVector3;
  out Axis: TVector3; out Angle: Single); overload;
  deprecated 'use OrientationFromDirectionUp';

{ Convert camera direction and up vectors into a "rotation quaternion".
  Just like OrientationFromDirectionUp, but the result is a quaternion,
  not an axis-angle vector.
  @groupBegin }
function OrientationQuaternionFromDirectionUp(Direction, Up: TVector3;
  const DefaultDirection, DefaultUp: TVector3): TQuaternion; overload;
function OrientationQuaternionFromDirectionUp(const Direction,
  Up: TVector3): TQuaternion; overload;
{ @groupEnd }

function CamDirUp2OrientQuat(const Direction, Up: TVector3): TQuaternion;
  deprecated 'OrientationQuaternionFromDirectionUp';

{ Calculate sensible camera configuration to see the whole Box.

  WantedDirection and WantedUp indicate desired look direction/up axis
  (0, 1 or 2 for X, Y or Z). WantedDirectionPositive and WantedUpPositive
  indicate if we want the positive axis. Obviously look direction and up
  cannot be parallel, so WantedDirection must be different than WantedUp.

  Returned Direction, Up, GravityUp are normalized. }
procedure CameraViewpointForWholeScene(const Box: TBox3D;
  const WantedDirection, WantedUp: Integer;
  const WantedDirectionPositive, WantedUpPositive: boolean;
  out Position, Direction, Up, GravityUp: TVector3);

{ Calculate suitable camera to see everything using an orthographic projection.

  Assumes that the camera direction is -Z, and camera up is +Y.
  So the horizontal axis of the world is X,
  vertical axis is Y.
  These are default values of camera set by @link(TCastleViewport.Setup2D).

  The meaning of Origin is the same as @link(TCastleOrthographic.Origin).

  Returns new correct values of
  @link(TCastleOrthographic.Width),
  @link(TCastleOrthographic.Height),
  @link(TCastleCamera.ProjectionFar) and camera position
  (set it like @code(Viewport.Camera.Position := NewPosition;)).
}
procedure CameraOrthoViewpointForWholeScene(const Box: TBox3D;
  const ViewportWidth, ViewportHeight: Single;
  const Origin: TVector2;
  out Position: TVector3;
  out AProjectionWidth, AProjectionHeight, AProjectionFar: Single);

{ TODO: move these consts somewhere more private? }

const
  { Following X3D spec of NavigationType:
    "It is recommended that the near clipping plane be set to one-half
    of the collision radius as specified in the avatarSize field." }
  RadiusToProjectionNear = 0.6;

  { Used when it is necessary to calculate projection far based on world size. }
  WorldBoxSizeToProjectionFar = 20.0;

  { Multiply radius by this to get sensible "preferred height".

    We need to make "preferred height" much larger than Radius * 2, to allow some
    space to decrease (e.g. by Input_DecreasePreferredHeight).
    Remember that CorrectPreferredHeight
    adds a limit to PreferredHeight, around Radius * 2.

    This determines minimal PreferredHeight, it should be used always like
      Max(DefaultPreferredHeight, Radius * RadiusToPreferredHeightMin)
    This way, in case of models that are small, but still follow the standard "1 unit = 1 meter",
    the PreferredHeight will not get weirdly small, it will be DefaultPreferredHeight.
    Testcase: examples/third_person_camera/data/level/level-dungeon.gltf open with view3dscene.
  }
  RadiusToPreferredHeightMin = 4.0;

  { Multiply world bounding box AverageSize by this to get sensible radius. }
  WorldBoxSizeToRadius = 0.005;

procedure Register;

implementation

uses Math,
  CastleStringUtils, CastleLog, CastleViewport,
  CastleComponentSerialize;

procedure Register;
begin
  {$ifdef CASTLE_REGISTER_ALL_COMPONENTS_IN_LAZARUS}
  RegisterComponents('Castle', [TCastleExamineNavigation, TCastleWalkNavigation]);
  {$endif}
end;

{ TCastle2DNavigation -------------------------------------------------------- }

constructor TCastle2DNavigation.Create(AOwner: TComponent);
begin
  inherited Create(AOwner);

  RotationEnabled := false;
  MouseButtonMove := buttonLeft;
  MouseButtonZoom := buttonMiddle;
end;

{ TCastlePerspective --------------------------------------------------------- }

constructor TCastlePerspective.Create(AOwner: TComponent);
begin
  inherited;
  FFieldOfView := DefaultFieldOfView;
  FFieldOfViewAxis := DefaultFieldOfViewAxis;
end;

procedure TCastlePerspective.SetFieldOfView(const Value: Single);
begin
  if FFieldOfView <> Value then
  begin
    FFieldOfView := Value;
    Camera.VisibleChange;
  end;
end;

procedure TCastlePerspective.SetFieldOfViewAxis(const Value: TFieldOfViewAxis);
begin
  if FFieldOfViewAxis <> Value then
  begin
    FFieldOfViewAxis := Value;
    Camera.VisibleChange;
  end;
end;

function TCastlePerspective.IsStoredFieldOfView: Boolean;
begin
  { Seems like this is the only way to avoid always serializing FieldOfView.
    Possibly displaying it in object inspector always modifies it a bit,
    due to rounding when displaying? }
  Result := not SameValue(FFieldOfView, DefaultFieldOfView);
end;

function TCastlePerspective.PropertySections(const PropertyName: String): TPropertySections;
begin
  if (PropertyName = 'FieldOfView') or
     (PropertyName = 'FieldOfViewAxis') then
    Result := [psBasic]
  else
    Result := inherited PropertySections(PropertyName);
end;

{ TCastleOrthographic --------------------------------------------------------- }

constructor TCastleOrthographic.Create(AOwner: TComponent);
begin
  inherited;
  FScale := 1;
  {$define read_implementation_constructor}
  {$I auto_generated_persistent_vectors/tcastleorthographic_persistent_vectors.inc}
  {$undef read_implementation_constructor}
end;

destructor TCastleOrthographic.Destroy;
begin
  {$define read_implementation_destructor}
  {$I auto_generated_persistent_vectors/tcastleorthographic_persistent_vectors.inc}
  {$undef read_implementation_destructor}
  inherited;
end;

procedure TCastleOrthographic.SetOrigin(const Value: TVector2);
begin
  if not TVector2.PerfectlyEquals(FOrigin, Value) then
  begin
    FOrigin := Value;
    Camera.VisibleChange;
  end;
end;

procedure TCastleOrthographic.SetWidth(const Value: Single);
begin
  if FWidth <> Value then
  begin
    FWidth := Value;
    Camera.VisibleChange;
  end;
end;

procedure TCastleOrthographic.SetHeight(const Value: Single);
begin
  if FHeight <> Value then
  begin
    FHeight := Value;
    Camera.VisibleChange;
  end;
end;

procedure TCastleOrthographic.SetScale(const Value: Single);
begin
  if FScale <> Value then
  begin
    if Value <= 0 then
      WritelnWarning('Orthographic projection scale (Camera.Orthographic.Scale) should be > 0, but is being set to %f', [
        Value
      ]);
    FScale := Value;
    Camera.VisibleChange;
  end;
end;

procedure TCastleOrthographic.SetStretch(const Value: Boolean);
begin
  if FStretch <> Value then
  begin
    FStretch := Value;
    Camera.VisibleChange;
  end;
end;

procedure TCastleOrthographic.InternalSetEffectiveSize(const W, H: Single);
begin
  if ((W <= 0) or (H <= 0)) and (not WarningEffectiveSizeZeroDone) then
  begin
    WritelnWarning('Orthographic projection effective width and height (calculated based on Camera.Orthographic.Width,Height,Scale and viewport size) should be > 0, but are %f x %f (further warnings about it will be supressed, to not spam log)', [
      W, H
    ]);
    WarningEffectiveSizeZeroDone := true;
  end;
  FEffectiveWidth := W;
  FEffectiveHeight := H;
end;

function TCastleOrthographic.PropertySections(const PropertyName: String): TPropertySections;
begin
  if (PropertyName = 'Width') or
     (PropertyName = 'Height') or
     (PropertyName = 'OriginPersistent') then
    Result := [psBasic]
  else
    Result := inherited PropertySections(PropertyName);
end;

{$define read_implementation_methods}
{$I auto_generated_persistent_vectors/tcastleorthographic_persistent_vectors.inc}
{$undef read_implementation_methods}

{ TCastleCamera -------------------------------------------------------------- }

constructor TCastleCamera.Create(AOwner: TComponent);
begin
  inherited;
  FProjectionType := ptPerspective;
  FInitialPosition  := TVector3.Zero;
  FInitialDirection := DefaultCameraDirection;
  FInitialUp        := DefaultCameraUp;
  FPosition  := FInitialPosition;
  FDirection := FInitialDirection;
  FUp        := FInitialUp;
  FGravityUp := FInitialUp;
  FProjectionMatrix := TMatrix4.Identity; // any sensible initial value
  FFrustum.Init(TMatrix4.Identity); // any sensible initial value

  FPerspective := TCastlePerspective.Create(Self);
  FPerspective.Camera := Self;
  FPerspective.Name := 'Perspective';
  FPerspective.SetSubComponent(true);

  FOrthographic := TCastleOrthographic.Create(Self);
  FOrthographic.Camera := Self;
  FOrthographic.Name := 'Orthographic';
  FOrthographic.SetSubComponent(true);

  {$define read_implementation_constructor}
  {$I auto_generated_persistent_vectors/tcastlecamera_persistent_vectors.inc}
  {$undef read_implementation_constructor}
end;

destructor TCastleCamera.Destroy;
begin
  {$define read_implementation_destructor}
  {$I auto_generated_persistent_vectors/tcastlecamera_persistent_vectors.inc}
  {$undef read_implementation_destructor}
  inherited;
end;

procedure TCastleCamera.Assign(Source: TPersistent);
var
  SourceCamera: TCastleCamera;
begin
  if Source is TCastleCamera then
  begin
    SourceCamera := TCastleCamera(Source);

    { Copies non-temporary properties (in particular, the published properties). }
    GravityUp := SourceCamera.GravityUp;
    SetInitialView(
      SourceCamera.InitialPosition,
      SourceCamera.InitialDirection,
      SourceCamera.InitialUp,
      false);
    SetView(SourceCamera.Position, SourceCamera.Direction, SourceCamera.Up);
    ProjectionNear              := SourceCamera.ProjectionNear;
    ProjectionFar               := SourceCamera.ProjectionFar;
    ProjectionType              := SourceCamera.ProjectionType;
    Perspective.FieldOfView     := SourceCamera.Perspective.FieldOfView;
    Perspective.FieldOfViewAxis := SourceCamera.Perspective.FieldOfViewAxis;
    Orthographic.Origin         := SourceCamera.Orthographic.Origin;
    Orthographic.Width          := SourceCamera.Orthographic.Width;
    Orthographic.Height         := SourceCamera.Orthographic.Height;
  end else
    { Call inherited ONLY when you cannot handle Source class,
      to raise EConvertError from TPersistent.Assign. }
    inherited Assign(Source);
end;

procedure TCastleCamera.GetView(out APos, ADir, AUp: TVector3);
begin
  APos := FPosition;
  ADir := FDirection;
  AUp  := FUp;
end;

procedure TCastleCamera.GetView(out APos, ADir, AUp, AGravityUp: TVector3);
begin
  GetView(APos, ADir, AUp);
  AGravityUp := FGravityUp;
end;

procedure TCastleCamera.SetView(const ADir, AUp: TVector3;
  const AdjustUp: boolean);
begin
  FDirection := ADir.Normalize;
  FUp := AUp.Normalize;
  if AdjustUp then
    MakeVectorsOrthoOnTheirPlane(FUp, FDirection)
  else
    MakeVectorsOrthoOnTheirPlane(FDirection, FUp);

  VisibleChange;
end;

procedure TCastleCamera.SetView(const APos, ADir, AUp: TVector3;
  const AdjustUp: boolean);
begin
  FPosition := APos;
  SetView(ADir, AUp, AdjustUp); // calls VisibleChange at the end
end;

procedure TCastleCamera.SetView(const APos, ADir, AUp, AGravityUp: TVector3;
  const AdjustUp: boolean = true);
begin
  GravityUp := AGravityUp;
  SetView(APos, ADir, AUp, AdjustUp);
end;

procedure TCastleCamera.SetGravityUp(const Value: TVector3);
begin
  FGravityUp := Value.Normalize;
end;

procedure TCastleCamera.SetPosition(const Value: TVector3);
begin
  FPosition := Value;
  VisibleChange;
end;

procedure TCastleCamera.SetDirection(const Value: TVector3);
begin
  FDirection := Value.Normalize;
  MakeVectorsOrthoOnTheirPlane(FUp, FDirection);
  VisibleChange;
end;

procedure TCastleCamera.SetUp(const Value: TVector3);
begin
  FUp := Value.Normalize;
  MakeVectorsOrthoOnTheirPlane(FDirection, FUp);
  VisibleChange;
end;

procedure TCastleCamera.SetInitialPosition(const Value: TVector3);
begin
  FInitialPosition := Value;
end;

procedure TCastleCamera.SetInitialDirection(const Value: TVector3);
begin
  FInitialDirection := Value.Normalize;
  MakeVectorsOrthoOnTheirPlane(FInitialUp, FInitialDirection);
end;

procedure TCastleCamera.SetInitialUp(const Value: TVector3);
begin
  FInitialUp := Value.Normalize;
  MakeVectorsOrthoOnTheirPlane(FInitialDirection, FInitialUp);
end;

procedure TCastleCamera.UpPrefer(const AUp: TVector3);
begin
  FUp := AUp.Normalize;
  MakeVectorsOrthoOnTheirPlane(FUp, FDirection);
  VisibleChange;
end;

procedure TCastleCamera.VisibleChange;
begin
  if InternalViewport <> nil then
    (InternalViewport as TCastleViewport).InternalCameraChanged;
end;

function TCastleCamera.Matrix: TMatrix4;
begin
  Result := LookDirMatrix(FPosition, FDirection, FUp);
end;

function TCastleCamera.RotationMatrix: TMatrix4;
begin
  Result := FastLookDirMatrix(FDirection, FUp);
end;

function TCastleCamera.MatrixInverse: TMatrix4;
begin
  if not Matrix.TryInverse(Result) then
    raise Exception.Create('Cannot invert camera matrix, possibly it contains scaling to zero');
end;

procedure TCastleCamera.RecalculateFrustum;
begin
  FFrustum.Init(ProjectionMatrix, Matrix);
end;

procedure TCastleCamera.SetProjectionMatrix(const Value: TMatrix4);
begin
  FProjectionMatrix := Value;
  RecalculateFrustum;
end;

procedure TCastleCamera.CustomRay(
  const ViewportRect: TFloatRectangle;
  const WindowPosition: TVector2;
  const Projection: TProjection;
  out RayOrigin, RayDirection: TVector3);
var
  APos, ADir, AUp: TVector3;
begin
  GetView(APos, ADir, AUp);

  PrimaryRay(
    WindowPosition[0] - ViewportRect.Left,
    WindowPosition[1] - ViewportRect.Bottom,
    ViewportRect.Width, ViewportRect.Height,
    APos, ADir, AUp,
    Projection,
    RayOrigin, RayDirection);
end;

procedure TCastleCamera.Update(const SecondsPassed: Single);
begin
  if FAnimation then
  begin
    AnimationCurrentTime := AnimationCurrentTime + SecondsPassed;
    if AnimationCurrentTime > AnimationEndTime then
    begin
      FAnimation := false;
      { When animation ended, make sure you're exactly at the final view. }
      SetView(AnimationEndPosition, AnimationEndDirection, AnimationEndUp);
    end else
    begin
      SetView(
        Lerp(AnimationCurrentTime / AnimationEndTime, AnimationBeginPosition , AnimationEndPosition),
        Lerp(AnimationCurrentTime / AnimationEndTime, AnimationBeginDirection, AnimationEndDirection),
        Lerp(AnimationCurrentTime / AnimationEndTime, AnimationBeginUp       , AnimationEndUp));
    end;
  end;
end;

procedure TCastleCamera.AnimateTo(const APos, ADir, AUp: TVector3; const Time: TFloatTime);
begin
  GetView(
    AnimationBeginPosition,
    AnimationBeginDirection,
    AnimationBeginUp);

  AnimationEndPosition := APos;
  AnimationEndDirection := ADir;
  AnimationEndUp := AUp;

  AnimationEndTime := Time;
  AnimationCurrentTime := 0;
  { No point in doing animation (especially since it blocks camera movement
    for Time seconds) if we're already there. }
  FAnimation := not (
    TVector3.Equals(AnimationBeginPosition , AnimationEndPosition) and
    TVector3.Equals(AnimationBeginDirection, AnimationEndDirection) and
    TVector3.Equals(AnimationBeginUp       , AnimationEndUp));
end;

procedure TCastleCamera.AnimateTo(const OtherCamera: TCastleCamera; const Time: TFloatTime);
var
  APos, ADir, AUp: TVector3;
begin
  OtherCamera.GetView(APos, ADir, AUp);
  AnimateTo(APos, ADir, AUp, Time);
end;

function TCastleCamera.Animation: boolean;
begin
  Result := FAnimation;
end;

procedure TCastleCamera.SetInitialView(
  const AInitialPosition: TVector3;
  AInitialDirection, AInitialUp: TVector3;
  const TransformCurrentCamera: boolean);
var
  OldInitialOrientation, NewInitialOrientation, Orientation: TQuaternion;
  APos, ADir, AUp: TVector3;
begin
  AInitialDirection.NormalizeMe;
  AInitialUp.NormalizeMe;
  MakeVectorsOrthoOnTheirPlane(AInitialUp, AInitialDirection);

  if TransformCurrentCamera then
  begin
    GetView(APos, ADir, AUp);

    APos := APos + AInitialPosition - FInitialPosition;

    if not (TVector3.PerfectlyEquals(FInitialDirection, AInitialDirection) and
            TVector3.PerfectlyEquals(FInitialUp       , AInitialUp ) ) then
    begin
      OldInitialOrientation := OrientationQuaternionFromDirectionUp(FInitialDirection, FInitialUp);
      NewInitialOrientation := OrientationQuaternionFromDirectionUp(AInitialDirection, AInitialUp);
      Orientation           := OrientationQuaternionFromDirectionUp(ADir, AUp);

      { I want new Orientation :=
          (Orientation - OldInitialOrientation) + NewInitialOrientation. }
      Orientation := OldInitialOrientation.Conjugate * Orientation;
      Orientation := NewInitialOrientation * Orientation;

      { Now that we have Orientation, transform it into new Dir/Up. }
      ADir := Orientation.Rotate(DefaultCameraDirection);
      AUp  := Orientation.Rotate(DefaultCameraUp);
    end;

    SetView(APos, ADir, AUp);
  end;

  FInitialPosition  := AInitialPosition;
  FInitialDirection := AInitialDirection;
  FInitialUp        := AInitialUp;
end;

procedure TCastleCamera.GoToInitial;
begin
  SetView(FInitialPosition, FInitialDirection, FInitialUp);
end;

procedure TCastleCamera.Init(
  const AInitialPosition, AInitialDirection, AInitialUp, AGravityUp: TVector3);
begin
  SetInitialView(AInitialPosition, AInitialDirection, AInitialUp, false);
  GravityUp := AGravityUp;
  GoToInitial;
end;

procedure TCastleCamera.Loaded;
begin
  inherited;
  GoToInitial;
end;

procedure TCastleCamera.SetProjectionNear(const Value: Single);
begin
  if FProjectionNear <> Value then
  begin
    FProjectionNear := Value;
    VisibleChange;
  end;
end;

procedure TCastleCamera.SetProjectionFar(const Value: Single);
begin
  if FProjectionFar <> Value then
  begin
    FProjectionFar := Value;
    VisibleChange;
  end;
end;

procedure TCastleCamera.SetProjectionType(const Value: TProjectionType);
begin
  if FProjectionType <> Value then
  begin
    FProjectionType := Value;
    VisibleChange;
  end;
end;

procedure TCastleCamera.Free;
begin
end;

procedure TCastleCamera.InternalSetEffectiveProjection(
  const AEffectiveProjectionNear, AEffectiveProjectionFar: Single);
begin
  FEffectiveProjectionNear := AEffectiveProjectionNear;
  FEffectiveProjectionFar := AEffectiveProjectionFar;
end;

function TCastleCamera.PropertySections(const PropertyName: String): TPropertySections;
begin
  if (PropertyName = 'InitialPositionPersistent') or
     (PropertyName = 'InitialDirectionPersistent') or
     (PropertyName = 'InitialUpPersistent') or
     (PropertyName = 'GravityUpPersistent') or
     (PropertyName = 'ProjectionFar') or
     (PropertyName = 'ProjectionNear') or
     (PropertyName = 'ProjectionType') or
     (PropertyName = 'Orthographic') or
     (PropertyName = 'Perspective') then
    Result := [psBasic]
  else
    Result := inherited PropertySections(PropertyName);
end;

{$define read_implementation_methods}
{$I auto_generated_persistent_vectors/tcastlecamera_persistent_vectors.inc}
{$undef read_implementation_methods}

{ TCastleNavigation ------------------------------------------------------------ }

constructor TCastleNavigation.Create(AOwner: TComponent);
begin
  inherited;
  FRadius := DefaultRadius;
  FPreferredHeight := DefaultPreferredHeight;
  FInput := DefaultInput;
  FModelBox := TBox3D.Empty;
  FHeadBobbing := DefaultHeadBobbing;
  FHeadBobbingTime := DefaultHeadBobbingTime;
  FMoveHorizontalSpeed := 1;
  FMoveVerticalSpeed := 1;
  FMoveSpeed := 1;
  FCrouchHeight := DefaultCrouchHeight;

  // interaction state
  MouseDraggingStarted := -1;

  FullSize := true;
end;

function TCastleNavigation.MoveAllowed(
  const OldPos: TVector3; ProposedNewPos: TVector3; out NewPos: TVector3;
  const Radius: Single; const BecauseOfGravity: Boolean): Boolean;
begin
  Result := true;
  NewPos := ProposedNewPos;

  if Result and Assigned(OnInternalMoveAllowed) then
  begin
    Result := OnInternalMoveAllowed(Self, Camera.Position, ProposedNewPos, NewPos, Radius, BecauseOfGravity);
    // update ProposedNewPos for OnMoveAllowed call
    if Result then
      ProposedNewPos := NewPos;
  end;
  if Result and Assigned(OnMoveAllowed) then
    Result := OnMoveAllowed(Self, Camera.Position, ProposedNewPos, NewPos, Radius, BecauseOfGravity);
end;

procedure TCastleNavigation.Height(const APosition: TVector3;
  out AIsAbove: Boolean;
  out AnAboveHeight: Single; out AnAboveGround: PTriangle);
begin
  if Assigned(OnInternalHeight) then
    AIsAbove := OnInternalHeight(Self, APosition, AnAboveHeight, AnAboveGround) else
  begin
    AIsAbove := false;
    AnAboveHeight := MaxSingle;
    AnAboveGround := nil;
  end;
end;

function TCastleNavigation.GetNavigationType: TNavigationType;
begin
  Result := ntNone;
end;

function TCastleNavigation.Camera: TCastleCamera;
begin
  if InternalViewport = nil then
    raise EViewportNotAssigned.Create('Viewport not assigned, cannot get Camera properties');
  Result := (InternalViewport as TCastleViewport).Camera;
end;

procedure TCastleNavigation.SetInput(const Value: TNavigationInputs);
begin
  FInput := Value;
end;

procedure TCastleNavigation.SetRadius(const Value: Single);
begin
  FRadius := Value;
end;

procedure TCastleNavigation.SetModelBox(const B: TBox3D);
begin
  FModelBox := B;
end;

procedure TCastleNavigation.Ray(const WindowPosition: TVector2;
  const Projection: TProjection;
  out RayOrigin, RayDirection: TVector3);
begin
  Assert(ContainerSizeKnown, 'Camera container size not known yet (probably camera not added to Controls list), cannot use TCastleNavigation.Ray');
  Camera.CustomRay(FloatRectangle(ContainerRect), WindowPosition, Projection, RayOrigin, RayDirection);
end;

procedure TCastleNavigation.MouseRay(
  const Projection: TProjection;
  out RayOrigin, RayDirection: TVector3);
begin
  Assert(ContainerSizeKnown, 'Camera container size not known yet (probably camera not added to Controls list), cannot use TCastleNavigation.MouseRay');
  Camera.CustomRay(FloatRectangle(ContainerRect), Container.MousePosition, Projection, RayOrigin, RayDirection);
end;

procedure TCastleNavigation.CustomRay(
  const ViewportRect: TFloatRectangle;
  const WindowPosition: TVector2;
  const Projection: TProjection;
  out RayOrigin, RayDirection: TVector3);
begin
  Camera.CustomRay(ViewportRect, WindowPosition, Projection, RayOrigin, RayDirection);
end;

procedure TCastleNavigation.CustomRay(
  const ViewportRect: TRectangle;
  const WindowPosition: TVector2;
  const Projection: TProjection;
  out RayOrigin, RayDirection: TVector3);
begin
  Camera.CustomRay(FloatRectangle(ViewportRect),
    WindowPosition, Projection, RayOrigin, RayDirection);
end;

procedure TCastleNavigation.AnimateTo(const APos, ADir, AUp: TVector3; const Time: TFloatTime);
begin
  Camera.AnimateTo(APos, ADir, AUp, Time);
end;

procedure TCastleNavigation.AnimateTo(const OtherNavigation: TCastleNavigation; const Time: TFloatTime);
var
  APos, ADir, AUp: TVector3;
begin
  OtherNavigation.Camera.GetView(APos, ADir, AUp);
  Camera.AnimateTo(APos, ADir, AUp, Time);
end;

procedure TCastleNavigation.AnimateTo(const OtherCamera: TCastleCamera; const Time: TFloatTime);
begin
  Camera.AnimateTo(OtherCamera, Time);
end;

function TCastleNavigation.Animation: boolean;
begin
  Result := Camera.Animation;
end;

function TCastleNavigation.InitialPosition: TVector3;
begin
  Result := Camera.InitialPosition;
end;

function TCastleNavigation.InitialDirection: TVector3;
begin
  Result := Camera.InitialDirection;
end;

function TCastleNavigation.InitialUp: TVector3;
begin
  Result := Camera.InitialUp;
end;

procedure TCastleNavigation.SetInitialView(
  const AInitialPosition: TVector3;
  AInitialDirection, AInitialUp: TVector3;
  const TransformCurrentCamera: boolean);
begin
  Camera.SetInitialView(AInitialPosition,
    AInitialDirection, AInitialUp, TransformCurrentCamera);
end;

procedure TCastleNavigation.GoToInitial;
begin
  Camera.GoToInitial;
end;

function TCastleNavigation.GetIgnoreAllInputs: boolean;
begin
  Result := Input = [];
end;

procedure TCastleNavigation.SetIgnoreAllInputs(const Value: boolean);
begin
  if Value then
    Input := [] else
    Input := DefaultInput;
end;

function TCastleNavigation.ReallyEnableMouseDragging: boolean;
begin
  Result := (niMouseDragging in Input) and
    { Is mouse dragging allowed by viewport.
      This is an additional condition to enable mouse dragging,
      above the existing niMouseDragging in Input.
      It is used to prevent camera navigation by
      dragging when we already drag a 3D item (like X3D TouchSensor). }
    ( (InternalViewport = nil) or
      not (InternalViewport as TCastleViewport).InternalPointingDeviceDragging );
end;

function TCastleNavigation.Press(const Event: TInputPressRelease): boolean;
begin
  Result := inherited;
  if Result then Exit;

  if (Event.EventType = itMouseButton) and
     ReallyEnableMouseDragging then
  begin
    MouseDraggingStart := Container.MousePosition;
    MouseDraggingStarted := Event.FingerIndex;
    { TODO: Not setting Result to true below is a hack, to allow TCastleViewport
      to receive presses anyway. A cleaner solution would be to use
      PreviewPress in TCastleViewport, but this causes other problems,
      for unknown reason clicking on TouchSensor then still allows navigation like Walk
      to receive mouse dragging.
      Testcase: demo-models, touch_sensor_tests.x3dv }
    // Exit(ExclusiveEvents);
  end;
end;

function TCastleNavigation.Release(const Event: TInputPressRelease): boolean;
begin
  if Event.EventType = itMouseButton then
    MouseDraggingStarted := -1;
  Result := inherited;
end;

procedure TCastleNavigation.CorrectPreferredHeight;
begin
  CastleCameras.CorrectPreferredHeight(
    FPreferredHeight, Radius, CrouchHeight, HeadBobbing);
end;

procedure TCastleNavigation.Assign(Source: TPersistent);
var
  SourceNav: TCastleNavigation;
begin
  if Source is TCastleNavigation then
  begin
    SourceNav := TCastleNavigation(Source);
    Radius              := SourceNav.Radius             ;
    Input               := SourceNav.Input              ;
    { The Cursor should be synchronized with TCastleMouseLookNavigation.MouseLook,
      do not blindly copy it from TCastleWalkNavigation to TCastleExamineNavigation. }
    // Cursor              := SourceNav.Cursor             ;
    PreferredHeight     := SourceNav.PreferredHeight    ;
    MoveHorizontalSpeed := SourceNav.MoveHorizontalSpeed;
    MoveVerticalSpeed   := SourceNav.MoveVerticalSpeed  ;
    MoveSpeed           := SourceNav.MoveSpeed          ;
    HeadBobbing         := SourceNav.HeadBobbing        ;
    HeadBobbingTime     := SourceNav.HeadBobbingTime    ;
    ClimbHeight         := SourceNav.ClimbHeight        ;
    ModelBox            := SourceNav.ModelBox           ;
    CrouchHeight        := SourceNav.CrouchHeight       ;

    { Always call CorrectPreferredHeight after changing Radius or PreferredHeight }
    CorrectPreferredHeight;
  end else
    { Call inherited ONLY when you cannot handle Source class,
      to raise EConvertError from TPersistent.Assign. }
    inherited Assign(Source);
end;

function TCastleNavigation.GetExists: boolean;
begin
  Result := (inherited GetExists) and
    ( (InternalViewport = nil) or
      (not (InternalViewport as TCastleViewport).Items.Paused) );
end;

procedure TCastleNavigation.GetView(out APos, ADir, AUp: TVector3);
begin
  Camera.GetView(APos, ADir, AUp);
end;

procedure TCastleNavigation.GetView(out APos, ADir, AUp, AGravityUp: TVector3);
begin
  Camera.GetView(APos, ADir, AUp, AGravityUp);
end;

procedure TCastleNavigation.SetView(const APos, ADir, AUp: TVector3;
  const AdjustUp: boolean);
begin
  Camera.SetView(APos, ADir, AUp, AdjustUp);
end;

procedure TCastleNavigation.SetView(const APos, ADir, AUp, AGravityUp: TVector3;
  const AdjustUp: boolean);
begin
  Camera.SetView(APos, ADir, AUp, AGravityUp, AdjustUp);
end;

function TCastleNavigation.GetPosition: TVector3;
begin
  Result := Camera.Position;
end;

function TCastleNavigation.GetDirection: TVector3;
begin
  Result := Camera.Direction;
end;

function TCastleNavigation.GetUp: TVector3;
begin
  Result := Camera.Up;
end;

function TCastleNavigation.GetGravityUp: TVector3;
begin
  Result := Camera.GravityUp;
end;

procedure TCastleNavigation.SetPosition(const Value: TVector3);
begin
  Camera.Position := Value;
end;

procedure TCastleNavigation.SetDirection(const Value: TVector3);
begin
  Camera.Direction := Value;
end;

procedure TCastleNavigation.SetUp(const Value: TVector3);
begin
  Camera.Up := Value;
end;

procedure TCastleNavigation.SetGravityUp(const Value: TVector3);
begin
  Camera.GravityUp := Value;
end;

function TCastleNavigation.Matrix: TMatrix4;
begin
  Result := Camera.Matrix;
end;

function TCastleNavigation.RotationMatrix: TMatrix4;
begin
  Result := Camera.RotationMatrix;
end;

function TCastleNavigation.MatrixInverse: TMatrix4;
begin
  Result := Camera.MatrixInverse;
end;

function TCastleNavigation.GetProjectionMatrix: TMatrix4;
begin
  Result := Camera.ProjectionMatrix;
end;

procedure TCastleNavigation.SetProjectionMatrix(const Value: TMatrix4);
begin
  Camera.ProjectionMatrix := Value;
end;

function TCastleNavigation.GetFrustum: TFrustum;
begin
  Result := Camera.Frustum;
end;

function TCastleNavigation.GoodModelBox: TBox3D;
begin
  { Try hard to return non-empty bounding box, otherwise examine navigation
    doesn't work sensibly, as movement and zooming speed must depend on box
    sizes.
    This is important in case you use TCastleExamineNavigation without
    setting it's ModelBox explicitly, which happens e.g. when CGE editor
    adds TCastleExamineNavigation. }
  if FModelBox.IsEmpty and
     (InternalViewport <> nil) then
    Result := (InternalViewport as TCastleViewport).Items.BoundingBox
  else
    Result := FModelBox;
end;

function TCastleNavigation.PropertySections(
  const PropertyName: String): TPropertySections;
begin
// not sure if useful enough:
  // case PropertyName of
  //   'Input':
  //     Result := [psBasic];
  //   else
      Result := inherited PropertySections(PropertyName);
  // end;
end;

{ TCastleExamineNavigation ------------------------------------------------------------ }

constructor TCastleExamineNavigation.Create(AOwner: TComponent);
type
  T3BoolKeys = array [0..2, boolean] of TKey;
const
  DefaultInputs_Move: T3BoolKeys =
    ((keyArrowLeft, keyArrowRight), (keyArrowDown, keyArrowUp), (keyNone, keyNone));
  DefaultInputs_Rotate: T3BoolKeys =
    ((keyArrowUp, keyArrowDown), (keyArrowLeft, keyArrowRight), (keyNone, keyNone));
  CoordToStr: array [0..2] of string = ('X', 'Y', 'Z');
  IncreaseToStr: array [boolean] of string = ('Dec', 'Inc');
var
  I: Integer;
  B: boolean;
begin
  inherited;

  FRotationEnabled := true;
  FMoveEnabled := true;
  FZoomEnabled := true;
  FRotationsAnim := TVector3.Zero;
  FDragMoveSpeed := 1;
  FKeysMoveSpeed := 1;
  FScaleFactorMin := 0.01;
  FScaleFactorMax := 100.0;
  FRotationAccelerate := true;
  FRotationAccelerationSpeed := DefaultRotationAccelerationSpeed;
  FRotationSpeed := DefaultRotationSpeed;
  FPinchGestureRecognizer := TCastlePinchPanGestureRecognizer.Create;
  FPinchGestureRecognizer.OnGestureChanged := {$ifdef FPC}@{$endif}OnGestureRecognized;

  FMouseButtonRotate := buttonLeft;
  FMouseButtonMove := buttonMiddle;
  FMouseButtonZoom := buttonRight;
  FExactMovement := true;

  for I := 0 to 2 do
    for B := false to true do
    begin
      FInputs_Move[I, B] := TInputShortcut.Create(Self);
      FInputs_Move[I, B].Name := 'Input_Move' + CoordToStr[I] + IncreaseToStr[B];
      FInputs_Move[I, B].SetSubComponent(true);
      FInputs_Move[I, B].Assign(DefaultInputs_Move[I, B]);

      FInputs_Rotate[I, B] := TInputShortcut.Create(Self);
      FInputs_Rotate[I, B].Name := 'Input_Rotate' + CoordToStr[I] + IncreaseToStr[B];
      FInputs_Rotate[I, B].SetSubComponent(true);
      FInputs_Rotate[I, B].Assign(DefaultInputs_Rotate[I, B]);
    end;

  { For scale larger/smaller we use also character codes +/-, as numpad
    may be hard to reach on some keyboards (e.g. on laptops). }
  FInput_ScaleLarger  := TInputShortcut.Create(Self);
   Input_ScaleLarger.Name := 'Input_ScaleLarger';
   Input_ScaleLarger.SetSubComponent(true);
   Input_ScaleLarger.Assign(keyNumpadPlus, keyNone, '+');

  FInput_ScaleSmaller := TInputShortcut.Create(Self);
   Input_ScaleSmaller.Name := 'Input_ScaleSmaller';
   Input_ScaleSmaller.SetSubComponent(true);
   Input_ScaleSmaller.Assign(keyNumpadMinus, keyNone, '-');

  FInput_Home := TInputShortcut.Create(Self);
   Input_Home.Name := 'Input_Home';
   Input_Home.SetSubComponent(true);
   Input_Home.Assign(keyNone);

  FInput_StopRotating := TInputShortcut.Create(Self);
   Input_StopRotating.Name := 'Input_StopRotating';
   Input_StopRotating.SetSubComponent(true);
   Input_StopRotating.Assign(keySpace, keyNone, '', true, buttonLeft);
end;

destructor TCastleExamineNavigation.Destroy;
var
  I: Integer;
  B: boolean;
begin
  for I := 0 to 2 do
    for B := false to true do
    begin
      FreeAndNil(FInputs_Move[I, B]);
      FreeAndNil(FInputs_Rotate[I, B]);
    end;
  FreeAndNil(FInput_ScaleLarger);
  FreeAndNil(FInput_ScaleSmaller);
  FreeAndNil(FInput_Home);
  FreeAndNil(FInput_StopRotating);
  FreeAndNil(FPinchGestureRecognizer);
  inherited;
end;

function TCastleExamineNavigation.GetExamineVectors: TExamineVectors;
var
  APos, ADir, AUp: TVector3;
begin
  Camera.GetView(APos, ADir, AUp);

  Result.Translation := -APos;

  Result.Rotations := OrientationQuaternionFromDirectionUp(ADir, AUp).Conjugate;

  { We have to fix our Translation, since our TCastleExamineNavigation.Matrix
    applies our move *first* before applying rotation
    (and this is good, as it allows rotating around object center,
    not around camera).

    Alternative implementation of this would call QuatToRotationMatrix and
    then simulate multiplying this rotation matrix * translation matrix
    of Translation. But we can do this directly.

    We also note at this point that rotation is done around
    (Translation + CenterOfRotation). But CenterOfRotation is not
    included in Translation. }
  Result.Translation := Result.Rotations.Rotate(Result.Translation + CenterOfRotation)
    - CenterOfRotation;
end;

procedure TCastleExamineNavigation.SetExamineVectors(const Value: TExamineVectors);
var
  MInverse: TMatrix4;
begin
  MInverse :=
    TranslationMatrix(CenterOfRotation) *
    Value.Rotations.Conjugate.ToRotationMatrix *
    TranslationMatrix(-(Value.Translation + CenterOfRotation));

  { These MultPoint/Direction should never fail with ETransformedResultInvalid.
    That's because M is composed from translations, rotations, scaling,
    which preserve points/directions (4th component in homogeneous coordinates)
    nicely. }
  Camera.SetView(
    MInverse.MultPoint(TVector3.Zero),
    MInverse.MultDirection(DefaultCameraDirection),
    MInverse.MultDirection(DefaultCameraUp)
  );
end;

procedure TCastleExamineNavigation.Update(const SecondsPassed: Single;
  var HandleInput: boolean);
var
  V: TExamineVectors;

  { Increase speed of rotating, or just rotation angle
    (depending on RotationAccelerate). Direction must be -1 or +1. }
  procedure RotateSpeedOrAngle(const Coord: Integer; const Direction: Integer);
  const
    MaxRotationSpeed = 6.0; { this prevents rotations getting too wild speed }
  begin
    if not RotationEnabled then Exit;

    if RotationAccelerate then
      FRotationsAnim[coord] :=
        Clamped(FRotationsAnim[coord] +
          RotationAccelerationSpeed * SecondsPassed * Direction,
          -MaxRotationSpeed, MaxRotationSpeed)
    else
      V.Rotations := QuatFromAxisAngle(TVector3.One[Coord],
        RotationSpeed * SecondsPassed * Direction) * V.Rotations;
  end;

var
  i: integer;
  MoveChange: Single;
  ModsDown: TModifierKeys;
  RotChange: Single;
  MoveChangeVector: TVector3;
const
  KeyZoomSpeed = 10.0;
begin
  inherited;

  { Do not handle keys or rotations etc. }
  if Camera.Animation then Exit;

  V := ExamineVectors;

  if RotationEnabled and (not FRotationsAnim.IsPerfectlyZero) then
  begin
    RotChange := SecondsPassed;

    if FRotationsAnim[0] <> 0 then
      V.Rotations := QuatFromAxisAngle(TVector3.One[0],
        FRotationsAnim[0] * RotChange) * V.Rotations;

    if FRotationsAnim[1] <> 0 then
    begin
      if Turntable then
        V.Rotations := V.Rotations * QuatFromAxisAngle(TVector3.One[1],
          FRotationsAnim[1] * RotChange) else
        V.Rotations := QuatFromAxisAngle(TVector3.One[1],
          FRotationsAnim[1] * RotChange) * V.Rotations;
    end;

    if FRotationsAnim[2] <> 0 then
      V.Rotations := QuatFromAxisAngle(TVector3.One[2],
        FRotationsAnim[2] * RotChange) * V.Rotations;

    V.Rotations.LazyNormalizeMe;
  end;

  if HandleInput and (niNormal in Input) then
  begin
    if GoodModelBox.IsEmptyOrZero then
      MoveChange := KeysMoveSpeed * SecondsPassed
    else
      MoveChange := KeysMoveSpeed * GoodModelBox.AverageSize * SecondsPassed;

    ModsDown := ModifiersDown(Container.Pressed);

    if MoveEnabled and (ModsDown = [mkCtrl]) then
    begin
      for i := 0 to 2 do
      begin
        if Inputs_Move[i, true ].IsPressed(Container) then
        begin
          MoveChangeVector := TVector3.Zero;
          MoveChangeVector[I] := MoveChange;
          V.Translation := V.Translation + MoveChangeVector;

          HandleInput := not ExclusiveEvents;
        end;
        if Inputs_Move[i, false].IsPressed(Container) then
        begin
          MoveChangeVector := TVector3.Zero;
          MoveChangeVector[I] := -MoveChange;
          V.Translation := V.Translation + MoveChangeVector;

          HandleInput := not ExclusiveEvents;
        end;
      end;
    end else
    if RotationEnabled and (ModsDown = []) then
    begin
      for i := 0 to 2 do
      begin
        if Inputs_Rotate[i, true ].IsPressed(Container) then
        begin
          RotateSpeedOrAngle(i, +1);
          HandleInput := not ExclusiveEvents;
        end;
        if Inputs_Rotate[i, false].IsPressed(Container) then
        begin
          RotateSpeedOrAngle(i, -1);
          HandleInput := not ExclusiveEvents;
        end;
      end;
    end;
  end;

  ExamineVectors := V;

  { process things that do not set ExamineVectors }
  if HandleInput and (niNormal in Input) then
  begin
    if Input_ScaleLarger.IsPressed(Container) then
    begin
      Zoom(KeyZoomSpeed * SecondsPassed);
      HandleInput := not ExclusiveEvents;
    end;
    if Input_ScaleSmaller.IsPressed(Container) then
    begin
      Zoom(-KeyZoomSpeed * SecondsPassed);
      HandleInput := not ExclusiveEvents;
    end;
  end;
end;

function TCastleExamineNavigation.AllowSuspendForInput: boolean;
begin
  Result := false;
end;

procedure TCastleExamineNavigation.SetRotationAccelerate(const Value: boolean);
begin
  if FRotationAccelerate <> Value then
  begin
    FRotationAccelerate := Value;
    FRotationsAnim := TVector3.Zero;
  end;
end;

function TCastleExamineNavigation.StopRotating: boolean;
begin
  Result := not FRotationsAnim.IsPerfectlyZero;
  if Result then
    FRotationsAnim := TVector3.Zero;
end;

procedure TCastleExamineNavigation.Move(coord: integer; const MoveDistance: Single);
var
  V: TVector3;
begin
  V := TVector3.Zero;
  V[Coord] := MoveDistance;
  Translation := Translation + V;
end;

function TCastleExamineNavigation.SensorTranslation(const X, Y, Z, Length: Double;
  const SecondsPassed: Single): boolean;
var
  Size: Single;
  MoveSize: Double;
begin
  if not (ni3dMouse in Input) then Exit(false);
  if not MoveEnabled then Exit(false);
  if GoodModelBox.IsEmptyOrZero then Exit(false);
  Result := true;

  Size := GoodModelBox.AverageSize;
  MoveSize := Length * SecondsPassed / 5000;

  if Abs(X) > 5 then   { left / right }
    Translation := Translation + Vector3(Size * X * MoveSize, 0, 0);

  if Abs(Y) > 5 then   { up / down }
    Translation := Translation + Vector3(0, Size * Y * MoveSize, 0);

  if Abs(Z) > 5 then   { backward / forward }
    Zoom(Z * MoveSize / 2);
end;

function TCastleExamineNavigation.SensorRotation(const X, Y, Z, Angle: Double;
  const SecondsPassed: Single): boolean;
var
  Moved: boolean;
  RotationSize: Double;
  V: TExamineVectors;
begin
  if not (ni3dMouse in Input) then Exit(false);
  if not RotationEnabled then Exit(false);
  Result := true;

  Moved := false;
  RotationSize := SecondsPassed * Angle;
  V := ExamineVectors;

  if Abs(X) > 0.4 then      { tilt forward / backward}
  begin
    V.Rotations := QuatFromAxisAngle(Vector3(1, 0, 0), X * RotationSize) * V.Rotations;
    Moved := true;
  end;

  if Abs(Y) > 0.4 then      { rotate }
  begin
    if Turntable then
      V.Rotations := V.Rotations *
        QuatFromAxisAngle(Vector3(0, 1, 0), Y * RotationSize) else
      V.Rotations := QuatFromAxisAngle(Vector3(0, 1, 0), Y * RotationSize) *
        V.Rotations;
    Moved := true;
  end;

  if (Abs(Z) > 0.4) and (not Turntable) then      { tilt sidewards }
  begin
    V.Rotations := QuatFromAxisAngle(Vector3(0, 0, 1), Z * RotationSize) * V.Rotations;
    Moved := true;
  end;

  { Assign ExamineVectors only if some change occurred }
  if Moved then
    ExamineVectors := V;
end;

procedure TCastleExamineNavigation.Init(const AModelBox: TBox3D; const ARadius: Single);
var
  APos, ADir, AUp, NewGravityUp: TVector3;
begin
  FModelBox := AModelBox; // set using FModelBox, as there's no need to preserve view
  Radius := ARadius;

  CameraViewpointForWholeScene(ModelBox, 2, 1, false, true,
    APos, ADir, AUp, NewGravityUp);

  Camera.Init(APos, ADir, AUp, NewGravityUp);
  Camera.ProjectionNear := Radius * RadiusToProjectionNear;
end;

{ TCastleExamineNavigation.Set* properties }

procedure TCastleExamineNavigation.SetRotationsAnim(const Value: TVector3);
begin
  FRotationsAnim := Value;
end;

function TCastleExamineNavigation.GetRotations: TQuaternion;
begin
  Result := ExamineVectors.Rotations;
end;

procedure TCastleExamineNavigation.SetRotations(const Value: TQuaternion);
var
  V: TExamineVectors;
begin
  V := ExamineVectors;
  V.Rotations := Value;
  ExamineVectors := V;
end;

function TCastleExamineNavigation.GetScaleFactor: Single;
begin
  Result := Camera.Orthographic.Scale;
end;

procedure TCastleExamineNavigation.SetScaleFactor(const Value: Single);
begin
  Camera.Orthographic.Scale := Value;
end;

procedure TCastleExamineNavigation.SetScaleFactorMin(const Value: Single);
begin
  if FScaleFactorMin <> Value then
  begin
    FScaleFactorMin := Value;
    { Correct ScaleFactor now }
    Camera.Orthographic.Scale := Clamped(Camera.Orthographic.Scale, FScaleFactorMin, FScaleFactorMax);
  end;
end;

procedure TCastleExamineNavigation.SetScaleFactorMax(const Value: Single);
begin
  if FScaleFactorMax <> Value then
  begin
    FScaleFactorMax := Value;
    { Correct ScaleFactor now }
    Camera.Orthographic.Scale := Clamped(Camera.Orthographic.Scale, FScaleFactorMin, FScaleFactorMax);
  end;
end;

function TCastleExamineNavigation.GetTranslation: TVector3;
begin
  Result := ExamineVectors.Translation;
end;

procedure TCastleExamineNavigation.SetTranslation(const Value: TVector3);
var
  V: TExamineVectors;
begin
  V := ExamineVectors;
  V.Translation := Value;
  ExamineVectors := V;
end;

function TCastleExamineNavigation.CenterOfRotation: TVector3;
var
  B: TBox3D;
begin
  B := GoodModelBox;
  if B.IsEmpty then
    Result := Vector3(0, 0, 0) { any dummy value }
  else
    Result := B.Center;
end;

function TCastleExamineNavigation.Press(const Event: TInputPressRelease): boolean;
var
  ZoomScale: Single;
begin
  Result := inherited;
  if Result or
     Camera.Animation or
     (ModifiersDown(Container.Pressed) <> []) then
    Exit;

  if (niGesture in Input) and FPinchGestureRecognizer.Press(Event) then
    Exit(ExclusiveEvents);

  if not (niNormal in Input) then Exit;

  if Event.EventType <> itMouseWheel then
  begin
    if Input_StopRotating.IsEvent(Event) then
    begin
      { If StopRotating was useless, do not mark the event as "handled".
        This is necessary to avoid having mouse clicks "stolen" by the TCastleExamineNavigation
        when an empty TCastleViewport is being used
        (and thus, mouse clicks could instead be used by other control).
        It was necessary with deprecated TCastleControl/TCastleWindow:
        on empty window, mouse clicks would be "mysteriously" intercepted,
        since the default scene manager creates
        examine camera, and it captures left mouse click as Input_StopRotating. }
      if StopRotating then
        Result := ExclusiveEvents;
    end else
    if Input_Home.IsEvent(Event) then
    begin
      Camera.GoToInitial;
      Result := ExclusiveEvents;
    end else
      Result := false;
  end else
  if ZoomEnabled then
  begin
    { For now, doing Zoom on mouse wheel is hardcoded, we don't call EventDown here }

    if Turntable then
      ZoomScale := 30 else
      ZoomScale := 10;
    if Zoom(Event.MouseWheelScroll / ZoomScale) then
       Result := ExclusiveEvents;
  end;
end;

function TCastleExamineNavigation.Release(const Event: TInputPressRelease): boolean;
begin
  Result := inherited;
  if Result then Exit;

  if (niGesture in Input) and FPinchGestureRecognizer.Release(Event) then
    Exit(ExclusiveEvents);
end;

function TCastleExamineNavigation.Zoom(const Factor: Single): boolean;

  function OrthographicProjection: Boolean;
  begin
    { See how perspective (and more flexible frustum) projection matrices
      look like in CastleProjection, they have always -1 in this field. }
    Result := Camera.ProjectionMatrix.Data[2, 3] = 0;
  end;

var
  Size: Single;
  OldTranslation, OldPosition: TVector3;
  B: TBox3D;
begin
  B := GoodModelBox;
  Result := not B.IsEmptyOrZero;
  if Result then
  begin
    if OrthographicProjection then
    begin
      { In case of OrthographicProjection, changing Translation
        would have no effect. So instead scale the projection size. }
      Camera.Orthographic.Scale := Camera.Orthographic.Scale * Exp(-Factor);
    end else
    begin
      { zoom by changing Translation }
      Size := B.AverageSize;

      OldTranslation := Translation;
      OldPosition := Camera.Position;

      Translation := Translation + Vector3(0, 0, Size * Factor);

      { Cancel zoom in, don't allow to go to the other side of the model too far.
        Note that TBox3D.PointDistance = 0 when you're inside the box,
        so zoomin in/out inside the box is still always allowed.
        See http://sourceforge.net/apps/phpbb/vrmlengine/viewtopic.php?f=3&t=24 }
      if (Factor > 0) and
         (B.PointDistance(Camera.Position) >
          B.PointDistance(OldPosition)) then
      begin
        Translation := OldTranslation;
        Exit(false);
      end;
    end;
  end;
end;

function TCastleExamineNavigation.Motion(const Event: TInputMotion): boolean;
var
  Size: Single;
  ModsDown: TModifierKeys;
  MoveDivConst: Single;
  Dpi: Single;

  procedure DragRotation;
  var
    V: TExamineVectors;

    { Returns new rotation }
    function XYRotation(const Scale: Single): TQuaternion;
    begin
      if Turntable then
        Result :=
          QuatFromAxisAngle(Vector3(1, 0, 0), Scale * (Event.OldPosition[1] - Event.Position[1]) / MoveDivConst) *
          V.Rotations *
          QuatFromAxisAngle(Vector3(0, 1, 0), Scale * (Event.Position[0] - Event.OldPosition[0]) / MoveDivConst)
      else
        Result :=
          QuatFromAxisAngle(Vector3(1, 0, 0), Scale * (Event.OldPosition[1] - Event.Position[1]) / MoveDivConst) *
          QuatFromAxisAngle(Vector3(0, 1, 0), Scale * (Event.Position[0] - Event.OldPosition[0]) / MoveDivConst) *
          V.Rotations;
    end;

  var
    W2, H2, AvgX, AvgY, ZRotAngle, ZRotRatio: Single;
  begin
    V := ExamineVectors;

    if (not ContainerSizeKnown) then
    begin
      V.Rotations := XYRotation(1);
    end else
    if Turntable then
    begin
      //Result := XYRotation(0.5); // this matches the rotation speed of ntExamine
      { Do one turn around Y axis by dragging from one viewport side to another
        (so it does not depend on viewport size)  }
      V.Rotations := XYRotation(2 * Pi * MoveDivConst / Container.Width);
    end else
    begin
      { When the cursor is close to the window edge, make rotation around Z axis.
        This is called "virtual trackball" on
        http://audilab.bme.mcgill.ca/~funnell/graphics/graphics3dview.html . }
      { clamp, since mouse positions may be wild }
      AvgX := (Event.Position[0] + Event.OldPosition[0]) / 2;
      AvgY := (Event.Position[1] + Event.OldPosition[1]) / 2;
      { let physical size affect scaling speed }
      W2 := Container.Width / 2;
      H2 := Container.Height / 2;
      { calculate rotation around Z }
      ZRotAngle :=
        ArcTan2((Event.OldPosition[1] - H2) / H2, (Event.OldPosition[0] - W2) / W2) -
        ArcTan2((Event.   Position[1] - H2) / H2, (Event.   Position[0] - W2) / W2);
      { ArcTan2 is in [-pi,pi]. When the mouse passes the border
        of this range, we have to be secure. }
      if ZRotAngle > Pi then
        ZRotAngle := 2 * Pi - ZRotAngle else
      if ZRotAngle < -Pi then
        ZRotAngle := 2 * Pi + ZRotAngle;
      { how much do we want Z rotation, i.e. how far are we from window middle,
        in 0..1 }
      ZRotRatio := Min(1.0, Sqrt(Sqr((AvgX - W2) / W2) + Sqr((AvgY - H2) / H2)));
      V.Rotations :=
        QuatFromAxisAngle(Vector3(0, 0, -1), ZRotRatio * ZRotAngle) *
        XYRotation(1 - ZRotRatio);
    end;

    ExamineVectors := V;
  end;

var
  DraggingMouseButton: TCastleMouseButton;
begin
  Result := inherited;
  if Result then Exit;

  if Container <> nil then
    Dpi := Container.Dpi
  else
    Dpi := DefaultDpi;

  if (niGesture in Input) and FPinchGestureRecognizer.Motion(Event, Dpi) then
    Exit(ExclusiveEvents);

  MoveDivConst := Dpi;

  { When dragging should be ignored, or (it's an optimization to check it
    here early, Motion occurs very often) when nothing pressed, do nothing. }
  if (Container.MousePressed = []) or
     (not ReallyEnableMouseDragging) or
     (MouseDraggingStarted <> Event.FingerIndex) or
     Camera.Animation then
    Exit;

  ModsDown := ModifiersDown(Container.Pressed) * [mkShift, mkCtrl];

  { Look at Container.MousePressed and ModsDown to determine
    which mouse button is "dragging" now. }
  if (buttonLeft in Container.MousePressed) and (ModsDown = []) then
    DraggingMouseButton := buttonLeft
  else
  if ((buttonRight in Container.MousePressed) and (ModsDown = [])) or
     ((buttonLeft in Container.MousePressed) and (ModsDown = [mkCtrl])) then
    DraggingMouseButton := buttonRight
  else
  if ((buttonMiddle in Container.MousePressed) and (ModsDown = [])) or
     ((buttonLeft in Container.MousePressed) and (ModsDown = [mkShift])) then
    DraggingMouseButton := buttonMiddle
  else
    Exit;

  { Rotating }
  if RotationEnabled and
     (MouseButtonRotate = DraggingMouseButton) then
  begin
    DragRotation;
    Result := ExclusiveEvents;
  end;

  if ZoomEnabled and
     (MouseButtonZoom = DraggingMouseButton) then
  begin
    if Zoom((Event.OldPosition[1] - Event.Position[1]) / (2*MoveDivConst)) then
      Result := ExclusiveEvents;
  end;

  { Moving uses box size, so requires non-empty box. }
  if MoveEnabled and
     (not GoodModelBox.IsEmpty) and
     (MouseButtonMove = DraggingMouseButton) then
  begin
    if ExactMovement and
       (Camera.ProjectionType = ptOrthographic) and
       TVector3.Equals(Camera.Direction, DefaultCameraDirection) and
       TVector3.Equals(Camera.Up, DefaultCameraUp) and
       (InternalViewport <> nil) then
    begin
      Translation := Translation + Vector3(
        (InternalViewport as TCastleViewport).PositionTo2DWorld(Event.Position, true) -
        (InternalViewport as TCastleViewport).PositionTo2DWorld(Event.OldPosition, true),
        0);
    end else
    begin
      Size := GoodModelBox.AverageSize;
      Translation := Translation - Vector3(
        DragMoveSpeed * Size * (Event.OldPosition[0] - Event.Position[0])
        / (2 * MoveDivConst),
        DragMoveSpeed * Size * (Event.OldPosition[1] - Event.Position[1])
        / (2 * MoveDivConst),
        0);
    end;
    Result := ExclusiveEvents;
  end;
end;

procedure TCastleExamineNavigation.OnGestureRecognized(Sender: TObject);
var
  Recognizer: TCastlePinchPanGestureRecognizer;
  Factor, Size, MoveDivConst, ZoomScale: Single;
begin
  Recognizer := Sender as TCastlePinchPanGestureRecognizer;
  if Recognizer = nil then Exit;

  if Container <> nil then
    MoveDivConst := Container.Dpi else
    MoveDivConst := 100;

  if ZoomEnabled and (Recognizer.Gesture = gtPinch) then
  begin
    if Recognizer.PinchScaleFactor > 1.0 then
      Factor := 40 * (Recognizer.PinchScaleFactor - 1.0)
    else
      Factor := -40 * (1.0/Recognizer.PinchScaleFactor - 1.0);
    if Turntable then
      ZoomScale := 30
    else
      ZoomScale := 10;
    Zoom(Factor / ZoomScale);
  end;

  if MoveEnabled and (not GoodModelBox.IsEmpty) and (Recognizer.Gesture = gtPan) then
  begin
    Size := GoodModelBox.AverageSize;
    Translation := Translation - Vector3(
      DragMoveSpeed * Size * (Recognizer.PanOldOffset.X - Recognizer.PanOffset.X) / (2*MoveDivConst),
      DragMoveSpeed * Size * (Recognizer.PanOldOffset.Y - Recognizer.PanOffset.Y) / (2*MoveDivConst),
      0);
  end;
end;

function TCastleExamineNavigation.GetInput_MoveXInc: TInputShortcut; begin Result := Inputs_Move[0, true ] end;
function TCastleExamineNavigation.GetInput_MoveXDec: TInputShortcut; begin Result := Inputs_Move[0, false] end;
function TCastleExamineNavigation.GetInput_MoveYInc: TInputShortcut; begin Result := Inputs_Move[1, true ] end;
function TCastleExamineNavigation.GetInput_MoveYDec: TInputShortcut; begin Result := Inputs_Move[1, false] end;
function TCastleExamineNavigation.GetInput_MoveZInc: TInputShortcut; begin Result := Inputs_Move[2, true ] end;
function TCastleExamineNavigation.GetInput_MoveZDec: TInputShortcut; begin Result := Inputs_Move[2, false] end;
function TCastleExamineNavigation.GetInput_RotateXInc: TInputShortcut; begin Result := Inputs_Rotate[0, true ] end;
function TCastleExamineNavigation.GetInput_RotateXDec: TInputShortcut; begin Result := Inputs_Rotate[0, false] end;
function TCastleExamineNavigation.GetInput_RotateYInc: TInputShortcut; begin Result := Inputs_Rotate[1, true ] end;
function TCastleExamineNavigation.GetInput_RotateYDec: TInputShortcut; begin Result := Inputs_Rotate[1, false] end;
function TCastleExamineNavigation.GetInput_RotateZInc: TInputShortcut; begin Result := Inputs_Rotate[2, true ] end;
function TCastleExamineNavigation.GetInput_RotateZDec: TInputShortcut; begin Result := Inputs_Rotate[2, false] end;

function TCastleExamineNavigation.GetMouseNavigation: boolean;
begin
  Result := niMouseDragging in Input;
end;

procedure TCastleExamineNavigation.SetMouseNavigation(const Value: boolean);
begin
  if Value then
    Input := Input + [niMouseDragging] else
    Input := Input - [niMouseDragging];
end;

function TCastleExamineNavigation.GetNavigationType: TNavigationType;
begin
  if Input = [] then
    Result := ntNone
  else
  if Turntable then
    Result := ntTurntable
  else
    Result := ntExamine;
end;

function TCastleExamineNavigation.PropertySections(
  const PropertyName: String): TPropertySections;
begin
  if (PropertyName = 'MoveEnabled') or
     (PropertyName = 'RotationEnabled') or
     (PropertyName = 'ZoomEnabled') or
     (PropertyName = 'RotationAccelerate') or
     (PropertyName = 'ExactMovement') then
    Result := [psBasic]
  else
    Result := inherited PropertySections(PropertyName);
end;

{ TCastleMouseLookNavigation ------------------------------------------------- }

constructor TCastleMouseLookNavigation.Create(AOwner: TComponent);
begin
  inherited;
  FMouseLookHorizontalSensitivity := DefaultMouseLookHorizontalSensitivity;
  FMouseLookVerticalSensitivity := DefaultMouseLookVerticalSensitivity;
  FInvertVerticalMouseLook := false;
end;

procedure TCastleMouseLookNavigation.Update(const SecondsPassed: Single;
  var HandleInput: boolean);

  procedure MouseLookUpdate;
  begin
    if UsingMouseLook and (Container <> nil) then
      Container.MouseLookUpdate;
  end;

begin
  inherited;
  MouseLookUpdate;
end;

procedure TCastleMouseLookNavigation.SetMouseLook(const Value: boolean);
begin
  if FMouseLook <> Value then
  begin
    FMouseLook := Value;
    if UsingMouseLook then
    begin
      Cursor := mcForceNone;
      if Container <> nil then
        Container.MouseLookPress;
    end else
      Cursor := mcDefault;
  end;
end;

procedure TCastleMouseLookNavigation.ProcessMouseLookDelta(const Delta: TVector2);
begin
  // nothing in this class
end;

function TCastleMouseLookNavigation.Motion(const Event: TInputMotion): boolean;

  procedure HandleMouseLook;
  var
    MouseChange: TVector2;
  begin
    MouseChange := Container.MouseLookDelta(Event);

    if not MouseChange.IsPerfectlyZero then
    begin
      if InvertVerticalMouseLook then
        MouseChange.Data[1] := -MouseChange.Data[1];
      MouseChange.Data[0] := MouseChange.Data[0] * MouseLookHorizontalSensitivity;
      MouseChange.Data[1] := MouseChange.Data[1] * MouseLookVerticalSensitivity;
      ProcessMouseLookDelta(MouseChange);
      Result := ExclusiveEvents;
    end;
  end;

begin
  Result := inherited;
  if Result or (Event.FingerIndex <> 0) then Exit;

  if (niNormal in Input) and
    UsingMouseLook and
    Container.Focused and
    ContainerSizeKnown and
    (not Camera.Animation) then
  begin
    HandleMouseLook;
    Exit;
  end;
end;

function TCastleMouseLookNavigation.UsingMouseLook: Boolean;
begin
  Result := MouseLook and not CastleDesignMode;
end;

{ TCastleWalkNavigation ---------------------------------------------------------------- }

constructor TCastleWalkNavigation.Create(AOwner: TComponent);
begin
  inherited;

  FRotationHorizontalSpeed := DefaultRotationHorizontalSpeed;
  FRotationVerticalSpeed := DefaultRotationVerticalSpeed;
  FFallSpeedStart := DefaultFallSpeedStart;
  FFallSpeedIncrease := DefaultFallSpeedIncrease;
  FPreferGravityUpForRotations := true;
  FPreferGravityUpForMoving := true;
  FGravity := true;
  FGrowSpeed := DefaultGrowSpeed;
  FFallingEffect := true;
  FIsJumping := false;
  FJumpMaxHeight := DefaultJumpMaxHeight;
  FMinAngleFromGravityUp := DefaultMinAngleFromGravityUp;
  FAllowSlowerRotations := true;
  FCheckModsDown := true;
  FJumpHorizontalSpeedMultiply := DefaultJumpHorizontalSpeedMultiply;
  FJumpTime := DefaultJumpTime;
  FMouseDraggingHorizontalRotationSpeed := DefaultMouseDraggingHorizontalRotationSpeed;
  FMouseDraggingVerticalRotationSpeed := DefaultMouseDraggingVerticalRotationSpeed;
  FMouseDraggingMoveSpeed := DefaultMouseDraggingMoveSpeed;

  FInput_Forward                 := TInputShortcut.Create(Self);
  FInput_Backward                := TInputShortcut.Create(Self);
  FInput_LeftRotate              := TInputShortcut.Create(Self);
  FInput_RightRotate             := TInputShortcut.Create(Self);
  FInput_LeftStrafe              := TInputShortcut.Create(Self);
  FInput_RightStrafe             := TInputShortcut.Create(Self);
  FInput_UpRotate                := TInputShortcut.Create(Self);
  FInput_DownRotate              := TInputShortcut.Create(Self);
  FInput_IncreasePreferredHeight := TInputShortcut.Create(Self);
  FInput_DecreasePreferredHeight := TInputShortcut.Create(Self);
  FInput_GravityUp               := TInputShortcut.Create(Self);
  FInput_MoveSpeedInc            := TInputShortcut.Create(Self);
  FInput_MoveSpeedDec            := TInputShortcut.Create(Self);
  FInput_Jump                    := TInputShortcut.Create(Self);
  FInput_Crouch                  := TInputShortcut.Create(Self);
  FInput_Run                     := TInputShortcut.Create(Self);

  Input_Forward                 .Assign(keyW, keyArrowUp);
  Input_Backward                .Assign(keyS, keyArrowDown);
  Input_LeftRotate              .Assign(keyArrowLeft);
  Input_RightRotate             .Assign(keyArrowRight);
  Input_LeftStrafe              .Assign(keyA);
  Input_RightStrafe             .Assign(keyD);
  Input_UpRotate                .Assign(keyNone);
  Input_DownRotate              .Assign(keyNone);
  Input_IncreasePreferredHeight .Assign(keyInsert);
  Input_DecreasePreferredHeight .Assign(keyDelete);
  Input_GravityUp               .Assign(keyNone);
  { For move speed we use also character codes +/-, as numpad
    may be hard to reach on some keyboards (e.g. on laptops). }
  Input_MoveSpeedInc            .Assign(keyNumpadPlus , keyNone, '+');
  Input_MoveSpeedDec            .Assign(keyNumpadMinus, keyNone, '-');
  Input_Jump                    .Assign(keySpace);
  Input_Crouch                  .Assign(keyC);
  Input_Run                     .Assign(keyShift);

  Input_Forward                .SetSubComponent(true);
  Input_Backward               .SetSubComponent(true);
  Input_LeftRotate             .SetSubComponent(true);
  Input_RightRotate            .SetSubComponent(true);
  Input_LeftStrafe             .SetSubComponent(true);
  Input_RightStrafe            .SetSubComponent(true);
  Input_UpRotate               .SetSubComponent(true);
  Input_DownRotate             .SetSubComponent(true);
  Input_IncreasePreferredHeight.SetSubComponent(true);
  Input_DecreasePreferredHeight.SetSubComponent(true);
  Input_GravityUp              .SetSubComponent(true);
  Input_MoveSpeedInc           .SetSubComponent(true);
  Input_MoveSpeedDec           .SetSubComponent(true);
  Input_Jump                   .SetSubComponent(true);
  Input_Crouch                 .SetSubComponent(true);
  Input_Run                    .SetSubComponent(true);

  Input_Forward                .Name := 'Input_Forward';
  Input_Backward               .Name := 'Input_Backward';
  Input_LeftRotate             .Name := 'Input_LeftRotate';
  Input_RightRotate            .Name := 'Input_RightRotate';
  Input_LeftStrafe             .Name := 'Input_LeftStrafe';
  Input_RightStrafe            .Name := 'Input_RightStrafe';
  Input_UpRotate               .Name := 'Input_UpRotate';
  Input_DownRotate             .Name := 'Input_DownRotate';
  Input_IncreasePreferredHeight.Name := 'Input_IncreasePreferredHeight';
  Input_DecreasePreferredHeight.Name := 'Input_DecreasePreferredHeight';
  Input_GravityUp              .Name := 'Input_GravityUp';
  Input_MoveSpeedInc           .Name := 'Input_MoveSpeedInc';
  Input_MoveSpeedDec           .Name := 'Input_MoveSpeedDec';
  Input_Jump                   .Name := 'Input_Jump';
  Input_Crouch                 .Name := 'Input_Crouch';
  Input_Run                    .Name := 'Input_Run';
end;

destructor TCastleWalkNavigation.Destroy;
begin
  inherited;
end;

function TCastleWalkNavigation.UseHeadBobbing: boolean;
begin
  Result := Gravity and (HeadBobbing <> 0.0);
end;

function TCastleWalkNavigation.RealPreferredHeightNoHeadBobbing: Single;
begin
  Result := PreferredHeight;

  if IsCrouching then
    Result := Result * CrouchHeight;
end;

function TCastleWalkNavigation.RealPreferredHeight: Single;
var
  BobbingModifier: Single;
begin
  Result := RealPreferredHeightNoHeadBobbing;

  if UseHeadBobbing then
  begin
    { HeadBobbingPosition = 0 means that head is at lowest position.
      HeadBobbingPosition = 0.5 means that head is at highest position.
      HeadBobbingPosition = 1.0 means that head is at lowest position again.

      Larger HeadBobbingPosition work like Frac(HeadBobbingPosition)
      (i.e. function HeadBobbingPosition -> BobbingModifier
      is periodic with period = 1.0). }

    BobbingModifier := Frac(HeadBobbingPosition);

    if BobbingModifier <= 0.5 then
      BobbingModifier := MapRange(BobbingModifier, 0.0, 0.5, -1, +1) else
      BobbingModifier := MapRange(BobbingModifier, 0.5, 1.0, +1, -1);

    { Most game tutorials and codes advice that head bobbing be done with sinus,
      as below. But actually I found that the visual difference between
      sin-based head bobbing and linear-based (like above) head bobbing
      is not noticeable, so I'm using linear-based right now (as it's
      a little faster --- no trig calculation needed, although this
      could be avoided with sinus lookup table).

      If however you prefer sin-based head bobbing, uncomment line below
      and comment out 3 lines "if BobbingModifier <= 0.5 then ...." above.

    BobbingModifier := Sin(BobbingModifier * 2 * Pi);
    }

    BobbingModifier := BobbingModifier * (Result * HeadBobbing);
    Result := Result + BobbingModifier;
  end;
end;

function TCastleWalkNavigation.RealPreferredHeightMargin: Single;
begin
  { I tried using here something smaller like
    SingleEpsilon, but this was not good. }
  Result := RealPreferredHeight * 0.01;
end;

function TCastleWalkNavigation.AdjustPositionForRotationHorizontalPivot(
  const OldDirection, NewDirection: TVector3): TVector3;
var
  Pivot, OldDirectionInGravityPlane, NewDirectionInGravityPlane: TVector3;
begin
  Result := Camera.Position;
  if RotationHorizontalPivot <> 0 then
  begin
    if PreferGravityUpForRotations then
    begin
      Pivot := Camera.Position + OldDirection * RotationHorizontalPivot;
      Result := Pivot - NewDirection * RotationHorizontalPivot;
    end else
    begin
      OldDirectionInGravityPlane := OldDirection;
      if not VectorsParallel(OldDirectionInGravityPlane, Camera.GravityUp) then
        MakeVectorsOrthoOnTheirPlane(OldDirectionInGravityPlane, Camera.GravityUp);
      NewDirectionInGravityPlane := NewDirection;
      if not VectorsParallel(NewDirectionInGravityPlane, Camera.GravityUp) then
        MakeVectorsOrthoOnTheirPlane(NewDirectionInGravityPlane, Camera.GravityUp);
      Pivot := Camera.Position + OldDirectionInGravityPlane * RotationHorizontalPivot;
      Result := Pivot - NewDirectionInGravityPlane * RotationHorizontalPivot;
    end;
  end;
end;

procedure TCastleWalkNavigation.RotateAroundGravityUp(const Angle: Single);
var
  Axis, OldDirection, NewPosition, NewDirection, NewUp: TVector3;
begin
  { nie obracamy Direction wokol Up, takie obroty w polaczeniu z
    obrotami vertical moglyby sprawic ze kamera staje sie przechylona w
    stosunku do plaszczyny poziomu (plaszczyzny dla ktorej wektorem normalnym
    jest GravityUp) (a my chcemy zeby zawsze plaszczyzna wyznaczana przez
    wektory Dir i Up byla prostopadla do plaszczyzny poziomu - bo to po prostu
    daje wygodniejsze sterowanie (chociaz troche bardziej ograniczone -
    jestesmy wtedy w jakis sposob uwiazani do plaszczyzny poziomu)).

    Acha, i jeszcze jedno : zeby trzymac zawsze obroty w ta sama strone
    (ze np. strzalka w lewo zawsze powoduje ze swiat ze obraca w prawo
    wzgledem nas) musze czasami obracac sie wokol GravityUp, a czasem
    wokol -GravityUp.
  }
  if AngleRadBetweenVectors(Camera.Up, Camera.GravityUp) > Pi/2 then
    Axis := -Camera.GravityUp
  else
    Axis := Camera.GravityUp;

  NewUp := RotatePointAroundAxisRad(Angle, Camera.Up, Axis);

  OldDirection := Camera.Direction;
  NewDirection := RotatePointAroundAxisRad(Angle, Camera.Direction, Axis);

  NewPosition := AdjustPositionForRotationHorizontalPivot(OldDirection, NewDirection);

  Camera.SetView(NewPosition, NewDirection, NewUp);
end;

procedure TCastleWalkNavigation.RotateAroundUp(const Angle: Single);
var
  OldDirection, NewPosition, NewDirection: TVector3;
begin
  { We know that RotatePointAroundAxisRad below doesn't change the length
    of the Direction (so it will remain normalized) and it will keep
    Direction and Up vectors orthogonal. }
  OldDirection := Camera.Direction;
  NewDirection := RotatePointAroundAxisRad(Angle, Camera.Direction, Camera.Up);

  NewPosition := AdjustPositionForRotationHorizontalPivot(OldDirection, NewDirection);

  Camera.SetView(NewPosition, NewDirection, Camera.Up);
end;

procedure TCastleWalkNavigation.RotateHorizontal(const Angle: Single);
begin
  if PreferGravityUpForRotations then
    RotateAroundGravityUp(Angle)
  else
    RotateAroundUp(Angle);
end;

procedure TCastleWalkNavigation.RotateVertical(AngleRad: Single);
var
  Side: TVector3;
  NewDirection, NewUp: TVector3;

  procedure DoRealRotate;
  begin
    { Rotate Up around Side }
    NewUp        := RotatePointAroundAxisRad(AngleRad, Camera.Up,        Side);
    { Rotate Direction around Side }
    NewDirection := RotatePointAroundAxisRad(AngleRad, Camera.Direction, Side);
  end;

var
  AngleRadBetween: Single;
begin
  if PreferGravityUpForRotations and (MinAngleFromGravityUp <> 0.0) then
  begin
    Side := TVector3.CrossProduct(Camera.Direction, Camera.GravityUp);
    if Side.IsZero then
    begin
      { Brutally adjust Direction and Up to be correct.
        This should happen only if your code was changing values of
        PreferGravityUpForRotations and MinAngleFromGravityUp at runtime.
        E.g. first you let Direction and Up to be incorrect,
        and then you set PreferGravityUpForRotations to @true and
        MinAngleFromGravityUp
        to > 0 --- and suddenly we find that Up can be temporarily bad. }
      NewDirection := Camera.InitialDirection;
      NewUp := Camera.InitialUp;

      { Now check Side again. If it's still bad, this means that the
        InitialDirection is parallel to GravityUp. This shouldn't
        happen if you correctly set InitialDirection and GravityUp.
        So just pick any sensible NewDirection to satisfy MinAngleFromGravityUp
        for sure.

        This is a common problem on some VRML models:
        - You wanted to place your camera such that camera looking direction
          is in +Y or -Y (and camera up is e.g. +Z).
        - You did this by using untransformed PerspectiveCamera/Viewpoint node.
        But VRML (2.0 spec, I also do this in VMRL 1.0)
        gravity is set by transforming (0, 1, 0) by PerspectiveCamera/Viewpoint
        node transformation.
        So the above will mean that gravity vector is parallel to your
        looking direction. }
      Side := TVector3.CrossProduct(Camera.Direction, Camera.GravityUp);
      if Side.IsZero then
      begin
        NewDirection := AnyOrthogonalVector(Camera.GravityUp);
        NewUp := Camera.GravityUp;
      end;
    end else
    begin
      { Calculate AngleRadBetween, and possibly adjust AngleRad. }
      AngleRadBetween := AngleRadBetweenVectors(Camera.Direction, Camera.GravityUp);
      if AngleRadBetween - AngleRad < MinAngleFromGravityUp then
        AngleRad := AngleRadBetween - MinAngleFromGravityUp else
      if AngleRadBetween - AngleRad > Pi - MinAngleFromGravityUp then
        AngleRad := AngleRadBetween - (Pi - MinAngleFromGravityUp);

      DoRealRotate;
    end;
  end else
  begin
    Side := TVector3.CrossProduct(Camera.Direction, Camera.Up);
    DoRealRotate;
  end;

  Camera.SetView(NewDirection, NewUp);
end;

function TCastleWalkNavigation.MoveTo(const ProposedNewPos: TVector3;
  const BecauseOfGravity, CheckClimbHeight: boolean): boolean;
var
  NewPos: TVector3;
  NewIsAbove: boolean;
  NewAboveHeight, OldAbsoluteHeight, NewAbsoluteHeight: Single;
  NewAboveGround: PTriangle;
begin
  Result := MoveAllowed(Camera.Position, ProposedNewPos, NewPos, Radius, BecauseOfGravity);

  if Result and Gravity and CheckClimbHeight and (ClimbHeight <> 0) and IsAbove and
    { if we're already below ClimbHeight then do not check if new position
      satisfies ClimbHeight requirement. This may prevent camera blocking
      in weird situations, e.g. if were forcefully pushed into some position
      (e.g. because player is hit by a missile with a knockback, or teleported
      or such). }
    (AboveHeight > ClimbHeight) then
  begin
    Height(NewPos, NewIsAbove, NewAboveHeight, NewAboveGround);
    if NewIsAbove then
    begin
      OldAbsoluteHeight := TVector3.DotProduct(Camera.GravityUp, Camera.Position);
      NewAbsoluteHeight := TVector3.DotProduct(Camera.GravityUp, NewPos);
      Result := not (
        AboveHeight - NewAboveHeight - (OldAbsoluteHeight - NewAbsoluteHeight) >
        ClimbHeight );
      // useful log to test ClimbHeight, but too spammy to be enabled by default
      // if Log and not Result then
      //   WritelnLog('Camera', 'Blocked move because of ClimbHeight (%f).', [ClimbHeight]);
    end;
  end;

  if Result then
    Camera.Position := NewPos;
end;

function TCastleWalkNavigation.Move(const MoveVector: TVector3;
  const BecauseOfGravity, CheckClimbHeight: boolean): boolean;
begin
  Result := MoveTo(Camera.Position + MoveVector, BecauseOfGravity, CheckClimbHeight);
end;

procedure TCastleWalkNavigation.MoveHorizontal(const SecondsPassed: Single; const Multiply: Integer = 1);
var
  Dir: TVector3;
  Multiplier: Single;
begin
  Multiplier := MoveSpeed * MoveHorizontalSpeed * SecondsPassed * Multiply;
  if IsJumping then
    Multiplier := Multiplier * JumpHorizontalSpeedMultiply;
  if Input_Run.IsPressed(Container) then
    Multiplier := Multiplier * 2;

  { Update HeadBobbingPosition }
  if (not IsJumping) and UseHeadBobbing and (not HeadBobbingAlreadyDone) then
  begin
    HeadBobbingPosition := HeadBobbingPosition + (SecondsPassed / HeadBobbingTime);
    HeadBobbingAlreadyDone := true;
  end;

  MoveHorizontalDone := true;

  if PreferGravityUpForMoving then
    Dir := DirectionInGravityPlane else
    Dir := Camera.Direction;

  Move(Dir * Multiplier, false, true);
end;

procedure TCastleWalkNavigation.MoveVertical(const SecondsPassed: Single; const Multiply: Integer);

  { Provided PreferredUpVector must be already normalized. }
  procedure MoveVerticalCore(const PreferredUpVector: TVector3);
  var
    Multiplier: Single;
  begin
    Multiplier := MoveSpeed * MoveVerticalSpeed * SecondsPassed * Multiply;
    if Input_Run.IsPressed(Container) then
      Multiplier := Multiplier * 2;
    Move(PreferredUpVector * Multiplier, false, false);
  end;

begin
  if not Gravity then
  begin
    if PreferGravityUpForMoving then
      MoveVerticalCore(Camera.GravityUp)
    else
      MoveVerticalCore(Camera.Up);
  end;
end;

procedure TCastleWalkNavigation.RotateHorizontalForStrafeMove(const Angle: Single);
begin
  if PreferGravityUpForMoving then
    RotateAroundGravityUp(Angle)
  else
    RotateAroundUp(Angle);
end;

function TCastleWalkNavigation.ReallyEnableMouseDragging: boolean;
begin
  Result := (inherited ReallyEnableMouseDragging) and not UsingMouseLook;
end;

procedure TCastleWalkNavigation.Update(const SecondsPassed: Single;
  var HandleInput: boolean);

  { Check are keys for left/right/down/up rotations are pressed, and handle them.
    SpeedScale = 1 indicates a normal rotation speed, you can use it to scale
    the rotation speed to specific purposes. }
  procedure CheckRotates(SpeedScale: Single);
  begin
    if Input_RightRotate.IsPressed(Container) then
      RotateHorizontal(-RotationHorizontalSpeed * SecondsPassed * SpeedScale);
    if Input_LeftRotate.IsPressed(Container) then
      RotateHorizontal(+RotationHorizontalSpeed * SecondsPassed * SpeedScale);
    if Input_UpRotate.IsPressed(Container) then
      RotateVertical(+RotationVerticalSpeed * SecondsPassed * SpeedScale);
    if Input_DownRotate.IsPressed(Container) then
      RotateVertical(-RotationVerticalSpeed * SecondsPassed * SpeedScale);
  end;

  { Things related to gravity --- jumping, taking into account
    falling down and keeping RealPreferredHeight above the ground. }
  procedure GravityUpdate;

    function TryJump: boolean;
    var
      ThisJumpHeight: Single;
    begin
      Result := IsJumping;

      if Result then
      begin
        { jump. This means:
          1. update FJumpHeight and move Position
          2. or set FIsJumping to false when jump ends }
        ThisJumpHeight := MaxJumpDistance * SecondsPassed / FJumpTime;
        FJumpHeight := FJumpHeight + ThisJumpHeight;

        if FJumpHeight > MaxJumpDistance then
          FIsJumping := false else
          { do jumping }
          Move(Camera.GravityUp * ThisJumpHeight, false, false);
      end;
    end;

   function TryFde_Stabilize: boolean; forward;

    { If our height above the ground is < RealPreferredHeight
      then we try to "grow".

      (this may happen because of many things --- e.g. user code
      just changed PreferredHeight to something larger
      (because e.g. "duck mode" ended), or we just ended falling dowm
      from high). }
    function TryGrow: boolean;
    var
      GrowingVectorLength: Single;
    begin
      Result := AboveHeight < RealPreferredHeight - RealPreferredHeightMargin;

      if Result then
      begin
        { calculate GrowingVectorLength }
        GrowingVectorLength := Min(
          MoveSpeed * MoveVerticalSpeed * GrowSpeed * SecondsPassed,
          RealPreferredHeight - AboveHeight);

        Move(Camera.GravityUp * GrowingVectorLength, true, false);

        { When growing, TryFde_Stabilize also must be done.
          Otherwise when player walks horizontally on the flat surface
          for some time then "Falling down effect" activates --- because
          player is always in TryGrow or TryFalling. So one of them
          (TryGrow or TryFalling) *must* allow "Falling down effect"
          to stabilize itself. Obviously TryFalling can't (this would
          be against the idea of this effect) so TryGrow does it... }
        TryFde_Stabilize;
      end;
    end;

    function TryFalling: boolean;
    const
      Fde_VerticalRotateDeviation = 50.0;
      Fde_HorizontalRotateDeviation = 15.0;
    var
      PositionBefore: TVector3;
      FallingVectorLength: Single;
    begin
      Result := false;

      { Note that if we got here, then TryGrow returned false,
        which means that (assuming OnInternalHeight is correctly assigned)
        we are not above the ground, or
          AboveHeight >=
            RealPreferredHeight - RealPreferredHeightMargin
        However we require something stronger to continue:
          AboveHeight >
            RealPreferredHeight + RealPreferredHeightMargin

        This is important, because this way we avoid the unpleasant
        "bouncing" effect when in one Update we decide that camera
        is falling down, in next Update we decide that it's growing,
        in next Update it falls down again etc. In TryGrow we try
        to precisely set our Position, so that it hits exactly
        at RealPreferredHeight -- which means that after TryGrow,
        in next Update TryGrow should not cause growing and TryFalling
        should not cause falling down. }
      if AboveHeight <=
           RealPreferredHeight + RealPreferredHeightMargin then
      begin
        FFalling := false;
        Exit;
      end;

      { Make sure that FallSpeed is initialized.
        When Falling, we know it's initialized (because setting
        "FFalling := true;" is done only in the piece of code below...),
        otherwise we make sure it's set to it's starting value. }
      if not FFalling then
        FFallSpeed := FallSpeedStart;

      { try to fall down }
      PositionBefore := Camera.Position;

      { calculate FallingVectorLength.

        Note that we make sure that FallingVectorLength is no longer
        than AboveHeight --- this way we avoid the problem
        that when FFallSpeed would get very big,
        we couldn't fall down any more (while in fact we should then fall down
        very quickly).

        Actually, we even do more. We make sure that
        FallingVectorLength is no longer than
        (AboveHeight - RealPreferredHeight).
        Initially I wanted to do here
          MinVar(FallingVectorLength, AboveHeight);
        i.e. to allow camera to fall below RealPreferredHeight.

        But this didn't work like it should. Why ?
        See above for the trick that I have to do with
        RealPreferredHeightMargin above (to not cause
        "unpleasant bouncing" when swapping Falling and TryGrow).
        If I could fall down here below RealPreferredHeight then

        1. It *will not* cause the desired "nice" effect (of automatically
           "ducking" when falling down from high), because of comparison
           (the one with RealPreferredHeightMargin) above.

        2. It *will* cause the undesired unpleasant swapping between
           Falling and TryGrow.

        So it's totally bad thing to do.

        This means that I should limit myself to not fall down
        below RealPreferredHeight. And that's what I'm doing. }
      FallingVectorLength :=
        MoveSpeed * MoveVerticalSpeed * FFallSpeed * SecondsPassed;
      MinVar(FallingVectorLength, AboveHeight - RealPreferredHeight);

      if Move(Camera.GravityUp * (- FallingVectorLength), true, false) and
        (not TVector3.PerfectlyEquals(Camera.Position, PositionBefore)) then
      begin
        if not Falling then
        begin
          FFallingStartPosition := PositionBefore;

          { Why do I init here FFallSpeed ? A few lines above I did
              if not FFalling then
                FFallSpeed := FallSpeedStart;
            to init FFallSpeed (I had to do it to calculate
            FallingVectorLength). So why initing it again here ?

            Answer: Because Move above called MoveTo, that set Position
            that actually called VisibleChange that possibly
            called OnVisibleChange.
            And OnVisibleChange is user callback and user could do there
            things like
            - Changing FallSpeedStart (but still it's unspecified
              whether we have to apply this change, right ?)
            - Calling CancelFalling and *then* changing FallSpeedStart.
              And in this case, we *must* honour it, because here user
              expects that we will use FallSpeedStart if we want
              to fall down. (of course, one call to "Move" with old
              "FallSpeedStart" was already done, that's unavoidable...).

            TODO: Is the above reasoning still valid? Now only TCastleCamera
            calls VisibleChange.
          }
          FFallSpeed := FallSpeedStart;

          FFalling := true;
        end;

        Result := true;

        if AboveHeight < RealPreferredHeight * 1.1 then
        begin
          { This check is needed, otherwise when you're walking down even from
            the most slight hill then you get

            1. FallingEffect
            2. OnFall is called seldom and with large heights.

            Why ? Because MoveHorizontal calls are done between GravityUpdate
            calls, and the move can be quite fast. So even though the player is
            actually quite closely following the terrain, we would constantly
            have Falling := true. Consider a large hill that is almost
            flat --- when walking down the hill, we would get Falling
            := true, FallSpeed and FallingEffect would raise,
            and at the end OnFall would be called with parameters
            like player fell down from the top of the hill to the ground
            (which can cause e.g. player losing life).

            The check for RealPreferredHeight * 1.1 above and
            setting FFalling cure the situation. OnFall will
            be called more often indicating very small fallen down heights,
            and FallSpeed and FallingEffect will not be able
            to raise high as long as player follows terrain closely.

            Of course we're setting here FFalling := false even though
            the player is not exactly on the terrain --- but he's very close.
            In the next GravityUpdate call we will again bring him a little
            down, set FFalling to @true, and then set it back to @false
            by line below. }
          FFalling := false;
        end else
        begin
          { This is where we do FallingEffect.

            Note that I do FallingEffect *before* increasing
            FFallSpeed below.

            1. reason (ideological, not really that important...) is that
               FallingEffect is a penalty equivalent to FFallSpeed that
               was already used --- not to the future FFallSpeed.

            2. reason (practical, and real :) is that when the program
               was in some non-3d drawing state (e.g. displaying menu, or
               displaying progress bar because the VRML model was just loaded)
               then SecondsPassed indicates (truly) that a lot of time elapsed
               since last Update. This means that it's common that at the same moment
               when Falling changed suddenly to @true, SecondsPassed may be large
               and we're better not using this too much... A practical bug demo:
               open in view3dscene (it does progress bar in OpenGL, so will cause
               large SecondsPassed) any model with gravity on and camera slightly
               higher then PreferredHeight (we want to trigger Falling
               right when the model is loaded). E.g. run
               "view3dscene demo_models/navigation/speed_2.wrl".
               If FallSpeedIncrease will be done before FallingEffect,
               then you'll see that at the very first frame FFallSpeed
               was increased so much (because SecondsPassed was large) that it triggered
               FallingEffect. Even though the falling down distance was really small...

               Maybe in the future I'll workaround it differently.
               One idea is that FFallSpeed should be made smaller if the
               falled down distance is small. Or just don't call GravityUpdate after the first
               model load, to avoid using large SecondsPassed ?

               LATER NOTE: note that the (2.) problem above may be non-existing
               now, since we use SecondsPassed and we have ZeroNextSecondsPassed to
               set SecondsPassed to zero in such cases. }
          if FallingEffect and
             (FFallSpeed > FallSpeedStart * 3) then
          begin
            if FFallSpeed > FallSpeedStart * 5 then
            begin
              if Fde_RotateHorizontal = 0 then
                Fde_RotateHorizontal := RandomPlusMinus;
              RotateAroundGravityUp(DegToRad(Fde_RotateHorizontal *
                Fde_HorizontalRotateDeviation * SecondsPassed));
            end;

            if Fde_UpRotate < 0 then
              Fde_UpRotate := Fde_UpRotate - (Fde_VerticalRotateDeviation * SecondsPassed) else
            if Fde_UpRotate > 0 then
              Fde_UpRotate := Fde_UpRotate + (Fde_VerticalRotateDeviation * SecondsPassed) else
              Fde_UpRotate := RandomPlusMinus *
                              Fde_VerticalRotateDeviation * SecondsPassed;
          end;

          { Note that when changing FFallSpeed below I'm using SecondsPassed * 50.
            And also above when using FFallSpeed, I multipled
            FFallSpeed * SecondsPassed * 50. This is correct:
            - changing position based on FallSpeed is a "velocity"
            - changing FallSpeed below is "acceleration"
            And both acceleration and velocity must be time-based. }
          if FallSpeedIncrease <> 1.0 then
            FFallSpeed := FFallSpeed * (Power(FallSpeedIncrease, SecondsPassed * 50));
        end;
      end else
        FFalling := false;
    end;

    function TryFde_Stabilize: boolean;
    const
      Fde_VerticalRotateNormalization = 7 * 50;
    var
      Change: Single;
    begin
      Result := (Fde_RotateHorizontal <> 0) or (Fde_UpRotate <> 0);

      { Bring Fde_Xxx vars back to normal (zero) values. }

      Fde_RotateHorizontal := 0;

      if Fde_UpRotate <> 0.0 then
      begin
        { Note that we try to immediately bring UpRotate to
          range (-360, 360) here. E.g. no need to gradually bring back
          UpRotate from 360.0 to 0.0 --- this doesn't cause
          any interesting visual effect (and the only reason for
          UpRotate is a visual effect)... }
        Change := Trunc(Abs(Fde_UpRotate) / 360.0) * 360.0 +
          Fde_VerticalRotateNormalization * SecondsPassed;

        if Fde_UpRotate < 0 then
          Fde_UpRotate := Min(Fde_UpRotate + Change, 0.0)
        else
          Fde_UpRotate := Max(Fde_UpRotate - Change, 0.0);
      end;
    end;

    function TryFallingOnTheGround: boolean;
    var
      Angle, AngleRotate: Single;
    begin
      Result := FFallingOnTheGround;
      if not Result then
        Exit;

      Angle := AngleRadBetweenVectors(Camera.Up, Camera.GravityUp);

      if SameValue(Angle, HalfPi, 0.01) then
      begin
        { FallingOnTheGround effect stops here. }
        FFallingOnTheGround := false;
        Exit;
      end;

      AngleRotate := SecondsPassed * 5;
      MinVar(AngleRotate, Abs(Angle - HalfPi));
      if not FFallingOnTheGroundAngleIncrease then
        AngleRotate := -AngleRotate;

      Camera.Up := RotatePointAroundAxisRad(AngleRotate, Camera.Up, DirectionInGravityPlane);
    end;

    procedure DoFall;
    var
      BeginPos, EndPos, FallVector: TVector3;
    begin
      if Assigned(OnFall) then
      begin
        { Project Position and FFallingStartPosition
          onto GravityUp vector to calculate fall height. }
        BeginPos := PointOnLineClosestToPoint(TVector3.Zero, Camera.GravityUp, FFallingStartPosition);
        EndPos   := PointOnLineClosestToPoint(TVector3.Zero, Camera.GravityUp, Camera.Position);
        FallVector := BeginPos - EndPos;

        { Because of various growing and jumping effects (imagine you jump up
          onto a taller pillar) it may turn out that we're higher at the end
          at the end of fall. Do not report it to OnFall event in this case. }
        if TVector3.DotProduct(Camera.GravityUp, FallVector.Normalize) <= 0 then
          Exit;

        OnFall(Self, FallVector.Length);
      end;
    end;

    procedure HeadBobbingGoesDown;
    const
      HeadBobbingGoingDownSpeed = 5;
    var
      FracHeadBobbingPosition: Single;
    begin
      if UseHeadBobbing and (not HeadBobbingAlreadyDone) then
      begin
        { If head bobbing is active, but player did not move during
          this Update call, and no gravity effect is in work
          then player is standing still on the ground.

          This means that his head bobbing should go down as far as
          possible. This means that HeadBobbingPosition should
          go to nearest integer value.

          Note that we avoid changing HeadBobbingPosition by less
          than SingleEpsilon, just to be on the safe side
          and avoid any "corner cases", when HeadBobbingPosition
          would switch between going up and down repeatedly. }
        FracHeadBobbingPosition := Frac(HeadBobbingPosition);
        if FracHeadBobbingPosition > 0.5 then
        begin
          if 1 - FracHeadBobbingPosition > SingleEpsilon then
            HeadBobbingPosition := HeadBobbingPosition +
              Min(HeadBobbingGoingDownSpeed * SecondsPassed,
                  1 - FracHeadBobbingPosition);
        end else
        begin
          if FracHeadBobbingPosition > SingleEpsilon then
            HeadBobbingPosition := HeadBobbingPosition -
              Min(HeadBobbingGoingDownSpeed * SecondsPassed,
                  FracHeadBobbingPosition);
        end;
      end;
    end;

    function GetIsOnTheGround: boolean;
    var
      MinAboveHeight, MaxAboveHeight, H: Single;
    begin
      H := RealPreferredHeightNoHeadBobbing;
      MinAboveHeight := (H - H * HeadBobbing) * 0.99;
      MaxAboveHeight := (H + H * HeadBobbing) * 1.01;
      Result := IsAbove and
        (MinAboveHeight <= AboveHeight) and
        (AboveHeight <= MaxAboveHeight);
    end;

  var
    OldFalling: boolean;
  begin
    OldFalling := Falling;

    if Gravity then
    begin
      { update IsAbove, AboveHeight }
      Height(Camera.Position, FIsAbove, FAboveHeight, FAboveGround);

      FIsOnTheGround := GetIsOnTheGround;
      FIsWalkingOnTheGround := MoveHorizontalDone and FIsOnTheGround;

      if not TryJump then
        if not TryGrow then
          if not TryFalling then
            if not TryFde_Stabilize then
              { Note that we don't do FallingOnTheGround effect until all
                other effects (jumping, growing, falling on the ground
                and stabilizing after falling on the ground) will finish
                their work. }
              if not TryFallingOnTheGround then
                HeadBobbingGoesDown;
    end else
    begin
      FFalling := false;
      TryFde_Stabilize;
    end;

    if OldFalling and (not Falling) then
      DoFall;
  end;

  procedure PreferGravityUpForRotationsUpdate;
  (* This is a good piece of work and seemed to work OK,
     but it's too much untested right now to let it work.

     It's needed only when you'll start to change
     PreferGravityUpForRotations from false to true in runtime,
     to avoid making player feel "awkward" rotations.

     Temporary I don't need it.

  var
    TargetPlane: TVector4;
    TargetPlaneDir: TVector3 absolute TargetPlane;
    TargetUp: TVector3;
    AngleRadBetweenTargetAndGravity: Single;
    AngleRadBetweenTarget, AngleRadBetweenTargetChange: Single;
    NewUp: TVector3;
  begin
    if PreferGravityUp then
    begin
      { TODO: Correcting MinAngleFromGravityUp }

      { Correct Up such that GravityUp, Direction and Up
        are on the same plane.

        Math:
          TargetPlane := common plane of GravityUp and Direction,
          given by (A, B, C) = TVector3.CrossProduct(GravityUp, Direction)
          and D = 0 (because point (0, 0, 0) is part of this plane).

          We check whether Up is on this TargetPlane too.

          If not, we find TargetUp = nearest point to Up
          lying on this TargetPlane. We want our Up be pointing
          like GravityUp, not in the other way, so if the angle between
          GravityUp and TargetUp is > 90 degress we negate
          TargetUp. If the angle is exactly 90 degress then
          TargetUp is simply equal to GravityUp.

          And then we make the angle between TargetUp and Up
          smaller. }

      TargetPlaneDir := TVector3.CrossProduct(GravityUp, Direction);
      if not Zero(
         (TargetPlaneDir[0] * FUp[0]) +
         (TargetPlaneDir[1] * FUp[1]) +
         (TargetPlaneDir[2] * FUp[2])) then
      begin
        TargetPlane[3] := 0;

        Writeln('corrrecting');

        { calculate TargetUp }
        TargetUp := PointOnPlaneClosestToPoint(TargetPlane, FUp);
        AngleRadBetweenTargetAndGravity :=
          AngleRadBetweenVectors(TargetUp, GravityUp);
        if SameValue(AngleRadBetweenTargetAndGravity, HalfPi) then
          TargetUp := GravityUp else
        if AngleRadBetweenTargetAndGravity > HalfPi then
          TargetUp := -TargetUp;

        AngleRadBetweenTarget := AngleRadBetweenVectors(TargetUp, FUp);
        AngleRadBetweenTargetChange := 0.5 * SecondsPassed;
        if AngleRadBetweenTarget > AngleRadBetweenTargetChange then
        begin
          NewUp := FUp;
          MakeVectorsAngleRadOnTheirPlane(NewUp, TargetUp,
            AngleRadBetweenTarget - AngleRadBetweenTargetChange, NewUp);
          Up := NewUp;
        end else
          Up := TargetUp;
      end;
    end;
    *)
  begin
  end;

  procedure ChangePreferredHeight(const Increase: Integer);
  begin
    PreferredHeight := PreferredHeight +
      { It's best to scale PreferredHeight changes by MoveSpeed,
        to make it faster/slower depending on scene size
        (which usually corresponds to move speed). }
      Increase * MoveSpeed * SecondsPassed * 0.2;

    CorrectPreferredHeight;
  end;

  procedure MoveViaMouseDragging(Delta: TVector2);
  var
    MoveSizeX, MoveSizeY: Single;
  const
    Tolerance = 5;  { 5px tolerance for not-moving }
  begin
    MoveSizeX := 0;
    MoveSizeY := 0;

    if Abs(Delta[0]) < Tolerance then
      Delta[0] := 0
    else
      MoveSizeX := (Abs(Delta[0]) - Tolerance) * MouseDraggingMoveSpeed;

    if Abs(Delta[1]) < Tolerance then
      Delta[1] := 0
    else
      MoveSizeY := (Abs(Delta[1]) - Tolerance) * MouseDraggingMoveSpeed;

    if buttonLeft in Container.MousePressed then
    begin
      if Delta[1] < -Tolerance then
        MoveHorizontal(-MoveSizeY * SecondsPassed, 1); { forward }
      if Delta[1] > Tolerance then
        MoveHorizontal(-MoveSizeY * SecondsPassed, -1); { backward }

      if Abs(Delta[0]) > Tolerance then
        RotateHorizontal(-Delta[0] * SecondsPassed * MouseDraggingHorizontalRotationSpeed); { rotate }
    end
    else if buttonRight in Container.MousePressed then
    begin
      if Delta[0] < -Tolerance then
      begin
        RotateHorizontalForStrafeMove(HalfPi);
        MoveHorizontal(MoveSizeX * SecondsPassed, 1);  { strife left }
        RotateHorizontalForStrafeMove(-HalfPi);
      end;
      if Delta[0] > Tolerance then
      begin
        RotateHorizontalForStrafeMove(-HalfPi);
        MoveHorizontal(MoveSizeX * SecondsPassed, 1);  { strife right }
        RotateHorizontalForStrafeMove(HalfPi);
      end;

      if Delta[1] < -5 then
        MoveVertical(-MoveSizeY * SecondsPassed, 1);    { fly up }
      if Delta[1] > 5 then
        MoveVertical(-MoveSizeY * SecondsPassed, -1);   { fly down }
    end;
  end;

var
  ModsDown: TModifierKeys;
begin
  inherited;

  { Do not handle keys or gravity etc. }
  if Camera.Animation then Exit;

  ModsDown := ModifiersDown(Container.Pressed);

  HeadBobbingAlreadyDone := false;
  MoveHorizontalDone := false;

  if HandleInput then
  begin
    if niNormal in Input then
    begin
      HandleInput := not ExclusiveEvents;
      FIsCrouching := Gravity and Input_Crouch.IsPressed(Container);

      if (not CheckModsDown) or
         (ModsDown - Input_Run.Modifiers = []) then
      begin
        CheckRotates(1.0);

        if Input_Forward.IsPressed(Container) or MoveForward then
          MoveHorizontal(SecondsPassed, 1);
        if Input_Backward.IsPressed(Container) or MoveBackward then
          MoveHorizontal(SecondsPassed, -1);

        if Input_RightStrafe.IsPressed(Container) then
        begin
          RotateHorizontalForStrafeMove(-HalfPi);
          MoveHorizontal(SecondsPassed, 1);
          RotateHorizontalForStrafeMove(HalfPi);
        end;

        if Input_LeftStrafe.IsPressed(Container) then
        begin
          RotateHorizontalForStrafeMove(HalfPi);
          MoveHorizontal(SecondsPassed, 1);
          RotateHorizontalForStrafeMove(-HalfPi);
        end;

        { A simple implementation of Input_Jump was
            RotateVertical(HalfPi); Move(MoveVerticalSpeed * MoveSpeed * SecondsPassed); RotateVertical(-HalfPi)
          Similarly, simple implementation of Input_Crouch was
            RotateVertical(-HalfPi); Move(MoveVerticalSpeed * MoveSpeed * SecondsPassed); RotateVertical(HalfPi)
          But this is not good, because when PreferGravityUp, we want to move
          along the GravityUp. (Also later note: RotateVertical is now bounded by
          MinAngleFromGravityUp). }

        if Input_Jump.IsPressed(Container) then
          MoveVertical(SecondsPassed, 1);
        if Input_Crouch.IsPressed(Container) then
          MoveVertical(SecondsPassed, -1);

        { How to apply SecondsPassed here ?
          I can't just ignore SecondsPassed, but I can't also write
            FMoveSpeed := FMoveSpeed * (10 * SecondsPassed);
          What I want is such continuous function that e.g.
            F(FMoveSpeed, 10) = F(F(FMoveSpeed, 1), 1)
          I.e. SecondsPassed = 10 should work just like doing the same change twice.
          So F is FMoveSpeed * Power(10, SecondsPassed)
          Easy!
        }
        if Input_MoveSpeedInc.IsPressed(Container) then
          MoveSpeed := MoveSpeed * Power(10, SecondsPassed);

        if Input_MoveSpeedDec.IsPressed(Container) then
          MoveSpeed := MoveSpeed / Power(10, SecondsPassed);
      end else
      if ModsDown = [mkCtrl] then
      begin
        if AllowSlowerRotations then
          CheckRotates(0.1);

        { Either MoveSpeedInc/Dec work, or Increase/DecreasePreferredHeight,
          as they by default have the same shortcuts, so should not work
          together. }
        if ModsDown = [mkCtrl] then
        begin
          if Input_IncreasePreferredHeight.IsPressed(Container) then
            ChangePreferredHeight(+1);
          if Input_DecreasePreferredHeight.IsPressed(Container) then
            ChangePreferredHeight(-1);
        end;
      end;
    end;

    { mouse dragging navigation }
    if (MouseDraggingStarted <> -1) and
       ReallyEnableMouseDragging and
       ((buttonLeft in Container.MousePressed) or (buttonRight in Container.MousePressed)) and
       { Enable dragging only when no modifiers (except Input_Run,
         which must be allowed to enable running) are pressed.
         This allows application to handle e.g. ctrl + dragging
         in some custom ways (like view3dscene selecting a triangle). }
       (Container.Pressed.Modifiers - Input_Run.Modifiers = []) and
       (MouseDragMode = mdWalk) then
    begin
      HandleInput := not ExclusiveEvents;
      MoveViaMouseDragging(Container.MousePosition - MouseDraggingStart);
    end;
  end;

  PreferGravityUpForRotationsUpdate;

  { These may be set to @true only inside GravityUpdate }
  FIsWalkingOnTheGround := false;
  FIsOnTheGround := false;

  { Disable gravity in design mode (in the future we may add optional way to enable them) }
  if not CastleDesignMode then
    GravityUpdate;
end;

function TCastleWalkNavigation.Jump: boolean;
begin
  Result := false;

  if IsJumping or Falling or (not Gravity) then Exit;

  { Merely checking for Falling is not enough, because Falling
    may be triggered with some latency. E.g. consider user that holds
    Input_Jump key down: whenever jump will end (in GravityUpdate),
    Input_Jump.IsKey = true will cause another jump to be immediately
    (before Falling will be set to true) initiated.
    This is of course bad, because user holding Input_Jump key down
    would be able to jump to any height. The only good thing to do
    is to check whether player really has some ground beneath his feet
    to be able to jump. }

  { update IsAbove, AboveHeight }
  Height(Camera.Position, FIsAbove, FAboveHeight, FAboveGround);

  if AboveHeight > RealPreferredHeight + RealPreferredHeightMargin then
    Exit;

  FIsJumping := true;
  FJumpHeight := 0.0;
  Result := true;
end;

function TCastleWalkNavigation.AllowSuspendForInput: boolean;
begin
  Result := false;
end;

function TCastleWalkNavigation.Press(const Event: TInputPressRelease): boolean;

  procedure SetUpToGravityUp;
  var
    NewDirection, NewUp: TVector3;
  begin
    if VectorsParallel(Camera.Direction, Camera.GravityUp) then
    begin
      { We can't carelessly set Up to something parallel to GravityUp
        in this case.

        Yes, this situation can happen: for example open a model with
        no viewpoint in VRML in view3dscene (so default viewpoint,
        both gravity and Up = +Y is used). Then change GravityUp
        by menu and press Home (Input_GravityUp). }

      NewUp := Camera.GravityUp;
      NewDirection := AnyOrthogonalVector(NewUp);
      Camera.SetView(NewDirection, NewUp);
    end else
      Camera.Up := Camera.GravityUp;
  end;

const
  MouseWheelScrollSpeed = Pi * 3 / 180.0;
begin
  Result := inherited;
  if Result then Exit;

  if (Event.EventType = itKey) and
     CheckModsDown and
     (ModifiersDown(Container.Pressed) - Input_Run.Modifiers <> []) then
    Exit;

  if (Event.EventType = itMouseButton) and
     ReallyEnableMouseDragging and
     (MouseDragMode = mdNone) then
  begin
    MouseDraggingStarted := -1;
    Result := false;
    Exit;
  end;

  if (Event.EventType = itMouseWheel) and
     ReallyEnableMouseDragging and
     (MouseDragMode <> mdRotate) and
     Event.MouseWheelVertical then
  begin
    RotateVertical(-Event.MouseWheelScroll * MouseWheelScrollSpeed);
    Result := true;
    Exit;
  end;

  if (not (niNormal in Input)) or Camera.Animation then Exit(false);

  if Input_GravityUp.IsEvent(Event) then
  begin
    SetUpToGravityUp;
    Result := ExclusiveEvents;
  end else
  if Input_Jump.IsEvent(Event) then
  begin
    Result := Jump and ExclusiveEvents;
  end else
    Result := false;
end;

function TCastleWalkNavigation.SensorTranslation(const X, Y, Z, Length: Double;
  const SecondsPassed: Single): boolean;
var
  MoveSize: Double;
begin
  if not (ni3dMouse in Input) then Exit(false);
  Result := true;

  MoveSize := Length * SecondsPassed / 5000;

  if Z > 5 then
    MoveHorizontal(Z * MoveSize, -1); { backward }
  if Z < -5 then
    MoveHorizontal(-Z * MoveSize, 1); { forward }

  if X > 5 then
  begin
    RotateHorizontalForStrafeMove(-HalfPi);
    MoveHorizontal(X * MoveSize, 1);  { right }
    RotateHorizontalForStrafeMove(HalfPi);
  end;
  if X < -5 then
  begin
    RotateHorizontalForStrafeMove(HalfPi);
    MoveHorizontal(-X * MoveSize, 1); { left }
    RotateHorizontalForStrafeMove(-HalfPi);
  end;

  if Y > 5 then
    MoveVertical(Y * MoveSize, 1);    { up }
  if Y < -5 then
    MoveVertical(-Y * MoveSize, -1);  { down }
end;

function TCastleWalkNavigation.SensorRotation(const X, Y, Z, Angle: Double;
  const SecondsPassed: Single): boolean;
const
  SpeedSensor = 2;
begin
  if not (ni3dMouse in Input) then Exit(false);
  Result := true;

  if Abs(X) > 0.4 then      { tilt forward / backward }
    RotateVertical(X * Angle * SpeedSensor * SecondsPassed);
  if Abs(Y) > 0.4 then      { rotate }
    RotateHorizontal(Y * Angle * SpeedSensor * SecondsPassed);
  {if Abs(Z) > 0.4 then ?} { tilt sidewards }
end;

procedure TCastleWalkNavigation.Init(
  const AInitialPosition, AInitialDirection, AInitialUp: TVector3;
  const AGravityUp: TVector3;
  const APreferredHeight: Single;
  const ARadius: Single);
begin
  PreferredHeight := APreferredHeight;
  Radius := ARadius;
  CorrectPreferredHeight;

  Camera.Init(AInitialPosition, AInitialDirection, AInitialUp, AGravityUp);
  Camera.ProjectionNear := Radius * RadiusToProjectionNear;
end;

procedure TCastleWalkNavigation.Init(const Box: TBox3D; const ARadius: Single);
var
  Pos: TVector3;
  AvgSize: Single;
begin
  if Box.IsEmptyOrZero then
  begin
    Radius := ARadius;
    PreferredHeight := Max(DefaultPreferredHeight, RadiusToPreferredHeightMin * ARadius);
    CorrectPreferredHeight;

    Camera.ProjectionNear := Radius * RadiusToProjectionNear;

    Camera.Init(TVector3.Zero,
      DefaultCameraDirection,
      DefaultCameraUp,
      DefaultCameraUp);
  end else
  begin
    Radius := ARadius;
    AvgSize := Box.AverageSize;
    PreferredHeight := AvgSize * 5;
    CorrectPreferredHeight;

    Camera.ProjectionNear := Radius * RadiusToProjectionNear;

    Pos[0] := Box.Data[0].Data[0] - AvgSize;
    Pos[1] := (Box.Data[0].Data[1] + Box.Data[1].Data[1]) / 2;
    Pos[2] := (Box.Data[0].Data[2] + Box.Data[1].Data[2]) / 2;
    Camera.Init(Pos,
      DefaultCameraDirection,
      DefaultCameraUp,
      DefaultCameraUp);
  end;
end;

procedure TCastleWalkNavigation.UpPrefer(const AUp: TVector3);
begin
  Camera.UpPrefer(AUp);
end;

function TCastleWalkNavigation.MaxJumpDistance: Single;
begin
  Result := JumpMaxHeight * PreferredHeight;
end;

function TCastleWalkNavigation.DirectionInGravityPlane: TVector3;
begin
  Result := Camera.Direction;

  if not VectorsParallel(Result, Camera.GravityUp) then
    MakeVectorsOrthoOnTheirPlane(Result, Camera.GravityUp);
end;

procedure TCastleWalkNavigation.FallOnTheGround;
begin
  FFallingOnTheGround := true;

  { Mathematically reasoning, this should be smarter.
    I mean that we should randomize FFallingOnTheGroundAngleIncrease
    *only* if Up is parallel to GravityUp ?
    Otherwise Up could change through some strange path ?

    But current effect seems to behave good in all situations...
    In any case, Up going through some strange path will only
    be noticeable for a very short time, so I don't think that's a real
    problem... unless I see some example when it looks bad. }

  FFallingOnTheGroundAngleIncrease := RandomBoolean;
end;

procedure TCastleWalkNavigation.CancelFalling;
begin
  { Fortunately implementation of this is brutally simple right now. }
  FFalling := false;
end;

procedure TCastleWalkNavigation.ProcessMouseLookDelta(const Delta: TVector2);
begin
  inherited;
  RotateHorizontal(-Delta[0]);
  RotateVertical(Delta[1]);
end;

function TCastleWalkNavigation.Motion(const Event: TInputMotion): boolean;

  procedure HandleMouseDrag;
  var
    MouseChange: TVector2;
  begin
    MouseChange := Event.Position - Container.MousePosition;
    if MouseChange[0] <> 0 then
      RotateHorizontal(-MouseChange[0] * MouseDraggingHorizontalRotationSpeed);
    if MouseChange[1] <> 0 then
      RotateVertical(MouseChange[1] * MouseDraggingVerticalRotationSpeed);
  end;

begin
  Result := inherited;
  if Result or (Event.FingerIndex <> 0) then Exit;

  if (MouseDraggingStarted <> -1) and
    // Not need to check here ReallyEnableMouseDragging, as MouseDraggingStarted is already <> -1
    // ReallyEnableMouseDragging and
    (MouseDragMode = mdRotate) and
    (not Camera.Animation) and
    (not UsingMouseLook) then
  begin
    HandleMouseDrag;
    Result := ExclusiveEvents;
  end;
end;

function TCastleWalkNavigation.GetNavigationType: TNavigationType;
begin
  if Input = [] then
    Result := ntNone
  else
  if Gravity then
    Result := ntWalk
  else
    Result := ntFly;
end;

function TCastleWalkNavigation.PropertySections(
  const PropertyName: String): TPropertySections;
begin
  if (PropertyName = 'Gravity') or
     (PropertyName = 'MoveSpeed') or
     (PropertyName = 'Radius') or
     (PropertyName = 'PreferredHeight') or
     (PropertyName = 'MoveHorizontalSpeed') or
     (PropertyName = 'MoveVerticalSpeed') or
     (PropertyName = 'MouseDraggingHorizontalRotationSpeed' ) or
     (PropertyName = 'MouseDraggingVerticalRotationSpeed' ) or
     (PropertyName = 'MouseDraggingMoveSpeed') or
     (PropertyName = 'MouseDragMode') or
     (PropertyName = 'RotationHorizontalSpeed') or
     (PropertyName = 'RotationVerticalSpeed') or
     (PropertyName = 'MouseLook') or
     (PropertyName = 'MouseLookHorizontalSensitivity') or
     (PropertyName = 'MouseLookVerticalSensitivity') or
     (PropertyName = 'InvertVerticalMouseLook') then
    Result := [psBasic]
  else
    Result := inherited PropertySections(PropertyName);
end;

class procedure TCastleWalkNavigation.CreateComponentFly(Sender: TObject);
begin
  (Sender as TCastleWalkNavigation).Gravity := false;
end;

{ global ------------------------------------------------------------ }

procedure CorrectPreferredHeight(var PreferredHeight: Single;
  const Radius: Single; const CrouchHeight, HeadBobbing: Single);
var
  NewPreferredHeight: Single;
begin
  { We have requirement that
      PreferredHeight * CrouchHeight * (1 - HeadBobbing) >= Radius
    So
      PreferredHeight >= Radius / (CrouchHeight * (1 - HeadBobbing));

    I make it even a little larger (that's the reason for "* 1.01") to be
    sure to avoid floating-point rounding errors. }

  NewPreferredHeight := 1.01 * Radius /
    (CrouchHeight * (1 - HeadBobbing));

  if PreferredHeight < NewPreferredHeight then
    PreferredHeight := NewPreferredHeight;
end;

function OrientationQuaternionFromDirectionUp(const Direction, Up: TVector3): TQuaternion;
begin
  Result := OrientationQuaternionFromDirectionUp(Direction, Up,
    DefaultCameraDirection, DefaultCameraUp);
end;

function OrientationQuaternionFromDirectionUp(Direction, Up: TVector3;
  const DefaultDirection, DefaultUp: TVector3): TQuaternion;

{ This was initially based on Stephen Chenney's ANSI C code orient.c,
  available still from here: http://vrmlworks.crispen.org/tools.html
  I rewrote it a couple of times, possibly removing and possibly adding
  some bugs :)

  Idea: we want to convert Direction and Up into VRML orientation,
  which is a rotation from DefaultDirection/DefaultUp into Direction/Up.

  1) Take vector orthogonal to standard DefaultDirection and Direction.
     Rotate around it, to match DefaultDirection with Direction.

  2) Now rotate around Direction such that standard up (already rotated
     by 1st transform) matches with Up. We know it's possible,
     since Direction and Up are orthogonal and normalized,
     just like standard DefaultDirection/DefaultUp.

  Combine these two rotations and you have the result.

  How to combine two rotations, such that in the end you get nice
  single rotation? That's where quaternions rule.
}

  function QuatFromAxisAngleCos(const Axis: TVector3;
    const AngleRadCos: Single): TQuaternion;
  begin
    Result := QuatFromAxisAngle(Axis, ArcCos(Clamped(AngleRadCos, -1.0, 1.0)));
  end;

var
  Rot1Axis, Rot2Axis, DefaultUpAfterRot1: TVector3;
  Rot1Quat, Rot2Quat: TQuaternion;
  Rot1CosAngle, Rot2CosAngle: Single;
begin
  Direction.NormalizeMe;
  Up.NormalizeMe;

  { calculate Rot1Quat }
  Rot1Axis := TVector3.CrossProduct(DefaultDirection, Direction);
  { Rot1Axis may be zero if DefaultDirection and Direction are parallel.
    When they point in the same direction, then it doesn't matter
    (rotation will be by 0 angle anyway), but when they are in opposite
    direction we want to do some rotation, so we need some non-zero
    sensible Rot1Axis. }
  if Rot1Axis.IsZero then
    Rot1Axis := DefaultUp
  else
    { Normalize *after* checking ZeroVector, otherwise normalization
      could change some almost-zero vector into a (practically random)
      vector of length 1. }
    Rot1Axis.NormalizeMe;
  Rot1CosAngle := TVector3.DotProduct(DefaultDirection, Direction);
  Rot1Quat := QuatFromAxisAngleCos(Rot1Axis, Rot1CosAngle);

  { calculate Rot2Quat }
  DefaultUpAfterRot1 := Rot1Quat.Rotate(DefaultUp);
  { We know Rot2Axis should be either Direction or -Direction. But how do we know
    which one? (To make the rotation around it in correct direction.)
    Calculating Rot2Axis below is a solution. }
  Rot2Axis := TVector3.CrossProduct(DefaultUpAfterRot1, Up);

  (*We could now do Rot2Axis.NormalizeMe,
    after making sure it's not zero. Like

    { we need larger epsilon for ZeroVector below, in case
      DefaultUpAfterRot1 is = -Up.
      testcameras.pas contains testcases that require it. }
    if Rot2Axis.IsZero(0.001) then
      Rot2Axis := Direction else
      { Normalize *after* checking ZeroVector, otherwise normalization
        could change some almost-zero vector into a (practically random)
        vector of length 1. }
      Rot2Axis.NormalizeMe;

    And later do

      { epsilon for TVector3.Equals 0.001 is too small }
      Assert( TVector3.Equals(Rot2Axis,  Direction, 0.01) or
              TVector3.Equals(Rot2Axis, -Direction, 0.01),
        Format('OrientationQuaternionFromDirectionUp failed for Direction, Up: (%s), (%s)',
          [ Direction.ToRawString, Up.ToRawString ]));

    However, as can be seen in above comments, this requires some careful
    adjustments of epsilons, so it's somewhat numerically unstable.
    It's better to just use now the knowledge that Rot2Axis
    is either Direction or -Direction, and choose one of them. *)
  if AreParallelVectorsSameDirection(Rot2Axis, Direction) then
    Rot2Axis :=  Direction else
    Rot2Axis := -Direction;

  Rot2CosAngle := TVector3.DotProduct(DefaultUpAfterRot1, Up);
  Rot2Quat := QuatFromAxisAngleCos(Rot2Axis, Rot2CosAngle);

  { calculate Result = combine Rot1 and Rot2 (yes, the order
    for QuatMultiply is reversed) }
  Result := Rot2Quat * Rot1Quat;
end;

procedure OrientationFromDirectionUp(const Direction, Up: TVector3;
  out Axis: TVector3; out Angle: Single);
begin
  { Call OrientationQuaternionFromDirectionUp,
    and extract the axis and angle from the quaternion. }
  OrientationQuaternionFromDirectionUp(Direction, Up).ToAxisAngle(Axis, Angle);
end;

function OrientationFromDirectionUp(const Direction, Up: TVector3): TVector4;
var
  Axis: TVector3;
  Angle: Single;
begin
  OrientationFromDirectionUp(Direction, Up, Axis, Angle);
  Result := Vector4(Axis, Angle);
end;

function OrientationFromDirectionUp(const Direction, Up,
  DefaultDirection, DefaultUp: TVector3): TVector4;
var
  Axis: TVector3;
  Angle: Single;
begin
  OrientationQuaternionFromDirectionUp(Direction, Up, DefaultDirection, DefaultUp).
    ToAxisAngle(Axis, Angle);
  Result := Vector4(Axis, Angle);
end;

function OrientationToDirection(const OrientationRotation: TVector4): TVector3;
begin
  Result := RotatePointAroundAxis(OrientationRotation, DefaultCameraDirection);
end;

function OrientationToUp(const OrientationRotation: TVector4): TVector3;
begin
  Result := RotatePointAroundAxis(OrientationRotation, DefaultCameraUp);
end;

function CamDirUp2Orient(const Direction, Up: TVector3): TVector4;
begin
  Result := OrientationFromDirectionUp(Direction, Up);
end;

procedure CamDirUp2Orient(const Direction, Up: TVector3;
  out Axis: TVector3; out Angle: Single);
begin
  OrientationFromDirectionUp(Direction, Up, Axis, Angle);
end;

function CamDirUp2OrientQuat(const Direction, Up: TVector3): TQuaternion;
begin
  Result := OrientationQuaternionFromDirectionUp(Direction, Up);
end;

procedure CameraViewpointForWholeScene(const Box: TBox3D;
  const WantedDirection, WantedUp: Integer;
  const WantedDirectionPositive, WantedUpPositive: boolean;
  out Position, Direction, Up, GravityUp: TVector3);
var
  Offset: Single;
begin
  Direction := TVector3.One[WantedDirection];
  if not WantedDirectionPositive then Direction := -Direction;

  Up := TVector3.One[WantedUp];
  if not WantedUpPositive then Up := -Up;

  if Box.IsEmpty then
  begin
    { If box is empty, choose the default X3D viewpoint.
      This is least surprising, see https://github.com/castle-engine/view3dscene/issues/3 }
    Position  := Vector3(0, 0, 10); // DefaultX3DCameraPosition[cvVrml2_X3d];
  end else
  begin
    Position := Box.Center;
    Offset := 2 * Box.AverageSize;

    if WantedDirectionPositive then
      Position[WantedDirection] := Box.Data[0].Data[WantedDirection] - Offset
    else
      Position[WantedDirection] := Box.Data[1].Data[WantedDirection] + Offset;
  end;

  { GravityUp is just always equal Up here. }
  GravityUp := Up;
end;

procedure CameraOrthoViewpointForWholeScene(const Box: TBox3D;
  const ViewportWidth, ViewportHeight: Single;
  const Origin: TVector2;
  out Position: TVector3;
  out AProjectionWidth, AProjectionHeight, AProjectionFar: Single);

  { Calculate Position.XY and AProjectionWidth, AProjectionHeight. }
  function PositionXY: TVector2;
  var
    Rect: TFloatRectangle;
    EffectiveProjectionWidth, EffectiveProjectionHeight: Single;
  begin
    if Box.IsEmpty then
    begin
      Result := Vector2(0, 0);
      AProjectionWidth := 0;
      AProjectionHeight := 0;
    end else
    begin
      Rect := Box.RectangleXY;

      if ViewportWidth / ViewportHeight >
         Rect.Width / Rect.Height then
      begin
        AProjectionWidth := 0;
        AProjectionHeight := Rect.Height;
        { Calculate EffectiveProjectionXxx
          the same way that TCastleOrthographic.EffectiveWidth/Height would be calculated. }
        EffectiveProjectionWidth := Rect.Height * ViewportWidth / ViewportHeight;
        EffectiveProjectionHeight := AProjectionHeight;
      end else
      begin
        AProjectionWidth := Rect.Width;
        AProjectionHeight := 0;
        { Calculate EffectiveProjectionXxx
          the same way that TCastleOrthographic.EffectiveWidth/Height would be calculated. }
        EffectiveProjectionWidth := AProjectionWidth;
        EffectiveProjectionHeight := Rect.Width * ViewportHeight / ViewportWidth;
      end;

      // calculate PositionXY
      Result := Rect.Center +
        (Origin - Vector2(0.5, 0.5)) *
        Vector2(EffectiveProjectionWidth, EffectiveProjectionHeight);
    end;
  end;

  { Calculate Position.Z and AProjectionFar. }
  function PositionZ: Single;
  const
    Default2DProjectionFar = TCastleViewport.Default2DProjectionFar;
    Default2DCameraZ = TCastleViewport.Default2DCameraZ;
  var
    MinZ, MaxZ: Single;
  begin
    if Box.IsEmpty then
    begin
      Result := Default2DCameraZ;
      AProjectionFar := Default2DProjectionFar;
    end else
    begin
      MinZ := Box.Min.Z;
      MaxZ := Box.Max.Z;
      if (MinZ > - Default2DProjectionFar / 2) and
         (MaxZ < Default2DProjectionFar / 2) then
      begin
        // prefer to use Default2DProjectionFar and Default2DCameraZ, if the scene fits inside
        Result := Default2DCameraZ;
        AProjectionFar := Default2DProjectionFar;
      end else
      begin
        Result := MaxZ + 1;
        AProjectionFar := MaxZ - MinZ;
      end;
    end;
  end;

begin
  Position := Vector3(PositionXY, PositionZ);
end;

var
  R: TRegisteredComponent;
initialization
  R := TRegisteredComponent.Create;
  R.ComponentClass := TCastleWalkNavigation;
  R.Caption := 'Fly (Walk with Gravity=false)';
  R.OnCreate := {$ifdef FPC}@{$endif}TCastleWalkNavigation{$ifdef FPC}(nil){$endif}.CreateComponentFly;
  RegisterSerializableComponent(R);

  RegisterSerializableComponent(TCastleWalkNavigation, 'Walk');
  RegisterSerializableComponent(TCastleExamineNavigation, 'Examine');
  RegisterSerializableComponent(TCastle2DNavigation, '2D');
end.<|MERGE_RESOLUTION|>--- conflicted
+++ resolved
@@ -264,19 +264,11 @@
         )
       )
 
-<<<<<<< HEAD
-      In every case, the resulting size is also multiplied by @link(Scale),
-      by default 1.0.
-
-      In every case, you can read @link(EffectiveWidth) and @link(EffectiveHeight)
-      to learn the actual projection width and height, calculated using
-=======
       In all the cases, the resulting size is also multiplied by @link(Scale),
       by default 1.0.
 
       You can read @link(EffectiveWidth) and @link(EffectiveHeight)
-      to know the actual projection width and height, calculated using
->>>>>>> 45bb0a6c
+      to learn the actual projection width and height, calculated using
       the above algorithm.
 
       @groupBegin }
