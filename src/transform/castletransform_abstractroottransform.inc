{%MainUnit castletransform.pas}
{
  Copyright 2017-2022 Michalis Kamburelis.

  This file is part of "Castle Game Engine".

  "Castle Game Engine" is free software; see the file COPYING.txt,
  included in this distribution, for details about the copyright.

  "Castle Game Engine" is distributed in the hope that it will be useful,
  but WITHOUT ANY WARRANTY; without even the implied warranty of
  MERCHANTABILITY or FITNESS FOR A PARTICULAR PURPOSE.

  ----------------------------------------------------------------------------
}

{$ifdef read_interface}

<<<<<<< HEAD
//type
=======
// type section started in CastleTransform.pas
>>>>>>> 00683b97

  { Root of transformations and scenes (tree of TCastleTransform and TCastleScene).
    This is the base abstract class, the non-abstract descendant is @link(TCastleRootTransform). }
  TCastleAbstractRootTransform = class(TCastleTransform)
  strict private
    WasPhysicsStep: boolean;
    TimeAccumulator: TFloatTime;
    FEnablePhysics: boolean;
    FMoveLimit: TBox3D;
    FPhysicsProperties: TPhysicsProperties;
    UpdateFrameId: TFrameId;
    FTimeScale: Single;
    FPaused: boolean;
    FMainCamera: TCastleCamera;
    FMainCameraObserver: TFreeNotificationObserver;
    FInternalPressReleaseListeners: TCastleTransformList;
    procedure SetPaused(const Value: boolean);
    procedure SetMainCamera(const Value: TCastleCamera);
    procedure MainCameraFreeNotification(const Sender: TFreeNotificationObserver);
    { Check all conditions (EnablePhysics, CastleApplicationMode) to find out
      is physics running. }
    function IsPhysicsRunning: Boolean;
  private
    FKraftEngine: TKraft;
    { Create FKraftEngine, if not assigned yet. }
    procedure InitializePhysicsEngine;
    { Destroy everything related to physics, if present. }
    procedure DestroyPhysicsEngine;
    procedure RegisterPressRelease(const T: TCastleTransform);
    procedure UnregisterPressRelease(const T: TCastleTransform);
  protected
    { Ignore (return @true) transparent triangles
      (with Material.Transparency > 0).

      This is suitable for TTriangleIgnoreFunc function, you can pass
      this to RayCollision and such. }
    function IgnoreTransparentItem(
      const Sender: TObject; const Triangle: PTriangle): Boolean; virtual; abstract;
  public
    InternalOnNodesFree: TNotifyEvent;

    { Event to render whole world.
      Used by generated textures to update their contents.
      @exclude }
    InternalRenderEverythingEvent: TRenderFromViewFunction;

    { Projection near/far used. May be used when updating generated textures,
      to determine their projection parameters.
      @exclude }
    InternalProjectionNear, InternalProjectionFar: Single;

    { Changes every time MainCamera vectors change.
      Allows to track camera changes in scenes.
      @exclude }
    InternalMainCameraStateId: TFrameId;

    { Latest frame when VisibleChangeNotification was called (with any params, even empty). }
    InternalVisibleStateId: TFrameId;
    { Latest frame when VisibleChangeNotification was called (with vcVisibleGeometry). }
    InternalVisibleGeometryStateId: TFrameId;
    { Latest frame when VisibleChangeNotification was called (with vcVisibleNonGeometry). }
    InternalVisibleNonGeometryStateId: TFrameId;

    // TODO: use this
    //InternalViewports: TComponentList;

    constructor Create(AOwner: TComponent); override;
    destructor Destroy; override;
    procedure Update(const SecondsPassed: Single; var RemoveMe: TRemoveType); override;
    function PropertySections(const PropertyName: String): TPropertySections; override;
    procedure CustomSerialization(const SerializationProcess: TSerializationProcess); override;

    { Update everything when time passes, in particular updating physics.
      This makes physics recalculation and updates rigid bodies transformations.
      It also calls any other TCastleTransform.Update work.

      Use this to simulate the passage of time without actually displaying
      the updated viewport. Useful e.g. to record the physics simulation
      results (to later play them back), see
      https://github.com/castle-engine/castle-dice-throwing .

      Contrary to just @link(Update), this always makes the processing,
      doesn't check did TFramesPerSecond.FrameId changed.
      This also doesn't check @link(Exists), so can be called even on non-existing
      viewport. }
    procedure UpdateIncreaseTime(const SecondsPassed: Single);

    { @exclude
      TCastleTransform instances that listen on press/release.
      May be @nil, equivalent to empty. }
    property InternalPressReleaseListeners: TCastleTransformList read FInternalPressReleaseListeners;

    { The major axis of gravity vector: 0, 1 or 2.
      This is trivially derived from the known camera
      GravityUp value. It can only truly express
      GravityUp vector values (1,0,0) or (0,1,0) or (0,0,1),
      although in practice this is enough for normal games (normal 3D scenes
      use up either +Y or +Z).

      We try to avoid using it in
      the engine, and use full GravityUp vector wherever possible.
      Full GravityUp vector may allow for more fun with weird gravity
      in future games. }
    function GravityCoordinate: Integer;

    function GravityUp: TVector3;
      // TODO: I would like to deprecate it,
      // but it is so often useful, and the alternative MainCamera.GravityUp looks convoluted.
      // Leave it be for now.
      // TODO: deprecated 'use MainCamera.GravityUp if MainCamera <> nil';

    { Is the move from OldPos to ProposedNewPos possible.
      Returns true and sets NewPos if some move is allowed, thus allows for wall-sliding.

      This checks collisions with world
      (everything inside this @link(TCastleAbstractRootTransform)).

      This checks collision with all objects that have @link(Collides)
      and @link(Exists) equal @true (using @link(CheckCollides)).

      If your query originates from some existing TCastleTransform instance,
      you should prefer to instead use @link(TCastleTransform.MoveAllowed)
      method, that automatically prevents "collisions with yourself".

      @seealso TCastleTransform.MoveAllowed }
    function WorldMoveAllowed(
      const OldPos, ProposedNewPos: TVector3; out NewPos: TVector3;
      const IsRadius: boolean; const Radius: Single;
      const OldBox, NewBox: TBox3D;
      const BecauseOfGravity: boolean): boolean; overload;

    { Is the move from OldPos to NewPos possible.

      This checks collisions with world
      (everything inside this @link(TCastleAbstractRootTransform)).

      This checks collision with all objects that have @link(Collides)
      and @link(Exists) equal @true (using @link(CheckCollides)).

      If your query originates from some existing TCastleTransform instance,
      you should prefer to instead use @link(TCastleTransform.MoveAllowed)
      method, that automatically prevents "collisions with yourself".

      @seealso TCastleTransform.MoveAllowed }
    function WorldMoveAllowed(
      const OldPos, NewPos: TVector3;
      const IsRadius: boolean; const Radius: Single;
      const OldBox, NewBox: TBox3D;
      const BecauseOfGravity: boolean): boolean; overload;

    { Get height of point APosition above the world.
      Looks at current @link(MainCamera) to know the gravity direction.

      This checks collisions with world
      (everything inside this @link(TCastleAbstractRootTransform)).

      This checks collision with all objects that have @link(Collides)
      and @link(Exists) equal @true (using @link(CheckCollides)).

      If your query originates from some existing TCastleTransform instance,
      you should prefer to instead use @link(TCastleTransform.MoveAllowed)
      method, that automatically prevents "collisions with yourself". }
    function WorldHeight(const APosition: TVector3;
      out AboveHeight: Single; out AboveGround: PTriangle): boolean;

    { Check that the line segment between 2 points that not collide with anything
      (that has opaque material).

      This checks collisions with world
      (everything inside this @link(TCastleAbstractRootTransform)).

      This checks collision with all objects that have @link(Collides)
      and @link(Exists) equal @true (using @link(CheckCollides)). }
    function WorldLineOfSight(const Pos1, Pos2: TVector3): boolean;

    { First object hit by the ray.

      This checks collisions with world
      (everything inside this @link(TCastleAbstractRootTransform)).

      This checks collision with all objects that have @link(Collides)
      and @link(Exists) equal @true (using @link(CheckCollides)). }
    function WorldRay(const RayOrigin, RayDirection: TVector3): TRayCollision;

    { First object hit by the ray.

      Returns the TCastleTransform that is hit (this is the "leaf" TCastleTransform
      in the TCastleTransform tree that is hit)
      and a distance from RayOrigin to the hit point.
      Returns @nil (Distance is undefined in this case) if nothing was hit.
      Use @link(WorldRay) for a more advanced version of this, with more complicated result.
      @groupBegin }
    function WorldRayCast(const RayOrigin, RayDirection: TVector3;
      out Distance: Single): TCastleTransform; overload;
    function WorldRayCast(const RayOrigin,
      RayDirection: TVector3): TCastleTransform; overload;
    { @groupEnd }

    { Check whether something collides with axis-aligned box in 3D.

      This checks collisions with world
      (everything inside this @link(TCastleAbstractRootTransform)).

      This checks collision with all objects that have @link(Collides)
      and @link(Exists) equal @true (using @link(CheckCollides)). }
    function WorldBoxCollision(const Box: TBox3D): boolean;

    { Check whether something collides with a line segment.

      This checks collisions with world
      (everything inside this @link(TCastleAbstractRootTransform)).

      This checks collision with all objects that have @link(Collides)
      and @link(Exists) equal @true (using @link(CheckCollides)). }
    function WorldSegmentCollision(const Pos1, Pos2: TVector3): boolean;

    { Check whether something collides with a sphere.

      This checks collisions with world
      (everything inside this @link(TCastleAbstractRootTransform)).

      This checks collision with all objects that have @link(Collides)
      and @link(Exists) equal @true (using @link(CheckCollides)). }
    function WorldSphereCollision(const Pos: TVector3; const Radius: Single): boolean;

    { Check whether something collides with a sphere in 2D
      (a circle, extruded to infinity along the Z axis).

      This checks collisions with world
      (everything inside this @link(TCastleAbstractRootTransform)).

      This checks collision with all objects that have @link(Collides)
      and @link(Exists) equal @true (using @link(CheckCollides)). }
    function WorldSphereCollision2D(const Pos: TVector2; const Radius: Single;
      const Details: TCollisionDetails = nil): boolean;

    { Check whether something collides with a point in 2D
      (which is an infinite line along the Z axis in 3D).

      This checks collisions with world
      (everything inside this @link(TCastleAbstractRootTransform)).

      This checks collision with all objects that have @link(Collides)
      and @link(Exists) equal @true (using @link(CheckCollides)). }
    function WorldPointCollision2D(const Point: TVector2): boolean;

    { First object hit by the ray, calculated using the physics engine.

      Returns the TRayCastResult record.
      Read TRayCastResult.Hit (boolean), TRayCastResult.Transform
      (guaranteed to be @nil when TRayCastResult.Hit is @false) and other fields
      to know what was hit.

      The given RayOrigin, RayDirection, Distance are in the world coordinate system.

      It returns TRayCastResult, with information there
      also in the world coordinate system.

      This ignores the collider of this body IgnoreBody, if IgnoreBody is not @nil.

      By default, the ray hits all physics layers, but you can choose physics layers
      in CollisionLayers attribute.

      Note: The @link(TCastleTransform.Pickable) property is ignored by this method,
      i.e. it considers all colliders regardless of their @link(TCastleTransform.Pickable) value.
      The @link(TCastleTransform.Pickable) is only taken into account by the routines
      of the old physics system
      (see https://castle-engine.io/physics#_old_system_for_collisions_and_gravity ).
      In the new system, a similar role is filled by physics layers. }
    function PhysicsRayCast(const RayOrigin, RayDirection: TVector3;
      const MaxDistance: Single = MaxSingle;
<<<<<<< HEAD
      const IgnoreBody: TCastleRigidBody = nil; const CollisionLayers:
      TPhysicsLayers = [Low(TPhysicsLayer)..High(TPhysicsLayer)]): TPhysicsRayCastResult;

    { Cast a sphere using physics engine, see what is hit.

      Returns the TPhysicsRayCastResult record.
      Read TPhysicsRayCastResult.Hit (boolean), TPhysicsRayCastResult.Transform
      (guaranteed to be @nil when TPhysicsRayCastResult.Hit is @false) and other fields
      to know what was hit.

      The given SphereOrigin, SphereRadius, SphereDirection, MaxDistance are in
      the world coordinate system.

      It returns TPhysicsRayCastResult, with information there
      also in the world coordinate system.

      This ignores all colliders that overlap sphere when start casting but you can
      also specify one body to always ignore in IgnoreBody parameter.

      By default, the sphere cast hits all physics layers, but you can choose
      physics layers in CollisionLayers attribute.

      Note: The @link(TCastleTransform.Pickable) property is ignored by this method,
      i.e. it considers all colliders regardless of their @link(TCastleTransform.Pickable) value.
      The @link(TCastleTransform.Pickable) is only taken into account by the routines
      of the old physics system
      (see https://castle-engine.io/physics#_old_system_for_collisions_and_gravity ).
      In the new system, a similar role is filled by physics layers. }
    function PhysicsSphereCast(const SphereOrigin: TVector3; const SphereRadius:Single;
      const SphereDirection: TVector3; const MaxDistance: Single = MaxSingle;
      const IgnoreBody: TCastleRigidBody = nil; const CollisionLayers:
      TPhysicsLayers = [Low(TPhysicsLayer)..High(TPhysicsLayer)]): TPhysicsRayCastResult;
=======
      const IgnoreBody: TCastleRigidBody = nil;
      const CollisionLayers: TPhysicsLayers = AllLayers): TRayCastResult;
>>>>>>> 00683b97

    { Yoo can temporarily disable physics (no transformations will be updated
      by the physics engine) by setting this property to @false. }
    property EnablePhysics: boolean read FEnablePhysics write FEnablePhysics
      default true;

    { Limit the movement allowed by @link(WorldMoveAllowed).
      Ignored when empty (default).

      This property allows to easily limit the possible places
      where player and creatures go.
      Player is honoring this if it uses @link(WorldMoveAllowed),
      in particular our @link(TCastleWalkNavigation) navigation honors it.
      Creatures honor it if they use @link(WorldMoveAllowed) for their decision. }
    property MoveLimit: TBox3D read FMoveLimit write FMoveLimit;

    { Central camera, that controls the features that require
      a single "main" camera (features that do not make sense
      with multiple cameras from multiple viewports).

      This camera controls:

      @unorderedList(
        @item(Nodes that "sense" camera like TProximitySensorNode, TBillboardNode, TLODNode.)

        @item(TCastleBillboard.)

        @item(Audio listener (controlling the spatial sound).)

        @item(Headlight position/direction, if you enable headlight by @link(TCastleRootTransform.UseHeadlight).)

        @item(When X3D nodes change Viewpoint/NavigationInfo (possible if TCastleViewport.AutoCamera),
          they apply changes to this camera.)

        @item(Rendering of TRenderedTextureNode contents (which camera this texture shows).)

        @item(At design-time: gizmo size is determined with respect to this camera.)
      )

      Note that it means that "headlight" done by
      @link(TCastleRootTransform.UseHeadlight) is assigned to one camera
      in case of multiple viewports looking at the same world.
      You cannot have a different "headlight" in each viewport,
      this would cause subtle problems since it's not how it would work in reality
      (where every light is visible in all viewports),
      e.g. mirror textures (like GeneratedCubeMapTexture)
      would need different contents in different viewpoints.

      Note that we no longer advise using @link(TCastleRootTransform.UseHeadlight)
      for headlight. It's easier to just place light as child of whatever camera
      you want, like adding TCastleDirectionalLight as child of TCastleCamera.
      See examples/viewport_and_scenes/headlight/ .
      In this case MainCamera doesn't matter, instead you explicitly make headlight
      by placing light as child of chosen camera.

      Note that features like LOD or Billboard or ProximitySensor
      need to transform this camera to scene local space.
      Which is not possible if the same scene instance
      is used multiple times (e.g. under many different TCastleTransform parents).
      If you need to use these features of TCastleScene,
      then simply do not use the same scene reference multiple times
      (instead clone the scene by @link(TCastleScene.Clone)).

      By default this is set to @link(TCastleViewport.Camera) of the @link(TCastleViewport)
      that created this @link(TCastleAbstractRootTransform) instance.
      And if something changes the @link(TCastleViewport.Camera) of that viewport,
      then this @name is also updated.
      So in simple cases (when you just have one @link(TCastleViewport)
      and add your scenes to it's already-created @link(TCastleViewport.Items))
      you don't have to do anything, it just works.
      In general, you can change this to any camera (currently used by some
      associated @link(TCastleViewport) or not),
      or @nil (in case no camera should be that "central" camera). }
    property MainCamera: TCastleCamera read FMainCamera write SetMainCamera;

    { Remove all items except TCastleCamera instances.
      This only avoids removing TCastleCamera instances that are direct children
      of this TCastleAbstractRootTransform, the TCastleCamera instances that are deeper
      (e.g. TCastleCamera inside some TCastleTransform) will still be removed. }
    procedure ClearExceptCameras;

    { Viewport that contains this world and also has a focus now (should process inputs).

      When only one viewport (the most common case) contains this world,
      we just return this one viewport. So we can be "overzealous" here,
      returning a viewport that is not focused (mouse is over different UI
      or not even inside this window), but still contains this world.

      When there are more viewports, we carefully select viewport that is focused
      (@link(TCastleUserInterface.Focused)) and within focused container (@link(TCastleContainer.Focused)). We return @nil if no such viewport exists.

      Note: If you have more than one viewport, and one of the viewports should be "default"
      catching all inputs in case no viewport is focused, then you can implement such
      fallback viewport on your side. }
    function FocusedViewport: TCastleUserInterface;

    { Container on which this world should check input (pressed keys, mouse buttons).

      When this world is only in one container (even if more viewports)
      then we just return this container.
      This is definitely the most common case, as cross-platform applications
      are limited to one container (you cannot open multiple windows on mobile).
      This means that input reaches the behavior even when mouse is outside the window,
      outside the viewport.

      When there are more containers, we look for the container that is focused, or
      return @nil.
      If you want to have a "default / fallback" container, implement it on your side. }
    function FocusedContainer: TCastleContainer;
  published
    { Adjust physics properties. }
    property PhysicsProperties: TPhysicsProperties read FPhysicsProperties;

    { Time scale used when not @link(Paused). }
    property TimeScale: Single read FTimeScale write FTimeScale {$ifdef FPC}default 1{$endif};

    { Pausing means that no events (key, mouse, update) are processed.
      So time doesn't move, and input is not processed.

      Navigation also doesn't work (this part is implemented by TCastleViewport
      and each TCastleNavigation).

      This is useful if you want to unconditionally make your world temporary
      still (for example, useful when entering some modal dialog box
      and you want the world to behave as a still background).

      @italic(See also): For other pausing methods,
      there are other methods of pausing / disabling
      some events processing for the world:

      @unorderedList(
        @item(You can set TCastleScene.TimePlaying to @false.
          This is roughly equivalent to not running their @link(Update) methods.
          This means that time will "stand still" for them,
          so their animations will not play. Although they may
          still react and change in response to mouse clicks / key presses,
          if TCastleScene.ProcessEvents.)

        @item(You can set TCastleScene.ProcessEvents to @false.
          This means that scene will not receive and process any
          key / mouse and other events (through VRML/X3D sensors).
          Some animations (not depending on VRML/X3D events processing)
          may still run, for example MovieTexture will still animate,
          if only TCastleScene.TimePlaying.)

        @item(For navigation, you can set @code(TCastleNavigation.Input := []) to ignore
          key / mouse clicks.

          Or you can set @code(TCastleNavigation.Exists) to @false,
          this is actually equivalent to what pausing does now for TCastleNavigation.
        )
      ) }
    property Paused: boolean read FPaused write SetPaused default false;
  end;

{$endif read_interface}

{$ifdef read_implementation}

{ TCastleAbstractRootTransform ------------------------------------------------------------------- }

constructor TCastleAbstractRootTransform.Create(AOwner: TComponent);
begin
  inherited;

  FPhysicsProperties := TPhysicsProperties.Create(Self);
  FPhysicsProperties.SetSubComponent(true);
  FPhysicsProperties.Name := 'PhysicsProperties';
  FPhysicsProperties.RootTransform := Self;

  FMainCameraObserver := TFreeNotificationObserver.Create(Self);
  FMainCameraObserver.OnFreeNotification := {$ifdef FPC}@{$endif}MainCameraFreeNotification;

  FTimeScale := 1;
  FMoveLimit := TBox3D.Empty;
  FEnablePhysics := true;

  { everything inside is part of this world }
  AddToWorld(Self);
end;

destructor TCastleAbstractRootTransform.Destroy;
begin
  DestroyPhysicsEngine;
  FreeAndNil(FInternalPressReleaseListeners);
  inherited;
end;

function TCastleAbstractRootTransform.GravityCoordinate: Integer;
begin
  Result := MaxAbsVectorCoord(GravityUp);
end;

function TCastleAbstractRootTransform.WorldBoxCollision(const Box: TBox3D): boolean;
begin
  Result := BoxCollision(Box, nil);
end;

function TCastleAbstractRootTransform.WorldSegmentCollision(const Pos1, Pos2: TVector3): boolean;
begin
  Result := SegmentCollision(Pos1, Pos2, nil, false);
end;

function TCastleAbstractRootTransform.WorldSphereCollision(const Pos: TVector3;
  const Radius: Single): boolean;
begin
  Result := SphereCollision(Pos, Radius, nil);
end;

function TCastleAbstractRootTransform.WorldSphereCollision2D(const Pos: TVector2;
  const Radius: Single;
  const Details: TCollisionDetails): boolean;
begin
  Result := SphereCollision2D(Pos, Radius, nil, Details);
end;

function TCastleAbstractRootTransform.WorldPointCollision2D(const Point: TVector2): boolean;
begin
  Result := PointCollision2D(Point, nil);
end;

function TCastleAbstractRootTransform.IsPhysicsRunning: Boolean;
begin
  Result :=
    EnablePhysics and
    (FKraftEngine <> nil) and
    (CastleApplicationMode in [appRunning, appSimulation]);
end;

function TCastleAbstractRootTransform.WorldHeight(const APosition: TVector3;
  out AboveHeight: Single; out AboveGround: PTriangle): boolean;
begin
  Result := HeightCollision(APosition, GravityUp, nil,
    AboveHeight, AboveGround);
end;

function TCastleAbstractRootTransform.WorldLineOfSight(const Pos1, Pos2: TVector3): boolean;
begin
  Result := not SegmentCollision(Pos1, Pos2,
    { Ignore transparent materials, this means that creatures can see through
      glass --- even though they can't walk through it. }
    {$ifdef FPC}@{$endif} IgnoreTransparentItem,
    true);
end;

function TCastleAbstractRootTransform.WorldRay(
  const RayOrigin, RayDirection: TVector3): TRayCollision;
begin
  Result := RayCollision(RayOrigin, RayDirection, nil);
end;

function TCastleAbstractRootTransform.WorldRayCast(const RayOrigin, RayDirection: TVector3; out Distance: Single): TCastleTransform;
var
  RayColl: TRayCollision;
begin
  Result := nil;
  Distance := 0; // just to make it defined

  RayColl := WorldRay(RayOrigin, RayDirection);
  if RayColl <> nil then
  try
    if RayColl.Count <> 0 then
    begin
      Result := RayColl.First.Item;
      Distance := RayColl.Distance;
    end;
  finally FreeAndNil(RayColl) end;
end;

function TCastleAbstractRootTransform.WorldRayCast(const RayOrigin, RayDirection: TVector3): TCastleTransform;
var
  IgnoredDistance: Single;
begin
  Result := WorldRayCast(RayOrigin, RayDirection, IgnoredDistance);
end;

function TCastleAbstractRootTransform.WorldMoveAllowed(
  const OldPos, ProposedNewPos: TVector3; out NewPos: TVector3;
  const IsRadius: boolean; const Radius: Single;
  const OldBox, NewBox: TBox3D;
  const BecauseOfGravity: boolean): boolean;
begin
  Result := MoveCollision(OldPos, ProposedNewPos, NewPos, IsRadius, Radius,
    OldBox, NewBox, nil);
  if Result then
    Result := MoveLimit.IsEmpty or MoveLimit.Contains(NewPos);
end;

function TCastleAbstractRootTransform.WorldMoveAllowed(
  const OldPos, NewPos: TVector3;
  const IsRadius: boolean; const Radius: Single;
  const OldBox, NewBox: TBox3D;
  const BecauseOfGravity: boolean): boolean;
begin
  Result := MoveCollision(OldPos, NewPos, IsRadius, Radius,
    OldBox, NewBox, nil);
  if Result then
    Result := MoveLimit.IsEmpty or MoveLimit.Contains(NewPos);
end;

procedure TCastleAbstractRootTransform.SetPaused(const Value: boolean);
begin
  if FPaused <> Value then
  begin
    FPaused := Value;
    { TODO: update the viewport cursor when Paused changed. }
    // RecalculateCursor(Self);
  end;
end;

procedure TCastleAbstractRootTransform.SetMainCamera(const Value: TCastleCamera);
begin
  if FMainCamera <> Value then
  begin
    FMainCameraObserver.Observed := Value;
    FMainCamera := Value;
    VisibleChangeHere([]);
  end;
end;

procedure TCastleAbstractRootTransform.MainCameraFreeNotification(const Sender: TFreeNotificationObserver);
begin
  MainCamera := nil;
end;

function TCastleAbstractRootTransform.GravityUp: TVector3;
begin
  if MainCamera = nil then
    { This is only to keep deprecated GravityUp/GravityCoordinate
      sensible, even for old code that doesn't check MainCamera <> nil. }
    Result := DefaultCameraUp
  else
    Result := MainCamera.GravityUp;
end;

procedure TCastleAbstractRootTransform.RegisterPressRelease(const T: TCastleTransform);
begin
  if FInternalPressReleaseListeners = nil then
    FInternalPressReleaseListeners := TCastleTransformList.Create(false);
  FInternalPressReleaseListeners.Add(T);
end;

procedure TCastleAbstractRootTransform.UnregisterPressRelease(const T: TCastleTransform);
var
  I: Integer;
begin
  if FInternalPressReleaseListeners = nil then
    I := -1
  else
    I := FInternalPressReleaseListeners.IndexOf(T);

  if I = -1 then
  begin
    WritelnWarning('Transformation called UnregisterPressRelease, but it was not listening to Press/Release');
    Exit;
  end;

  FInternalPressReleaseListeners.Delete(I);
end;

procedure TCastleAbstractRootTransform.ClearExceptCameras;
var
  I: Integer;
begin
  for I := Count - 1 downto 0 do
    if not (Items[I] is TCastleCamera) then
      Delete(I);
end;

function TCastleAbstractRootTransform.PropertySections(const PropertyName: String): TPropertySections;
begin
  if ArrayContainsString(PropertyName, [
       'TimeScale', 'Paused', 'PhysicsProperties'
     ]) then
    Result := [psBasic]
  else
    Result := inherited PropertySections(PropertyName);
end;

procedure TCastleAbstractRootTransform.CustomSerialization(
  const SerializationProcess: TSerializationProcess);

  function InternalViewport: TComponent;
  begin
    { This is a quick hack, assuming Owner = containing TCastleViewport.
      It's in practice mostly OK (the only case when TCastleAbstractRootTransform
      is created is from TCastleViewport, TODO: unless user would create
      it manually which is allowed).
      And there's no big harm if we make mistake (only ViewportCaption will be wrong,
      which is only used for debug message). }
    Result := Owner;
  end;

  function ViewportCaption: String;
  begin
    if (InternalViewport <> nil) and
       (InternalViewport.Name <> '') then
      Result := '"' + InternalViewport.Name + '.Items"'
    else
      Result := 'TCastleViewport.Items';
  end;

var
  BlendingSortStr: String;
begin
  inherited;
  BlendingSortStr := '';
  SerializationProcess.ReadWriteString('BlendingSort', BlendingSortStr, false);
  if BlendingSortStr <> '' then
  begin
    WritelnWarning('%s uses "BlendingSort" = "%s", this is no longer supported on TCastleAbstractRootTransform (Viewport.Items). Instead set TCastleViewport.BlendingSort property.', [
      ViewportCaption,
      BlendingSortStr
    ]);
  end;
end;

function TCastleAbstractRootTransform.FocusedViewport: TCastleUserInterface;
begin
  // TODO: make real implementation, test like multiple_windows_and_viewports
  if Owner is TCastleUserInterface then
    Result := TCastleUserInterface(Owner)
  else
    Result := nil;
end;

function TCastleAbstractRootTransform.FocusedContainer: TCastleContainer;
var
  V: TCastleUserInterface;
begin
  // TODO: make real implementation, test like multiple_windows_and_viewports
  V := FocusedViewport;
  if V <> nil then
    Result := V.Container
  else
    Result := nil;
end;

{$endif read_implementation}<|MERGE_RESOLUTION|>--- conflicted
+++ resolved
@@ -16,11 +16,7 @@
 
 {$ifdef read_interface}
 
-<<<<<<< HEAD
-//type
-=======
 // type section started in CastleTransform.pas
->>>>>>> 00683b97
 
   { Root of transformations and scenes (tree of TCastleTransform and TCastleScene).
     This is the base abstract class, the non-abstract descendant is @link(TCastleRootTransform). }
@@ -292,9 +288,8 @@
       In the new system, a similar role is filled by physics layers. }
     function PhysicsRayCast(const RayOrigin, RayDirection: TVector3;
       const MaxDistance: Single = MaxSingle;
-<<<<<<< HEAD
-      const IgnoreBody: TCastleRigidBody = nil; const CollisionLayers:
-      TPhysicsLayers = [Low(TPhysicsLayer)..High(TPhysicsLayer)]): TPhysicsRayCastResult;
+      const IgnoreBody: TCastleRigidBody = nil;
+      const CollisionLayers: TPhysicsLayers = AllLayers): TRayCastResult;
 
     { Cast a sphere using physics engine, see what is hit.
 
@@ -324,11 +319,8 @@
     function PhysicsSphereCast(const SphereOrigin: TVector3; const SphereRadius:Single;
       const SphereDirection: TVector3; const MaxDistance: Single = MaxSingle;
       const IgnoreBody: TCastleRigidBody = nil; const CollisionLayers:
-      TPhysicsLayers = [Low(TPhysicsLayer)..High(TPhysicsLayer)]): TPhysicsRayCastResult;
-=======
-      const IgnoreBody: TCastleRigidBody = nil;
+      TPhysicsLayers = [Low(TPhysicsLayer)..High(TPhysicsLayer)];
       const CollisionLayers: TPhysicsLayers = AllLayers): TRayCastResult;
->>>>>>> 00683b97
 
     { Yoo can temporarily disable physics (no transformations will be updated
       by the physics engine) by setting this property to @false. }
