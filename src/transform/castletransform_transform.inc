{%MainUnit castletransform.pas}
{
  Copyright 2017-2023 Michalis Kamburelis.

  This file is part of "Castle Game Engine".

  "Castle Game Engine" is free software; see the file COPYING.txt,
  included in this distribution, for details about the copyright.

  "Castle Game Engine" is distributed in the hope that it will be useful,
  but WITHOUT ANY WARRANTY; without even the implied warranty of
  MERCHANTABILITY or FITNESS FOR A PARTICULAR PURPOSE.

  ----------------------------------------------------------------------------
}

{$ifdef read_interface}

//type
  { Group and transform (move, rotate, scale) children objects.

    Add and remove children using the @link(Add), @link(Remove) and similar methods.
    A child can be any @link(TCastleTransform) instance,
    in particular it can be a @link(TCastleScene) instance
    (which allows to load and render any 3D or 2D model).

    Control the transformation using these properties:

    @orderedList(
      @item(Move using @link(Translation).)

      @item(Rotate using @link(Rotation).
        The rotation is performed around the @link(Center) point.
        The rotation may be alternatively controlled using the
        @link(Direction) and @link(Up) vectors.)

      @item(Change size using @link(Scale).
        Scale is done around @link(Center) and with orientation given by
        @link(ScaleOrientation).)
    )

    This class is the base object that is managed by the @link(TCastleViewport).
    You insert instances of this class into @link(TCastleViewport.Items),
    which is actually an instance of @link(TCastleTransform) too.

    This class implements also optional gravity and physics.
    See the @link(Gravity) property for a simple unrealistic gravity model.
    See the @link(RigidBody) for a proper rigid-bidy simulation,
    with correct gravity model and collisions with other rigid bodies. }
  TCastleTransform = class(TCastleComponent)
  strict private
    type
      TEnumerator = record
      strict private
        FList: TCastleTransformList;
        FPosition: Integer;
        function GetCurrent: TCastleTransform; inline;
      public
        constructor Create(const AList: TCastleTransformList);
        function MoveNext: Boolean; inline;
        property Current: TCastleTransform read GetCurrent;
      end;

      { Used by @link(TCastleTransform.BehaviorsEnumerate).
        Do not use this type explicitly, it should only be used by for..in
        construction like "for B in MyTranform.BehaviorsEnumerate do ...".
        @exclude }
      TCastleBehaviorEnumerator = record
      strict private
        FParent: TCastleTransform;
        FPosition: Integer;
        function GetCurrent: TCastleBehavior; inline;
      public
        constructor Create(const AParent: TCastleTransform);
        function MoveNext: Boolean; inline;
        property Current: TCastleBehavior read GetCurrent;
        function GetEnumerator: TCastleBehaviorEnumerator;
      end;

    class var
      NextTransformId: Cardinal;
    var
      FCastShadows: Boolean;
      FExists: Boolean;
      FParentExistsInRoot: Boolean;
      FExistsInRoot: Boolean;
      FLastExistsChangeFrameId: TFrameId;
      FCollides: Boolean;
      FPickable: Boolean;
      FVisible: Boolean;
      FCollidesWithMoving: Boolean;
      FWorld: TCastleAbstractRootTransform;
      { How many times this is a child in the FWorld, counting all possible paths in transformation tree. }
      FWorldReferences: Cardinal;
      FList: TCastleTransformList;
      FParent: TCastleTransform;
      FCollisionSphereRadius: Single;
      FListenPressRelease: Boolean;
      RegisteredGLContextCloseListener: Boolean;
      FPendingToRemove: TComponentList;
      FPendingToRemoveAndFree: TComponentList;
      FRenderLayer: TRenderLayer;

      // transformation
      FCenter: TVector3;
      FRotation: TVector4;
      FScale: TVector3;
      FScaleOrientation: TVector4;
      FTranslation: TVector3;

      // transformation extras
      FGravity: Boolean;
      FFallingStartMiddle: TVector3;
      FFalling: Boolean;
      FFallSpeed: Single;
      FGrowSpeed: Single;
      FMiddleHeight: Single;
      FOrientation: TOrientationType;
      FOnlyTranslation: Boolean;

      FTransformation: TTransformation;
      FTransformationValid: Boolean;

      FWorldTransformation: TTransformation;
      FWorldTransformationId: Cardinal;
      FWorldTransformationValid: Boolean;

      FLastParentWorldTransformation: TTransformation;
      FLastParentWorldTransformationId: Cardinal;

      FOnAddedBehaviorNotification: TCastleComponentNotification;
      FBeforeRemoveBehaviorNotification: TCastleComponentNotification;
      FAfterUpdate: TNotifyEventList;

      // physics
      FRigidBodyCache: TCastleRigidBody;
      FColliderCache:  TCastleCollider;

      // Always equal to FindBehaviors(TCastleRigidBody)
      FCachedRigidBody: TCastleRigidBody;

    procedure SerializeChildrenAdd(const C: TComponent);
    procedure SerializeChildrenClear;
    procedure SerializeChildrenEnumerate(const Proc: TGetChildProc);
    procedure SerializeBehaviorsAdd(const C: TComponent);
    procedure SerializeBehaviorsClear;
    procedure SerializeBehaviorsEnumerate(const Proc: TGetChildProc);
    procedure SetCenter(const Value: TVector3);
    procedure SetRotation(const Value: TVector4);
    procedure SetScale(const Value: TVector3);
    procedure SetScaleOrientation(const Value: TVector4);
    procedure SetTranslation(const Value: TVector3);
    function GetTranslationXY: TVector2;
    procedure SetTranslationXY(const Value: TVector2);
    function GetDirection: TVector3;
    function GetUp: TVector3;
    procedure SetDirection(const Value: TVector3);
    procedure SetUp(const Value: TVector3);
    function RotationFromDirectionUp(const D, U: TVector3): TVector4;
    function RotationToDirection(const ARotation: TVector4): TVector3;
    function RotationToUp(const ARotation: TVector4): TVector3;
    procedure UpdateSimpleGravity(const SecondsPassed: Single);
    function GetItem(const I: Integer): TCastleTransform;
    procedure SetItem(const I: Integer; const Item: TCastleTransform);
    procedure InternalTransformationMult(var T: TTransformation);
    procedure InternalTransformation(out T: TTransformation);
    { Update our FWorldTransformation, FWorldTransformationId. }
    procedure UpdateWorldTransformation;
    procedure WarningMatrixNan(const NewParamsInverseTransformValue: TMatrix4);
    procedure RemoveBehaviorIndex(const BehaviorIndex: Integer);
    procedure SetListenPressRelease(const Value: Boolean);
    function GetBehaviors(const Index: Integer): TCastleBehavior;
    procedure GLContextCloseEvent(Sender: TObject);
    procedure PendingRemovals;
    procedure SetExists(const Value: Boolean);
    procedure SetParentExistsInRoot(const Value: Boolean);
    { Value of FParent.ParentExistsInRoot, if FParent is non-nil.
      Always true, if FParent = nil.
      Intuitively this means "all our parents exist" -- Parent, Parent.Parent etc.,
      as far as our parent hierarchy goes. }
    property ParentExistsInRoot: Boolean read FParentExistsInRoot write SetParentExistsInRoot default true;
    { Call when ParentExistsInRoot or Exists changed. }
    procedure UpdateExistsInRoot;
    { Never call ChangedTransform directly, always call this. }
    procedure ChangedTransformCore(const UpdatePhysicsTransform: Boolean = true);
    function GetWorldViewRec: TViewVectors;
    procedure SetWorldViewRec(const Value: TViewVectors);
    procedure UpdateCachedBehaviors;
    { Convert distance from the local coordinate system
      to parent coordinate system
      (in short: Result := Distance * AverageScale). }
    function DistanceToParent(const Distance: Single): Single;
  private
    { "Meaningful" parent is a parent that competes to be a value of Parent.
      This allows to avoid TCastleTransformReference from being considered
      a meaningful parent, so that transforms under TCastleTransformReference
      can still have useful Parent, WorldTransform and more
      (so that they work e.g. in editor nicely, with physics nicely etc.)

      This can change only after construction, before any children are actually added to this. }
    MeaningfulParent: Boolean;

    FBehaviors: TComponentList;

    { Some behaviors need know when castle transform is in world or not or
      when it changes. They can register to those notifications. When list
      is not created that means no behaviors need those notifications. }
    FBehaviorsWorldChangeNotificationList: TCastleBehaviorList;

    { Does any behavior on FBehaviors possibly override BeforeRender. }
    FBehaviorsNeedBeforeRender: Boolean;

    { Update FWorld, FWorldReferences.
      This is recursively called on all children as well.
      Value must not be @nil. }
    procedure AddToWorld(const Value: TCastleAbstractRootTransform);
    { Update FWorld, FWorldReferences.
      This is recursively called on all children as well.
      Value must not be @nil. }
    procedure RemoveFromWorld(const Value: TCastleAbstractRootTransform);

    { Add a new parent.
      Updates FParent, FWorld, FWorldReferences.
      This is not recursively called on all children -- only the AddToWorld, a subset of this, is recursive.
      NewParent must not be @nil. }
    procedure AddParent(const NewParent: TCastleTransform);
    { Remove parent, previously added by AddParent.
      Updates FParent, FWorld, FWorldReferences.
      This is not recursively called on all children -- only the RemoveFromWorld, a subset of this, is recursive.
      OldParent must not be @nil. }
    procedure RemoveParent(const OldParent: TCastleTransform);

    { Return non-nil parent, making sure it's valid.
      It's equivalent to @link(Parent), except it makes exception instead of returning @nil. }
    function CheckParent: TCastleTransform;

    procedure NotifyWorldAfterAttach;
    procedure NotifyWorldBeforeDetach;

    // TODO: Do we need so much new API?

    { Ability to add a callback (object of procedure have to be TComponent)
      to be informed when a behavior is added to this CastleTransform. }
    procedure AddNotificationOnBehaviorAdded(const AEvent: TComponentEvent); overload;
    { Ability to add a callback (object of procedure have to be TComponent)
      to be informed when a behavior is added to this CastleTransform with
      object class filtering. }
    procedure AddNotificationOnBehaviorAdded(const AEvent: TComponentEvent;
      const ClassFilter: TComponentClass); overload;
    { Calls all behavior add callbacks with ABehavior as parameter value. }
    procedure NotifyBehaviorAdded(const ABehavior: TCastleBehavior);
    { Remove all occurrences of callback (object of procedure have to be TComponent)
      from "OnBehaviorAdded" list. }
    procedure RemoveNotificationOnBehaviorAdded(const AEvent: TComponentEvent); overload;
    { Remove a callback (object of procedure have to be TComponent)
      from "OnBehaviorAdded" calbacks list with object class filtering. }
    procedure RemoveNotificationOnBehaviorAdded(const AEvent: TComponentEvent;
      const ClassFilter: TComponentClass); overload;

    { Ability to add a callback (object of procedure have to be TComponent)
      to be informed when a behavior is added to this CastleTransform }
    procedure AddNotificationBeforeBehaviorRemove(const AEvent: TComponentEvent); overload;
    { Ability to add a callback (object of procedure have to be TComponent)
      to be informed when a behevior is added to this CastleTransform with
      object class filtering. }
    procedure AddNotificationBeforeBehaviorRemove(const AEvent: TComponentEvent;
      const ClassFilter: TComponentClass); overload;
    { Calls all behavior remove callbacks with ABehavior as parameter value. }
    procedure NotifyBeforeBehaviorRemove(const ABehavior: TCastleBehavior);
    { Remove all occurrences of callback (object of procedure have to be TComponent)
      from "BeforeBehaviorRemove" list. }
    procedure RemoveNotificationBeforeBehaviorRemove(const AEvent: TComponentEvent); overload;
    { Remove a callback (object of procedure have to be TComponent)
      from "BeforeBehaviorRemove" calbacks list with object class filtering. }
    procedure RemoveNotificationBeforeBehaviorRemove(const AEvent: TComponentEvent;
      const ClassFilter: TComponentClass); overload;

    { Call ParentBeforeDetach and WorldBeforeDetach on a behavior that will soon be freed. }
    procedure BeforeBehaviorDestroy(const Behavior: TCastleBehavior);

    { Call UpdateWorldScale on all colliders here and in children. }
    procedure UpdateCollidersWorldScale;

    procedure SetParent(const Value: TCastleTransform);
    procedure UpdateBehaviorsNeedBeforeRender;
  protected
    { Returns list of TCastleTransform to render. By default, it just returns @link(List). }
    function GetRenderList(const Params: TRenderParams): TCastleTransformList; virtual;

    { Call this when doing anything that allocates GL resources.
      This will make sure GLContextClose will get called. }
    procedure RegisterGLContextClose;

    { Called when the current @link(World) that contains this object changes.
      In the usual case, @link(World) corresponds to a @link(TCastleViewport.Items)
      instance, and when this method is called it means that object
      is added/removed from a viewport.

      You can ignore this when called with Value equal to current @link(World).

      Note that each TCastleTransform instance can only be part of one world
      (TCastleAbstractRootTransform) at a time.
      Although we may be present many times within the same world.
      Always remove the TCastleTransform from previous world
      before adding it to a new one. }
    procedure ChangeWorld(const Value: TCastleAbstractRootTransform); virtual;

    procedure Notification(AComponent: TComponent; Operation: TOperation); override;

    { Height of a point above the 3D model.
      This checks ray collision, from APosition along the negated GravityUp vector.
      Measures distance to the nearest scene item (called "ground" here).

      @returns(If the 3D scene is hit.
        @false means that APosition floats above an empty space.
        That is, if you turn gravity on, it will fall down forever,
        as far as this 3D scene is concerned.)

      @param(AboveHeight Height above the ground.
        @italic(One height unit equals one GravityUp vector).
        Always use normalized GravityUp vector if you expect
        to receive here a normal distance.

        AboveHeight is always set to MaxSingle when returned result is @false
        (this guarantee simplifies some code).)

      @param(AboveGround Pointer to PTriangle representing the ground.
        Must be @nil if returned result is @false.
        @bold(May) be @nil even if we returned @true (not all 3D
        objects may be able to generate PTriangle information about collision).

        This may be useful for example to make a footsteps sound dependent
        on texture of the ground.
        Or to decrease player life points for walking on hot lava.
        See "The Castle" game for examples.)
    }
    function HeightCollision(const APosition, GravityUp: TVector3;
      const TrianglesToIgnoreFunc: TTriangleIgnoreFunc;
      out AboveHeight: Single; out AboveGround: PTriangle): boolean;

    { Can other 3D object (maybe a player) move without colliding with this object.

      If IsRadius, then you should prefer to perform exact collision with sphere
      of given radius (must be > 0).
      At the very least, this checks that the line segment
      between OldPos and NewPos doesn't collide,
      @bold(and) that sphere with given Radius centered around NewPos
      doesn't collide.

      If not IsRadius, or if checking for collisions with sphere is not possible
      for some reasons, then you can check for collisions with boxes.
      OldBox should usually be ignored (it can be useful when collision-checking
      has to be approximate in some corner cases, see TCreature.MoveCollision).
      NewBox plays the same role as "sphere centered around NewPos" in paragraph
      above.

      Overloaded version with separate ProposedNewPos and NewPos parameters
      allows you to accept the move, but for NewPos (that should be some slightly
      modified version of ProposedNewPos). This allows to implement wall-sliding:
      when camera tries to walk into the wall, we will change movement
      to move alongside the wall (instead of just completely blocking the move).
      When this version returns @false, it's undefined what is the NewPos.

      @groupBegin }
    function MoveCollision(
      const OldPos, ProposedNewPos: TVector3; out NewPos: TVector3;
      const IsRadius: boolean; const Radius: Single;
      const OldBox, NewBox: TBox3D;
      const TrianglesToIgnoreFunc: TTriangleIgnoreFunc): boolean; overload;
    function MoveCollision(
      const OldPos, NewPos: TVector3;
      const IsRadius: boolean; const Radius: Single;
      const OldBox, NewBox: TBox3D;
      const TrianglesToIgnoreFunc: TTriangleIgnoreFunc): boolean; overload;
    { @groupEnd }

    { Check collision with a line segment, that is: a line between 2 points in 3D. }
    function SegmentCollision(const Pos1, Pos2: TVector3;
      const TrianglesToIgnoreFunc: TTriangleIgnoreFunc;
      const ALineOfSight: boolean): boolean;

    { Check collision with a 3D sphere.

      This works precisely when transformation hierarchy has uniform scaling,
      i.e. scale is the same in all X, Y, Z axes.
      In case of non-uniform scaling, this is an approximation. }
    function SphereCollision(const Pos: TVector3; const Radius: Single;
      const TrianglesToIgnoreFunc: TTriangleIgnoreFunc): boolean;

    { Check collision with a sphere in 2D (a circle, extruded to infinity along the Z axis).

      Note that PointCollision2D and SphereCollision2D @italic(do not work
      reliably on objects that have 3D rotations). See @link(PointCollision2D)
      for details.

      This works precisely when transformation hierarchy has uniform scaling,
      i.e. scale is the same in all X, Y, Z axes.
      In case of non-uniform scaling, this is an approximation.

      @param(Details If non-nil, these are automatically filled with the details
        about the collision.
        If the result is @false, the Details contents are untouched.
        If the result is @true, the Details contents are set to describe
        the 3D objects hierarchy that caused this collision.) }
    function SphereCollision2D(const Pos: TVector2; const Radius: Single;
      const TrianglesToIgnoreFunc: TTriangleIgnoreFunc;
      const Details: TCollisionDetails = nil): boolean;

    { Check collision with a point in 2D (which is an infinite line along the Z axis
      in 3D).

      Note that PointCollision2D and SphereCollision2D @italic(do not work
      reliably on objects that have 3D rotations), that is: rotations that change
      the direction of Z axis! This applies to all ways of rotating --
      using the @link(TCastleTransform)
      or using the X3D node @link(TTransformNode) (within a TCastleSce).

      @orderedList(
        @item(@italic(The reason): we transform the point (or sphere center)
          to the local coordinates, and we should also transform the Z axis to
          the local coordinates, to be always correct. Right now, we don't do
          the latter.)

        @item(And we don't want to do it (at least not in all cases)!
          The simple 2D point collision check would then actually perform
          a 3D line collision check, thus PointCollision2D would lose all the speed
          benefits over LineCollision. PointCollision2D would become
          a simple shortcut to perform @italic(LineCollision with
          a line parallel to Z axis).

          And in case of 2D games, or mostly 2D games, this speed loss
          would not be justified. Often you @italic(know) that your objects
          have no 3D rotations, for example if your animations are done in Spine.)

        @item(In the future, we may overcome this limitation.
          To do this, we will detect whether the transformation is "only 2D"
          (actually this part is easy, you can detect it by looking at the matrix
          even, so check whether appropriate numbers are zero).
          And then PointCollision2D will change to LineCollision,
          and SphereCollision2D will change to something like ExtrudedCircleCollision,
          @italic(only when necessary).)
      )
    }
    function PointCollision2D(const Point: TVector2;
      const TrianglesToIgnoreFunc: TTriangleIgnoreFunc): boolean;

    { Check collision with axis-aligned box in 3D. }
    function BoxCollision(const Box: TBox3D;
      const TrianglesToIgnoreFunc: TTriangleIgnoreFunc): boolean;

    { First object hit by the ray, as a TRayCollision.
      Returns a collision as TRayCollision instance, or @nil if no collision.
      Caller is responsible for freeing the returned TRayCollision instance.

      Contrary to other collision routines, this should @italic(ignore
      the @link(Collides) property). The @link(Collides) property
      specifies whether item collides with camera. And this method is used
      for picking (pointing) 3D stuff --- everything visible can be picked,
      collidable or not. Instead, this looks at @link(Pickable) and @link(Exists) properties.

      This always returns the first collision with the world, that is
      the one with smallest TRayCollision.Distance. For example, when
      implemented in TCastleTransform, this checks collisions for all list items,
      and chooses the closest one. }
    function RayCollision(const RayOrigin, RayDirection: TVector3;
      const TrianglesToIgnoreFunc: TTriangleIgnoreFunc): TRayCollision;

    function LocalHeightCollision(const APosition, GravityUp: TVector3;
      const TrianglesToIgnoreFunc: TTriangleIgnoreFunc;
      out AboveHeight: Single; out AboveGround: PTriangle): boolean; virtual;
    function LocalMoveCollision(
      const OldPos, ProposedNewPos: TVector3; out NewPos: TVector3;
      const IsRadius: boolean; const Radius: Single;
      const OldBox, NewBox: TBox3D;
      const TrianglesToIgnoreFunc: TTriangleIgnoreFunc): boolean; overload; virtual;
    function LocalMoveCollision(
      const OldPos, NewPos: TVector3;
      const IsRadius: boolean; const Radius: Single;
      const OldBox, NewBox: TBox3D;
      const TrianglesToIgnoreFunc: TTriangleIgnoreFunc): boolean; overload; virtual;
    function LocalSegmentCollision(const Pos1, Pos2: TVector3;
      const TrianglesToIgnoreFunc: TTriangleIgnoreFunc;
      const ALineOfSight: boolean): boolean; virtual;
    function LocalSphereCollision(const Pos: TVector3; const Radius: Single;
      const TrianglesToIgnoreFunc: TTriangleIgnoreFunc): boolean; virtual;
    function LocalSphereCollision2D(const Pos: TVector2; const Radius: Single;
      const TrianglesToIgnoreFunc: TTriangleIgnoreFunc;
      const Details: TCollisionDetails = nil): boolean; virtual;
    function LocalPointCollision2D(const Point: TVector2;
      const TrianglesToIgnoreFunc: TTriangleIgnoreFunc): boolean; virtual;
    function LocalBoxCollision(const Box: TBox3D;
      const TrianglesToIgnoreFunc: TTriangleIgnoreFunc): boolean; virtual;
    function LocalRayCollision(const RayOrigin, RayDirection: TVector3;
      const TrianglesToIgnoreFunc: TTriangleIgnoreFunc): TRayCollision; virtual;

    { Render with given Params (includes a full transformation of this scene).

      This is @bold(mostly an internal method). You should not need to override
      it during normal engine usage. Instead, you should render everything using
      TCastleScene, which allows to load or build (by code) nodes to display
      meshes, light and everything else.
      But overriding this may be useful for special customized rendering. }
    procedure LocalRender(const Params: TRenderParams); virtual;

    { Render shadow volumes (with a full transformation of this scene).

      This is @bold(mostly an internal method). You should not need to override
      it during normal engine usage. If you render everything using TCastleScene,
      then rendering shadow volumes is also automatically handled by TCastleScene. }
    procedure LocalRenderShadowVolume(const Params: TRenderParams;
      const ShadowVolumeRenderer: TBaseShadowVolumeRenderer); virtual;

    { Can we use simple @link(Translation) to express our whole transformation
      (IOW, we have no scaling, no rotation).
      Returning @true allows optimization in some cases.
      @bold(Internal. Protected instead of private only for testing.)
      @exclude }
    function OnlyTranslation: boolean;

    { Get translation in 2D (uses @link(Translation), ignores Z coord). }
    function Translation2D: TVector2; deprecated 'use TranslationXY';

    { Transformation matrices, like @link(Transform) and @link(InverseTransform). }
    procedure TransformMatricesMult(var M, MInverse: TMatrix4); deprecated 'do not use this directly, instead use Transform and InverseTransform methods';
    procedure TransformMatrices(out M, MInverse: TMatrix4); deprecated 'do not use this directly, instead use Transform and InverseTransform methods';

    { Average value of 3D scale in @link(Scale).
      It is not calculated as a simple average, it's a little smarter
      to prevent from weird results sometimes, see @link(Approximate3DScale). }
    function AverageScale: Single;

    { Average value of 2D scale, from XY components of @link(Scale).
      It is not calculated as a simple average, it's a little smarter
      to prevent from weird results sometimes, see @link(Approximate2DScale). }
    function AverageScale2D: Single;

    { Called when fall ended. You can use FallHeight to decrease creature
      life or such. }
    procedure Fall(const FallHeight: Single); virtual;

    { Override to be notified about every transformation change.
      By default, this calls VisibleChangeHere, which causes the window to redraw. }
    procedure ChangedTransform; virtual;

    { Override to be notified after ExistsInRoot value changed. }
    procedure ExistsInRootChanged; virtual;
  public
    const
      DefaultMiddleHeight = 0.5;
      DefaultDirection: array [TOrientationType] of TVector3 = (
        (X: 0; Y: 0; Z: -1),
        (X: 0; Y: 0; Z: +1),
        (X: 0; Y: -1; Z: 0),
        (X: 1; Y: 0; Z: 0)
      );
      DefaultUp: array [TOrientationType] of TVector3 = (
        (X: 0; Y: 1; Z: 0),
        (X: 0; Y: 1; Z: 0),
        (X: 0; Y: 0; Z: 1),
        (X: 0; Y: 0; Z: 1)
      );

      { Default TCastleCamera.Orientation. }
      DefaultCameraOrientation = otUpYDirectionMinusZ;

    class var
      { Default value of @link(TCastleTransform.Orientation) for new TCastleTransform instances,
        except for cameras (cameras use special DefaultCameraOrientation).

        This is @link(otUpYDirectionZ) by default.
        This matches glTF orientation (as exported from Blender and other software). }
      DefaultOrientation: TOrientationType;

    var
      { Workaround for descendants where BoundingBox may suddenly change
        but their logic depends on stable (not suddenly changing) Middle.
        If InternalMiddleForceBox then we will use given InternalMiddleForceBoxValue
        instead of LocalBoundingBox for Middle and PreferredHeight
        calculation. Descendants that deal with this should usually have
        some timeout when they restore InternalMiddleForceBox to false.

        This is quite internal hack and you should not use this in your own programs.
        This is used only by TWalkAttackCreature.
        @exclude }
      InternalMiddleForceBox: boolean;
      { @exclude }
      InternalMiddleForceBoxValue: TBox3D;

      { Make the transform rendered and (TODO) processed only within parents
        that are MeaningfulParent, which means: do not enter TCastleTransformReference.Reference.
        This is useful for debug transforms to visualize selection/gizmos to transform
        in CGE editor.
        It is not a complete implementation (right now it only really blocks rendering)
        and it's generally a hack, in the future visualizing selection/gizmos
        in CGE editor should probably not be put as parents of non-debug transforms.

        This is quite internal hack for CGE editor and you should not use this
        in your own programs.
        It may (and probably will) disappear at some point.
        @exclude }
      InternalExistsOnlyInMeaningfulParents: Boolean;

      { Scale of Parent and other higher TCastleTransform does not affect this.
        Useful for various debug visualizations.
        This is internal, and implementation is a bit hacky -- we avoid parent scale
        where needed, not in all relevant places.
        Also resulting rendering frustum is not correct.
        @exclude }
      InternalIgnoreParentScale: Boolean;

      { Exclude this object's bounding volume
        from parent bounding volume.

        This should be always @false for non-debug scenes.
        Changing this may cause rendering artifacts, things could
        disappear when they should not.
        Using this is reasonable only if you attach a debug geometry
        to your scene, and you don't want to enlarge your bounding volume
        (e.g. because this debug geometry visualizes something determined
        by the bounding volume, and it would create a "feedback loop"
        if the visualization itself would enlarge the bounding box). }
      InternalExcludeFromParentBoundingVolume: Boolean;

      { Results in more correct, but often unnecessary and time wasting operation:
        changing this transformation also updates all children's rigid bodies
        transformation in the physics engine.

        This is important if you change transformation of some parent,
        without directly changing the transformation of children,
        but the children have rigid bodies attached. }
      InternalMovesPhysicsBodies: Boolean;

    { How many times this is a child in the FWorld,
      counting all possible paths in transformation tree.
      @exclude }
    property InternalWorldReferences: Cardinal read FWorldReferences;

    constructor Create(AOwner: TComponent); override;
    destructor Destroy; override;

    procedure BeforeDestruction; override;

    procedure CustomSerialization(const SerializationProcess: TSerializationProcess); override;
    function PropertySections(const PropertyName: String): TPropertySections; override;
    procedure DesignerWarnings(const SList: TStrings); override;
    function GetEnumerator: TEnumerator;

    {$ifdef FPC}
    property GetExists: Boolean read FExists; deprecated 'use Exists';
    {$endif}

    { Does this transform have a collision mesh that TCastleMeshCollider can use.
      Default implementation returns @false. }
    function HasColliderMesh: Boolean; virtual;

    { Enumerate triangles for a collision mesh that TCastleMeshCollider can use. }
    procedure ColliderMesh(const TriangleEvent: TTriangleEvent); virtual;

    { Does the item really collide. Trivial shortcut for checking @link(Collides) and @link(Exists). }
    function CheckCollides: Boolean;
    function GetCollides: boolean; virtual; deprecated 'use CheckCollides';

    { Is the item really pickable. Trivial shortcut for checking @link(Pickable) and @link(Exists). }
    function CheckPickable: boolean;
    function GetPickable: boolean; virtual; deprecated 'use CheckPickable';

    { Is the item really visible. Trivial shortcut for checking @link(Visible) and @link(Exists). }
    function CheckVisible: boolean;
    function GetVisible: boolean; virtual; deprecated 'use CheckVisible';

    { Add a child.

      Note that adding the same child multiple times is allowed,
      in general you can use the same TCastleTransform instance multiple times in one hierarchy
      of TCastleRootTransform. }
    procedure Add(const Item: TCastleTransform);

    { Insert a child at a specific position on the children list.

      Note: Usually the order of children doesn't matter, so you can as well
      add children at the end, using @link(Add).

      In particular, when rendering opaque (3D or 2D) objects, the front/back
      is decided by the actual translation of the object,
      i.e. what is closer to the camera.
      (In a typical 2D setup, larger Z values mean "closer to the camera".)
      The position on the children list doesn't matter in this case.

      When rendering with blending, we recommend to use
      @link(TCastleViewport.BlendingSort) to automatically use
      proper order when rendering partially-transparent objects.
      This will mean that the order of children really doesn't matter.

      However, the position matters in case of blending,
      if you set @link(TCastleViewport.BlendingSort) to sortNone.
      See https://castle-engine.io/blending .
      For correct blending, when you have multiple partially-transparent scenes,
      the partially-transparent objects must be sorted from back to front on the list.
      So you should add them in the proper order, or insert on proper positions,
      or use @link(SortBackToFront2D) on parent transformation. }
    procedure Insert(const Index: Integer; const Item: TCastleTransform);

    { Remove a child.

      Adding and removing from the TCastleTransform hierarchy is guaranteed
      to be fast, so you can do it even in the middle of the game.
      In particular calling @link(Remove) doesn't free rendering reasources
      of the removed scene,
      So e.g. removing scene only to add it later to another
      TCastleViewport.Items is fast.

      Note that removing the child Item @italic(does not free the Item).
      It merely makes the Item no longer be a child of this TCastleTransform,
      so it will no longer be shown in the viewport.
      If you want to free the item instance, you have to do it explicitly,
      by @code(Item.Free) or @code(FreeAndNil(Item)).
      Freed items are automatically removed from parent.
      See also @url(https://castle-engine.io/castle_game_engine_for_unity_developers#_what_is_the_difference_between_owner_and_parent_in_cge
      What is the difference between Owner and Parent in CGE?). }
    procedure Remove(const Item: TCastleTransform);

    { Use this to remove (and possibly free) the child, but not immediately.

      The actual removal (and freeing, if FreeItem) will be done at some crucial points:

      @unorderedList(
        @itemSpacing Compact
        @item Right before we render children.
        @item Right before we loop over children in the @link(Update) method.
        @item Right after we loop over children in the @link(Update) method.
        @item From our destructor.
      )

      This allows to use this method safely even in the middle of iteration
      over TCastleTransform children. For example you can use it from @link(Update) method,
      from any TCastleTransform.Update or TCastleUserInterface.Update (including TCastleView.Update).

      Note: It is not a problem if the child scheduled to be removed
      will also be removed (or even freed) directly e.g. by just calling @code(Free) on it.
      We ignore removal of items that are no longer
      our children, and we automatically remove the child from "pending to remove" list
      if it is freed. You only need to be careful in case you add the same TCastleTransform
      instance multiple times to the same parent
      (see https://castle-engine.io/viewport_and_scenes_from_code#_multiple_instances_of_the_same_scene )
      as then each removal removes one instance (not all) of the child from parent.

      Note: When you want to free the Item (that is, FreeItem parameter is @true)
      then it actually doesn't matter on what parent will you call this.
      Freeing the Item will always remove it from all parents. }
    procedure RemoveDelayed(const Item: TCastleTransform; const FreeItem: Boolean = false);

    { Remove a child, by index on the @link(Items) list. }
    procedure Delete(const Index: Integer);

    { List of current children. }
    property Items[const I: Integer]: TCastleTransform read GetItem write SetItem; default;

    { Count of current children, to iterate over @link(Items) from 0 to Count-1. }
    function Count: Integer;

    { Remove all children TCastleTransform instances.

      Note that removing the children using this method,
      just like using @link(Remove), @italic(does not free the children).
      It merely makes the children no longer be inside this TCastleTransform,
      so they will no longer be shown in the viewport.
      If you want to free the children,
      you have to do it explicitly, calling
      @code(Item.Free) or @code(FreeAndNil(Item)) for each child.
      Freed items are automatically removed from parent.
      See also @url(https://castle-engine.io/castle_game_engine_for_unity_developers#_what_is_the_difference_between_owner_and_parent_in_cge
      What is the difference between Owner and Parent in CGE?). }
    procedure Clear;

    { Exchange position of 2 children TCastleTransform instances. }
    procedure Exchange(const Index1, Index2: Integer);

    { Parent TCastleTransform.

      In most cases, a TCastleTransform is just a child of one other
      TCastleTransform, and then this property returns this natural parent.

      Returns @nil if TCastleTransform is not a child of any other TCastleTransform.

      Setting this property removes us from old parent,
      and adds to the new one. The local transformation (translation, rotation, scale)
      doesn't change, so changing parent may change the effective (world)
      transformation of the object.

      In rare cases the child can have multiple parents. The behavior is then:

      @unorderedList(
        @item(
          It ignores (never returns) parents caused by referencing transform in
          TCastleTransformReference.)

        @item(
          If there is (or was, at some point) more than 1 parent (not counting parents
          caused by TCastleTransformReference) then it may return nil, or any of
          the existing parents -- it is undefined which exactly.

          In general, one TCastleTransform instance may be used
          multiple times as a child of other TCastleTransform instances
          (as long as they are all within the same TCastleViewport).
          The parent TCastleTransform instances may include TCastleTransformReference
          (this allows to create multiple references to one TCastleTransform from editor)
          but in general any parents are allowed
          (when you use code, you can just insert TCastleTransform as a child of other TCastleTransform,
          without the need for TCastleTransformReference).

          This property indicates the one parent that is @italic(not) TCastleTransformReference.
          If there are multiple such parents (this is impossible at design-time in editor,
          but it is possible at runtime if you add/remove TCastleTransform children by code)
          then this returns @nil or any of existing parents.
        )

        @item(
          Setting is not allowed if child has (or ever had) multiple parents.
          The behavior is undefined.
        )
      ) }
    property Parent: TCastleTransform read FParent write SetParent;

    {$ifdef FPC}property UniqueParent: TCastleTransform read FParent; deprecated 'use Parent';{$endif}

    { Sort objects back-to-front @italic(right now)
      following the blending 2D sorting algorithm.
      Only the immediate list items are reordered.

      Calling this method makes sense if you use
      @url(https://castle-engine.io/blending blending)
      and set @link(TCastleViewport.BlendingSort) to sortNone,
      and multiple partially-transparent objects may
      be visible at the same place on the screen.
      Sorting avoids artifacts when rendering.

      @unorderedList(
        @item(
          In general, you should call this method whenever the correct back-to-front order
          of objects (with respect to the current camera) changes.
        )
        @item(
          In 2D, you typically need to call this only when some objects' Z value changed
          (making this object move behind / in front of some other object),
          or when new object is added.
          You don't need to call this method when camera changes or when object's XY position
          changes, as they don't affect the order.
        )
      )

      Note that this doesn't take care of sorting the shapes
      within the scenes. For this, you should set
      @link(TCastleViewport.BlendingSort). }
    procedure SortBackToFront2D;
      deprecated 'use TCastleViewport.BlendingSort to sort objects for blending';

    { Bounding box of this object, in the coordinate system of the parent transformation.
      This method takes into account current transformation
      (like @link(Translation), @link(Rotation))
      but not parent TCastleTransform transformations.
      Use @link(WorldBoundingBox) instead to know bounding box that accounts for all
      TCastleTransform transformations.
      Use @link(LocalBoundingBox) instead to know bounding box that does not account for
      any parent or this TCastleTransform transformations.

      Takes into account both collidable and visible objects.
      For example, invisible walls (not visible) and fake walls
      (not collidable) should all be accounted here.

      It's a @italic(bounding) volume, it should be as large as necessary
      to include the object inside. At the same time, it should be
      as "tight" as it can, to make various optimizations work best.

      @seealso WorldBoundingBox
      @seealso LocalBoundingBox }
    function BoundingBox: TBox3D;

    { Bounding box of this object, ignoring the transformations of this scene and parents.

      @seealso BoundingBox
      @seealso WorldBoundingBox }
    function LocalBoundingBox: TBox3D; virtual;

    { Bounding box of this object, taking into account
      all transformations of this and parents.

      @seealso BoundingBox
      @seealso LocalBoundingBox }
    function WorldBoundingBox: TBox3D;

    { Render given object.
      Should check and immediately exit when @link(CheckVisible) is @false.

      The rendering transformation, frustum, and filtering
      is specified inside TRenderParams class.
      This method should only update @code(TRenderParams.Statistics). }
    procedure Render(const Params: TRenderParams); overload; virtual;

    procedure Render(const Frustum: TFrustum; const Params: TRenderParams); overload;
      deprecated 'use Render method without an explicit Frustum parameter, it is in Params.Frustum now';

    { Does the 3D object cast shadows by shadow volumes.
      See also TCastleScene.ReceiveShadowVolumes. }
    property CastShadowVolumes: boolean
      read FCastShadows write FCastShadows default true;
      {$ifdef FPC}deprecated 'use CastShadows';{$endif}

    { Render shadow quads for all the things rendered by @link(Render).
      This is done only if @link(Exists) and @link(CastShadows).

      It does shadow volumes culling inside (so ShadowVolumeRenderer should
      have FrustumCullingInit already initialized).

      Params.Transform/InverseTransform describe the transformation,
      just like for @link(Render). }
    procedure RenderShadowVolume(const Params: TRenderParams;
      const ShadowVolumeRenderer: TBaseShadowVolumeRenderer);

    { Prepare resources, making various methods (like rendering and such)
      to execute fast.

      It is usually simpler to call @link(TCastleViewport.PrepareResources)
      then this method. Calling @code(Viewport.PrepareResources(MyScene))
      will automatically call @code(MyScene.PrepareResources(...)) underneath,
      with proper parameters.

      It is best to call this when the rendering context is initailized,
      e.g. at Application.OnInitialize or later.
      Calling this method before the rendering context is initialized
      (e.g. from initializaton section of some unit)
      will have to skip some preparations, thus reducing the effectiveness
      of this method. But it is allowed to call this at any time,
      regardless of the context being initialized, just like e.g.
      @link(TCastleContainer.LoadSettings) (which may call this, to warmup cache).

      This makes sure that appropriate methods execute as fast as possible.
      It's never required to call this method
      --- everything will be prepared "as needed" anyway.
      But if you allow everything to be prepared "as needed",
      then e.g. the first @link(Render) call may take a long time because it may
      have to prepare resources that will be reused in next @link(Render) calls.
      This may make your program seem slow at the beginning
      (when rendering resources are being prepared, so at the first frame,
      or a couple of first animation frames). To avoid this, call this method,
      showing the user something like "now we're preparing
      the resources --- please wait".

      @param(Options What features should be prepared to execute fast.
        See TPrepareResourcesOption.)

      @param(Params
        Rendering parameters to prepare for.
        It is used only if Options contains prRenderSelf or prRenderClones.
      )

      TODO: It is not possible to call this now without TPrepareParams,
      and to get params you need to access deprecated TCastleViewport.PrepareParams.
      We advise to call TCastleViewport.PrepareResources instead.
      We'd like to get rid of TPrepareParams eventually.
    }
    procedure PrepareResources(const Options: TPrepareResourcesOptions;
      const Params: TPrepareParams); virtual;

    { Press and release events of key and mouse, passed only to instances that set ListenPressRelease.
      Return @true if you handled the event, and it should not be passed to other objects.
      See also TCastleUserInterface analogous events.
      @groupBegin }
    function Press(const Event: TInputPressRelease): boolean; virtual;
    function Release(const Event: TInputPressRelease): boolean; virtual;
    { @groupEnd }

    { Are @link(Press) and @link(Release) virtual methods called. }
    property ListenPressRelease: Boolean
      read FListenPressRelease write SetListenPressRelease default false;

    { Pointing device (mouse or touch) events, you can override these to handle pointing device events.
      These methods are automatically called by the TCastleViewport.
      They are exposed here only to allow overriding them.
      Return @true if you handled the event.

      @unorderedList(
        @item(PointingDevicePress signals that the picking button (usually,
          left mouse button) was pressed.

          Note that the exact key or mouse responsible for this is configurable
          in our engine by Input_Interact. By default it's the left mouse button,
          as is usual for VRML/X3D browsers. But it can be configured to be other
          mouse button or a key, for example most 3D games use "e" key to interact.
        )

        @item(PointingDeviceRelease signals that the picking button is released.

          An extra parameter CancelAction indicates
          whether this pointing device "press and release" sequence may be
          considered a "click". When CancelAction = @true, then you should not make
          a "click" event (e.g. TouchSensor should not send touchTime event etc.).
        )

        @item(PointingDeviceMove signals that pointer moves over this object.)
      )

      They receive Pick information (TRayCollisionNode) about what exactly is hit
      by the 3D ray corresponding to the current pointing device position.
      It contains the detailed information about the point, triangle
      and ray (all in local coordinate system of this TCastleTransform) that are indicated
      by the pointing device.
      TRayCollisionNode.Triangle is @nil when it was not possible to determine,
      and TRayCollisionNode.Point is undefined in this case.

      They also receive Distance to the collision point,
      in world coordinates. See TRayCollision.Distance.
      The Distance may be MaxSingle when it was not possible to determine.

      There is a concept of a TCastleTransform that is currently "capturing"
      the pointing device events. Once TCastleTransform
      handles TCastleTransform.PointingDevicePress (returns @true for it),
      it captures the following PointingDeviceMove and PointingDeviceRelease events,
      regardless if ray still hits this TCastleTransform instance.
      The "capturing" instance of TCastleTransform is informed first about
      pointing device move/release.

      After the "capturing" instance,
      every pointing device event (press, release or move) is send to the leaf
      in TCastleTransform hierarchy (usually a TCastleScene) that is under the mouse/touch
      position.
      If the event is not handled, it is passed to other objects under the mouse/touch
      position.

      The PointingDeviceMove event is also always passed to @link(TCastleRootTransform.MainScene)
      at the end (if it wasn't already the "capturing" transform,
      or under the mouse/touch position).
      This way @link(TCastleRootTransform.MainScene) is always informed about pointing device movement.

      These methods are called only if the object Exists.
      There's no need to check this condition inside the method implementation.

      @groupBegin }
    function PointingDevicePress(const Pick: TRayCollisionNode;
      const Distance: Single): Boolean; virtual;
    function PointingDeviceRelease(const Pick: TRayCollisionNode;
      const Distance: Single; const CancelAction: Boolean): Boolean; virtual;
    function PointingDeviceMove(const Pick: TRayCollisionNode;
      const Distance: Single): Boolean; virtual;
    { @groupEnd }

    { Continuously occuring event, for various tasks.

      Executed only on instances that have @link(Exists) (no need to check this
      in overridden Update implementation).

      @param(RemoveMe Set this to rtRemove or rtRemoveAndFree to remove
        this item from parent after this call finished.
        rtRemoveAndFree additionally will free this item.
        Initially it's rtNone when this method is called.

        You can also use RemoveDelayed from parent for similar effect.
      ) }
    procedure Update(const SecondsPassed: Single; var RemoveMe: TRemoveType); virtual;

    { Called on update.
      Update listeners fire after all behaviors have been processed. }
    procedure AddAfterUpdateListener(const UpdateListener: TNotifyEvent);
    procedure RemoveAfterUpdateListener(const UpdateListener: TNotifyEvent);

    { Something visible changed inside @italic(this) object.
      This is usually called by implementation of this object,
      to notify others that it changed.

      Changes is a set describing what changes occurred.
      See TVisibleChange docs for more information.
      It must specify all things that possibly changed.

      Changes can be [], meaning "something tells us to redraw, but no visible change
      happened yet, maybe something will happen during a redraw"
      (this is used when e.g. possibly LOD level changed).
      We still increase TCastleAbstractRootTransform.InternalVisibleStateId
      even when Changes=[].

      The information about visibility changed is passed to TCastleAbstractRootTransform
      in @link(World).
      It increases @link(TCastleAbstractRootTransform.InternalVisibleStateId),
      @link(TCastleAbstractRootTransform.InternalVisibleGeometryStateId),
      @link(TCastleAbstractRootTransform.InternalVisibleNonGeometryStateId).
      If you want to @italic(react) to visibility changes,
      you should not override this method, instead watch above "state id" variables
      and react when they change. }
    procedure VisibleChangeHere(const Changes: TVisibleChanges); virtual;

    { Root transformation (TCastleAbstractRootTransform) containing us.
      @nil if we are not (yet) part of some hierarchy rooted in TCastleAbstractRootTransform. }
    property World: TCastleAbstractRootTransform read FWorld;

    { Called when rendering context is destroyed.
      This will be also automatically called from destructor.
      Object should clear here any resources that are connected to the rendering context. }
    procedure GLContextClose; virtual;

    { Middle point, usually "eye point", of the 3D model.
      This is used for sphere center
      (if @link(CollisionSphereRadius) is non-zero or @link(Sphere) returns @true)
      and is the central point from which collisions of this object
      are checked (Move, MoveAllowed, Height, LineOfSight).
      It's useful for dynamic objects like player and moving creatures,
      which rely on @link(MoveAllowed) and gravity.

      In short, it's usually most comfortable to think about this as
      a position of the eye, or the middle of the creature's head.

      In an ideal situation, it should not be based on anything dynamic.
      For example, when this is based on the current bounding box of the animation,
      there is a risk that a large and sudden change in animation
      box could make the Middle point to jump to the other side of
      the wall (breaking collisions, as it changes Middle without a chance
      to check for collisions by MoveAllowed).
      Ideally, it should remain constant even when the shape of the object changes,
      and be possible to change only when MoveAllowed is checked
      (so only when @link(TCastleTransform.Translation) can change).

      In this class this returns something sensible above the bottom
      of the box. See @link(TCastleTransform.MiddleHeight).

      This is expressed in the parent coordinate system
      (so it is close to the @link(Translation) value, but moved up, following GravityUp).
      It ignores parent transformations (using @code(Transform.Parent.LocalToWorld(Transform.Middle))
      to convert this to world coordinates. }
    function Middle: TVector3; virtual;

    { Can the approximate sphere (around Middle point)
      be used for some collision-detection
      tasks. If @true then Radius (and Middle point) determine the approximate
      sphere surrounding the 3D object (it does not have to be a perfect
      bounding sphere around the object), and it may be used for some
      collisions instead of BoundingBox.
      See @link(CollidesWithMoving) and @link(MoveAllowed) for when it may happen.

      Just like @link(Middle) and @link(CollisionSphereRadius), this is expressed in the parent coordinate system.

      Must return @false when not Exists (because we can't express
      "empty sphere" by @link(Sphere) method for now, but BoundingBox can express
      TBox3D.Empty).

      By default, in TCastleTransform class, this returns @true if @link(CollisionSphereRadius)
      is non-zero.

      The advantages of using a sphere, that does not have to be a perfect
      bounding sphere (it may be smaller than necessary, and only
      account e.g. for upper body part of the creature), are:

      @unorderedList(
        @item(It can have constant radius, even though the actual
          creature animates. This allows us to perfectly, reliably guarantee
          that sphere absolutely never collides with level and such.

          In case of a tight bounding volume (box or sphere) that animates,
          this guarantee is not really possible. Simply increasing time changes
          the animation to the next frame, which may be slightly larger
          in one dimension because e.g. creature moves a hand in this direction.
          This means that simply increasing time may change the non-collidable
          creature into a collidable one, if creature stands close to a wall/other
          creature and such. And we cannot simply stop/reverse an arbitrary animation
          at an arbitrary time (to avoid collision), this would look weird
          for some animations and would require some additional work
          at preparing animations and designing AI (as then "every action can
          be interrupted").

          Also using a bounding volume large enough to account for all
          possible positions is not doable, as it would be too large.
          Consider that for humanoid creatures, walking animation usually
          has tall and thin bounding box (creature stands) but dead/lying animation
          usually has flat and wide bounding box.

          So, only a bounding volume (like a sphere) that
          @italic(may be smaller than bounding volume) can remain constant
          and easily guarantee the assertion "it never collides".

          This means that using such sphere results in simpler collision
          detection routines, as they may assume that collision doesn't occur.
          In contrast, detection routines looking at our (possibly animated)
          BoundingBox must take into account that collision may already be happening,
          and they must incorporate code to allow creatures/players to "get unstruck".)

        @item(Using smaller sphere also allows to naturally ascend the stairs
          and upward slopes. Sphere can move forward slightly, and then creature
          may raise up, to reach it's preferred height. Then sphere can move
          further forward, and so on. This alllows to allow stair climbing
          for creatures without any extra effort in the code.

          The downside is that creature legs will temporarily "sink into the floor"
          when climbing up the stairs. But it's not noticeable if "growing up"
          mechanism works fast enough.)
      )

      Sphere disadvantage:

      @unorderedList(
        @item(Sphere is far from perfect as a bounding volume --- it's too small,
          sometimes also too large, sometimes both at the same time...

          Since the Sphere radius remains always the same, it must be good
          for many creature animation frames. In cases where the sphere
          isn't suitable, and you don't need advantages above --- you can
          make @name return @false.
          E.g. a dead creature may be stuck in a wall,
          and it doesn't have to climb stairs. So you don't really need
          sphere advantages listed above, and @name may return @false
          when creature is in dying state.

          But still it may be a problem sometimes, if some creature states
          have entirely different animations and bounding boxes. Then you
          will be forced to choose one universal Radius for all creature
          states. And you need constant radius to keep the advantage above
          of "guarantee".

          1. Obviously you can't set radius too small, because if it's much smaller
          than actual creature's geometry then the creature will noticeably collide
          with level geometry and other creatures.

          2. On the other hand, you can't set radius too large
          (or move sphere center, Middle, much lower).
          This would block stair climbing.
        )
      ) }
    function Sphere(out Radius: Single): boolean; virtual;

    { Can this object be pushed by (or block movement of) doors, elevators
      and other moving level parts (TCastleMoving instances).

      Some 3D moving objects may try to avoid crushing this item.
      Like an automatic door that stops it's closing animation
      to not crush things standing in the doorway.

      Some other 3D moving objects may push this object.
      Like elevators (vertical, or horizontal moving platforms).
      We may use sphere (see @link(CollisionSphereRadius) and @link(Sphere)) for checking
      collisions, or bounding box (@link(TCastleTransform.BoundingBox)), depending on need. }
    property CollidesWithMoving: boolean read FCollidesWithMoving write FCollidesWithMoving default false;

    { Get height of my point above the rest of the world.

      The given MyPosition, and returned AboveHeight, are in the parent
      coordinate system of this TCastleTransform.
      So for example query like this works naturally:
      @code(MyTransform.Height(MyTransform.Translation, ...)).

      This ignores the geometry of this 3D object (to not accidentally collide
      with your own geometry), and checks collisions with the rest of the world.
      @groupBegin }
    function Height(const MyPosition: TVector3;
      out AboveHeight: Single): boolean; overload;
    function Height(const MyPosition: TVector3;
      out AboveHeight: Single; out AboveGround: PTriangle): boolean; overload;
    { @groupEnd }

    { Whether there is line of sight (the line segment does not collide with anything
      opaque) between these 2 points.

      The given Pos1, Pos2 are in the parent
      coordinate system of this TCastleTransform.
      So for example query like this works naturally:
      @code(MyTransform.LineOfSight(MyTransform.Translation, MyTransform.Translation + MyTransform.Direction * 10)).

      This ignores the geometry of this 3D object (to not accidentally collide
      with your own geometry), and checks collisions with the rest of the world. }
    function LineOfSight(const Pos1, Pos2: TVector3): boolean;

    { Is the move from OldPos to ProposedNewPos possible for this object.
      Returns true and sets NewPos if some move is allowed.

      The NewPos may be different than ProposedNewPos,
      which allows to perform wall-sliding.
      Wall sliding will only work if collision sphere is defined,
      which should be configured by setting CollisionSphereRadius to something non-zero.
      Otherwise, the move uses only box collisions, and wall sliding doesn't happen.

      When checking collisions, it avoids colliding with itself,
      so it only checks collisions with the rest of the world (things outside of this TCastleTransform).

      The given OldPos, ProposedNewPos, NewPos are in the parent
      coordinate system of this TCastleTransform.
      Intuitively, you are asking @italic("Can I change @link(Translation)
      from OldPos to NewPos").
      So this method is consistent with @link(Move), @link(Translate). }
    function MoveAllowed(const OldPos, ProposedNewPos: TVector3;
      out NewPos: TVector3;
      const BecauseOfGravity: boolean): boolean; overload;

    { Is the move from OldPos to NewPos possible for this object.

      This overloaded version of MoveAllowed doesn't do wall-sliding
      (use the version with ProposedNewPos for wall-sliding).

      If this object allows to use sphere for collisions
      (see @link(CollisionSphereRadius) and @link(Sphere)) then sphere will be used.
      Otherwise, it will collide as a bounding box.

      When checking collisions, it avoids colliding with itself,
      so it only checks collisions with the rest of the world (things outside of this TCastleTransform).

      The given OldPos, NewPos are in the parent
      coordinate system of this TCastleTransform.
      Intuitively, you are asking @italic("Can I change @link(Translation)
      from OldPos to NewPos").
      So this method is consistent with @link(Move), @link(Translate). }
    function MoveAllowed(const OldPos, NewPos: TVector3;
      const BecauseOfGravity: boolean): boolean; overload;

    { Check for ray collisions within this TCastleTransform and children.
      @exclude }
    function InternalRayCollision(const RayOrigin, RayDirection: TVector3): TRayCollision;

    { Cast a ray, see what is hit (checks the whole world, not just this TCastleTransform hierarchy).

      The given RayOrigin, RayDirection are in the parent
      coordinate system of this TCastleTransform.
      So for example query like this works naturally:
      @code(MyTransform.Ray(MyTransform.Translation, MyTransform.Direction)).

      This ignores the geometry of this object (to not accidentally collide
      with your own geometry), and checks collisions with the rest of the world. }
    function Ray(const RayOrigin, RayDirection: TVector3): TRayCollision;

    { Cast a ray, see what is hit (checks the whole world, not just this TCastleTransform hierarchy).

      The given RayOrigin, RayDirection are in the parent
      coordinate system of this TCastleTransform.
      So for example query like this works naturally:
      @code(MyTransform.RayCast(MyTransform.Translation, MyTransform.Direction)).
      In case of the overloaded version with Distance parameter,
      the Distance is consistently in the same, parent coordinate system.

      This ignores the geometry of this object (to not accidentally collide
      with your own geometry), and checks collisions with the rest of the world.

      This returns the TCastleTransform that is hit (this is the "leaf" TCastleTransform
      in the TCastleTransform tree that is hit)
      and a distance from RayOrigin to the hit point.
      Returns @nil (Distance is undefined in this case) if nothing was hit.
      Use @link(Ray) for a more advanced version of this, with more complicated result.
      @groupBegin }
    function RayCast(const RayOrigin,
      RayDirection: TVector3): TCastleTransform; overload;
    function RayCast(const RayOrigin, RayDirection: TVector3;
      out Distance: Single): TCastleTransform; overload;
    { @groupEnd }

    { Convert position between local and outside coordinate system.
      This is called OutsideToLocal, not WorldToLocal, because it only handles transformation
      defined in this item --- it does not recursively apply all transform on the way to root.
      @groupBegin }
    function OutsideToLocal(const Pos: TVector3): TVector3;
    function LocalToOutside(const Pos: TVector3): TVector3;
    { @groupEnd }

    { Convert position between local and world coordinate system.
      This applies all the transformations on the way to root,
      so it looks at this object as well as all parents' transformations.
      @groupBegin }
    function WorldToLocal(const Pos: TVector3): TVector3;
    function LocalToWorld(const Pos: TVector3): TVector3;
    { @groupEnd }

    { Convert direction between local and world coordinate system.
      This applies all the transformations on the way to root,
      so it looks at this object as well as all parents' transformations.
      @groupBegin }
    function WorldToLocalDirection(const Dir: TVector3): TVector3;
    function LocalToWorldDirection(const Dir: TVector3): TVector3;
    { @groupEnd }

    { Convert distance, like sphere radius, between local and world coordinate system.
      This applies all the scaling on the way to root,
      so it looks at this object as well as all parents' transformations.
      @groupBegin }
    function LocalToWorldDistance(const Distance: Single): Single;
    function WorldToLocalDistance(const Distance: Single): Single;
    { @groupEnd }

    { Gravity may make this object fall down (see FallSpeed)
      or grow up (see GrowSpeed). See also PreferredHeight.

      Special notes for TPlayer: player doesn't use this (TPlayer.Gravity
      should remain @false), instead player relies on
      TPlayer.Navigation.Gravity = @true, that does a similar thing (with some
      extras, to make camera effects). This will change in the future,
      to merge these two gravity implementations.
      Although the TPlayer.Fall method still works as expected
      (it's linked to TCastleWalkNavigation.OnFall in this case). }
    property Gravity: boolean read FGravity write FGravity default false;
      {$ifdef FPC}deprecated 'use physics (TCastleRigidBody, TCastleCollider) to make things affected by gravity';{$endif}

    { Falling speed, in units per second, for @link(Gravity).

      This is relevant only if @link(Gravity) and PreferredHeight <> 0.
      0 means no falling. }
    property FallSpeed: Single read FFallSpeed write FFallSpeed {$ifdef FPC}default 0{$endif};
      {$ifdef FPC}deprecated 'use physics (TCastleRigidBody, TCastleCollider) to make things affected by gravity';{$endif}

    { Growing (raising from crouching to normal standing position)
      speed, in units per second.
      This is used by non-flying creatures when climbing up stairs,
      in which case @link(Translation) ("legs positon") may be sometimes under
      the ground while Middle ("eyes position") will be always above the ground
      and will try to grow to be at PreferredHeight above the ground.

      This is relevant only if @link(Gravity) and PreferredHeight <> 0.
      0 means no growing. }
    property GrowSpeed: Single read FGrowSpeed write FGrowSpeed {$ifdef FPC}default 0{$endif};
      {$ifdef FPC}deprecated 'use physics (TCastleRigidBody, TCastleCollider) to make things affected by gravity';{$endif}

    { The preferred height of the object @link(Middle) above the ground,
      when the object is standing on the ground firmly.
      This is used by objects affected by gravity (like non-flying creatures
      and items) to know how far they should fall down or grow up.

      The default implementation in this class looks at MiddleHeight property,
      see the algorithm described there.
      This may be dynamic (may change during creature lifetime,
      so you can make the creature duck or grow if you want). }
    function PreferredHeight: Single; virtual;
      {$ifdef FPC}deprecated 'use physics (TCastleRigidBody, TCastleCollider) to make things affected by gravity';{$endif}

    { How high are creature eyes in the model.
      Value 0 means that eyes are at the bottom of the model,
      0.5 means the middle, 1 means top.

      The @italic(top) is always considered to be at the top of the bounding box.

      Definition of @italic(bottom) depends on @link(Gravity):

      @unorderedList(
        @item(
          When Gravity is @true, then the @italic(bottom) is considered to be
          the plane where World.GravityCoordinate (like Z or Y axis) is zero.
          The actual bottom (lowest point) of the bounding box doesn't matter.
          This means that things placed below zero plane (like a creature tentacle
          or leg) will sink into the ground, instead of causing whole creature
          to move up. It also means that the creature can easily float above
          the ground, just model it a little above the zero plane.

          In other words, this allows you to model the creature
          with respect to the ground (zero plane), which is comfortable.

          Note that setting MiddleHeight to exact 0 means that gravity will not work,
          as it means that the PreferredHeight above the ground
          is to be stuck right at the ground level.

          For gravity to work right, the MiddleHeight should be large enough
          to cause PreferredHeight to be > @link(Sphere) radius,
          for all possible animation states (for all possible bounding box values).
        )

        @item(
          When Gravity is @false, then the @italic(bottom) is considered
          at the bottom of the bounding box.

          This way it works regardless of where (0,0,0) is in your model
          (regardless if (0,0,0) represents legs, or middle of your creature),
          since we adjust to the BoundingBox position.
        )
      )

      This property determines how the TCastleTransform
      handles the @link(Middle) implementation
      (this is the point used for various collision detection routines)
      and @link(PreferredHeight) (this is the preferred height of @link(Middle)
      above the ground). You can override these two methods to use a different
      approach, and then ignore MiddleHeight completely. }
    property MiddleHeight: Single read FMiddleHeight write FMiddleHeight
      {$ifdef FPC}default DefaultMiddleHeight{$endif};

    { Transformation (from local to outside) as a matrix.
      This matrix represents a concise version of properties like @link(Translation),
      @link(Rotation), @link(Scale). It does not take into account the
      transformation of parent TCastleTransform (for this, use @link(WorldTransform)). }
    function Transform: TMatrix4;

    { Inverse transformation as a matrix, thus transforming from outside to local
      coordinate system. This is an inverse of @link(Transform). }
    function InverseTransform: TMatrix4;

    { All conditions are satisfied to have @link(WorldTransform).
      When this returns @true, you know that @link(WorldTransform)
      and @link(WorldInverseTransform) will not raise @link(ETransformParentUndefined). }
    function HasWorldTransform: boolean;

    { Transformation (from local to world) as a matrix.
      This accumulates the transformation of this instance
      (derived from properties like @link(Translation), @link(Rotation), @link(Scale))
      with the transformation of parent @link(TCastleTransform) instances,
      all the way up to and including the root transformation
      (@link(TCastleAbstractRootTransform)).
      Thus, this is a transformation to the world known to the
      @link(TCastleViewport) instance.

      Two conditions are necessary to make this available:

      @unorderedList(
        @item(
          This instance must be part of some @link(World).
          So it must be added to @link(TCastleViewport.Items Viewport.Items),
          or to some other @link(TCastleTransform) that is part of @link(World).

          Otherwise reading this raises @link(ENotAddedToWorld).
        )

        @item(
          This instance must not be present multiple times inside the @link(World).
          Ever (even in the past).

          In general, it is allowed to have multiple references to the same TCastleTransform
          within the same @link(World). So you can add
          the same TCastleTransform or TCastleScene many times to
          @link(TCastleViewport.Items Viewport.Items).
          This is a useful optimization (sharing), and is explicitly allowed.
          But if you do this --- you cannot rely on WorldTransform property.

          Otherwise reading this raises @link(EMultipleReferencesInWorld)
          or @link(ETransformParentUndefined).
        )
      )

      You can check HasWorldTransform before calling this method,
      to avoid catching an exception.

      Note that the WorldTransform is not updated in @link(Update),
      it is smartly updated on-demand.
      So you do not have to wait for @link(Update) or other method to be called
      before accessing the @link(WorldTransform).

      @raises(ENotAddedToWorld
        When this instance is not yet part of @link(World).)
      @raises(EMultipleReferencesInWorld
        When this instance is added multiple times to @link(World).)
      @raises(ETransformParentUndefined
        When this instance was once added multiple times to @link(World),
        or for some other reason cannot be calculated.
        This is an ancestor of ENotAddedToWorld and EMultipleReferencesInWorld
        too.)
    }
    function WorldTransform: TMatrix4;

    { Inverse transformation of @link(WorldTransform),
      thus transforming from world to local coordinate system.

      See @link(WorldTransform) for more details how this works.

      @raises(ENotAddedToWorld
        When this instance is not yet part of @link(World).)
      @raises(EMultipleReferencesInWorld
        When this instance is added multiple times to @link(World).)
      @raises(EMultipleReferencesInWorld
        When this instance was once added multiple times to @link(World),
        or for some other reason cannot be calculated.
        This is an ancestor of ENotAddedToWorld and EMultipleReferencesInWorld
        too.)
    }
    function WorldInverseTransform: TMatrix4;

    { Unconditionally move this object by a given vector.

      To move and check collisions, use @link(Move) instead of this method.

      The provided TranslationChange should be a direction in the parent
      coordinate system of this TCastleTransform.
      Using this routine is exactly equivalent to
      @code(Translation := Translation + TranslationChange). }
    procedure Translate(const TranslationChange: TVector3);

    { Move, if possible (checking collisions with other objects in world).
      This is the simplest way to move an object,
      and a basic building block for artificial intelligence of creatures.

      Checks move possibility by MoveAllowed, using @link(Middle) point.
      Actual move is done using @link(Translate).

      Note that wall sliding will only work if collision sphere is defined,
      which should be configured by setting CollisionSphereRadius to something non-zero.
      Otherwise, the move uses only box collisions, and wall sliding doesn't happen.

      The provided TranslationChange should be a direction in the parent
      coordinate system of this TCastleTransform,
      so using this routine is consistent with doing
      @code(Translation := Translation + TranslationChange)
      however this checks collisions. }
    function Move(const TranslationChange: TVector3;
      const BecauseOfGravity: boolean;
      const EnableWallSliding: boolean = true): boolean;

    { Translation (move) the children. Zero by default.

      Set it like this:
      @longCode(#
        Scene.Translation := Vector3(1, 2, 3);
        Scene.Translation := Scene.Translation + Vector3(4, 5, 6);
      #) }
    property Translation: TVector3 read FTranslation write SetTranslation;

    { Get or set the XY components of the translation.
      Useful for 2D games. }
    property TranslationXY: TVector2 read GetTranslationXY write SetTranslationXY;

    { Center point around which the @link(Rotation) and @link(Scale) is performed. }
    property Center: TVector3 read FCenter write SetCenter;

    { Rotation in 3D, around a specified axis.
      Rotation is expressed as a 4D vector, in which the first 3 components
      specify the rotation axis (does not need to be normalized, but must be non-zero)
      and the last component is the rotation angle @italic(in radians).

      Note: the Rotation axis (first 3 components) must not be a zero vector,
      however as a special case the rotation value @code(TVector4.Zero) (so all components,
      axis and angle, are zero) is also allowed.

      Rotation is done around @link(Center).

      Set it like this:

      @longCode(#
        Scene.Rotation := Vector4(0, 0, 1, Pi / 10);
        Scene.Rotation := Scene.Rotation + Vector4(0, 0, 0, Pi / 10);
      #)

      To combine multiple rotations, you can use @italic(quaternion multiplication).
      For example to combine a rotation around Y axis with rotation around Z axis,
      you can do this:

      @longCode(#
      var
        Q, Q1, Q2: TQuaternion;
      begin
        Q1 := QuatFromAxisAngle(Vector3(0, 1, 0), 0.123);
        Q2 := QuatFromAxisAngle(Vector3(0, 0, 1), 0.456);
        Q := Q1 * Q2;
        MyTransform.Rotation := Q.ToAxisAngle;
      end;
      #)

      Combining rotations this way is very flexible. You can combine
      as many as you want, and it is clear (you define it yourself)
      in which order each rotation is applied.
      Note that you can also just nest one TCastleTransform within
      another TCastleTransform, and set different rotations on each of them,
      to also effectively combine the rotations. }
    property Rotation: TVector4 read FRotation write SetRotation;

    { Scale in 3D. Scaling is done around @link(Center)
      and with orientation given by @link(ScaleOrientation).

      We do the best we can to work with @italic(any) scale value,
      even negative or zero. But usually, it's best to keep the scale
      positive. More information:

      @orderedList(
        @item(If you can, keep the scale uniform, that is scale equal amount
          in X, Y and Z. For example set scale = @code((3.0, 3.0, 3.0))
          to scale 3x times, and avoid scale like @code((3.0, 1.0, 1.0))
          that scales more in one direction.

          Non-uniform scale works, but some collisions are not perfectly
          calculated then:

          @unorderedList(
            @item(Sphere collision routines
              @link(TCastleAbstractRootTransform.WorldSphereCollision),
              @link(TCastleAbstractRootTransform.WorldSphereCollision2D)
              only do an approximation in case of non-uniform scale.)

            @item(The physics engine also doesn't support non-uniform scale.
              Descendants of @link(TCastleCollider) may assume that scale
              is uniform, and use an approximation (average) of the actual 3D
              scale when necessary.)
          )

          Note that @link(ScaleOrientation) matters only in case of non-uniform scale.
        )

        @item(All scale components should > 0 if you want 3D lighting
          to work corrrectly. That is, avoid negative scale, that changes
          the normals and orientation of faces (counter-clockwise becomes clockwise,
          if all scale components are -1), or standard
          lighting may not work Ok.

          For unlit stuff, or custom lighting, negative scale may be Ok.
          For many 2D games that use no lighting/custom lighting,
          negative scale is Ok.

          If you really need to use negative scale and lighting,
          enable @link(TCastleRenderOptions.RobustNegativeScale).)

        @item(At least, keep all scale components non-zero.
          Otherwise the scaling operation is not invertible,
          and generally collisions will not work correctly.

          If you really need to set zero scale, the object should not be collidable then.
          Set @link(Collides) = @false and don't add @link(TCastleCollider) as a behavior.)
      )

      Set it like this:
      @longCode(#
        Scene.Scale := Vector3(5, 5, 5);
        Scene.Scale := Scene.Scale * 1.5;
      #) }
    property Scale: TVector3 read FScale write SetScale;

    { Orientation in which 3D @link(Scale) is performed. }
    property ScaleOrientation: TVector4 read FScaleOrientation write SetScaleOrientation;

    { Make the transform do nothing --- zero @link(Translation), zero @link(Rotation),
      @link(Scale) to one. Also resets @link(ScaleOrientation). }
    procedure Identity;

<<<<<<< HEAD
    { Returns rigid body behavior using cached pointer. Simpler and faster way to
      get collider than FindBehavior.

      To add rigid body to transfrom use AddBehavior() or add it using the editor.

      Getting rigid body pointer by that property is faster than FindBehavior
      because it uses cached value. }
    property RigidBody: TCastleRigidBody read FRigidBodyCache;

    { Returns collider behavior using cached pointer. Simpler and faster way to
      get collider than FindBehavior. }
    property Collider: TCastleCollider read FColliderCache;
=======
    { Current TCastleRigidBody behavior that determines do we
      participate in the physics simulation.

      This property is always exactly equivalent to using
      @code(FindBehavior(TCastleRigidBody) as TCastleRigidBody).
      It is just a more convenient (and marginally faster) way to access this
      common behavior.

      See @url(https://castle-engine.io/physics physics manual)
      for an overview of using physics. You need to add both
      TCastleRigidBody and TCastleCollider to make physics work.
      Then this object is collidable with other rigid bodies,
      it can move and rotate because of gravity
      or because of collisions with other objects
      (if @link(TCastleRigidBody.Dynamic) is @true).

      It is not possible to set this property.
      Instead use @link(AddBehavior)
      to add an instance of TCastleRigidBody to the behaviors list.
      If there was a previous TCastleRigidBody instance, you can decide what
      to do with it, e.g. you can remove it using @link(RemoveBehavior).

      Note that an object can only be present once in the @link(World)
      to be a rigid body. Breaking this rule will cause the
      @link(EMultipleReferencesInWorld) exception at an undefined time. }
    property RigidBody: TCastleRigidBody read FCachedRigidBody;
>>>>>>> 00f16250

    { @deprecated Deprecated name for Translation. }
    property Position: TVector3 read FTranslation write SetTranslation;
      {$ifdef FPC}deprecated 'use Translation';{$endif}

    { Direction that this transformation (like creature, space ship, missile, a camera...) is facing.
      The property @link(Up) contains an associated up vector.
      Together, the @link(Direction) and @link(Up) properties provide an alternative way
      to get and set the @link(Rotation) of the transformation.

      Thinking in terms of "direction" and "up" is more natural than thinking
      about @link(Rotation) for various game objects.
      For example, you can move a missile forward by this simple operation:

      @longCode(#
        MyMissile.Translation := MyMissile.Translation +
          MyMissile.Direction * SecondsPassed * MissileMoveSpeed;
      #)

      The @link(Orientation) determines what is the direction and up you get
      when the @link(Rotation) is zero.
      For example @link(Orientation) = otUpYDirectionZ (default now) means that:

      @orderedList(
        @item(When @link(Rotation) is zero,
          then @link(Up) will be +Y axis @code((0,1,0)) and
          @link(Direction) will be +Z axis @code((0,0,1)).)

        @item(Setting the @link(Direction) and @link(Up) to other values will be properly converted.)

        @item(So when @link(Orientation) = otUpYDirectionZ, and you set

          @longCode(#
          MyMissile.Direction := Vector3(0, 0, 1);
          MyMissile.Up := Vector3(0, 1, 0);
          #)

          then you effectively have set @link(Rotation MyMissile.Rotation) to zero (no rotation).
          That is, you could have as well done just this:

          @longCode(#
          MyMissile.Rotation := TVector4.Zero;
          #)

          Note that you can also set direction and up more efficiently by one @link(SetView) call.
          So this is one more way to do it, also equivalent:

          @longCode(#
          MyMissile.SetView(Vector3(0, 0, 1), Vector3(0, 1, 0));
          #)
        )
      )

      Note that changing @link(Orientation) property does not perform @italic(any) transformation
      of the model, it will look the same as it was, no matter what @link(Orientation) you set.
      Only changing the @link(Direction) or @link(Up) actually change the @link(Rotation),
      which in turn actually change how the model looks. This also implies that
      @link(Orientation) value completely doesn't matter if you never get or set
      @link(Direction) or @link(Up). All engine rendering and processing just looks at @link(Rotation).

      See @link(Orientation) for documentation of its default value.

      The @link(Direction) and @link(Up) vectors should always be normalized
      (have length 1). But when setting them by these properties, we will normalize
      them automatically, so you don't need to worry about that.

      The direction and up vectors must always be orthogonal.
      When setting @link(Direction), @link(Up) will always be automatically
      adjusted to be orthogonal to @link(Direction). And vice versa ---
      when setting @link(Up), @link(Direction) will be adjusted.

      @groupBegin }
    property Direction: TVector3 read GetDirection write SetDirection;
    property Up: TVector3 read GetUp write SetUp;
    { @groupEnd }

    { Get at once vectors: position, direction, up.

      Just like @link(Translation) and @link(Rotation),
      these vectors reflect the transformation defined locally
      in this TCastleTransform, disregarding the parent transformations.
      Use GetWorldView to account for parent transformations. }
    procedure GetView(out APos, ADir, AUp: TVector3);

    { Get position, direction, up. Similar to @link(GetView), but in world coordinates.

      Returned ADir and AUp are always orthogonal.
      Returned ADir and AUp are always normalized. }
    procedure GetWorldView(out APos, ADir, AUp: TVector3);

    { Position, direction and up in world coordinates.

      Returned TViewVectors.Direction and TViewVectors.Up are always orthogonal.
      Returned TViewVectors.Dir and TViewVectors.Up are always normalized.

      When setting, TViewVectors.Direction and TViewVectors.Up
      do not need to be normalized. We will internally normalize them if necessary.

      When setting, we will also automatically fix
      TViewVectors.Direction and TViewVectors.Up to be orthogonal, if necessary:
      we will adjust the up vector (preserving the given direction value). }
    property WorldView: TViewVectors
      read GetWorldViewRec write SetWorldViewRec;

    { Get position in world coordinates.

      The returned position is the same as by @link(GetWorldView).
      This method just doesn't calculation anything else, thus it is faster
      than @link(GetWorldView) if you don't need direction/up. }
    function WorldTranslation: TVector3;

    { Set at once vectors: position, direction, up.

      ADir and AUp given here do not have to be normalized
      (they will be normalized if needed).
      They will be automatically fixed to be orthogonal, if necessary:
      when AdjustUp = @true (the default) we will adjust the up vector
      (preserving the given direction value),
      otherwise we will adjust the direction (preserving the given up value).

      Just like @link(Translation) and @link(Rotation),
      these vectors reflect the transformation defined locally
      in this TCastleTransform, disregarding the parent transformations.
      Use SetWorldView to account for parent transformations. }
    procedure SetView(const APos, ADir, AUp: TVector3;
      const AdjustUp: boolean = true); overload;
    procedure SetView(const ADir, AUp: TVector3;
      const AdjustUp: boolean = true); overload;

    { Set position, direction, up. Similar to @link(SetView), but in world coordinates.

      Given ADir, AUp do not have to be normalized,
      we will normalize them internally if necessary.
      But make sure they are non-zero.

      We will automatically fix ADir and AUp to be orthogonal, if necessary:
      when AdjustUp = @true (the default) we will adjust the up vector
      (preserving the given direction value),
      otherwise we will adjust the direction (preserving the given up value). }
    procedure SetWorldView(const APos, ADir, AUp: TVector3;
      const AdjustUp: boolean = true);

    { Change up vector, keeping the direction unchanged.
      If necessary, the up vector provided here will be fixed to be orthogonal
      to direction.

      This is similar to assigning @link(Up) vector using it's property setter,
      but different behavior happens when we need to fix vectors to have
      direction orthogonal to up (which must be always true).
      In case of assigning @link(Up) by property setter,
      the @link(Direction) vector is changed (if necessary, to be orthogonal to up).
      In case of this method, the up vector is changed (if necessary,
      to be orthogonal to direction).

      It's good to use this if you have a preferred up vector for creatures,
      but still preserving the direction vector has the highest priority. }
    procedure UpPrefer(const AUp: TVector3);

    { How the direction and up vectors determine transformation.
      See TOrientationType for values documentation.

      The default value of this is:

      @unorderedList(
        @item(For cameras (TCastleCamera):

          DefaultCameraOrientation, which is just constant @link(otUpYDirectionMinusZ).
          This means direction is -Z (DefaultCameraDirection), up is +Y (DefaultCameraUp).
        )

        @item(For all other transformations (not cameras):

          DefaultOrientation, static variable, by default @link(otUpYDirectionZ).
          This means direction is +Z and up is +Y (DefaultCameraUp).
          This matches default orientation of glTF models exported from Blender.

          You can adjust the Orientation property of particular models.
          Or you can adjust DefaultOrientation to set it for all (non-camera) transforms
          throughout your application.
        )
      )

      This value determines how you should model your 3D models,
      like the creatures, the items, and the player weapons. }
    property Orientation: TOrientationType read FOrientation write FOrientation;

    { Transformation objects inside.
      Freeing these items automatically removes them from this list. }
    property List: TCastleTransformList read FList;

    { Add a TCastleBehavior to this TCastleTransform.
      In effect, the virtual methods of TCastleBehavior, like @link(TCastleBehavior.Update),
      will be automatically called.
      Also the @link(TCastleBehavior.Parent) gets assigned.
      If the TCastleBehavior was part of another TCastleTransform, it is removed from it.

      @seealso FindBehavior
      @seealso BehaviorsEnumerate }
    procedure AddBehavior(const Behavior: TCastleBehavior);

    { Insert a TCastleBehavior to this TCastleTransform at specified index
      In effect, the virtual methods of TCastleBehavior, like @link(TCastleBehavior.Update),
      will be automatically called.
      Also the @link(TCastleBehavior.Parent) gets assigned.
      If the TCastleBehavior was part of another TCastleTransform, it is removed from it.

      @seealso FindBehavior
      @seealso BehaviorsEnumerate }
    procedure InsertBehavior(const Index: Integer; const Behavior: TCastleBehavior);

    { Returns behavior index on internal list, -1 means not found. }
    function BehaviorIndex(const Behavior: TCastleBehavior): Integer;

    { Remove TCastleBehavior from this TCastleTransform.
      In effect, the virtual methods of TCastleBehavior, like @link(TCastleBehavior.Update),
      will no longer be automatically called.
      The @link(TCastleBehavior.Parent) is set to @nil. }
    procedure RemoveBehavior(const Behavior: TCastleBehavior);

    { Find the first behavior of the given class, @nil if none. }
    function FindBehavior(const BehaviorClass: TCastleBehaviorClass): TCastleBehavior;

    { Find all behaviors of given class, in this transform and children (up to any depth).
      The behaviors are added to the list, disregaring the Exists or ExistsInRoot property of parents.
      Returned class @italic(does not) own children.
      The caller is responsible for freeing the returned list. }
    function FindAllBehaviors(const BehaviorClass: TCastleBehaviorClass): TCastleBehaviorList;

    { Find the first behavior of the given class, or create and add a new one if necessary.
      Never returns @nil. }
    function FindRequiredBehavior(const BehaviorClass: TCastleBehaviorClass): TCastleBehavior;

    { Count of behaviors.
      @seealso AddBehavior
      @seealso RemoveBehavior }
    function BehaviorsCount: Integer;

    { Enumerate current behaviors.
      @seealso AddBehavior
      @seealso RemoveBehavior }
    property Behaviors [const Index: Integer]: TCastleBehavior read GetBehaviors;

    { You can enumerate current behaviors using loop like
      @code(for B in MyTransform.BehaviorsEnumerate do ...).
      Do not call this method in other contexts, it is only useful for "for..in" construction. }
    function BehaviorsEnumerate: TCastleBehaviorEnumerator;

    { Adds a behavior to the list that needs to be informed about the world
      change. Adding multiple times the same behavior is harmless and has no effect. }
    procedure AddWorldChangeNotification(const Behavior: TCastleBehavior);

    { Removes a behavior from the list that needs to be informed about the world
      change. }
    procedure RemoveWorldChangeNotification(const Behavior: TCastleBehavior);

    { Does this object, and all it's parents up to the root, exist.
      This has undefined value in case you place this TCastleTransform instance
      (or any parent) many times within the viewport root,
      and some parents exist while some not.

      This property doesn't check whether this TCastleTransform is actually
      part of some @link(World). So it will be @true if this item doesn't have
      any parent. It only checks that "all parents, going up the tree, have @link(Exists)
      true".

      @noAutoLinkHere }
    property ExistsInRoot: Boolean read FExistsInRoot;
  published
    { Is this object visible and colliding.
      Setting this to @false makes this object non-existing,
      just as if removing the object from parent would do.

      Non-existing object implies also that all children are non-existing.
      Behaviors on non-existing objects should also stop working,
      e.g. physics engine should ignore bodies / colliders attached to non-existing
      objects, and (TODO) TCastleSoundsource should not play when attached to non-existing
      object.

      @noAutoLinkHere }
    property Exists: Boolean read FExists write SetExists default true;

    { Should this collide when
      @url(https://castle-engine.io/physics#_old_system_for_collisions_and_gravity simple physics) is used.
      This setting is honored e.g. by current collisions done by FPS walk/fly navigation
      using TCastleWalkNavigation.
      This setting is ignored by the physics engine
      (for physics, control if something collides just by adding / removing a TCastleCollider component).

      You can turn this off, useful to make e.g. "fake" walls
      (to some secret places on level).

      This describes collision resolution with almost everything --- camera,
      player (in third-person perspective, camera may differ from player),
      other creatures. That is because everything
      resolves collisions through our methods MoveCollision and HeightCollision
      (high-level) or SegmentCollision, SphereCollision, SphereCollision2D,
      PointCollision2D, BoxCollision (low-level).

      (Note that RayCollision is excluded from this,
      it exceptionally ignores Collides value, as it's primarily used for picking.
      Same for SegmentCollision with LineOfSight=true.)

      The only exception are the collisions with TCastleMoving instances
      (movable world parts like elevators and doors) that have their own
      detection routines and look at CollidesWithMoving property of other objects.
      That is, the TCastleMoving instance itself must still have Collides = @true,
      but it interacts with @italic(other) objects if and only if they have
      CollidesWithMoving = @true (ignoring their Collides value).
      This allows items to be moved by elevators, but still player and creatures
      can pass through them.

      Note that if not @link(Exists) then this doesn't matter
      (non-existing objects never participate in collision detection).

      @noAutoLinkHere }
    property Collides: boolean read FCollides write FCollides default true;

    { Is item pickable by @link(RayCollision) method.
      Note that if not @link(Exists) then this doesn't matter
      (non-existing objects are never pickable).

      This affects ray collisions only for some methods that are part of old
      @url(https://castle-engine.io/physics#_old_system_for_collisions_and_gravity simple physics).
      This setting is ignored by the physics engine.

      This is independent from @link(Collides), as @link(RayCollision)
      does not look at @link(Collides), it only looks at @link(Pickable).
      @noAutoLinkHere }
    property Pickable: boolean read FPickable write FPickable default true;

    { Is item visible.
      Note that if not @link(Exists) then this doesn't matter
      (non-existing objects are never visible).

      This is independent from @link(Collides) or @link(Pickable).
      @noAutoLinkHere }
    property Visible: boolean read FVisible write FVisible default true;

    { When non-zero, we can approximate collisions with this object using a sphere
      in certain situations (@link(MoveAllowed), @link(Gravity)).
      This usually makes dynamic objects, like player and creatures, collide better.

      Just like @link(Middle), this is expressed
      in the parent coordinate system. }
    property CollisionSphereRadius: Single read FCollisionSphereRadius write FCollisionSphereRadius;

    { Does the object cast shadows.

      TODO: Right now this only affects casting shadows by shadow volumes.
      It will be extended to account for shadow maps. }
    property CastShadows: boolean
      read FCastShadows write FCastShadows default true;

    { Objects on front render layer are rendered in front of objects on back render layer,
      regardless of their actual position (depth) relative to camera.

      rlParent means that object follows the parent layer, which is by default back.

      The typical use-case is to force some object to be in front, by setting rlFront. }
    property RenderLayer: TRenderLayer read FRenderLayer write FRenderLayer default rlParent;

  {$define read_interface_class}
  {$I auto_generated_persistent_vectors/tcastletransform_persistent_vectors.inc}
  {$undef read_interface_class}
  end;

{$endif read_interface}

{$ifdef read_implementation}

{ TCastleTransform.TEnumerator ------------------------------------------------- }

function TCastleTransform.TEnumerator.GetCurrent: TCastleTransform;
begin
  Result := FList[FPosition];
end;

constructor TCastleTransform.TEnumerator.Create(const AList: TCastleTransformList);
begin
//  inherited Create;
  FList := AList;
  FPosition := -1;
end;

function TCastleTransform.TEnumerator.MoveNext: Boolean;
begin
  Inc(FPosition);
  Result := FPosition < FList.Count;
end;

{ TCastleTransform ---------------------------------------------------------------- }

constructor TCastleTransform.Create(AOwner: TComponent);
begin
  inherited;
  FCastShadows := true;
  FCollides := true;
  FPickable := true;
  FVisible := true;
  FList := TCastleTransformList.Create(false);
  FList.FOwner := Self; // get notified about add/release, assign children World, Parent
  FBehaviors := TComponentList.Create(false);
  FBehaviorsWorldChangeNotificationList := nil;

  FMiddleHeight := DefaultMiddleHeight;
  FOnlyTranslation := true;
  FScale := NoScale;
  FOrientation := DefaultOrientation;
  MeaningfulParent := true;
  FExists := true;
  { at the beginning FParent = nil, which implies "all parents exist" }
  FParentExistsInRoot := true;
  FExistsInRoot := true; // FParentExistsInRoot and FExists;, UpdateExistsInRoot would also set this

  {$define read_implementation_constructor}
  {$I auto_generated_persistent_vectors/tcastletransform_persistent_vectors.inc}
  {$undef read_implementation_constructor}
end;

destructor TCastleTransform.Destroy;
begin
  {$define read_implementation_destructor}
  {$I auto_generated_persistent_vectors/tcastletransform_persistent_vectors.inc}
  {$undef read_implementation_destructor}

  FreeAndNil(FPendingToRemove);
  FreeAndNil(FPendingToRemoveAndFree);

  if RegisteredGLContextCloseListener then
  begin
    ApplicationProperties.OnGLContextCloseObject.Remove({$ifdef FPC}@{$endif}GLContextCloseEvent);
    RegisteredGLContextCloseListener := false;
  end;
  GLContextClose;

  FreeAndNil(FAfterUpdate);
  FreeAndNil(FList);
  FreeAndNil(FBehaviors);
  FreeAndNil(FBehaviorsWorldChangeNotificationList);
  inherited;
end;

procedure TCastleTransform.BeforeDestruction;
var
  I: Integer;
  PreviousCount: SizeInt;
begin
  { Remove Self from children, so that in each child we

    - decrease FWorldReferences
    - set FParent to nil (if it matched Self)
    - set FWorld to nil (if it matched Self.FWorld)

    Note that this has to be done before "ChangeWorld(nil)",
    as RemoveParent in child compares "World = OldParent.World".
    That is also why we don't depend on TCastleTransformList.Notify
    to call RemoveParent on all children when parent is freed,
    as it would be too late, when our World is already nil. }
  while FList.Count <> 0 do
  begin
    PreviousCount := FList.Count;
    Delete(0);
    if FList.Count >= PreviousCount then
    begin
      WritelnWarning('During TCastleTransform.BeforeDestruction, the number of children does not decrease -- this means that some TCastleTransform destructor adds new TCastleTransform instances. ' +
        'We break infinite loop by aborting normal destruction, but expect further problems. To avoid this warning, make sure your TCastleTransform destructor does not create new TCastleTransform instances.');
      Break;
    end;
  end;

  { set to nil, to detach free notification }
  ChangeWorld(nil);

  PendingRemovals;

  { Before we start destroying the transform we need to remove all behaviors from
    it, because destroying behavior calls on it events like BeforeParentDetach,
    ParentChanged.

    And we want Parent (this TCastleTransform) state to be valid
    then, e.g. FBehaviors should still be good.

    In case of descendants, like TCastleScene, also their state has to be valid
    in case behavior's implementation accesses them, e.g. doing
    "(Parent as TCastleScene).StopAnimation" from BeforeParentDetach implementation.
    That's why we do this from BeforeDestruction, before e.g. TCastleScene.Destroy starts
    destroying the instance. }

  for I := FBehaviors.Count - 1 downto 0 do
    RemoveBehaviorIndex(I);

  inherited BeforeDestruction;
end;

procedure TCastleTransform.VisibleChangeHere(const Changes: TVisibleChanges);
begin
  if World <> nil then
  begin
    Inc(World.InternalVisibleStateId);
    if vcVisibleGeometry in Changes then
      Inc(World.InternalVisibleGeometryStateId);
    if vcVisibleNonGeometry in Changes then
      Inc(World.InternalVisibleNonGeometryStateId);
  end;
end;

function TCastleTransform.CheckCollides: Boolean;
begin
  {$warnings off} // using deprecated to keep it working
  Result := GetCollides;
  {$warnings on}
end;

function TCastleTransform.GetCollides: boolean;
begin
  Result := FCollides and Exists;
end;

function TCastleTransform.CheckPickable: boolean;
begin
  {$warnings off} // using deprecated to keep it working
  Result := GetPickable;
  {$warnings on}
end;

function TCastleTransform.GetPickable: boolean;
begin
  Result := FPickable and Exists;
end;

function TCastleTransform.CheckVisible: boolean;
begin
  {$warnings off} // using deprecated to keep it working
  Result := GetVisible;
  {$warnings on}
end;

function TCastleTransform.GetVisible: boolean;
begin
  Result := FVisible and Exists;
end;

function TCastleTransform.Sphere(out Radius: Single): boolean;
begin
  Radius := CollisionSphereRadius;
  Result := Radius <> 0;
end;

procedure TCastleTransform.AddToWorld(const Value: TCastleAbstractRootTransform);
var
  I: Integer;
begin
  Assert(Value <> nil);
  if FWorld <> Value then
  begin
    if FWorld <> nil then
      raise ECannotAddToAnotherWorld.Create('Cannot add object existing in one TCastleRootTransform to another. ' + 'This usually means that your object is part of "Viewport1.Items", and you are adding it to "Viewport2.Items". You have to remove it from "Viewport1.Items" first, or set both "Viewport1.Items" and "Viewport2.Items" to be equal.');
    ChangeWorld(Value);
  end else
    Inc(FWorldReferences);

  // list stuff
  if FList <> nil then // when one list is within another, this may be called during own destruction by TCastleTransformList.Notify
    for I := 0 to List.Count - 1 do
      List[I].AddToWorld(Value);
end;

procedure TCastleTransform.RemoveFromWorld(const Value: TCastleAbstractRootTransform);
var
  I: Integer;
begin
  Assert(Value <> nil);
  Assert(FWorldReferences > 0);
  if FWorld <> Value then
    WritelnWarning('TCastleTransform.RemoveFromWorld: Removing from World you were not part of. ' + 'This probably means that you added one TCastleTransform instance to multiple TCastleRootTransform trees, which is not allowed. Always remove TCastleTransform from previous viewport (e.g. by "Viewport1.Items.Remove(xxx)") before adding to the new viewport.');

  Dec(FWorldReferences);
  if FWorldReferences = 0 then
    ChangeWorld(nil);

  // list stuff
  if FList <> nil then // when one list is within another, this may be called during own destruction by TCastleTransformList.Notify
    for I := 0 to List.Count - 1 do
      List[I].RemoveFromWorld(Value);
end;

procedure TCastleTransform.AddParent(const NewParent: TCastleTransform);
begin
  { Assign FParent before calling AddToWorld
    (that may cause PhysicsChangeWorldAttach that may use Parent).
    We check MeaningfulParent, so that adding children to TCastleTransformReference
    will not change parent. }
  if NewParent.MeaningfulParent then
  begin
    FParent := NewParent;
    { Keep our ParentExistsInRoot synchronized with FParent, and thus keep our ExistsInRoot correct }
    ParentExistsInRoot := FParent.ExistsInRoot;
  end;

  if NewParent.World <> nil then
    AddToWorld(NewParent.World);

  FreeNotification(NewParent);
end;

procedure TCastleTransform.RemoveParent(const OldParent: TCastleTransform);
begin
  if (OldParent.World <> nil) and
     { It is possible that "World <> OldParent.World" when Self is getting
       freed and has World set to nil in constructor already. }
     (World = OldParent.World) then
    RemoveFromWorld(OldParent.World);

  { Clear FParent only if previous parent matched OldParent.
    This way removing from TCastleTransformReference will not change FParent. }
  if FParent = OldParent then
  begin
    FParent := nil;
    { non-existing parent means "all parents exist" }
    ParentExistsInRoot := true;
  end;

  { Do not call RemoveFreeNotification when OldParent is equal to World,
    this would prevent getting notification when FWorld is set to nil in
    TCastleTransform.Notification. }
  if World <> OldParent then
    RemoveFreeNotification(OldParent);
end;

procedure TCastleTransform.ChangeWorld(const Value: TCastleAbstractRootTransform);
begin
  if FWorld <> Value then
  begin
    if FWorld <> nil then
    begin
      if ListenPressRelease then
        FWorld.UnregisterPressRelease(Self);

      NotifyWorldBeforeDetach;

      { Do not call RemoveFreeNotification when FWorld is also our list owner,
        this would prevent getting notification in TCastleTransform.Notification. }
      if (FWorld.List = nil) or (FWorld.List.IndexOf(Self) = -1) then
        FWorld.RemoveFreeNotification(Self);
    end;

    FWorld := Value;
    FWorldReferences := Iff(Value <> nil, 1, 0);

    if FWorld <> nil then
    begin
      // Ignore FWorld = Self case, when this is done by TCastleAbstractRootTransform.Create? No need to.
      //if FWorld <> Self then
      FWorld.FreeNotification(Self);

      NotifyWorldAfterAttach;

      if ListenPressRelease then
        FWorld.RegisterPressRelease(Self);
    end;
  end;
end;

procedure TCastleTransform.Notification(AComponent: TComponent; Operation: TOperation);
begin
  inherited;

  { make sure to nil FWorld reference }
  if (Operation = opRemove) and (AComponent = FWorld) then
    ChangeWorld(nil);

  { We have to remove a reference to the object from the List.
    This is crucial: TCastleTransformList.Notify,
    and e.g. GLContextClose call, assume that all objects on
    the List are always valid objects (no invalid references,
    even for a short time). }

  { About List <> nil check:

    How situation with List = nil may happen? When our List is destroyed,
    it calls B.FreeNotification on all it's items, so it (falsely) seems we will
    not get any more notifications.

    It turns out that we may get notifications,
    and they are notifications about our own destruction (AComponent = Self).
    That is because TComponent.Notification passes down the notification to
    all it's FComponents, that is rtl/objpas/classes/compon.inc
    (in FPC sources) contains code

    Procedure TComponent.Notification(AComponent: TComponent; Operation: TOperation);
    begin
      ...
      For Runner:=0 To FComponents.Count-1 do
        TComponent(FComponents.Items[Runner]).Notification(AComponent,Operation);
    end;

    And FComponents contain all components that are owned.
    So we are informed when something is removed from the owner,
    including about our own removal. (And in this case, we are a TCastleTransform descendant
    ourselves, just like our children; so check "AComponent is TCastleTransform" doesn't
    protect us.)
    Practical situation when it happens is in testcases
    TTestCastleTransform.TestNotifications and TTestCastleTransform.TestNotificationsSceneManager. }

  if (Operation = opRemove) and (AComponent is TCastleTransform) and (List <> nil) then
    List.RemoveAll(AComponent);
end;

function TCastleTransform.Height(const MyPosition: TVector3;
  out AboveHeight: Single): boolean;
var
  AboveGroundIgnored: PTriangle;
begin
  Result := Height(MyPosition, AboveHeight, AboveGroundIgnored);
end;

function TCastleTransform.Height(const MyPosition: TVector3;
  out AboveHeight: Single; out AboveGround: PTriangle): boolean;
var
  MyPositionWorld: TVector3;
  SavedExists: Boolean;
begin
  MyPositionWorld := Parent.LocalToWorld(MyPosition);
  SavedExists := Exists;
  Exists := false;
  try
    Result := World.WorldHeight(MyPositionWorld, AboveHeight, AboveGround);
    if Result then
      AboveHeight := Parent.WorldToLocalDistance(AboveHeight);
  finally Exists := SavedExists end;
end;

function TCastleTransform.LineOfSight(const Pos1, Pos2: TVector3): boolean;
var
  Pos1World, Pos2World: TVector3;
  SavedExists: Boolean;
begin
  Pos1World := Parent.LocalToWorld(Pos1);
  Pos2World := Parent.LocalToWorld(Pos2);
  SavedExists := Exists;
  Exists := false;
  try
    Result := World.WorldLineOfSight(Pos1World, Pos2World);
  finally Exists := SavedExists end;
end;

function TCastleTransform.MoveAllowed(const OldPos, ProposedNewPos: TVector3;
  out NewPos: TVector3;
  const BecauseOfGravity: boolean): boolean;
var
  Sp: boolean;
  SpRadius, SpRadiusWorld: Single;
  OldBox, NewBox: TBox3D;
  OldPosWorld, ProposedNewPosWorld, NewPosWorld: TVector3;
  SavedExists: Boolean;
begin
  Assert(Parent <> nil, 'Need to know world transformation before MoveAllowed');

  OldPosWorld := Parent.LocalToWorld(OldPos);
  ProposedNewPosWorld := Parent.LocalToWorld(ProposedNewPos);

  { Save bounding volume information before calling Disable, as Disable makes
    bounding volume empty }
  Sp := Sphere(SpRadius);
  if not Sp then
    SpRadius := 0; { something predictable, for safety }
  OldBox := WorldBoundingBox;
  NewBox := OldBox.Translate(ProposedNewPosWorld - OldPosWorld);

  SpRadiusWorld := Parent.LocalToWorldDistance(SpRadius);

  SavedExists := Exists;
  Exists := false;
  try
    Result := World.WorldMoveAllowed(OldPosWorld, ProposedNewPosWorld, NewPosWorld,
      Sp, SpRadiusWorld, OldBox, NewBox, BecauseOfGravity);
  finally Exists := SavedExists end;

  if Result then
    NewPos := Parent.WorldToLocal(NewPosWorld);
end;

function TCastleTransform.MoveAllowed(const OldPos, NewPos: TVector3;
  const BecauseOfGravity: boolean): boolean;
var
  Sp: boolean;
  SpRadius: Single;
  OldBox, NewBox: TBox3D;
  SavedExists: Boolean;
begin
  { save bounding volume information before calling Disable, as Disable makes
    bounding volume empty }
  Sp := Sphere(SpRadius);
  if not Sp then
    SpRadius := 0; { something predictable, for safety }
  OldBox := WorldBoundingBox;
  NewBox := OldBox.Translate(NewPos - OldPos);

  SavedExists := Exists;
  Exists := false;
  try
    Result := World.WorldMoveAllowed(OldPos, NewPos,
      Sp, SpRadius, OldBox, NewBox, BecauseOfGravity);
  finally Exists := SavedExists end;
end;

function TCastleTransform.Ray(
  const RayOrigin, RayDirection: TVector3): TRayCollision;
var
  RayOriginWorld, RayDirectionWorld: TVector3;
  SavedExists: Boolean;
begin
  RayOriginWorld := Parent.LocalToWorld(RayOrigin);
  RayDirectionWorld := Parent.LocalToWorldDirection(RayDirection);
  SavedExists := Exists;
  Exists := false;
  try
    Result := World.WorldRay(RayOriginWorld, RayDirectionWorld);
  finally Exists := SavedExists end;
end;

function TCastleTransform.RayCast(const RayOrigin, RayDirection: TVector3): TCastleTransform;
var
  RayOriginWorld, RayDirectionWorld: TVector3;
  SavedExists: Boolean;
begin
  RayOriginWorld := Parent.LocalToWorld(RayOrigin);
  RayDirectionWorld := Parent.LocalToWorldDirection(RayDirection);
  SavedExists := Exists;
  Exists := false;
  try
    Result := World.WorldRayCast(RayOriginWorld, RayDirectionWorld);
  finally Exists := SavedExists end;
end;

function TCastleTransform.RayCast(const RayOrigin, RayDirection: TVector3; out Distance: Single): TCastleTransform;
var
  RayOriginWorld, RayDirectionWorld: TVector3;
  SavedExists: Boolean;
begin
  RayOriginWorld := Parent.LocalToWorld(RayOrigin);
  RayDirectionWorld := Parent.LocalToWorldDirection(RayDirection);
  SavedExists := Exists;
  Exists := false;
  try
    Result := World.WorldRayCast(RayOriginWorld, RayDirectionWorld, Distance);
    if Result <> nil then
      Distance := Parent.WorldToLocalDistance(Distance);
  finally Exists := SavedExists end;
end;

{ list stuff ---------------------------------------------------------------- }

procedure TCastleTransform.Add(const Item: TCastleTransform);
begin
  List.Add(Item);
end;

procedure TCastleTransform.Insert(const Index: Integer; const Item: TCastleTransform);
begin
  List.Insert(Index, Item);
end;

function TCastleTransform.GetItem(const I: Integer): TCastleTransform;
begin
  Result := List[I];
end;

procedure TCastleTransform.SetItem(const I: Integer; const Item: TCastleTransform);
begin
  List[I] := Item;
end;

function TCastleTransform.Count: Integer;
begin
  { Free notifications may want to iterate over some children from a TCastleTransform
    that is being freed, and has List = nil now.
    This happens for lights in designs, when we remove the light or close the design.
    Behave as if we don't have children then. }
  if List <> nil then
    Result := List.Count
  else
    Result := 0;
end;

procedure TCastleTransform.Remove(const Item: TCastleTransform);
begin
  { Free notifications of various components (like TVisualizeTransform)
    may want to remove some children from a TCastleTransform that is being
    freed, and has List = nil now.
    Ignore it -- removing from a nil list doesn't require doing anything. }
  if List <> nil then
    List.Remove(Item);
end;

procedure TCastleTransform.Delete(const Index: Integer);
begin
  { As in Remove, check "List <> nil" }
  if List <> nil then
    List.Delete(Index);
end;

procedure TCastleTransform.Clear;
begin
  List.Clear;
end;

procedure TCastleTransform.Exchange(const Index1, Index2: Integer);
begin
  List.Exchange(Index1, Index2);
end;

procedure TCastleTransform.SortBackToFront2D;
begin
  {$warnings off} // using deprecated in deprecated
  List.SortBackToFront2D;
  {$warnings on}
end;

function TCastleTransform.LocalBoundingBox: TBox3D;
var
  I: Integer;
begin
  Result := TBox3D.Empty;
  if Exists then
  begin
    for I := 0 to List.Count - 1 do
      { Ignoring InternalExcludeFromParentBoundingVolume when
        InternalGizmoBoundingBox <> 0 is a hack,
        so that when TCastleViewport.ItemsWithGizmosBoundingBox is called,
        then all gizmos are taken into account. }
      if not (List[I].InternalExcludeFromParentBoundingVolume and
              (InternalGizmoBoundingBox = 0)) then
        Result.Include(List[I].BoundingBox);
  end;
end;

function TCastleTransform.GetRenderList(const Params: TRenderParams): TCastleTransformList;
begin
  Result := List;
end;

procedure TCastleTransform.LocalRender(const Params: TRenderParams);
var
  I: Integer;
  RenderList: TCastleTransformList;
begin
  if CheckVisible then
  begin
    PendingRemovals;
    RenderList := GetRenderList(Params);
    for I := 0 to RenderList.Count - 1 do
      RenderList[I].Render(Params);
  end;
end;

procedure TCastleTransform.LocalRenderShadowVolume(const Params: TRenderParams;
  const ShadowVolumeRenderer: TBaseShadowVolumeRenderer);
var
  I: Integer;
begin
  if Exists and CastShadows then
  begin
    for I := 0 to List.Count - 1 do
      List[I].RenderShadowVolume(Params, ShadowVolumeRenderer);
  end;
end;

procedure TCastleTransform.GLContextCloseEvent(Sender: TObject);
begin
  GLContextClose;
end;

procedure TCastleTransform.RegisterGLContextClose;
begin
  if not RegisteredGLContextCloseListener then
  begin
    RegisteredGLContextCloseListener := true;
    ApplicationProperties.OnGLContextCloseObject.Add({$ifdef FPC}@{$endif}GLContextCloseEvent);
  end;
end;

procedure TCastleTransform.PrepareResources(const Options: TPrepareResourcesOptions;
  const Params: TPrepareParams);
var
  I: Integer;
begin
  for I := 0 to List.Count - 1 do
    List[I].PrepareResources(Options, Params);
  RegisterGLContextClose;
end;

function TCastleTransform.Press(const Event: TInputPressRelease): boolean;
var
  I: Integer;
begin
  Result := false;
  if not Exists then Exit;

  for I := 0 to List.Count - 1 do
    if List[I].Press(Event) then Exit(true);
end;

function TCastleTransform.Release(const Event: TInputPressRelease): boolean;
var
  I: Integer;
begin
  Result := false;
  if not Exists then Exit;

  for I := 0 to List.Count - 1 do
    if List[I].Release(Event) then Exit(true);
end;

function TCastleTransform.PointingDevicePress(const Pick: TRayCollisionNode;
  const Distance: Single): Boolean;
begin
  { This event is not automatically passed to all children on List,
    instead the TCastleViewport has special logic which
    TCastleTransform instances receive the PointingDevicePress call. }
  Result := false;
end;

function TCastleTransform.PointingDeviceRelease(const Pick: TRayCollisionNode;
  const Distance: Single; const CancelAction: Boolean): Boolean;
begin
  { This event is not automatically passed to all children on List,
    instead the TCastleViewport has special logic which
    TCastleTransform instances receive the PointingDeviceRelease call. }
  Result := false;
end;

function TCastleTransform.PointingDeviceMove(const Pick: TRayCollisionNode;
  const Distance: Single): Boolean;
begin
  { This event is not automatically passed to all children on List,
    instead the TCastleViewport has special logic which
    TCastleTransform instances receive the PointingDeviceMove call. }
  Result := false;
end;

procedure TCastleTransform.Update(const SecondsPassed: Single; var RemoveMe: TRemoveType);

  procedure UpdateBehaviors;
  var
    I: Integer;
    Beh: TCastleBehavior;
    RemoveItem: TRemoveType;
  begin
    I := 0;
    while I < FBehaviors.Count do
    begin
      Beh := FBehaviors[I] as TCastleBehavior;
      RemoveItem := rtNone;
      Beh.Update(SecondsPassed, RemoveItem);
      if RemoveItem in [rtRemove, rtRemoveAndFree] then
      begin
        RemoveBehaviorIndex(I);
        if RemoveItem = rtRemoveAndFree then
          FreeAndNil(Beh);
      end else
        Inc(I);
    end;
  end;

  procedure UpdateChildren;
  var
    I: Integer;
    Item: TCastleTransform;
    RemoveItem: TRemoveType;
  begin
    PendingRemovals;

    I := 0;
    while I < List.Count do
    begin
      Item := List[I];
      if Item.Exists then
      begin
        RemoveItem := rtNone;
        Item.Update(SecondsPassed, RemoveItem);
        if RemoveItem in [rtRemove, rtRemoveAndFree] then
        begin
          List.Delete(I);
          if RemoveItem = rtRemoveAndFree then
            FreeAndNil(Item);
        end else
          Inc(I);
      end else
        Inc(I);
    end;

    PendingRemovals;
  end;

begin
  Assert(Exists); // this should never be called on TCastleTransform that does not exist

  UpdateBehaviors;
  UpdateChildren;

  if FAfterUpdate <> nil then
    FAfterUpdate.ExecuteAll(Self);

  { Disable physics and gravity in design mode (in the future we may add optional way to enable them) }
  if not CastleDesignMode then
  begin
    UpdateSimpleGravity(SecondsPassed);
  end;
end;

procedure TCastleTransform.AddAfterUpdateListener(
  const UpdateListener: TNotifyEvent);
begin
  if FAfterUpdate = nil then
    FAfterUpdate := TNotifyEventList.Create;

  FAfterUpdate.Add(UpdateListener);
end;

procedure TCastleTransform.RemoveAfterUpdateListener(
  const UpdateListener: TNotifyEvent);
begin
  if FAfterUpdate = nil then
    Exit;

  FAfterUpdate.Remove(UpdateListener);
end;

procedure TCastleTransform.GLContextClose;
begin
  { Does nothing now.
    In particular, this does not call GLContextClose on children.
    This way it keeps their OpenGL resources prepared,
    to be able to quickly readd them to another transform (without time-consuming
    initial PrepareResources). }
end;
(*
var
  I: Integer;
begin
  { this is called from inherited destructor, so check <> nil carefully }
  if FList <> nil then
  begin
    for I := 0 to List.Count - 1 do
      List[I].GLContextClose;
  end;
end;
*)

{ transform stuff -------------------------------------------------------- }

function TCastleTransform.Translation2D: TVector2;
begin
  Result := Translation.XY;
end;

function TCastleTransform.Transform: TMatrix4;
begin
  if not FTransformationValid then
  begin
    InternalTransformation(FTransformation);
    FTransformationValid := true;
  end;
  Result := FTransformation.Transform;
end;

function TCastleTransform.InverseTransform: TMatrix4;
begin
  if not FTransformationValid then
  begin
    InternalTransformation(FTransformation);
    FTransformationValid := true;
  end;
  Result := FTransformation.InverseTransform;
end;

function TCastleTransform.WorldTransform: TMatrix4;
begin
  UpdateWorldTransformation;
  Result := FWorldTransformation.Transform;
end;

function TCastleTransform.WorldInverseTransform: TMatrix4;
begin
  UpdateWorldTransformation;
  Result := FWorldTransformation.InverseTransform;
end;

function TCastleTransform.CheckParent: TCastleTransform;
begin
  { We no longer check here FWorldReferences = 1.
    As FWorldReferences > 1 even when we're child of 1 normal transform
    and multiple TCastleTransformReference.

    Also, this makes Parent a simple property that just returns FParent
    without checking for nil.
    Otherwise, Parent would have to be a function that returns FParent or nil,
    depending on FWorldReferences, making things more complicated. }

  if FParent = nil then
  begin
    if Self = World then
      raise ETransformParentUndefined.CreateFmt('Parent not available: This is the root node (%s %s).', [
        Name,
        ClassName
      ])
    else
      raise ETransformParentUndefined.CreateFmt('Parent (and WorldTransform) not available for %s %s.' + NL +
        NL +
        'This instance is not part of TCastleRootTransform (Viewport.Items).' + NL +
        'Or it was (at some point in time) added multiple times to TCastleRootTransform (Viewport.Items). References through TCastleTransformReference are not counted here.' + NL +
        NL +
        'To have a Parent (and WorldTransform), add it exactly once to TCastleRootTransform (Viewport.Items). You can still use TCastleTransformReference to have more instances.',
      [
        Name,
        ClassName
      ]);
  end;
  Result := FParent;
end;

procedure TCastleTransform.NotifyWorldAfterAttach;
var
  I: Integer;
begin
  if FBehaviorsWorldChangeNotificationList = nil then
    Exit;

  for I := 0 to FBehaviorsWorldChangeNotificationList.Count - 1 do
  begin
    FBehaviorsWorldChangeNotificationList[I].WorldAfterAttach;
  end;
end;

procedure TCastleTransform.NotifyWorldBeforeDetach;
var
  I: Integer;
begin
  if FBehaviorsWorldChangeNotificationList = nil then
    Exit;

  for I := 0 to FBehaviorsWorldChangeNotificationList.Count - 1 do
  begin
    FBehaviorsWorldChangeNotificationList[I].WorldBeforeDetach;
  end;
end;

procedure TCastleTransform.AddNotificationOnBehaviorAdded(const AEvent: TComponentEvent);
begin
  AddNotificationOnBehaviorAdded(AEvent, TCastleComponent);
end;

procedure TCastleTransform.AddNotificationOnBehaviorAdded(
  const AEvent: TComponentEvent; const ClassFilter: TComponentClass);
begin
  if FOnAddedBehaviorNotification = nil then
    FOnAddedBehaviorNotification := TCastleComponentNotification.Create(Self);

  FOnAddedBehaviorNotification.AddNotification(AEvent, ClassFilter);
end;

procedure TCastleTransform.NotifyBehaviorAdded(const ABehavior: TCastleBehavior);
begin
  if FOnAddedBehaviorNotification = nil then
    Exit;

  FOnAddedBehaviorNotification.Notify(ABehavior);
end;

procedure TCastleTransform.RemoveNotificationOnBehaviorAdded(
  const AEvent: TComponentEvent);
begin
  if FOnAddedBehaviorNotification = nil then
    Exit;

  FOnAddedBehaviorNotification.RemoveNotification(AEvent);
end;

procedure TCastleTransform.RemoveNotificationOnBehaviorAdded(
  const AEvent: TComponentEvent; const ClassFilter: TComponentClass);
begin
  if FOnAddedBehaviorNotification = nil then
    Exit;

  FOnAddedBehaviorNotification.RemoveNotification(AEvent, ClassFilter);
end;

procedure TCastleTransform.AddNotificationBeforeBehaviorRemove(
  const AEvent: TComponentEvent);
begin
  AddNotificationBeforeBehaviorRemove(AEvent, TCastleComponent);
end;

procedure TCastleTransform.AddNotificationBeforeBehaviorRemove(
  const AEvent: TComponentEvent; const ClassFilter: TComponentClass);
begin
  if FBeforeRemoveBehaviorNotification = nil then
    FBeforeRemoveBehaviorNotification := TCastleComponentNotification.Create(Self);

  FBeforeRemoveBehaviorNotification.AddNotification(AEvent, ClassFilter);
end;

procedure TCastleTransform.NotifyBeforeBehaviorRemove(
  const ABehavior: TCastleBehavior);
begin
  if FBeforeRemoveBehaviorNotification = nil then
    Exit;

  FBeforeRemoveBehaviorNotification.Notify(ABehavior);
end;

procedure TCastleTransform.RemoveNotificationBeforeBehaviorRemove(
  const AEvent: TComponentEvent);
begin
  if FBeforeRemoveBehaviorNotification = nil then
    Exit;

  FBeforeRemoveBehaviorNotification.RemoveNotification(AEvent);
end;

procedure TCastleTransform.RemoveNotificationBeforeBehaviorRemove(
  const AEvent: TComponentEvent; const ClassFilter: TComponentClass);
begin
  if FBeforeRemoveBehaviorNotification = nil then
    Exit;

  FBeforeRemoveBehaviorNotification.RemoveNotification(AEvent, ClassFilter);
end;

procedure TCastleTransform.BeforeBehaviorDestroy(const Behavior: TCastleBehavior);
begin
  if Behavior.Parent <> nil then
  begin
    NotifyBeforeBehaviorRemove(Behavior);

    if Behavior.ListenWorldChange and (FWorld <> nil) then
      Behavior.WorldBeforeDetach;

    Behavior.ParentBeforeDetach;

    Behavior.FParent := nil;

    if Behavior is  TCastleRigidBody then
      FRigidBodyCache := nil;
    if Behavior is TCastleCollider then
      FColliderCache := nil;

    { Could be called but a lot of exsiting code doesn't check Parent = nil.
      For backward compatibility of this deprecated method, don't call it. }
    // Behavior.ParentChanged;

    RemoveWorldChangeNotification(Behavior);
  end;
end;

procedure TCastleTransform.UpdateCollidersWorldScale;
var
  T: TCastleTransform;
begin
  if Collider <> nil then
    Collider.UpdateWorldScale;

  for T in Self do
    T.UpdateCollidersWorldScale;
end;

function TCastleTransform.HasWorldTransform: boolean;
begin
  { Check for "FWorld <> nil" is still necessary, otherwise a TCastleTransform
    could satisfy this without having World assigned:
    when it has a FParent, but FParent is not yet part of any World.

    This matters, e.g. we activate FScene.ProcessEvents:=true
    in TCastleAbstractLight.Create, at which point FScene has a parent
    but the parent (TCastleAbstractLight instance) is not yet part of world.
    SetProcessEvents calls GetCameraLocal that checks HasWorldTransform,
    assuming that HasWorldTransform => implies World <> nil.

    TODO: maybe just "FWorld <> nil" should be enough? }
  Result := (FWorld <> nil) and ((Self = World) or (FParent <> nil));
end;

procedure TCastleTransform.UpdateWorldTransformation;
var
  Par: TCastleTransform;
  IsWorld: boolean;
begin
  { The main feature that enables to optimize this (usually reuse previously
    calculated FWorldTransformation) is that we keep
    FWorldTransformationId.
    This id changes every time the FWorldTransform or FWorldInverseTransform changes.
    So a child can save this id, and know that as long as FWorldTransformationId
    didn't change, so also FWorldTransformation didn't change.

    The FWorldTransformationId is never zero after UpdateWorldTransformation.
    So you can safely use FLastParentWorldTransformationId = 0
    as a value that "will never be considered equal". }

  IsWorld := Self = World;

  if not IsWorld then
  begin
    // first, update FLastParentWorldTransform*
    Par := CheckParent;
    Par.UpdateWorldTransformation;
    if FLastParentWorldTransformationId <> Par.FWorldTransformationId then
    begin
      FLastParentWorldTransformationId := Par.FWorldTransformationId;
      FLastParentWorldTransformation   := Par.FWorldTransformation;
      // need to recalculate our FWorldTransformation
      FWorldTransformationValid := false;
    end;
  end;

  { Note that FWorldTransformationValid is set to false
    - when Par.WorldTransform changes or
    - when our Transform changes
    Both situations imply that our WorldTransform should change.
  }

  if not FWorldTransformationValid then
  begin
    // update NextTransformId
    if NextTransformId = High(NextTransformId) then
    begin
      WritelnLog('Watch out, UpdateWorldTransformation overflows the NextTransformId');
      NextTransformId := 1; // skip over 0
    end else
      Inc(NextTransformId);

    FWorldTransformationId := NextTransformId;

    // actually calculate World[Inverse]Transform here
    if IsWorld then
    begin
      FWorldTransformation.Transform := Transform;
      FWorldTransformation.InverseTransform := InverseTransform;
    end else
    begin
      FWorldTransformation.Transform := FLastParentWorldTransformation.Transform * Transform;
      FWorldTransformation.InverseTransform := InverseTransform * FLastParentWorldTransformation.InverseTransform;
    end;
    FWorldTransformationValid := true;
  end;
end;

procedure TCastleTransform.TransformMatricesMult(var M, MInverse: TMatrix4);
var
  T: TTransformation;
begin
  // call InternalTransformationMult (non-deprecated)
  T.Transform := M;
  T.InverseTransform := MInverse;
  // T.Scale := 1; // doesn't matter
  InternalTransformationMult(T);
  M := T.Transform;
  MInverse := T.InverseTransform;
end;

procedure TCastleTransform.TransformMatrices(out M, MInverse: TMatrix4);
var
  T: TTransformation;
begin
  // call InternalTransformation (non-deprecated)
  InternalTransformation(T);
  M := T.Transform;
  MInverse := T.InverseTransform;
end;

procedure TCastleTransform.InternalTransformationMult(var T: TTransformation);

{$ifdef COMPILER_BUGGY_PARAMETERS}
  type
    TTransformData = record
      Transform, InverseTransform: TMatrix4;
      Center: TVector3;
      Rotation: TVector4;
      Scale: TVector3;
      ScaleOrientation: TVector4;
      Translation: TVector3;
    end;

  procedure MultiplyWorkaround(var T: TTransformation; const TransformData: TTransformData);
  begin
    T.Multiply(
      TransformData.Center,
      TransformData.Rotation,
      TransformData.Scale,
      TransformData.ScaleOrientation,
      TransformData.Translation);
  end;

var
  TransformData: TTransformData;
begin
  TransformData.Center := FCenter;
  TransformData.Rotation := FRotation;
  TransformData.Scale := FScale;
  TransformData.ScaleOrientation := FScaleOrientation;
  TransformData.Translation := FTranslation;
  MultiplyWorkaround(T, TransformData);
{$else}
begin
  T.Multiply(
    FCenter,
    FRotation,
    FScale,
    FScaleOrientation,
    FTranslation);
{$endif}
end;

procedure TCastleTransform.InternalTransformation(out T: TTransformation);
begin
  T.Init;
  InternalTransformationMult(T);
end;

function TCastleTransform.AverageScale: Single;
begin
  Result := Approximate3DScale(Scale);
end;

function TCastleTransform.AverageScale2D: Single;
begin
  Result := Approximate2DScale(Scale.XY);
end;

{ We assume in all methods below that FOnlyTranslation is the most common case,
  and then that Translation = 0,0,0 is the most common case.
  This is true for many 3D objects. And for only translation,
  we can calculate result much faster (and for translation = zero,
  we don't have to do anything besides calling inherited).

  For some simplest operations, we do not check for Translation = 0,0,0
  case --- if applying Translation is very fast, then checking for
  zero translation would be a waste of time. }

function TCastleTransform.BoundingBox: TBox3D;
begin
  if FOnlyTranslation then
    Result := LocalBoundingBox.Translate(Translation)
  else
    Result := LocalBoundingBox.Transform(Transform);
end;

function TCastleTransform.WorldBoundingBox: TBox3D;
begin
  Result := LocalBoundingBox.Transform(WorldTransform);
end;

procedure TCastleTransform.Render(const Frustum: TFrustum; const Params: TRenderParams);
var
  OldFrustum: PFrustum;
begin
  OldFrustum := Params.Frustum;
  Params.Frustum := @Frustum;
  try
    Render(Params);
  finally Params.Frustum := OldFrustum end;
end;

procedure TCastleTransform.WarningMatrixNan(const NewParamsInverseTransformValue: TMatrix4);
begin
  WritelnWarning('Transform', Format(
    'Inverse transform of "%s" (%s) matrix has NaN value inside:' + NL +
    '%s' + NL +
    '  Matrix source: Center %s, Rotation %s, Scale %s, ScaleOrientation %s, Translation %s', [
    Name,
    ClassName,
    NewParamsInverseTransformValue.ToString('  '),
    FCenter.ToString,
    FRotation.ToString,
    FScale.ToString,
    FScaleOrientation.ToString,
    FTranslation.ToString
  ]));
end;

procedure TCastleTransform.Render(const Params: TRenderParams);

  procedure BehaviorsBeforeRender(
    const CameraView: TViewVectors;
    const ParentWorldTransform, ParentWorldInverseTransform,
          WorldTransform, WorldInverseTransform: TMatrix4);
  var
    I: Integer;
    Beh: TCastleBehavior;
  begin
    for I := 0 to FBehaviors.Count - 1 do
    begin
      Beh := FBehaviors[I] as TCastleBehavior;
      Beh.BeforeRender(CameraView,
        ParentWorldTransform, ParentWorldInverseTransform,
        WorldTransform, WorldInverseTransform);
    end;
  end;

var
  T: TVector3;
  OldParamsTransform, OldParamsInverseTransform: PMatrix4;
  NewParamsTransformation: TTransformation;
  OldInMeaningfulParent: Boolean;
  OldFrustum: PFrustum;
  NewFrustumValue: TFrustum;
  HasSavedDepthRange: Boolean;
  SavedDepthRange: TDepthRange;
begin
  OldInMeaningfulParent := Params.InMeaningfulParent;
  Params.InMeaningfulParent := Params.InMeaningfulParent and
    { We look at Parent.MeaningfulParent, not Self.MeaningfulParent,
      because CGE editor visualizations on TCastleTransformReference.Reference
      should still be rendered. }
    //((Parent = nil) or Parent.MeaningfulParent);
    MeaningfulParent;

  HasSavedDepthRange := RenderLayer <> rlParent;
  if HasSavedDepthRange then
  begin
    { The idea of using DepthRange for render layers is nice:
      you don't have to split rendering layers in passes,
      you can render all objects in one pass,
      just switching DepthRange as necessary. }
    SavedDepthRange := Params.DepthRange;
    case RenderLayer of
      rlFront: Params.DepthRange := drNear;
      rlBack : Params.DepthRange := drFar;
      else ;
    end;
  end else
    SavedDepthRange := Low(SavedDepthRange); // avoid Delphi warnings about SavedDepthRange uninitialized

  if (not InternalExistsOnlyInMeaningfulParents) or Params.InMeaningfulParent then
  begin
    T := Translation;
    if FOnlyTranslation and T.IsZero and (not InternalIgnoreParentScale) then
    begin
      if FBehaviorsNeedBeforeRender then
        BehaviorsBeforeRender(
          Params.RenderingCamera.View,
          Params.Transform^, Params.InverseTransform^,
          Params.Transform^, Params.InverseTransform^);
      LocalRender(Params);
    end else
    begin
      //FrameProfiler.Start(fmRenderTransform);

      OldParamsTransform         := Params.Transform;
      OldParamsInverseTransform  := Params.InverseTransform;
      OldFrustum                 := Params.Frustum;
      Assert(OldFrustum <> nil);

      NewParamsTransformation.Transform        := OldParamsTransform^;
      NewParamsTransformation.InverseTransform := OldParamsInverseTransform^;
      NewFrustumValue                          := OldFrustum^;

      Params.Transform        := @NewParamsTransformation.Transform;
      Params.InverseTransform := @NewParamsTransformation.InverseTransform;
      Params.Frustum          := @NewFrustumValue;

      if InternalIgnoreParentScale then
        NewParamsTransformation.ScaleToIdentity;

      { Update NewXxx to apply the transformation defined by this TCastleTransform.
        LocalRender expects Frustum in local coordinates (without transformation),
        so we subtract transformation below. }
      if FOnlyTranslation then
      begin
        NewParamsTransformation.Translate(T);
        NewFrustumValue.MoveVar(-T);
      end else
      begin
        InternalTransformationMult(NewParamsTransformation);
        if IsNan(NewParamsTransformation.Transform.Data[0, 0]) then
          WarningMatrixNan(NewParamsTransformation.Transform);
        NewFrustumValue := NewFrustumValue.TransformByInverse(Transform);
        // 2x slower: NewFrustumValue := NewFrustumValue.Transform(InverseTransform);
      end;

      //FrameProfiler.Stop(fmRenderTransform);
      if FBehaviorsNeedBeforeRender then
        BehaviorsBeforeRender(
          Params.RenderingCamera.View,
          OldParamsTransform^, OldParamsInverseTransform^,
          Params.Transform^, Params.InverseTransform^);
      LocalRender(Params);
      //FrameProfiler.Start(fmRenderTransform);

      { Restore OldXxx values.
        They can be restored fast, thanks to using pointers to matrix/frustum. }
      Params.Transform         := OldParamsTransform;
      Params.InverseTransform  := OldParamsInverseTransform;
      Params.Frustum           := OldFrustum;
      //FrameProfiler.Stop(fmRenderTransform);
    end;
  end;

  Params.InMeaningfulParent := OldInMeaningfulParent;

  if HasSavedDepthRange then
    Params.DepthRange := SavedDepthRange;
end;

procedure TCastleTransform.RenderShadowVolume(const Params: TRenderParams;
  const ShadowVolumeRenderer: TBaseShadowVolumeRenderer);
var
  T: TVector3;
  OldParamsTransform, OldParamsInverseTransform: PMatrix4;
  NewParamsTransformation: TTransformation;
  OldFrustum: PFrustum;
  NewFrustumValue: TFrustum;
begin
  T := Translation;
  if FOnlyTranslation and T.IsZero then
  begin
    LocalRenderShadowVolume(Params, ShadowVolumeRenderer);
  end else
  begin
    { TODO: This is a copy-paste of transformation algorithm from TCastleTransform.Render. }

    OldParamsTransform         := Params.Transform;
    OldParamsInverseTransform  := Params.InverseTransform;
    OldFrustum                 := Params.Frustum;
    Assert(OldFrustum <> nil);

    NewParamsTransformation.Transform        := OldParamsTransform^;
    NewParamsTransformation.InverseTransform := OldParamsInverseTransform^;
    NewFrustumValue                          := OldFrustum^;

    Params.Transform        := @NewParamsTransformation.Transform;
    Params.InverseTransform := @NewParamsTransformation.InverseTransform;
    Params.Frustum          := @NewFrustumValue;

    { Update NewXxx to apply the transformation defined by this TCastleTransform.
      LocalRender expects Frustum in local coordinates (without transformation),
      so we subtract transformation below. }
    if FOnlyTranslation then
    begin
      NewParamsTransformation.Translate(T);
      NewFrustumValue.MoveVar(-T);
    end else
    begin
      InternalTransformationMult(NewParamsTransformation);
      if IsNan(NewParamsTransformation.Transform.Data[0, 0]) then
        WarningMatrixNan(NewParamsTransformation.Transform);
      NewFrustumValue := NewFrustumValue.TransformByInverse(Transform);
      // 2x slower: NewFrustumValue := NewFrustumValue.Transform(InverseTransform);
    end;

    LocalRenderShadowVolume(Params, ShadowVolumeRenderer);

    { Restore OldXxx values.
      They can be restored fast, thanks to using pointers to matrix/frustum. }
    Params.Transform         := OldParamsTransform;
    Params.InverseTransform  := OldParamsInverseTransform;
    Params.Frustum           := OldFrustum;
  end;
end;

{ Bottom value (0 or box bottom).
  In the same coordinate system as given ModelBox. }
function Bottom(const Gravity: boolean; const GravityCoordinate: Integer;
  const ModelBox: TBox3D): Single;
begin
  if Gravity then
    Result := 0 else
    Result := ModelBox.Data[0][GravityCoordinate];
end;

function TCastleTransform.DistanceToParent(const Distance: Single): Single;
begin
  Result := Distance * Abs(AverageScale);
end;

function TCastleTransform.Middle: TVector3;
var
  GC: Integer;
  B: TBox3D;
begin
  GC := World.GravityCoordinate;
  if InternalMiddleForceBox then
    B := InternalMiddleForceBoxValue
  else
    B := LocalBoundingBox;

  { More correct version would be to take B bottom point, add PreferredHeight,
    and transform this point just like TCastleTransform transforms everything
    else. Optimized implementation below assumes that instead
    of transforming we can add Translation, so we assume that
    transformations do not change this middle point
    (which is Ok if you think e.g. about a non-flying creature that,
    besides moving, only rotates around it's own up axis). }

  Result := Translation;
  { Using deprecated in deprecated.
    This should be simpler at some point:
      Result.Data[GC] := Lerp(MiddleHeight, B.Data[0][GC], B.Data[1][GC]);
  }
  {$warnings off}
  Result.Data[GC] := Result.Data[GC] +
    DistanceToParent(Bottom(Gravity, GC, B)) +
    PreferredHeight;
  {$warnings on}
end;

function TCastleTransform.PreferredHeight: Single;
var
  GC: Integer;
  B: TBox3D;
  { $define CHECK_HEIGHT_VS_RADIUS}
  {$ifdef CHECK_HEIGHT_VS_RADIUS} R: Single; {$endif}
begin
  GC := World.GravityCoordinate;
  if InternalMiddleForceBox then
    B := InternalMiddleForceBoxValue
  else
    B := LocalBoundingBox;
  if B.IsEmpty then
    Result := 0
  else
    {$warnings off} // using deprecated in deprecated
    Result := MiddleHeight *
      DistanceToParent(
        B.Data[1][GC] - Bottom(Gravity, GC, B)
      );
    {$warnings on}

  {$ifdef CHECK_HEIGHT_VS_RADIUS}
  if Sphere(R) and (R > Result) then
  begin
    WritelnWarning('3D Radius',
      Format('PreferredHeight %f is smaller than radius %f. Gravity may work weird for this 3D object.',
      [Result, R]));
  end;
  {$endif}
end;

{$warnings off} // keep deprecated working
procedure TCastleTransform.UpdateSimpleGravity(const SecondsPassed: Single);

  procedure DoGravity(const PreferredHeight: Single);
  var
    GravityUp: TVector3;

    { TODO: this is a duplicate of similar TCastleWalkNavigation method }
    procedure DoFall;
    var
      BeginPos, EndPos, FallVector: TVector3;
    begin
      { Project Middle and FFallingStartMiddle
        onto GravityUp vector to calculate fall height. }
      BeginPos := PointOnLineClosestToPoint(TVector3.Zero, GravityUp, FFallingStartMiddle);
      EndPos   := PointOnLineClosestToPoint(TVector3.Zero, GravityUp, Middle);
      FallVector := BeginPos - EndPos;

      { Because of various growing and jumping effects (imagine you jump up
        onto a taller pillar) it may turn out that we're higher at the end
        at the end of fall. Do not report it to Fall event in this case. }
      if TVector3.DotProduct(GravityUp, FallVector.Normalize) <= 0 then
        Exit;

      Fall(FallVector.Length);
    end;

  const
    { HeightMargin is used to safeguard against floating point inaccuracy.
      Without this, creature would too often be considered "falling down"
      or "growing up". }
    HeightMargin = 1.01;
  var
    IsAbove: boolean;
    AboveHeight, RadiusIgnored: Single;
    OldFalling: boolean;
    FallingDistance, MaximumFallingDistance: Single;
  begin
    if (World = nil) or
       (World.MainCamera = nil) then
      Exit;

    { calculate and save GravityUp once, it's used quite often in this procedure }
    GravityUp := World.GravityUp;

    OldFalling := FFalling;

    IsAbove := Height(Middle, AboveHeight);

    if (FallSpeed <> 0) and
       (AboveHeight > PreferredHeight * HeightMargin) then
    begin
      { Fall down }
      if not FFalling then
        FFallingStartMiddle := Middle;

      FFalling := true;

      FallingDistance := FallSpeed * SecondsPassed;
      if IsAbove then
      begin
        MaximumFallingDistance := AboveHeight - PreferredHeight;

        { If you will fall down by exactly
          AboveHeight - PreferredHeight,
          then you will get exatly into collision with the ground.
          So actually this is too large MaximumFallingDistance.

          But actually it's OK when Sphere is used, because then wall-sliding
          in MoveCollision can correct new position,
          so actually it will be slightly above the ground. So falling
          down will work.

          But when Sphere is not used, the situation is worse,
          because then MoveCollision doesn't do wall-sliding.
          And it will always simply reject such move
          with MaximumFallingDistance.
          If FPS is low (so we would like to fall down at once
          by large distance), this is noticeable: in such case, instead
          of falling down, creature hangs over the ground,
          because MoveCollision simply doesn't allow it fall
          exactly by AboveHeight - PreferredHeight.
          So MaximumFallingDistance has to be a little smaller in this case.
          In particular, this was noticeable for the initially dead alien
          creature on "Doom" level, when shadows were on (when shadows were on,
          FPS is low, that's why the bug was noticeable only with shadows = on).

          TODO: the better version would be to improve
          MoveCollision for Sphere=false case, instead of
          workarounding it here with this epsilon.
          See TBaseTrianglesOctree.MoveCollision. }
        if not Sphere(RadiusIgnored) then
          MaximumFallingDistance := MaximumFallingDistance - 0.01;
        MinVar(FallingDistance, MaximumFallingDistance);
      end;

      if not Move(GravityUp * -FallingDistance, true) then
        FFalling := false;
    end else
    begin
      FFalling := false;

      if (GrowSpeed <> 0) and
         (AboveHeight < PreferredHeight / HeightMargin) then
      begin
        { Growing up }
        Move(GravityUp * Min(GrowSpeed * SecondsPassed,
          PreferredHeight - AboveHeight), false);
      end;
    end;

    if OldFalling and (not FFalling) then
      DoFall;
  end;

var
  PH: Single;
begin
  if Gravity then
  begin
    PH := PreferredHeight;
    if (PH <> 0) and
       ((FallSpeed <> 0) or (GrowSpeed <> 0)) then
      { calculate and save PreferredHeight once,
        as it's used quite often in the DoGravity procedure }
      DoGravity(PH);
  end;
end;
{$warnings on}

procedure TCastleTransform.Fall(const FallHeight: Single);
begin
  { Nothing to do in this class }
end;

function TCastleTransform.Move(const TranslationChange: TVector3;
  const BecauseOfGravity: boolean; const EnableWallSliding: boolean): boolean;
var
  OldMiddle, ProposedNewMiddle, NewMiddle: TVector3;
begin
  OldMiddle := Middle;

  if EnableWallSliding then
  begin
    ProposedNewMiddle := OldMiddle + TranslationChange;
    Result := MoveAllowed(OldMiddle, ProposedNewMiddle, NewMiddle, BecauseOfGravity);
  end else
  begin
    NewMiddle := OldMiddle + TranslationChange;
    Result := MoveAllowed(OldMiddle, NewMiddle, BecauseOfGravity);
  end;

  if Result then
    Translate(NewMiddle - OldMiddle);
end;

procedure TCastleTransform.ChangedTransformCore(const UpdatePhysicsTransform: Boolean);
<<<<<<< HEAD
=======

  procedure RecursiveRigidBodySetWorldTransformation(const Transform: TCastleTransform);
  var
    I: Integer;
    RBody: TCastleRigidBody;
  begin
    RBody := Transform.RigidBody;
    if (RBody <> nil) and
       (not RBody.DuringSettingTransformationFromPhysicsEngine) then
      RBody.SetWorldTransformation(Transform.WorldTransform);

    { TODO: This is time-consuming for changing larger hierarchies.
      We should avoid it somehow. }
    if InternalMovesPhysicsBodies then
      for I := 0 to Transform.List.Count - 1 do
        RecursiveRigidBodySetWorldTransformation(Transform.List[I]);
  end;

>>>>>>> 00f16250
begin
  FTransformationValid := false;
  FWorldTransformationValid := false;
  VisibleChangeHere([vcVisibleGeometry]);

  if (FWorld <> nil) and (FWorld.EnablePhysics) and UpdatePhysicsTransform then
  begin
<<<<<<< HEAD
    if (RigidBody <> nil) and
       (not RigidBody.DuringSettingTransformationFromPhysicsEngine) then
      RigidBody.SetWorldTransformation(WorldTransform);
=======
    RecursiveRigidBodySetWorldTransformation(Self);
>>>>>>> 00f16250
  end;

  ChangedTransform;
end;

procedure TCastleTransform.ChangedTransform;
begin
end;

procedure TCastleTransform.CustomSerialization(const SerializationProcess: TSerializationProcess);
begin
  inherited;
  SerializationProcess.ReadWriteList('Children',
    {$ifdef FPC}@{$endif}SerializeChildrenEnumerate,
    {$ifdef FPC}@{$endif}SerializeChildrenAdd,
    {$ifdef FPC}@{$endif}SerializeChildrenClear);
  SerializationProcess.ReadWriteList('Behaviors',
    {$ifdef FPC}@{$endif}SerializeBehaviorsEnumerate,
    {$ifdef FPC}@{$endif}SerializeBehaviorsAdd,
    {$ifdef FPC}@{$endif}SerializeBehaviorsClear);
end;

procedure TCastleTransform.SerializeChildrenEnumerate(const Proc: TGetChildProc);
var
  I: Integer;
begin
  for I := 0 to List.Count - 1 do
    if List[I].ComponentStyle * [csSubComponent, csTransient] = [] then
      Proc(List[I]);
end;

procedure TCastleTransform.SerializeChildrenAdd(const C: TComponent);
begin
  Add(C as TCastleTransform);
end;

procedure TCastleTransform.SerializeChildrenClear;
var
  I: Integer;
begin
  for I := List.Count - 1 downto 0 do // downto, as list may shrink during loop
    if List[I].ComponentStyle * [csSubComponent, csTransient] = [] then
      List[I].Free; // will remove itself from children list
end;

procedure TCastleTransform.SerializeBehaviorsEnumerate(const Proc: TGetChildProc);
var
  I: Integer;
begin
  for I := 0 to BehaviorsCount - 1 do
    if Behaviors[I].ComponentStyle * [csSubComponent, csTransient] = [] then
      Proc(Behaviors[I]);
end;

procedure TCastleTransform.SerializeBehaviorsAdd(const C: TComponent);
begin
  AddBehavior(C as TCastleBehavior);
end;

procedure TCastleTransform.SerializeBehaviorsClear;
var
  I: Integer;
begin
  for I := BehaviorsCount - 1 downto 0 do // downto, as list may shrink during loop
    if Behaviors[I].ComponentStyle * [csSubComponent, csTransient] = [] then
      Behaviors[I].Free; // will remove itself from Behaviors list
end;

function TCastleTransform.PropertySections(const PropertyName: String): TPropertySections;
begin
  if ArrayContainsString(PropertyName, [
       'Exists', 'CastShadows', 'RenderLayer'
     ]) then
      Result := [psBasic]
  else
  if ArrayContainsString(PropertyName, [
       'CenterPersistent', 'ScaleOrientationPersistent'
     ]) then
    Result := [psLayout]
  else
  if ArrayContainsString(PropertyName, [
       'RotationPersistent', 'ScalePersistent', 'TranslationPersistent',
       // Direction and Up expose also Rotation but in alternative way
       'DirectionPersistent', 'UpPersistent'
     ]) then
    Result := [psBasic, psLayout]
  else
    Result := inherited PropertySections(PropertyName);
end;

{ We try hard to keep FOnlyTranslation return fast, and return with true.
  This allows TCastleTransform to be optimized and accurate
  for the (often) case of pure translation. }

function TCastleTransform.OnlyTranslation: boolean;
begin
  Result := FOnlyTranslation;
end;

procedure TCastleTransform.SetCenter(const Value: TVector3);
begin
  if not TVector3.PerfectlyEquals(FCenter, Value) then
  begin
    FCenter := Value;
    FOnlyTranslation := FOnlyTranslation and Value.IsPerfectlyZero;
    ChangedTransformCore;
  end;
end;

procedure TCastleTransform.SetRotation(const Value: TVector4);
begin
  if not TVector4.PerfectlyEquals(FRotation, Value) then
  begin
    FRotation := Value;
    FOnlyTranslation := FOnlyTranslation and (Value[3] = 0);
    ChangedTransformCore;
  end;
end;

procedure TCastleTransform.SetScale(const Value: TVector3);
var
  UpdatePhysicsTransform: Boolean;
begin
  if not TVector3.PerfectlyEquals(FScale, Value) then
  begin
    { No point in doing RBody.SetWorldTransformation when scale only changed
      e.g. from (-1,1,1) to (1,1,1).
      This avoids causing noticeable delays when moving in platformer,
      that updates scale often. }
    UpdatePhysicsTransform := not TVector3.Equals(FScale.Abs, Value.Abs);

    FScale := Value;
    FOnlyTranslation := FOnlyTranslation and
      (Value[0] = 1) and (Value[1] = 1) and (Value[2] = 1);
    ChangedTransformCore(UpdatePhysicsTransform);

    if (FWorld <> nil) and
       FWorld.EnablePhysics then
      UpdateCollidersWorldScale;
  end;
end;

procedure TCastleTransform.SetScaleOrientation(const Value: TVector4);
begin
  if not TVector4.PerfectlyEquals(FScaleOrientation, Value) then
  begin
    FScaleOrientation := Value;
    FOnlyTranslation := FOnlyTranslation and (Value[3] = 0);
    ChangedTransformCore;
  end;
end;

procedure TCastleTransform.SetTranslation(const Value: TVector3);
begin
  if not TVector3.PerfectlyEquals(FTranslation, Value) then
  begin
    FTranslation := Value;
    ChangedTransformCore;
  end;
end;

function TCastleTransform.GetTranslationXY: TVector2;
begin
  Result := Translation.XY;
end;

procedure TCastleTransform.SetTranslationXY(const Value: TVector2);
begin
  Translation := Vector3(Value, Translation.Z);
end;

procedure TCastleTransform.Translate(const TranslationChange: TVector3);
begin
  Translation := Translation + TranslationChange;
end;

procedure TCastleTransform.Identity;
begin
  Center := TVector3.Zero;
  Rotation := TVector4.Zero;
  Scale := NoScale;
  ScaleOrientation := TVector4.Zero;
  Translation := TVector3.Zero;
end;

function TCastleTransform.RotationFromDirectionUp(const D, U: TVector3): TVector4;
begin
  Result := OrientationFromDirectionUp(D, U,
    DefaultDirection[Orientation],
    DefaultUp[Orientation]
  );
end;

function TCastleTransform.RotationToDirection(const ARotation: TVector4): TVector3;
begin
  Result := RotatePointAroundAxis(ARotation, DefaultDirection[Orientation]);
end;

function TCastleTransform.RotationToUp(const ARotation: TVector4): TVector3;
begin
  Result := RotatePointAroundAxis(ARotation, DefaultUp[Orientation]);
end;

function TCastleTransform.GetDirection: TVector3;
begin
  Result := RotationToDirection(Rotation);
end;

function TCastleTransform.GetUp: TVector3;
begin
  Result := RotationToUp(Rotation);
end;

procedure TCastleTransform.SetDirection(const Value: TVector3);
var
  D, U: TVector3;
begin
  D := Value; // no need to normalize here
  U := GetUp;
  MakeVectorsOrthoOnTheirPlane(U, D);
  Rotation := RotationFromDirectionUp(D, U);
end;

procedure TCastleTransform.SetUp(const Value: TVector3);
var
  D, U: TVector3;
begin
  U := Value; // no need to normalize here
  D := GetDirection;
  MakeVectorsOrthoOnTheirPlane(D, U);
  Rotation := RotationFromDirectionUp(D, U);
end;

procedure TCastleTransform.UpPrefer(const AUp: TVector3);
var
  D, U: TVector3;
begin
  U := AUp; // no need to normalize here
  D := GetDirection;
  MakeVectorsOrthoOnTheirPlane(U, D);
  Rotation := RotationFromDirectionUp(D, U);
end;

procedure TCastleTransform.GetView(out APos, ADir, AUp: TVector3);
begin
  APos := Translation;
  ADir := Direction;
  AUp  := Up;
end;

procedure TCastleTransform.GetWorldView(out APos, ADir, AUp: TVector3);
var
  T, S: TVector3;
  R: TVector4;
begin
  MatrixDecompose(WorldTransform, T, R, S);
  APos := T;
  ADir := RotationToDirection(R);
  AUp := RotationToUp(R);
end;

function TCastleTransform.GetWorldViewRec: TViewVectors;
begin
  GetWorldView(Result.Translation, Result.Direction, Result.Up);
end;

procedure TCastleTransform.SetWorldViewRec(const Value: TViewVectors);
begin
  SetWorldView(Value.Translation, Value.Direction, Value.Up);
end;

function TCastleTransform.WorldTranslation: TVector3;
begin
  Result := TranslationFromMatrix(WorldTransform);
end;

procedure TCastleTransform.SetView(const APos, ADir, AUp: TVector3;
  const AdjustUp: boolean);
begin
  Translation := APos;
  SetView(ADir, AUp, AdjustUp);
end;

procedure TCastleTransform.SetView(const ADir, AUp: TVector3;
  const AdjustUp: boolean);
var
  D, U: TVector3;
begin
  D := ADir; // no need to normalize here
  U := AUp; // no need to normalize here
  if AdjustUp then
    MakeVectorsOrthoOnTheirPlane(U, D)
  else
    MakeVectorsOrthoOnTheirPlane(D, U);
  Rotation := RotationFromDirectionUp(D, U);
end;

procedure TCastleTransform.SetWorldView(const APos, ADir, AUp: TVector3;
  const AdjustUp: boolean = true);
var
  D, U, T, S: TVector3;
  R: TVector4;
  DesiredWorldTransform, ParentWorldTransform, LocalTransform: TMatrix4;
  ParentWorldTransformDeterminant: Single;
begin
  if Parent = nil then
  begin
    SetView(APos, ADir, AUp, AdjustUp);
    Exit;
  end;

  D := ADir; // no need to normalize here
  U := AUp; // no need to normalize here
  if AdjustUp then
    MakeVectorsOrthoOnTheirPlane(U, D)
  else
    MakeVectorsOrthoOnTheirPlane(D, U);
  DesiredWorldTransform := TranslationMatrix(APos) * RotationMatrix(RotationFromDirectionUp(D, U));

  { Note: This would be wrong:
      DesiredWorldTransform := LookDirMatrix(APos, D, U);
    as LookDirMatrix already assumes some things about camera, e.g. that it looks along -Z.
    But SetWorldView and GetWorldView are independent from cameras,
    so think only in terms of "rotations" (just like GetWorldView does),
    and only convert from/to direction/up using RotationFromDirectionUp/RotationTo...
  }

  ParentWorldTransform := Parent.WorldTransform;
  ParentWorldTransformDeterminant := ParentWorldTransform.Determinant;
  if IsZero(ParentWorldTransformDeterminant) then
  begin
    WritelnWarning('Camera under non-reversible world transformation, cannot apply camera vectors reliably.');
    SetView(APos, ADir, AUp, AdjustUp);
    Exit;
  end;

  { We want LocalTransform such that
    ParentWorldTransform * LocalTransform = DesiredWorldTransform }
  LocalTransform := ParentWorldTransform.Inverse(ParentWorldTransformDeterminant) * DesiredWorldTransform;
  MatrixDecompose(LocalTransform, T, R, S);
  Translation := T;
  Rotation := R;
  Scale := S;
end;

function TCastleTransform.GetEnumerator: TEnumerator;
begin
  Result := TEnumerator.Create(FList);
end;

function TCastleTransform.HasColliderMesh: Boolean;
begin
  Result := false;
end;

procedure TCastleTransform.ColliderMesh(const TriangleEvent: TTriangleEvent);
begin
  // No triangles returned by this
end;

function TCastleTransform.BehaviorsEnumerate: TCastleBehaviorEnumerator;
begin
  Result := TCastleBehaviorEnumerator.Create(Self);
end;

procedure TCastleTransform.AddWorldChangeNotification(
  const Behavior: TCastleBehavior);
begin
  if FBehaviorsWorldChangeNotificationList = nil then
    FBehaviorsWorldChangeNotificationList := TCastleBehaviorList.Create(false);

  if FBehaviorsWorldChangeNotificationList.IndexOf(Behavior) = -1 then
    FBehaviorsWorldChangeNotificationList.Add(Behavior);
end;

procedure TCastleTransform.RemoveWorldChangeNotification(
  const Behavior: TCastleBehavior);
begin
  if FBehaviorsWorldChangeNotificationList = nil then
    Exit;

  FBehaviorsWorldChangeNotificationList.Remove(Behavior);
end;

procedure TCastleTransform.SetListenPressRelease(const Value: Boolean);
begin
  if FListenPressRelease <> Value then
  begin
    FListenPressRelease := Value;
    if World <> nil then
    begin
      if Value then
        FWorld.RegisterPressRelease(Self)
      else
        FWorld.UnregisterPressRelease(Self);
    end;
  end;
end;

function TCastleTransform.BehaviorsCount: Integer;
begin
  { This can be called when TCastleTransform is in the middle of being
    destroyed, and TDesignFrame.SetTransformForGizmos tries to iterate
    over behaviors. So prepare to handle FBehaviors = nil case,
    which should not be possible during normal lifetime. }
  if FBehaviors = nil then
    Exit(0);

  Result := FBehaviors.Count;
end;

function TCastleTransform.GetBehaviors(const Index: Integer): TCastleBehavior;
begin
  Result := TCastleBehavior(FBehaviors[Index]);
end;

procedure TCastleTransform.UpdateCachedBehaviors;
begin
  FCachedRigidBody := FindBehavior(TCastleRigidBody) as TCastleRigidBody;
end;

procedure TCastleTransform.AddBehavior(const Behavior: TCastleBehavior);
var
  ReasonWhyCannot: String;
begin
  if Behavior.FParent <> Self then
  begin
    if not Behavior.CanAttachToParent(Self, ReasonWhyCannot) then
      raise Exception.CreateFmt('Cannot add behavior %s (%s) to %s (%s) because: %s', [
        Behavior.Name,
        Behavior.ClassName,
        Name,
        ClassName,
        ReasonWhyCannot
      ]);

    { As a first action (after the check CanAttachToParent has passed) remove
      from previous parent. This will also cause necessary virtual method calls,
      like ParentBeforeDetach, WorldBeforeDetach. }
    if Behavior.FParent <> nil then
      Behavior.FParent.RemoveBehavior(Behavior);
    Assert(Behavior.FParent = nil);

    { Add to new parent }

    FBehaviors.Add(Behavior);
    Behavior.FParent := Self;
    if Behavior is  TCastleRigidBody then
      FRigidBodyCache := TCastleRigidBody(Behavior);
    if Behavior is TCastleCollider then
      FColliderCache := TCastleCollider(Behavior);
    Behavior.ParentAfterAttach;
    {$warnings off}
    Behavior.ParentChanged; // call at end, when state is consistent
    {$warnings on}

    { Call WorldAfterAttach }
    if Behavior.ListenWorldChange then
    begin
      AddWorldChangeNotification(Behavior);
      if FWorld <> nil then
        Behavior.WorldAfterAttach;
    end;
    NotifyBehaviorAdded(Behavior);

    UpdateBehaviorsNeedBeforeRender;
    UpdateCachedBehaviors;
  end;
end;

procedure TCastleTransform.InsertBehavior(const Index: Integer;
  const Behavior: TCastleBehavior);
var
  ReasonWhyCannot: String;
begin
  // TODO: A lot of code copied form AddBehavior()
  // TODO: What to do when Behavior.FParent = Self only move on list or? remove and insert?
  // TODO:  maybe should be Internal
  if Behavior.FParent <> Self then
  begin
    if not Behavior.CanAttachToParent(Self, ReasonWhyCannot) then
      raise Exception.CreateFmt('Cannot add behavior %s (%s) to %s (%s) because: %s', [
        Behavior.Name,
        Behavior.ClassName,
        Name,
        ClassName,
        ReasonWhyCannot
      ]);

    { As a first action (after the check CanAttachToParent has passed) remove
      from previous parent. This will also cause necessary virtual method calls,
      like ParentBeforeDetach, WorldBeforeDetach. }
    if Behavior.FParent <> nil then
      Behavior.FParent.RemoveBehavior(Behavior);
    Assert(Behavior.FParent = nil);

    { Inseert to new parent }
    FBehaviors.Insert(Index, Behavior);
    Behavior.FParent := Self;
    if Behavior is  TCastleRigidBody then
      FRigidBodyCache := TCastleRigidBody(Behavior);
    if Behavior is TCastleCollider then
      FColliderCache := TCastleCollider(Behavior);
    Behavior.ParentAfterAttach;
    {$warnings off}
    Behavior.ParentChanged; // call at end, when state is consistent
    {$warnings on}

    { Call WorldAfterAttach }
    if Behavior.ListenWorldChange then
    begin
      AddWorldChangeNotification(Behavior);
      if FWorld <> nil then
        Behavior.WorldAfterAttach;
    end;
    NotifyBehaviorAdded(Behavior);
  end;
end;

function TCastleTransform.BehaviorIndex(const Behavior: TCastleBehavior
  ): Integer;
begin
  Result := FBehaviors.IndexOf(Behavior);
end;

procedure TCastleTransform.RemoveBehaviorIndex(const BehaviorIndex: Integer);
var
  Beh: TCastleBehavior;
begin
  Beh := FBehaviors[BehaviorIndex] as TCastleBehavior;

  NotifyBeforeBehaviorRemove(Beh);

  { Call WorldBeforeDetach }
  if Beh.ListenWorldChange and (FWorld <> nil) then
    Beh.WorldBeforeDetach;

  Beh.ParentBeforeDetach;

  if Beh is  TCastleRigidBody then
    FRigidBodyCache := nil;
  if Beh is TCastleCollider then
    FColliderCache := nil;

  Beh.FParent := nil;
  FBehaviors.Delete(BehaviorIndex);
  {$warnings off}
  Beh.ParentChanged; // call at end, when state is consistent
  {$warnings on}
  RemoveWorldChangeNotification(Beh);

  UpdateBehaviorsNeedBeforeRender;
  UpdateCachedBehaviors;
end;

procedure TCastleTransform.RemoveBehavior(const Behavior: TCastleBehavior);
var
  I: Integer;
begin
  if Behavior.FParent = Self then
  begin
    I := FBehaviors.IndexOf(Behavior);
    if I = -1 then
    begin
      WritelnWarning('Internal Error: Behavior %s %s has our parent, but is not present on FBehaviors list', [
        Behavior.Name,
        Behavior.ClassType
      ]);
      Exit;
    end;
    RemoveBehaviorIndex(I);
  end;
end;

function TCastleTransform.FindBehavior(const BehaviorClass: TCastleBehaviorClass): TCastleBehavior;
var
  I: Integer;
begin
  for I := 0 to FBehaviors.Count - 1 do
    if FBehaviors[I] is BehaviorClass then
      Exit(TCastleBehavior(FBehaviors[I])); // since it's BehaviorClass, casting to TCastleBehavior must be safe
  Result := nil;
end;

function TCastleTransform.FindAllBehaviors(const BehaviorClass: TCastleBehaviorClass): TCastleBehaviorList;

  procedure AddTransform(const T: TCastleTransform);
  var
    I: Integer;
    TChild: TCastleTransform;
  begin
    for I := 0 to T.FBehaviors.Count - 1 do
      if T.FBehaviors[I] is BehaviorClass then
        Result.Add(TCastleBehavior(T.FBehaviors[I]));
    for TChild in T do
      AddTransform(TChild);
  end;

begin
  Result := TCastleBehaviorList.Create(false);
  AddTransform(Self);
end;

function TCastleTransform.FindRequiredBehavior(const BehaviorClass: TCastleBehaviorClass): TCastleBehavior;
begin
  Result := FindBehavior(BehaviorClass);
  if Result = nil then
  begin
    Result := BehaviorClass.Create(Self);
    AddBehavior(Result);
  end;
end;

var
  { Must be an instance of exactly TCastleBehavior, not any descedant.
    Used by CustomizedBeforeRender. }
  InternalBehavior: TCastleBehavior;

procedure TCastleTransform.UpdateBehaviorsNeedBeforeRender;

  { Beh overriddes TCastleBehavior.BeforeRender.

    Note: In general checking for such "is this method overridden" is dirty,
    as not expected by developers. But in this case it's used only for optimization,
    no functional change occurs: when FBehaviorsNeedBeforeRender is false
    (which is often), we can avoid calling BehaviorBeforeRender at all. }
  function CustomizedBeforeRender(const Beh: TCastleBehavior): Boolean;
  type
    TBeforeRenderEvent = procedure (
      const CameraView: TViewVectors;
      const ParentWorldTransform, ParentWorldInverseTransform,
            WorldTransform, WorldInverseTransform: TMatrix4) of object;
  var
    CurMethod, NotOverriddedMethod: TBeforeRenderEvent;
  begin
    CurMethod := {$ifdef FPC}@{$endif} Beh.BeforeRender;
    NotOverriddedMethod := {$ifdef FPC}@{$endif} InternalBehavior.BeforeRender;
    Result := TMethod(CurMethod).Code <> TMethod(NotOverriddedMethod).Code;
  end;

var
  I: Integer;
  Beh: TCastleBehavior;
begin
  FBehaviorsNeedBeforeRender := false;
  for I := 0 to FBehaviors.Count - 1 do
  begin
    Beh := FBehaviors[I] as TCastleBehavior;
    if CustomizedBeforeRender(Beh) then
    begin
      FBehaviorsNeedBeforeRender := true;
      Exit; // no point in checking the rest
    end;
  end;
end;

procedure TCastleTransform.PendingRemovals;
var
  I: Integer;
  Item: TCastleTransform;
begin
  { We iterate downto, and still check that index is valid.
    That is because removing/freeing may call some virtual methods,
    and may in turn cause removal/free of other items,
    even items on the pending list.
    They may also add new items to this list. }

  if FPendingToRemove <> nil then
    for I := FPendingToRemove.Count - 1 downto 0 do
      if I < FPendingToRemove.Count then
      begin
        Item := FPendingToRemove[I] as TCastleTransform;
        Remove(Item);
        FPendingToRemove.Remove(Item);
      end;

  if FPendingToRemoveAndFree <> nil then
    for I := FPendingToRemoveAndFree.Count - 1 downto 0 do
      if I < FPendingToRemoveAndFree.Count then
        FPendingToRemoveAndFree[I].Free; // this will remove it from children, and from FPendingToRemoveAndFree
end;

procedure TCastleTransform.RemoveDelayed(const Item: TCastleTransform; const FreeItem: Boolean = false);
begin
  { Avoid crash in certain cases,
    see https://forum.castle-engine.io/t/sigsegv-when-i-try-to-remove/859/8 }
  if Item = Self then
    raise Exception.Create('Cannot remove the object from itself using RemoveDelayed');

  if FreeItem then
  begin
    if FPendingToRemoveAndFree = nil then
      FPendingToRemoveAndFree := TComponentList.Create(false);
    FPendingToRemoveAndFree.Add(Item);
  end else
  begin
    if FPendingToRemove = nil then
      FPendingToRemove := TComponentList.Create(false);
    FPendingToRemove.Add(Item);
  end;
end;

procedure TCastleTransform.SetExists(const Value: Boolean);
begin
  if FExists <> Value then
  begin
    FExists := Value;
    UpdateExistsInRoot;

<<<<<<< HEAD
    if (RigidBody <> nil) and RigidBody.Exists then
=======
    RBody := RigidBody; // FindBehavior(TCastleRigidBody) as TCastleRigidBody; // use cached value
    if (RBody <> nil) and RBody.Exists then
>>>>>>> 00f16250
    begin
      if FLastExistsChangeFrameId = TFramesPerSecond.FrameId then
        WritelnWarning('%s:%s: The existence of this TCastleTransform changed multiple times in a single frame and it uses physics (has TCastleRigidBody and TCastleCollider behaviors). ' +
          'This is not good for performance and right now can even cause physics simulation crashes, esp. when TCastleCollider.AutoSize=true and animation may change LocalBoundingBox. ' +
          'Avoid changing the Exists of physical objects multiple times in a single Update.', [
          Name,
          ClassName
        ]);
      FLastExistsChangeFrameId := TFramesPerSecond.FrameId;
    end;
  end;
end;

procedure TCastleTransform.SetParentExistsInRoot(const Value: Boolean);
begin
  if FParentExistsInRoot <> Value then
  begin
    FParentExistsInRoot := Value;
    UpdateExistsInRoot;
  end;
end;

procedure TCastleTransform.UpdateExistsInRoot;
var
  NewExistsInRoot: Boolean;
  I: Integer;
begin
  NewExistsInRoot := ParentExistsInRoot and Exists;
  if FExistsInRoot <> NewExistsInRoot then
  begin
    FExistsInRoot := NewExistsInRoot;
    for I := Count - 1 downto 0 do
      Items[I].ParentExistsInRoot := FExistsInRoot; // use child SetParentExistsInRoot, so it can update it's ExistsInRoot
    ExistsInRootChanged; // virtual, called at end to be called when all children are valid too
  end;
end;

procedure TCastleTransform.ExistsInRootChanged;
begin
  { Update rigid body existence when ExistsInRoot changes }
  if (FWorld <> nil) and (FWorld.FKraftEngine <> nil) then
  begin
<<<<<<< HEAD
    if RigidBody <> nil then
      RigidBody.UpdateExist;
=======
    RBody := RigidBody; // FindBehavior(TCastleRigidBody) as TCastleRigidBody; // use cached value
    if RBody <> nil then
      RBody.UpdateExist;
>>>>>>> 00f16250
  end;
end;

procedure TCastleTransform.SetParent(const Value: TCastleTransform);
begin
  if Parent <> Value then
  begin
    if Parent <> nil then
      Parent.Remove(Self);
    if Value <> nil then
      Value.Add(Self);
  end;
end;

procedure TCastleTransform.DesignerWarnings(const SList: TStrings);

  { Scale is uniform (all 3 components are ~equal) and all components are > 0. }
  function ScalePhysicsFriendly(const S: TVector3): Boolean;
  begin
    Result :=
      (S.X > 0) and
      (S.Y > 0) and
      (S.Z > 0) and
      SameValue(S.X, S.Y) and
      SameValue(S.X, S.Z);
  end;

var
  R, C: TCastleBehavior;
begin
  inherited;
  R := RigidBody; // FindBehavior(TCastleRigidBody) as TCastleRigidBody; // use cached value
  C := FindBehavior(TCastleCollider);

  if (R <> nil) <> (C <> nil) then
  begin

    SList.Add('Both TCastleRigidBody and TCastleCollider behaviors are required for physics to affect this component.');
  end;

  if (R <> nil) and
     (C <> nil) then
  begin
    { physics behaviors set up }
    if not ScalePhysicsFriendly(Scale) then
    begin
      SList.Add('Physics engine only supports a uniform scale: all 3 scale components must be equal and posititive.');
    end;
  end else
  begin
    { physics behaviors not set up }
    if FindBehavior(TCastleAbstractJoint) <> nil then
    begin
      SList.Add('Physics joint only works if also TCastleRigidBody and TCastleCollider behaviors are present.');
    end;
  end;
end;

{$define read_implementation_methods}
{$I auto_generated_persistent_vectors/tcastletransform_persistent_vectors.inc}
{$undef read_implementation_methods}

{$endif read_implementation}<|MERGE_RESOLUTION|>--- conflicted
+++ resolved
@@ -132,9 +132,8 @@
       FBeforeRemoveBehaviorNotification: TCastleComponentNotification;
       FAfterUpdate: TNotifyEventList;
 
-      // physics
-      FRigidBodyCache: TCastleRigidBody;
-      FColliderCache:  TCastleCollider;
+      // Always equal to FindBehaviors(TCastleRigidBody)
+      FCachedRigidBody: TCastleRigidBody;
 
       // Always equal to FindBehaviors(TCastleRigidBody)
       FCachedRigidBody: TCastleRigidBody;
@@ -1709,20 +1708,6 @@
       @link(Scale) to one. Also resets @link(ScaleOrientation). }
     procedure Identity;
 
-<<<<<<< HEAD
-    { Returns rigid body behavior using cached pointer. Simpler and faster way to
-      get collider than FindBehavior.
-
-      To add rigid body to transfrom use AddBehavior() or add it using the editor.
-
-      Getting rigid body pointer by that property is faster than FindBehavior
-      because it uses cached value. }
-    property RigidBody: TCastleRigidBody read FRigidBodyCache;
-
-    { Returns collider behavior using cached pointer. Simpler and faster way to
-      get collider than FindBehavior. }
-    property Collider: TCastleCollider read FColliderCache;
-=======
     { Current TCastleRigidBody behavior that determines do we
       participate in the physics simulation.
 
@@ -1749,7 +1734,6 @@
       to be a rigid body. Breaking this rule will cause the
       @link(EMultipleReferencesInWorld) exception at an undefined time. }
     property RigidBody: TCastleRigidBody read FCachedRigidBody;
->>>>>>> 00f16250
 
     { @deprecated Deprecated name for Translation. }
     property Position: TVector3 read FTranslation write SetTranslation;
@@ -3745,8 +3729,6 @@
 end;
 
 procedure TCastleTransform.ChangedTransformCore(const UpdatePhysicsTransform: Boolean);
-<<<<<<< HEAD
-=======
 
   procedure RecursiveRigidBodySetWorldTransformation(const Transform: TCastleTransform);
   var
@@ -3765,7 +3747,6 @@
         RecursiveRigidBodySetWorldTransformation(Transform.List[I]);
   end;
 
->>>>>>> 00f16250
 begin
   FTransformationValid := false;
   FWorldTransformationValid := false;
@@ -3773,13 +3754,7 @@
 
   if (FWorld <> nil) and (FWorld.EnablePhysics) and UpdatePhysicsTransform then
   begin
-<<<<<<< HEAD
-    if (RigidBody <> nil) and
-       (not RigidBody.DuringSettingTransformationFromPhysicsEngine) then
-      RigidBody.SetWorldTransformation(WorldTransform);
-=======
     RecursiveRigidBodySetWorldTransformation(Self);
->>>>>>> 00f16250
   end;
 
   ChangedTransform;
@@ -4489,12 +4464,8 @@
     FExists := Value;
     UpdateExistsInRoot;
 
-<<<<<<< HEAD
-    if (RigidBody <> nil) and RigidBody.Exists then
-=======
     RBody := RigidBody; // FindBehavior(TCastleRigidBody) as TCastleRigidBody; // use cached value
     if (RBody <> nil) and RBody.Exists then
->>>>>>> 00f16250
     begin
       if FLastExistsChangeFrameId = TFramesPerSecond.FrameId then
         WritelnWarning('%s:%s: The existence of this TCastleTransform changed multiple times in a single frame and it uses physics (has TCastleRigidBody and TCastleCollider behaviors). ' +
@@ -4537,14 +4508,9 @@
   { Update rigid body existence when ExistsInRoot changes }
   if (FWorld <> nil) and (FWorld.FKraftEngine <> nil) then
   begin
-<<<<<<< HEAD
-    if RigidBody <> nil then
-      RigidBody.UpdateExist;
-=======
     RBody := RigidBody; // FindBehavior(TCastleRigidBody) as TCastleRigidBody; // use cached value
     if RBody <> nil then
       RBody.UpdateExist;
->>>>>>> 00f16250
   end;
 end;
 
