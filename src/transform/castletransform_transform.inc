--- conflicted
+++ resolved
@@ -1970,11 +1970,7 @@
       @seealso BehaviorsEnumerate }
     //procedure InsertBehavior(const Index: Integer; const Behavior: TCastleBehavior);
 
-<<<<<<< HEAD
-    { Returns behavior index on internal list, -1 means not found. }
-=======
     { Returns behavior index, -1 means not found. }
->>>>>>> 0c772d40
     function BehaviorIndex(const Behavior: TCastleBehavior): Integer;
 
     { Remove TCastleBehavior from this TCastleTransform.
