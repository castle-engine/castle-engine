{
  Copyright 2020-2024 Michalis Kamburelis.

  This file is part of "Castle Game Engine".

  "Castle Game Engine" is free software; see the file COPYING.txt,
  included in this distribution, for details about the copyright.

  "Castle Game Engine" is distributed in the hope that it will be useful,
  but WITHOUT ANY WARRANTY; without even the implied warranty of
  MERCHANTABILITY or FITNESS FOR A PARTICULAR PURPOSE.

  ----------------------------------------------------------------------------
}

{ Third-person navigation (TCastleThirdPersonNavigation). }
unit CastleThirdPersonNavigation;

{$I castleconf.inc}

interface

uses SysUtils, Classes,
  CastleKeysMouse, CastleScene, CastleVectors, CastleCameras,
  CastleTransform, CastleInputs, CastleClassUtils;

type
  { Used by TCastleThirdPersonNavigation.AimAvatar. }
  TAimAvatar = (aaNone, aaHorizontal, aaFlying);

  { How does the avatar change transformation (for movement and rotations). }
  TChangeTransformation = (
    { Automatically determines best way to change transformation.

      Right now, it means we

      @unorderedList(
        @item(Behave like ctVelocity if avatar is under the control of the physics engine.
          This means avatar has both TCastleRigidBody and TCastleCollider behaviors and
          @link(TCastleRigidBody.Exists) is @true.)
        @item(Behave like ctDirect otherwise.)
      )

      To be precise, we look at @link(TCastleThirdPersonNavigation.AvatarHierarchy) or
      (if it's @nil) at @link(TCastleThirdPersonNavigation.Avatar).
      In this transform, we check existence of TCastleRigidBody and TCastleCollider.

      In the future, this auto-detection may change,
      to follow our best recommended practices.
      In particular, when ctForce approach (see below) will be fully implemented,
      it will likely become the new automatic behavior when
      TCastleRigidBody and TCastleCollider behaviors are present. }
    ctAuto,

    { Directly change the avatar @link(TCastleTransform.Translation),
      @link(TCastleTransform.Rotation).

      You @italic(should not) have physics components (TCastleRigidBody and TCastleCollider
      and @link(TCastleRigidBody.Exists) = @true)
      set up on the @link(TCastleThirdPersonNavigation.AvatarHierarchy) or
      @link(TCastleThirdPersonNavigation.Avatar) in this case.
      Having physics components will make it impossible to change @link(TCastleTransform.Translation),
      @link(TCastleTransform.Rotation) each frame.

      This also means that if you want to have gravity (and stair climbing),
      you need to use deprecated @link(TCastleTransform.Gravity),
      @link(TCastleTransform.GrowSpeed), @link(TCastleTransform.FallSpeed).
      They are part of the old simple physics engine:
      https://castle-engine.io/physics#_old_system_for_collisions_and_gravity .

      TODO: Jumping and falling doesn't work in this case.
    }
    ctDirect,

    { Change the avatar using rigid body @link(TCastleRigidBody.LinearVelocity),
      @link(TCastleRigidBody.AngularVelocity).

      This is not fully realistic (instead of calculating velocities explicitly
      we should be using forces). But it cooperates nicely with physics engine.

      It requires a TCastleRigidBody and TCastleCollider components
      to be attached to the @link(TCastleThirdPersonNavigation.AvatarHierarchy)
      (or @link(TCastleThirdPersonNavigation.Avatar), if @link(TCastleThirdPersonNavigation.AvatarHierarchy) is @nil).
      Also @link(TCastleRigidBody.Exists) must be @true to make navigation have any effect.

      This also means that gravity should be handled by the physics engine.
      You should not use deprecated @link(TCastleTransform.Gravity),
      @link(TCastleTransform.GrowSpeed), @link(TCastleTransform.FallSpeed) in this case.

      TODO: Climbing stairs doesn't work in this case (but you can jump on them).
    }
    ctVelocity

    {$ifdef CASTLE_UNFINISHED_CHANGE_TRANSFORMATION_BY_FORCE},

    { Change the avatar using rigid body forces like @link(TCastleRigidBody.AddForce),
      @link(TCastleRigidBody.AddTorque).

      This is realistic and cooperates nicely with physics engine.

      It requires a TCastleRigidBody and TCastleCollider components
      to be attached to the @link(TCastleThirdPersonNavigation.AvatarHierarchy)
      (or @link(TCastleThirdPersonNavigation.Avatar), if @link(TCastleThirdPersonNavigation.AvatarHierarchy) is @nil).
      Also @link(TCastleRigidBody.Exists) must be @true to make navigation have any effect.

      TODO: Unfinished, not really functional now. }
    ctForce
    {$endif}
  );

  TCastleThirdPersonNavigation = class;

  TCastleThirdPersonNavigationAnimationEvent = procedure (
    const Sender: TCastleThirdPersonNavigation;
    const AnimationNames: array of String) of object;

  (* 3rd-person (with visible avatar) navigation.

    Create an instance of this and put as TCastleViewport child to use.

    Assign @link(Avatar) to automatically run proper animations on the avatar
    defined as a single TCastleScene.
    Alternatively, assign @link(AvatarHierarchy), and leave @link(Avatar) as @nil,
    and assign the @link(OnAnimation) event to do whatever is necessary
    to visualize proper animation of the avatar -- this makes sense esp.
    if your avatar is composed from multiple TCastleScene instances.
    You have to assign at least one of @link(Avatar) or @link(AvatarHierarchy),
    otherwise this navigation doesn't affect anything.
    and you only need to assign one of them for the navigation component to do the work.

    Call @link(Init) once the parameters that determine initial camera location
    are all set.

    Turn on @link(TCastleMouseLookNavigation.MouseLook MouseLook) to allow user to move
    the mouse to orbit with the camera around the avatar.
    When AimAvatar is aaNone (default), it allows to look at the avatar easily
    from any side (e.g. you can then see avatar's face easily).
    When @link(AimAvatar) is aaHorizontal or aaFlying, rotating allows to point
    the avatar at the appropriate direction.

    Using keys AWSD and arrows you can move and rotate the avatar,
    and the camera will follow.

    Using the mouse wheel you can get closer / further to the avatar.

    The implementation relies on the @link(TCastleTransform.Direction)
    and @link(TCastleTransform.Up) vectors being useful, i.e. they should
    point in the direction of the avatar and up.
    This works out-of-the-box if your model orientation follows glTF standard,
    up in +Y and direction in +Z (see DefaultOrientation, otUpYDirectionZ).
    Customize @link(TCastleTransform.Orientation) to make these vectors
    work if your avatar has non-standard orientation.

    The navigation will honor @url(https://castle-engine.io/physics physics)
    if you have configured rigid body and collider components on the avatar.
    Otherwise, we use "old simple physics" documented on
    https://castle-engine.io/physics#_old_system_for_collisions_and_gravity .
    Right now, the "old simple physics" may be actually simpler to control.
    To make them work:

    @unorderedList(
      @item(Do not attach TCastleRigidBody and TCastleCollider to the avatar.)
      @item(Set @link(TCastleSceneCore.PreciseCollisions) to @true on level scenes.)
      @item(Set @link(TCastleTransform.MiddleHeight) and
        @link(TCastleTransform.CollisionSphereRadius) to indicate
        sphere around the avatar to resolve collisions.
        Use @link(TDebugTransform) to visualize this.)
      @item(SeT @link(TCastleTransform.GrowSpeed) and
        @link(TCastleTransform.FallSpeed) to allow avatar
        to fall down and climb stairs / hills.)
    )

    This is an example @code(Start) view method implementation
    to setup the navigation:

    @longCode(#
    procedure TViewMain.Start;
    var
      DebugAvatar: TDebugTransform;
    begin
      inherited;

      { Uncomment and adjust if your avatar has different direction / up
        than standard in glTF.
        This is critical to make camera orbiting around and movement of avatar
        to follow proper direction and up. }
      // AvatarTransform.Orientation := ot...;

      ThirdPersonNavigation.MouseLook := true;

      { Configure parameters to move nicely using old simple physics,
        see examples/third_person_navigation for comments.
        Use these if you decide to move using "direct" method
        (when AvatarTransform.ChangeTransform = ctDirect,
        or when AvatarTransform.ChangeTransform = ctAuto and
        AvatarTransform has no rigid body and collider). }
      AvatarTransform.MiddleHeight := 0.9;
      AvatarTransform.CollisionSphereRadius := 0.5;
      AvatarTransform.GrowSpeed := 10.0;
      AvatarTransform.FallSpeed := 10.0;

      ThirdPersonNavigation.Init;

      DebugAvatar := TDebugTransform.Create(FreeAtStop);
      DebugAvatar.Parent := AvatarTransform;
      DebugAvatar.Exists := true;
    end;
    #)

    See also the news post with demo movie about this component:
    https://castle-engine.io/wp/2020/06/29/third-person-navigation-with-avatar-component-in-castle-game-engine/
  *)
  TCastleThirdPersonNavigation = class(TCastleMouseLookNavigation)
  strict private
    FAvatar: TCastleScene;
    FAvatarHierarchy: TCastleTransform;
    FAvatarRotationSpeed: Single;
    FInitialHeightAboveTarget: Single;
    FDistanceToAvatarTarget: Single;
    FAimAvatar: TAimAvatar;
    FAvatarTarget: TVector3;
    FCameraSpeed: Single;
    {$ifdef AVATAR_TARGET_FORWARD}
    FAvatarTargetForward: TVector3;
    {$endif}
    FMoveSpeed, FCrouchSpeed, FRunSpeed, FJumpSpeed: Single;
    FRotationSpeed: Single;
    FInput_Forward: TInputShortcut;
    FInput_Backward: TInputShortcut;
    FInput_RightRotate: TInputShortcut;
    FInput_LeftRotate: TInputShortcut;
    FInput_RightStrafe: TInputShortcut;
    FInput_LeftStrafe: TInputShortcut;
    FInput_Crouch: TInputShortcut;
    FInput_Run: TInputShortcut;
    FInput_Jump: TInputShortcut;
    FCameraDistanceChangeSpeed: Single;
    FMinDistanceToAvatarTarget: Single;
    FMaxDistanceToAvatarTarget: Single;
    FImmediatelyFixBlockedCamera: Boolean;
    FAnimationIdle: String;
    FAnimationRotate: String;
    FAnimationWalk: String;
    FAnimationRun: String;
    FAnimationCrouch: String;
    FAnimationCrouchIdle: String;
    FAnimationCrouchRotate: String;
    FAnimationJump: String;
    FAnimationFall: String;
    FCameraFollows: Boolean;
    FAvatarFreeObserver: TFreeNotificationObserver;
    FAvatarHierarchyFreeObserver: TFreeNotificationObserver;
    SetAnimationWarningsDone: Cardinal;
    FChangeTransformation: TChangeTransformation;
    FWasJumpInput: Boolean;
    { Zero we can't control avatar in air, one we have full control }
    FAirMovementControl: Single;
    FAirRotationControl: Single;
    WarningDonePhysicsNotNecessary,
      WarningDoneRigidBodyNecessary,
      WarningDoneColliderNecessary: Boolean;
    FOnAnimation: TCastleThirdPersonNavigationAnimationEvent;
    function RealAvatarHierarchy: TCastleTransform;
    procedure SetAvatar(const Value: TCastleScene);
    procedure SetAvatarHierarchy(const Value: TCastleTransform);
    function CameraPositionInitial(const A: TCastleTransform): TVector3; overload;
    { Get (returns) initial camera position to look at avatar,
      and get (as TargetWorldPos) target look position.
      Note: TargetWorldPos may be equal to result of CameraPositionInitial
      in the extreme cases. }
    function CameraPositionInitial(const A: TCastleTransform; out TargetWorldPos: TVector3): TVector3; overload;
    { Returns MaxSingle if no limit.
      Note that CameraDir doesn't have to be normalized. }
    function CameraMaxDistanceToTarget(const A: TCastleTransform; const CameraLookPos: TVector3;
      const CameraDir: TVector3): Single;
    { Update camera, to avoid having something collidable between camera position and AvatarTarget.
      Note that CameraDir doesn't have to be normalized. }
    procedure FixCameraForCollisions(var CameraPos: TVector3; const CameraDir: TVector3);
    { Return V rotated such that it is
      orthogonal to GravUp. This way it returns V projected
      on the gravity horizontal plane.
      Result retains the V length (so it is always normalized if V is normalized).

      Note that when V and GravUp are parallel,
      this just returns current V --- because in such case
      we can't project V on the horizontal plane. }
    function ToGravityPlane(const V: TVector3; const GravUp: TVector3): TVector3;
    function AnimationIdleStored: Boolean;
    function AnimationRotateStored: Boolean;
    function AnimationWalkStored: Boolean;
    function AnimationRunStored: Boolean;
    function AnimationCrouchStored: Boolean;
    function AnimationCrouchIdleStored: Boolean;
    function AnimationCrouchRotateStored: Boolean;
    function AnimationJumpStored: Boolean;
    function AnimationFallStored: Boolean;
    procedure SetInitialHeightAboveTarget(const Value: Single);
    procedure SetDistanceToAvatarTarget(const Value: Single);
    procedure MySetAvatarTargetForPersistent(const AValue: TVector3);
    procedure SetCameraFollows(const Value: Boolean);
    procedure AvatarFreeNotification(const Sender: TFreeNotificationObserver);
    procedure AvatarHierarchyFreeNotification(const Sender: TFreeNotificationObserver);
    function MovementControlFactor(const AvatarOnGround: Boolean): Single;
    function RotationControlFactor(const AvatarOnGround: Boolean): Single;
  protected
    procedure ProcessMouseLookDelta(const Delta: TVector2); override;
    function Zoom(const Factor: Single): Boolean; override;

    { Make avatar play given animation.

      The desired animation is specified as a list of strings,
      from the most preferred name of the animation to the least preferred.
      This allows to perform a "fallback" mechanism in case some animations
      are missing on the model.
      For example if AnimationCrouch is not available,
      we will use AnimationCrouchIdle instead,
      and if that is also not available we will use AnimationIdle.
      Some basic animations must still exist -- if even AnimationIdle
      doesn't exist, we'll just show a warning.

      The default implementation in @className changes
      @link(TCastleSceneCore.AutoAnimation Avatar.AutoAnimation) method.
      It does nothing if @link(Avatar) is @nil.

      Moreover the default implementation implements a "fallback" mechanism
      in case some animations are not available in the scene.
      This is checked using @link(TCastleSceneCore.HasAnimation Avatar.HasAnimation).

      To apply animations in custom way, either override this method,
      or assign event to @link(OnAnimation).
      E.g. you can animate a hierarchy of scenes composed from MD3
      pieces. When overriding this, you don't need to call @code(inherited).
      If you override this to apply the animation to something else than @link(Avatar),
      then it may even be reasonable to leave @link(Avatar) as @nil,
      and only set @link(AvatarHierarchy).

      The implementation of this method (after performing the "fallback" mechanism
      described above to find the real name on the AnimationName list)
      should check whether the object is not @italic(already playing the same animation).
      This is important to avoid unnecessary animation restarts. }
    procedure SetAnimation(const AnimationNames: array of String); virtual;
  public
    const
      DefaultInitialHeightAboveTarget = 1.0;
      DefaultDistanceToAvatarTarget = 4.0;
      DefaultAvatarRotationSpeed = 10;
      DefaultAvatarTarget: TVector3 = (X: 0; Y: 2; Z: 0);
      DefaultCameraSpeed = 10;
      {$ifdef AVATAR_TARGET_FORWARD}
      DefaultAvatarTargetForward: TVector3 = (X: 0; Y: 2; Z: 0);
      {$endif}
      DefaultMoveSpeed = 1.0;
      DefaultCrouchSpeed = 0.5;
      DefaultRunSpeed = 2.0;
      DefaultJumpSpeed = 5.0;
      DefaultRotationSpeed = Pi * 150 / 180;
      DefaultCameraDistanceChangeSpeed = 1;
      DefaultMinDistanceToAvatarTarget = 0.5;
      DefaultMaxDistanceToAvatarTarget = 10;
      DefaultAnimationIdle = 'idle';
      DefaultAnimationRotate = 'rotate';
      DefaultAnimationWalk = 'walk';
      DefaultAnimationRun = 'run';
      DefaultAnimationCrouch = 'crouch';
      DefaultAnimationCrouchIdle = 'crouch_idle';
      DefaultAnimationCrouchRotate = 'crouch_rotate';
      DefaultAnimationJump = 'jump';
      DefaultAnimationFall = 'fall';
      DefaultAirMovementControl = 0.5;
      DefaultAirRotationControl = 0.5;

    constructor Create(AOwner: TComponent); override;
    destructor Destroy; override;
    procedure Update(const SecondsPassed: Single;
      var HandleInput: Boolean); override;
    function PropertySections(const PropertyName: String): TPropertySections; override;

    { Makes camera be positioned with respect to the current properties and avatar.
      Always call this explicitly once.
      Use this after setting properties like @link(Avatar),
      @link(AvatarHierarchy), @link(DistanceToAvatarTarget),
      @link(InitialHeightAboveTarget).

      At design-time (in CGE editor), this is automatically called after
      changing relevant properties of this navigation. }
    procedure Init;

    { Translation, from the avatar origin, to the "target" of the avatar where camera
      looks at. This is usually head, and this vector should just describe the height
      of head above the ground.
      By default this is DefaultAvatarTarget = (0, 2, 0). }
    property AvatarTarget: TVector3 read FAvatarTarget write FAvatarTarget;

    {$ifdef AVATAR_TARGET_FORWARD}
    { When the camera looks directly behind the avatar's back,
      it points at AvatarTargetForward, not AvatarTarget.
      This allows to place AvatarTargetForward more in forward (and maybe higher/lower)
      than avatar's head.
      This allows to look more "ahead".

      The effective target is a result of lerp between
      AvatarTargetForward and AvatarTarget, depending on how much is camera now close to
      the initial position "looking from the back of avatar".

      The camera is still always rotating around AvatarTarget
      (so you rotate around avatar's head, even if you look far ahead).
      By default this is DefaultAvatarTargetForward = (0, 2, 0).

      TODO: Not implemented now. I made initial implementation using Lerp,
      and it just works awful -- camera rotates unexpectedly, the user feels
      losing control of the camera at certain angles.
    }
    property AvatarTargetForward: TVector3 read FAvatarTargetForward write FAvatarTargetForward;
    {$endif}

    property Input_Forward: TInputShortcut read FInput_Forward;
    property Input_Backward: TInputShortcut read FInput_Backward;
    property Input_LeftRotate: TInputShortcut read FInput_LeftRotate;
    property Input_RightRotate: TInputShortcut read FInput_RightRotate;
    property Input_LeftStrafe: TInputShortcut read FInput_LeftStrafe;
    property Input_RightStrafe: TInputShortcut read FInput_RightStrafe;
    property Input_Crouch: TInputShortcut read FInput_Crouch;
    property Input_Run: TInputShortcut read FInput_Run;
    property Input_Jump: TInputShortcut read FInput_Jump;

    function Input_CameraCloser: TInputShortcut; deprecated 'use Input_ZoomIn';
    function Input_CameraFurther: TInputShortcut; deprecated 'use Input_ZoomOut';
  published
    { Zooming in this navigation mode makes camera move closer/further from avatar. }
    property ZoomEnabled default true;

    property MouseLookHorizontalSensitivity;
    property MouseLookVerticalSensitivity;
    property InvertVerticalMouseLook;

    { Does camera follow the avatar, by default yes.

      When this is @false, camera remains unchanged by anything here
      (avatar movement/rotations, mouse look, even by calling @link(Init)).
      Some properties of this then are meaningless (e.g. @link(DistanceToAvatarTarget)).

      However, all the inputs to control the avatar continue to work. }
    property CameraFollows: Boolean read FCameraFollows write SetCameraFollows default true;

    { Avatar scene, that is animated, moved and rotated when this navigation changes.
      This navigation component will just call @code(Avatar.AutoAnimation := 'xxx')
      when necessary.

      We will use animation names configured using properties like
      @link(AnimationWalk), @link(AnimationIdle) and other `AnimationXxx`.
      By default they are just equal to simple names @code('walk'), @code('idle')
      and such, but you can change @link(AnimationWalk), @link(AnimationIdle)
      if your model exposes different animation names.

      When AvatarHierarchy is @nil, then @name is directly moved and rotated
      to move avatar.

      Otherwise (when AvatarHierarchy is assigned),
      then AvatarHierarchy is moved, and @name should be inside AvatarHierarchy.
      In this case, the only purpose of @name is to let navigation
      automatically adjust animations. But you can leave @name unassigned,
      and override @link(SetAnimation) to do this.

      This scene assigned here should be part of @link(TCastleViewport.Items)
      to make this navigation work, in particular when you call @link(Init). }
    property Avatar: TCastleScene read FAvatar write SetAvatar;

    { Optional avatar hierarchy that is moved and rotated when this navigation changes.
      When this is @nil, we just move and rotate the @link(Avatar).
      When this is non-nil, then we only move and rotate this AvatarHierarchy.

      If @link(AvatarHierarchy) is non-nil, then it should contain
      @link(Avatar) (if it is assigned)
      as a child. @link(AvatarHierarchy) can even be equal to @link(Avatar)
      (it is equivalent to just leaving @link(AvatarHierarchy) as @nil).

      This object should be part of @link(TCastleViewport.Items)
      to make this navigation work, in particular when you call @link(Init). }
    property AvatarHierarchy: TCastleTransform read FAvatarHierarchy write SetAvatarHierarchy;

    { When @link(AimAvatar), this is avatar's rotation speed (in radians per second).
      Should make avatar rotation "catch up" (with some delay after camera rotation. }
    property AvatarRotationSpeed: Single read FAvatarRotationSpeed write FAvatarRotationSpeed
      {$ifdef FPC}default DefaultAvatarRotationSpeed{$endif};

    { Camera position tracks the desired position with given speed (in units per second).
      This makes camera adjust to avatar moving (because of input, or because of gravity
      or other external code) and to not being blocked by the collider. }
    property CameraSpeed: Single read FCameraSpeed write FCameraSpeed
      {$ifdef FPC}default DefaultCameraSpeed{$endif};

    { If not aaNone then rotating the camera also rotates (with some delay) the avatar,
      to face the same direction as the camera.
      This allows to rotate the avatar with mouse look (which is comfortable),
      on the other hand it takes away some flexibility,
      e.g. you cannot look at avatar's face for a long time anymore. }
    property AimAvatar: TAimAvatar read FAimAvatar write FAimAvatar default aaNone;

    { Initial height of camera above the AvatarTarget.
      Together with DistanceToAvatarTarget this determines the initial camera position,
      set by @link(Init).
      It is not used outside of @link(Init). }
    property InitialHeightAboveTarget: Single read FInitialHeightAboveTarget write SetInitialHeightAboveTarget
      {$ifdef FPC}default DefaultInitialHeightAboveTarget{$endif};

    { Immediately (not with delay of CameraSpeed) update camera to never block avatar
      view by a wall, enemy etc. When it is @true, we avoid seeing an invalid geometry
      (e.g. from the wrong side of the wall or inside a creature) @italic(ever),
      but in exchange the camera sometimes has to be adjusted very abrtupty (testcase:
      third_person_navigation demo, stand in the middle of moving enemies, and look around). }
    property ImmediatelyFixBlockedCamera: Boolean read FImmediatelyFixBlockedCamera write FImmediatelyFixBlockedCamera
      default false;

    { Preferred distance from camera to the avatar target (head).
      User can change it with Input_ZoomIn, Input_ZoomOut if you set these inputs
      to some key/mouse button/mouse wheel. }
    property DistanceToAvatarTarget: Single read FDistanceToAvatarTarget write SetDistanceToAvatarTarget
      {$ifdef FPC}default DefaultDistanceToAvatarTarget{$endif};
    { Speed with which Input_ZoomIn, Input_ZoomOut can change DistanceToAvatarTarget. }
    property CameraDistanceChangeSpeed: Single read FCameraDistanceChangeSpeed write FCameraDistanceChangeSpeed
      {$ifdef FPC}default DefaultCameraDistanceChangeSpeed{$endif};
    { Limit of the distance to avatar, used when changing DistanceToAvatarTarget,
      and also when deciding how to adjust camera to avoid collisions.
      @groupBegin }
    property MinDistanceToAvatarTarget: Single read FMinDistanceToAvatarTarget write FMinDistanceToAvatarTarget
      {$ifdef FPC}default DefaultMinDistanceToAvatarTarget{$endif};
    property MaxDistanceToAvatarTarget: Single read FMaxDistanceToAvatarTarget write FMaxDistanceToAvatarTarget
      {$ifdef FPC}default DefaultMaxDistanceToAvatarTarget{$endif};
    { @groupEnd }

    { Speed of movement by keys. }
    property MoveSpeed: Single read FMoveSpeed write FMoveSpeed
      {$ifdef FPC}default DefaultMoveSpeed{$endif};
    { Speed of movement by keys, when crouching. }
    property CrouchSpeed: Single read FCrouchSpeed write FCrouchSpeed
      {$ifdef FPC}default DefaultCrouchSpeed{$endif};
    { Speed of movement by keys, when running. }
    property RunSpeed: Single read FRunSpeed write FRunSpeed
      {$ifdef FPC}default DefaultRunSpeed{$endif};
    { Speed of jump by keys. }
    property JumpSpeed: Single read FJumpSpeed write FJumpSpeed
      {$ifdef FPC}default DefaultJumpSpeed{$endif};
    { Speed of rotating by keys, in radians per second. }
    property RotationSpeed: Single read FRotationSpeed write FRotationSpeed
      {$ifdef FPC}default DefaultRotationSpeed{$endif};

    { Should we have control on the avatar movement in the air. Must be >= 0.

      @unorderedList(
        @item(0 -> no control in the air)
        @item(1 -> full control in the air, just like on the ground)
        @item(between 0 and 1 -> limited control, smoothly changes between no control and full control)
        @item(above 1 -> in the air you move even faster than on the ground)
      )
    }
    property AirMovementControl: Single read FAirMovementControl write FAirMovementControl
      {$ifdef FPC}default DefaultAirMovementControl{$endif};

    { Should we have control on the avatar rotation in the air.

      @unorderedList(
        @item(0 -> no control in the air)
        @item(1 -> full control in the air, just like on the ground)
        @item(between 0 and 1 -> limited control, smoothly changes between no control and full control)
        @item(above 1 -> in the air you rotate even faster than on the ground)
      )
    }
    property AirRotationControl: Single read FAirRotationControl write FAirRotationControl
      {$ifdef FPC}default DefaultAirRotationControl{$endif};

    { Animation when character is not moving, not rotating and not crouching.
      Default 'idle'. }
    property AnimationIdle: String read FAnimationIdle write FAnimationIdle stored AnimationIdleStored nodefault;
    { Animation when character is rotating, but otherwise remains in place
      (not moving) and it is not crouching.
      Default 'rotate'. }
    property AnimationRotate: String read FAnimationRotate write FAnimationRotate stored AnimationRotateStored nodefault;
    { Animation when character is walking.
      Default 'walk'. }
    property AnimationWalk: String read FAnimationWalk write FAnimationWalk stored AnimationWalkStored nodefault;
    { Animation when character is running.
      Default 'run'. }
    property AnimationRun: String read FAnimationRun write FAnimationRun stored AnimationRunStored nodefault;
    { Animation when character is moving while crouching.
      Default 'crouch'. }
    property AnimationCrouch: String read FAnimationCrouch write FAnimationCrouch stored AnimationCrouchStored nodefault;
    { Animation when character is crouching (Input_Crouch is pressed) but not moving or rotating.
      Default 'crouch_idle'. }
    property AnimationCrouchIdle: String read FAnimationCrouchIdle write FAnimationCrouchIdle stored AnimationCrouchIdleStored nodefault;
    { Animation when character is crouching (Input_Crouch is pressed) and rotating, but not moving.
      Default 'crouch_rotate'.}
    property AnimationCrouchRotate: String read FAnimationCrouchRotate write FAnimationCrouchRotate stored AnimationCrouchRotateStored nodefault;
    { Animation when character is jumping (Input_Jump is pressed).
      Default 'jump'.}
    property AnimationJump: String read FAnimationJump write FAnimationJump stored AnimationJumpStored nodefault;
    { Animation when character is fall.
      Default 'fall'.}
    property AnimationFall: String read FAnimationFall write FAnimationFall stored AnimationFallStored nodefault;

    { Camera will keep at least this distance from walls. }
    property Radius;

    { How does the avatar change transformation (for movement and rotations).
      This determines whether we update @link(TCastleTransform.Translation),
      @link(TCastleTransform.Rotation) directly or use physics (TCastleRigidBody)
      velocities or forces.

      See TChangeTransformation for possible values are their meaning.

      By default, this is ctAuto, which means that we detect whether you have
      physics behaviors (TCastleRigidBody, TCastleCollider, with TCastleRigidBody.Exists)
      set up on the avatar.

      @unorderedList(
        @item(If yes, we will use physics behaviors, and change transformation
          using the velocity of TCastleRigidBody.)
        @item(Otherwise (if you don't have physics behaviors), we will directly change
          @link(TCastleTransform.Translation), @link(TCastleTransform.Rotation).)
      )
    }
    property ChangeTransformation: TChangeTransformation read FChangeTransformation write FChangeTransformation
      default ctAuto;

    { Update the animation displayed by the current avatar.

      See @link(SetAnimation) for details.

      Assigning event to this makes sense if your avatar is composed from
      multiple TCastleScene instances.
      This may be called very often, to update animation every frame,
      so do call @code(SubScene.PlayAnimation) from here.
      Rather, set @code(SubScene.AutoAnimation) to not restart the animation
      if it's already running. For example:

      @longCode(#
      procedure TViewMain.NavigationSetAnimation(const Sender: TCastleThirdPersonNavigation;
        const AnimationNames: array of String);
      begin
        if AnimationNames[0] = 'idle' then
        begin
          SceneLegs.AutoAnimation := 'legs_idle';
          SceneTorso.AutoAnimation := 'torso_idle';
        end else
        begin
          SceneLegs.AutoAnimation := 'legs_walk';
          SceneTorso.AutoAnimation := 'torso_walk';
        end'
      end;
      #)
    }
    property OnAnimation: TCastleThirdPersonNavigationAnimationEvent
      read FOnAnimation write FOnAnimation;

  {$define read_interface_class}
  {$I auto_generated_persistent_vectors/tcastlethirdpersonnavigation_persistent_vectors.inc}
  {$undef read_interface_class}
  end;

implementation

uses Math,
  CastleUtils, CastleStringUtils, CastleComponentSerialize, CastleLog, CastleBoxes;

{ TCastleThirdPersonNavigation ----------------------------------------------- }

constructor TCastleThirdPersonNavigation.Create(AOwner: TComponent);
begin
  inherited;
  FCameraFollows := true;
  FAvatarTarget := DefaultAvatarTarget;
  {$ifdef AVATAR_TARGET_FORWARD}
  FAvatarTargetForward := DefaultAvatarTargetForward;
  {$endif}
  FAvatarRotationSpeed := DefaultAvatarRotationSpeed;
  FAimAvatar := aaNone;
  FCameraSpeed := DefaultCameraSpeed;
  FInitialHeightAboveTarget := DefaultInitialHeightAboveTarget;
  FDistanceToAvatarTarget := DefaultDistanceToAvatarTarget;
  FMoveSpeed := DefaultMoveSpeed;
  FCrouchSpeed := DefaultCrouchSpeed;
  FRunSpeed := DefaultRunSpeed;
  FJumpSpeed := DefaultJumpSpeed;
  FRotationSpeed := DefaultRotationSpeed;
  FCameraDistanceChangeSpeed := DefaultCameraDistanceChangeSpeed;
  FMinDistanceToAvatarTarget := DefaultMinDistanceToAvatarTarget;
  FMaxDistanceToAvatarTarget := DefaultMaxDistanceToAvatarTarget;
  FAnimationIdle := DefaultAnimationIdle;
  FAnimationRotate := DefaultAnimationRotate;
  FAnimationWalk := DefaultAnimationWalk;
  FAnimationRun := DefaultAnimationRun;
  FAnimationCrouch := DefaultAnimationCrouch;
  FAnimationCrouchIdle := DefaultAnimationCrouchIdle;
  FAnimationCrouchRotate := DefaultAnimationCrouchRotate;
  FAnimationJump := DefaultAnimationJump;
  FAnimationFall := DefaultAnimationFall;
  ZoomEnabled := true;

  FAvatarFreeObserver := TFreeNotificationObserver.Create(Self);
  FAvatarFreeObserver.OnFreeNotification := {$ifdef FPC}@{$endif}AvatarFreeNotification;
  FAvatarHierarchyFreeObserver := TFreeNotificationObserver.Create(Self);
  FAvatarHierarchyFreeObserver.OnFreeNotification := {$ifdef FPC}@{$endif}AvatarHierarchyFreeNotification;

  FInput_Forward                 := TInputShortcut.Create(Self);
  FInput_Backward                := TInputShortcut.Create(Self);
  FInput_LeftRotate              := TInputShortcut.Create(Self);
  FInput_RightRotate             := TInputShortcut.Create(Self);
  FInput_LeftStrafe              := TInputShortcut.Create(Self);
  FInput_RightStrafe             := TInputShortcut.Create(Self);
  FInput_Crouch                  := TInputShortcut.Create(Self);
  FInput_Run                     := TInputShortcut.Create(Self);
  FInput_Jump                    := TInputShortcut.Create(Self);

  Input_Forward                 .Assign(keyW, keyArrowUp);
  Input_Backward                .Assign(keyS, keyArrowDown);
  Input_LeftRotate              .Assign(keyArrowLeft, keyA);
  Input_RightRotate             .Assign(keyArrowRight, keyD);
  Input_LeftStrafe              .Assign(keyNone);
  Input_RightStrafe             .Assign(keyNone);
  Input_Crouch                  .Assign(keyCtrl);
  Input_Run                     .Assign(keyShift);
  Input_Jump                    .Assign(keySpace);

  Input_Forward                .SetSubComponent(true);
  Input_Backward               .SetSubComponent(true);
  Input_LeftRotate             .SetSubComponent(true);
  Input_RightRotate            .SetSubComponent(true);
  Input_LeftStrafe             .SetSubComponent(true);
  Input_RightStrafe            .SetSubComponent(true);
  Input_Crouch                 .SetSubComponent(true);
  Input_Run                    .SetSubComponent(true);
  Input_Jump                   .SetSubComponent(true);

  Input_Forward                .Name := 'Input_Forward';
  Input_Backward               .Name := 'Input_Backward';
  Input_LeftRotate             .Name := 'Input_LeftRotate';
  Input_RightRotate            .Name := 'Input_RightRotate';
  Input_LeftStrafe             .Name := 'Input_LeftStrafe';
  Input_RightStrafe            .Name := 'Input_RightStrafe';
  Input_Crouch                 .Name := 'Input_Crouch';
  Input_Run                    .Name := 'Input_Run';
  Input_Jump                   .Name := 'Input_Jump';

  {$define read_implementation_constructor}
  {$I auto_generated_persistent_vectors/tcastlethirdpersonnavigation_persistent_vectors.inc}
  {$undef read_implementation_constructor}

  // override vector change method, to call Init in design mode when this changes
  AvatarTargetPersistent.InternalSetValue := {$ifdef FPC}@{$endif}MySetAvatarTargetForPersistent;

  FChangeTransformation := ctAuto;
  FWasJumpInput := false;
  FAirMovementControl := DefaultAirMovementControl;
  FAirRotationControl := DefaultAirRotationControl;
end;

procedure TCastleThirdPersonNavigation.MySetAvatarTargetForPersistent(const AValue: TVector3);
begin
  SetAvatarTargetForPersistent(AValue);
end;

destructor TCastleThirdPersonNavigation.Destroy;
begin
  { set to nil by SetXxx, to detach free notification }
  Avatar := nil;
  AvatarHierarchy := nil;

  {$define read_implementation_destructor}
  {$I auto_generated_persistent_vectors/tcastlethirdpersonnavigation_persistent_vectors.inc}
  {$undef read_implementation_destructor}
  inherited;
end;

function TCastleThirdPersonNavigation.RealAvatarHierarchy: TCastleTransform;
begin
  if AvatarHierarchy <> nil then
    Result := AvatarHierarchy
  else
    Result := Avatar;
end;

procedure TCastleThirdPersonNavigation.SetAvatar(const Value: TCastleScene);
begin
  if FAvatar <> Value then
  begin
    FAvatar := Value;
    FAvatarFreeObserver.Observed := Value;
    SetAnimationWarningsDone := 0;
  end;
end;

procedure TCastleThirdPersonNavigation.SetAvatarHierarchy(const Value: TCastleTransform);
begin
  if FAvatarHierarchy <> Value then
  begin
    FAvatarHierarchy := Value;
    FAvatarHierarchyFreeObserver.Observed := Value;
  end;
end;

function TCastleThirdPersonNavigation.CameraPositionInitial(const A: TCastleTransform): TVector3;
var
  TargetWorldPos: TVector3;
begin
  Result := CameraPositionInitial(A, TargetWorldPos); // ignore resulting TargetWorldPos
end;

function TCastleThirdPersonNavigation.ToGravityPlane(const V: TVector3; const GravUp: TVector3): TVector3;
begin
  Result := V;
  if not VectorsParallel(Result, GravUp) then
    MakeVectorsOrthoOnTheirPlane(Result, GravUp);
end;

function TCastleThirdPersonNavigation.CameraPositionInitial(const A: TCastleTransform; out TargetWorldPos: TVector3): TVector3;
var
  GravUp: TVector3;
  TargetWorldDir: TVector3;
  HorizontalShiftFromTarget: Single;
begin
  TargetWorldPos := A.WorldTransform.MultPoint(AvatarTarget);
  TargetWorldDir := A.WorldTransform.MultDirection(TCastleTransform.DefaultDirection[A.Orientation]);

  if DistanceToAvatarTarget < InitialHeightAboveTarget then
  begin
    WritelnWarning('DistanceToAvatarTarget (%f) should not be smaller than InitialHeightAboveTarget (%f)', [
      DistanceToAvatarTarget,
      InitialHeightAboveTarget
    ]);
    // This effectively assumes that DistanceToAvatarTarget = InitialHeightAboveTarget
    HorizontalShiftFromTarget := 0;
  end else
  begin
    { InitialHeightAboveTarget, HorizontalShiftFromTarget, DistanceToAvatarTarget
      create a right triangle, so
      InitialHeightAboveTarget^2 + HorizontalShiftFromTarget^2 = DistanceToAvatarTarget^2
    }
    HorizontalShiftFromTarget := Sqrt(Sqr(DistanceToAvatarTarget) - Sqr(InitialHeightAboveTarget));
  end;

  GravUp := Camera.GravityUp;

  Result := TargetWorldPos
    + GravUp * InitialHeightAboveTarget
    - ToGravityPlane(TargetWorldDir, GravUp) * HorizontalShiftFromTarget;
end;

procedure TCastleThirdPersonNavigation.FixCameraForCollisions(
  var CameraPos: TVector3; const CameraDir: TVector3);
var
  MaxDistance: Single;
  A: TCastleTransform;
  TargetWorldPos: TVector3;
begin
  A := RealAvatarHierarchy;
  if (A <> nil) and (InternalViewport <> nil) then
  begin
    TargetWorldPos := A.WorldTransform.MultPoint(AvatarTarget);
    MaxDistance := CameraMaxDistanceToTarget(A, TargetWorldPos, CameraDir);
    if PointsDistanceSqr(CameraPos, TargetWorldPos) > Sqr(MaxDistance) then
      // Note that CameraDir is not necessarily normalized now
      CameraPos := TargetWorldPos - CameraDir.AdjustToLength(MaxDistance);
  end;
end;

function TCastleThirdPersonNavigation.CameraMaxDistanceToTarget(
  const A: TCastleTransform; const CameraLookPos: TVector3;
  const CameraDir: TVector3): Single;
var
  CollisionDistance: Single;
  SavedAPickable: Boolean;
begin
  Result := MaxSingle;
  SavedAPickable := A.Pickable;
  A.Pickable := false;
  try
    if A.World.WorldRayCast(CameraLookPos, -CameraDir, CollisionDistance) <> nil then
    begin
      { Use MinDistanceToAvatarTarget to secure in case wall is closer than Radius
        (CollisionDistance - Radius negative)
        or just to close to head.
        Then use MinDistanceToAvatarTarget. }
      Result := Max(MinDistanceToAvatarTarget, CollisionDistance - Radius);
    end;
  finally A.Pickable := SavedAPickable end;
end;

procedure TCastleThirdPersonNavigation.Init;
var
  GravUp: TVector3;
  A: TCastleTransform;
  CameraPos, CameraDir, CameraUp, TargetWorldPos: TVector3;
begin
  A := RealAvatarHierarchy;
  if (A <> nil) and (InternalViewport <> nil) then
  begin
    if CameraFollows then
    begin
      GravUp := Camera.GravityUp;

      CameraPos := CameraPositionInitial(A, TargetWorldPos);
      CameraDir := TargetWorldPos - CameraPos;
      if CameraDir.IsZero then
      begin
        { This condition didn't occur in actual tests, this is paranoid check. }
        WritelnWarning('Increase DistanceToAvatarTarget (%f) and/or InitialHeightAboveTarget (%f) to make initial camera further from target', [
          DistanceToAvatarTarget,
          InitialHeightAboveTarget
        ]);
        CameraDir := TVector3.One[0];
      end;
      CameraUp := GravUp; // will be adjusted to be orthogonal to Dir by SetView
      FixCameraForCollisions(CameraPos, CameraDir);
      Camera.SetWorldView(CameraPos, CameraDir, CameraUp);
    end;

    SetAnimation([AnimationIdle]);
    if Avatar <> nil then
      Avatar.ForceInitialAnimationPose;
  end;
end;

procedure TCastleThirdPersonNavigation.ProcessMouseLookDelta(const Delta: TVector2);
var
  ToCamera, GravUp: TVector3;
  A: TCastleTransform;

  { Change ToCamera by applying DeltaY from mouse look. }
  procedure ProcessVertical(DeltaY: Single);
  const
    { Do not allow to look exactly up or exactly down,
      as then further vertical moves would be undefined,
      so you would not be able to "get out" of such rotation. }
    MinAngleFromZenith = 0.1;
  var
    Side: TVector3;
    AngleToUp, AngleToDown, MaxChange: Single;
  begin
    Side := -TVector3.CrossProduct(ToCamera, GravUp);
    if DeltaY > 0 then
    begin
      AngleToDown := AngleRadBetweenVectors(ToCamera, -GravUp);
      MaxChange := Max(0, AngleToDown - MinAngleFromZenith);
      if DeltaY > MaxChange then
        DeltaY := MaxChange;
    end else
    begin
      AngleToUp := AngleRadBetweenVectors(ToCamera, GravUp);
      MaxChange := Max(0, AngleToUp - MinAngleFromZenith);
      if DeltaY < -MaxChange then
        DeltaY := -MaxChange;
    end;
    ToCamera := RotatePointAroundAxisRad(DeltaY, ToCamera, Side);
  end;

  procedure ProcessHorizontal(const DeltaX: Single);
  begin
    ToCamera := RotatePointAroundAxisRad(-DeltaX, ToCamera, GravUp);
  end;

var
  CameraPos, CameraDir, CameraUp, TargetWorldPos, LookPos: TVector3;
begin
  inherited;
  if not CameraFollows then
   Exit;

  A := RealAvatarHierarchy;
  if (A <> nil) and (InternalViewport <> nil) then
  begin
    Camera.GetWorldView(CameraPos, CameraDir, CameraUp);
    GravUp := Camera.GravityUp;

    TargetWorldPos := A.WorldTransform.MultPoint(AvatarTarget);
    // Since camera may update with some delay, we may not look exactly at TargetWorldPos if avatar moved
    LookPos := PointOnLineClosestToPoint(CameraPos, CameraDir, TargetWorldPos);

    ToCamera := CameraPos - LookPos;
    if ToCamera.IsZero then
    begin
      WritelnWarning('TCastleThirdPersonNavigation camera position at look target, increase DistanceToAvatarTarget');
      Exit;
    end;

    ProcessVertical(Delta[1]);
    ProcessHorizontal(Delta[0]);

    CameraPos := LookPos + ToCamera;
    CameraDir := LookPos - CameraPos;
    CameraUp := GravUp; // will be adjusted to be orthogonal to Dir by SetWorldView
    if ImmediatelyFixBlockedCamera then
      FixCameraForCollisions(CameraPos, CameraDir);
    Camera.SetWorldView(CameraPos, CameraDir, CameraUp);
  end;
end;

function TCastleThirdPersonNavigation.Zoom(const Factor: Single): Boolean;
var
  A: TCastleTransform;

  procedure CameraDistanceChange(DistanceChange: Single);
  begin
    DistanceChange := DistanceChange * CameraDistanceChangeSpeed;
    DistanceToAvatarTarget := Clamped(DistanceToAvatarTarget + DistanceChange,
      MinDistanceToAvatarTarget, MaxDistanceToAvatarTarget);

    { The actual change in Camera.Translation, caused by changing DistanceToAvatarTarget,
      will be done smoothly in UpdateCamera. }
  end;

begin
  Result := false;
  if not Valid then Exit;

  A := RealAvatarHierarchy;
  if (A <> nil) and (InternalViewport <> nil) then
  begin
    CameraDistanceChange(-Factor);
    Result := true;
  end;
end;

procedure TCastleThirdPersonNavigation.SetAnimation(const AnimationNames: array of String);
const
  MaxSetAnimationWarnings = 10;
var
  AnimName: String;
begin
  if Avatar <> nil then
  begin
    Assert(High(AnimationNames) >= 0); // at least one animation name provided
    for AnimName in AnimationNames do
      if Avatar.HasAnimation(AnimName) then
      begin
        if not CastleDesignMode then
          Avatar.AutoAnimation := AnimName; // do not change serialized AutoAnimation
        Exit;
      end;
    if SetAnimationWarningsDone < MaxSetAnimationWarnings then
    begin
      WritelnWarning('No useful animation exists on the avatar to show in the current state.' +NL +
        'Tried: %s.' +NL +
        'Add the animations to your model, or set the TCastleThirdPersonNavigation.AnimationXxx properties to point to the existing animations.', [
        GlueStrings(AnimationNames, ', ')
      ]);
      Inc(SetAnimationWarningsDone);
      if SetAnimationWarningsDone = MaxSetAnimationWarnings then
        WritelnWarning('Further warnings about avatar animations will not be done, to not flood the log, until you assign new Avatar value');
    end;
  end;

  if Assigned(OnAnimation) then
    OnAnimation(Self, AnimationNames)
end;

procedure TCastleThirdPersonNavigation.Update(const SecondsPassed: Single;
  var HandleInput: Boolean);
type
  TIsOnGround = (igGround, igJumping, igFalling);
  TSpeedType = (stNormal, stCrouch, stRun);
var
  { Variables useful in all nested routines below }
  A: TCastleTransform;
  RBody: TCastleRigidBody;
  Collider: TCastleCollider;
  Speed: Single;

  { Warn if the avatar has TCastleRigidBody and TCastleCollider and TCastleRigidBody.Exists. }
  procedure CheckNotPhysics;
  begin
    if (RBody <> nil) and (Collider <> nil) and RBody.Exists then
    begin
      if not WarningDonePhysicsNotNecessary then
      begin
        WarningDonePhysicsNotNecessary := true;
        WritelnWarning('For this TCastleThirdPersonNavigation.Transformation, remove physics behaviors (TCastleRigidBody, TCastleCollider) from avatar or set TCastleRigidBody.Exists to false');
      end;
    end;
  end;

  { Realize ctDirect transformation method. }
  procedure DoDirect(var MovingHorizontally, Rotating: Boolean; var IsOnGround: TIsOnGround);
  var
    T: TVector3;
  begin
    CheckNotPhysics;

    T := TVector3.Zero;
    if Input_Forward.IsPressed(Container) then
    begin
      MovingHorizontally := true;
      T := T + A.Direction * Speed * SecondsPassed;
    end;
    if Input_Backward.IsPressed(Container) then
    begin
      MovingHorizontally := true;
      T := T - A.Direction * Speed * SecondsPassed;
    end;
    if Input_RightStrafe.IsPressed(Container) then
    begin
      MovingHorizontally := true;
      T := T + TVector3.CrossProduct(A.Direction, A.Up) * Speed * SecondsPassed;
    end;
    if Input_LeftStrafe.IsPressed(Container) then
    begin
      MovingHorizontally := true;
      T := T - TVector3.CrossProduct(A.Direction, A.Up) * Speed * SecondsPassed;
    end;

    if Input_RightRotate.IsPressed(Container) then
    begin
      MovingHorizontally := true;
      A.Direction := RotatePointAroundAxisRad(-RotationSpeed * SecondsPassed, A.Direction, A.Up);
      { TODO: when AimAvatar, this is overridden by UpdateAimAvatar soon.
        In effect, keys AD don't work when AimAvatar <> aaNone. }
    end;
    if Input_LeftRotate.IsPressed(Container) then
    begin
      MovingHorizontally := true;
      A.Direction := RotatePointAroundAxisRad(RotationSpeed * SecondsPassed, A.Direction, A.Up);
      { TODO: when AimAvatar, this is overridden by UpdateAimAvatar soon.
        In effect, keys AD don't work when AimAvatar <> aaNone. }
    end;

    if not T.IsPerfectlyZero then
      A.Move(T, false);
  end;

  { If avatar does not have TCastleRigidBody and TCastleCollider and TCastleRigidBody.Exists,
    warn and return @false. }
  function CheckPhysics: Boolean;
  begin
    if (RBody = nil) or (not RBody.Exists) then
    begin
      if not WarningDoneRigidBodyNecessary then
      begin
        WarningDoneRigidBodyNecessary := true;
        WritelnWarning('For this TCastleThirdPersonNavigation.Transformation, you must add TCastleRigidBody to the avatar and leave TCastleRigidBody.Exists = true');
      end;
      Exit(false);
    end;

    if Collider = nil then
    begin
      if not WarningDoneColliderNecessary then
      begin
        WarningDoneColliderNecessary := true;
        WritelnWarning('For this TCastleThirdPersonNavigation.Transformation, you must add TCastleCollider to the avatar');
      end;
      Exit(false);
    end;

    Result := true;
  end;

  { Realize ctVelocity transformation method. }
  procedure DoVelocity(var MovingHorizontally, Rotating: Boolean; var IsOnGround: TIsOnGround);
  var
    IsOnGroundBool: Boolean;
    Vel: TVector3;
    VLength: Single;
    AvatarColliderBoundingBox: TBox3D;
    ColliderHeight: Single;
    ColliderRadius: Single;

    SphereCastOrigin: TVector3;
    { Needed when casted sphere is bigger or equal than ColliderHeight / 2 because kraft
      do not see any bodies that it hit while casting. This can happen when our
      player gently digs into the ground. }
    SphereCastOriginUpAdjustment: Single;

    MaxHorizontalVelocityChange: Single;
    Acceleration: Single;
    HVelocity: TVector3;
    VVelocity: Single;
    MoveDirection: TVector3;
<<<<<<< HEAD
    GroundSphereCast: TPhysicsRayCastResult;
=======
    GroundSphereCast: TRayCastResult;
>>>>>>> a91c816b
    DistanceToGround: Single;
    Jump: Single;
    RayOrigin: TVector3;
    DeltaSpeed: Single;
    DeltaAngular: Single;
  begin
    if not CheckPhysics then
      Exit;

    { How fast should avatar change it's speed }
    Acceleration := Speed * 3 / 60;
    MaxHorizontalVelocityChange := Acceleration * 60;
    DeltaSpeed := 0;

    { Check player is on ground, we use avatar size multiplied by two to try
      found ground. Distance is used to check we should set animation to fall
      or we are almost on ground so use default animation. }
    AvatarColliderBoundingBox := Collider.ScaledLocalBoundingBox;
    ColliderHeight := AvatarColliderBoundingBox.SizeY;
    { From testing average size is the best here, better than min or max size. }
    ColliderRadius := (AvatarColliderBoundingBox.SizeX + AvatarColliderBoundingBox.SizeZ) / 2;
    SphereCastOrigin := Collider.Middle;

    { Adjust sphere cast origin when radius is equal or bigger than ColliderHeight / 2 }
    if ColliderRadius - ColliderHeight / 2 > -0.1  then
    begin
      SphereCastOriginUpAdjustment := ColliderRadius - ColliderHeight / 2 + 0.1;
      SphereCastOrigin.Y := SphereCastOrigin.Y + SphereCastOriginUpAdjustment;
    end;

    { We use Collider.Middle here  because sometimes transform origin can be
      under the collider. And cast will be casted under the floor. }
    GroundSphereCast := RBody.PhysicsSphereCast(
      SphereCastOrigin,
      ColliderRadius,
      Vector3(0, -1, 0),
      ColliderHeight * 2
    );

    if GroundSphereCast.Hit then
    begin
      DistanceToGround := GroundSphereCast.Distance;

      { Remove half of full collider height and cast adjustment - we cast sphere
        from middle of collider with adjustment when casted sphere radius
        is equal or bigger than ColliderHeight / 2 }
      DistanceToGround  := DistanceToGround - (ColliderHeight / 2 + SphereCastOriginUpAdjustment);

      { When we use sphere cast we also should add its radius.
        Distance is from cast origin to "moved" casted sphere origin. }
      DistanceToGround := DistanceToGround + ColliderRadius;

      { Sometimes rigid body center point can be under the collider so
        the distance can be negative - mostly when player dig a little in ground }
      if DistanceToGround < 0 then
        DistanceToGround := 0;

      { We assume that the player is on the ground a little faster to allow
       smoother control }
      IsOnGroundBool := DistanceToGround < ColliderHeight * 0.1;
      {if IsOnGroundBool then
        WritelnLog('on ground (distance ' + FloatToStr(DistanceToGround) + ')')
      else
        WritelnLog('not on ground (distance ' + FloatToStr(DistanceToGround) + ')'); }
    end else
    begin
      IsOnGroundBool := false;
      {WritelnLog('not on ground');}
      DistanceToGround := -1; // For animation checking
    end;

    if Input_Forward.IsPressed(Container) then
    begin
      MovingHorizontally := true;
      DeltaSpeed := MaxHorizontalVelocityChange * SecondsPassed * MovementControlFactor(IsOnGroundBool);
      MoveDirection := A.Direction;
    end;
    if Input_Backward.IsPressed(Container) then
    begin
      MovingHorizontally := true;
      DeltaSpeed := MaxHorizontalVelocityChange * SecondsPassed * MovementControlFactor(IsOnGroundBool);
      MoveDirection := -A.Direction;
    end;
    if IsOnGroundBool and Input_RightStrafe.IsPressed(Container) then
    begin
      MovingHorizontally := true;
      DeltaSpeed := MaxHorizontalVelocityChange * SecondsPassed;
      MoveDirection := TVector3.CrossProduct(A.Direction, A.Up);
    end;
    if IsOnGroundBool and Input_LeftStrafe.IsPressed(Container) then
    begin
      MovingHorizontally := true;
      DeltaSpeed := MaxHorizontalVelocityChange * SecondsPassed * MovementControlFactor(IsOnGroundBool);
      MoveDirection := -TVector3.CrossProduct(A.Direction, A.Up);
    end;

    Jump := 0;
    if Input_Jump.IsPressed(Container) and (not FWasJumpInput) and IsOnGroundBool then
    begin
      //if  and (not FWasJumpInput) and IsOnGroundBool
      FWasJumpInput := true;
      MovingHorizontally := false;
      Jump := JumpSpeed;
    end else
      FWasJumpInput := false;

    DeltaAngular := 0;
    if Input_RightRotate.IsPressed(Container) then
    begin
      DeltaAngular := -RotationSpeed * 60 * SecondsPassed * RotationControlFactor(IsOnGroundBool);
    end;
    if Input_LeftRotate.IsPressed(Container) then
    begin
      DeltaAngular := RotationSpeed * 60 * SecondsPassed * RotationControlFactor(IsOnGroundBool);
    end;

    // jumping
    if not IsZero(Jump) then
    begin
      Vel := RBody.LinearVelocity;
      Vel.Y := Jump;
      RBody.LinearVelocity := Vel;
    end else
    // moving
    if not IsZero(DeltaSpeed) then
    begin
      Vel := RBody.LinearVelocity;
      if IsOnGroundBool then
      begin
        { On ground we simply change direction to current one that's
          helps do things like strafe or fast change direction from
          forward to backward }
        HVelocity := Vel;
        HVelocity.Y := 0;
        VVelocity := Vel.Y;
        // maybe use LengthSqrt?
        VLength := HVelocity.Length;
        VLength := VLength + DeltaSpeed;
        if VLength > Speed then
            VLength := Speed;
        Vel := MoveDirection * VLength;

        if IsZero(Jump) then
          Vel.Y := VVelocity
        else
          Vel.Y := Jump;
      end else
      begin
        { In air we can't simply change movement direction, we will just
          modify current one a little based on FAirMovementControl factor.
          Notice that by default FAirMovementControl = 0 so no change
          will be made. }

        Vel := Vel + MoveDirection * DeltaSpeed;

        { Here we only check speed is not faster than max speed }
        HVelocity := Vel;
        HVelocity.Y := 0;
        VVelocity := Vel.Y;
        VLength := HVelocity.Length;
        { Check max speed }
        if VLength > Speed then
        begin
            VLength := Speed;
            Vel.Y := 0;
            Vel := Vel.Normalize * VLength;

            { Add gravity here }
            Vel.Y := VVelocity;
        end;
      end;

      RBody.LinearVelocity := Vel;
    end else
    if IsOnGroundBool then
    begin
      // slowing down the avatar only on ground
      Vel := RBody.LinearVelocity;
      Vel.X := 0;
      Vel.Z := 0;
      RBody.LinearVelocity := Vel;
    end;

    // rotation
    if not IsZero(DeltaAngular) then
    begin
      RBody.AngularVelocity := Vector3(0, 1, 0) * DeltaAngular;
      Rotating := true;
    end
    else
    begin
      RBody.AngularVelocity := Vector3(0, 0, 0);
      Rotating := false;
    end;

    IsOnGround := igGround;
    if not IsOnGroundBool then
    begin
      // TODO: 0.1 should not be hardcoded
      if RBody.LinearVelocity.Y > 0.1 then
        IsOnGround := igJumping
      else
      { When avatar falls we change animation to fall only when the distance
        to ground is smaller than 1/4 of avatar height. This fixes changing
        animation from walk to fall on small steps like in stairs.

        DistanceToGround < 0 means that we are in air and ground
        was not found.

        TODO: 0.25 should not be hardcoded. }
      if (DistanceToGround < 0) or (DistanceToGround > A.LocalBoundingBox.SizeY * 0.25) then
        IsOnGround := igFalling;
    end;
  end;

  // TODO: Not finished.
  procedure DoForce(var MovingHorizontally, Rotating: Boolean; var IsOnGround: TIsOnGround);
  var
    DeltaForce: Single;
    Torque: Single;
    MoveDirection: TVector3;
  begin
    if not CheckPhysics then
      Exit;

    DeltaForce := 0;

    if Input_Forward.IsPressed(Container) then
    begin
      MovingHorizontally := true;
      DeltaForce := Speed * 2 * Collider.Mass * SecondsPassed * 60 {* MovementControlFactor(IsOnGround)};
      //WritelnLog('DeltaForce ' + FloatToStr(DeltaForce));
      //MoveDirection := A.WorldToLocal(A.Direction); // for AddCenterForce
      MoveDirection := A.Direction;
    end;

    if Input_Backward.IsPressed(Container) then
    begin
      MovingHorizontally := true;
      DeltaForce := Speed * 2 * Collider.Mass * SecondsPassed * 60 {* MovementControlFactor(IsOnGround)};
      //WritelnLog('DeltaForce ' + FloatToStr(DeltaForce));
      //MoveDirection := A.WorldToLocal(-A.Direction); // for AddCenterForce
      MoveDirection := -A.Direction;
    end;

    Torque := 0;
    if Input_RightRotate.IsPressed(Container) then
    begin
      MovingHorizontally := true;
      Torque := -RotationSpeed * 60 * SecondsPassed {* RotationControlFactor(IsOnGround)};
    end;
    if Input_LeftRotate.IsPressed(Container) then
    begin
      MovingHorizontally := true;
      Torque := RotationSpeed * 60 * SecondsPassed {* RotationControlFactor(IsOnGround)};
    end;

    if not IsZero(Torque) then
    begin
      RBody.AddTorque(A.Up * Torque);
      Rotating := true;
    end else
    if not RBody.AngularVelocity.IsZero(0.1) then
    begin
      Rotating := true;
      { TODO: In case of space ship this is not OK.}
    end else
    begin
      //RBody.AngularVelocity := Vector3(0, 0, 0);
      Rotating := false;
    end;

    if MovingHorizontally then
    begin
      RBody.AddForce(MoveDirection * DeltaForce, true);
      //RBody.ApplyImpulse(MoveDirection * DeltaForce, A.Translation);
      //RBody.ApplyImpulse(MoveDirection * DeltaForce, Collider.Translation);
    end;
  end;

  { Make camera follow the A translation (in world-space,
    so also account for parents' translations).
    Following the character also makes sure that camera stays updated
    (keeps DistanceToAvatarTarget)
    when the avatar is being moved by other routines (e.g. because A.Gravity is working).

    Also avoid camera being blocked by some wall.
    This needs to be redone, in case some wall blocks us e.g. because of collisions.

    Does not follow the perfect location instantly,
    which makes a nice effect when character is moving fast.
    It's important to avoid sudden camera moves on sudden avatar moves,
    e.g. changing Y when going up/down stairs. }
  procedure UpdateCamera;
  var
    TargetWorldPos, CameraPos, CameraDir, CameraUp, CameraPosTarget, CameraDirToTarget: TVector3;
    MaxDistance: Single;
  begin
    if not CameraFollows then
      Exit;

    TargetWorldPos := A.WorldTransform.MultPoint(AvatarTarget);

    Camera.GetWorldView(CameraPos, CameraDir, CameraUp);

    { We use CameraDirToTarget, not CameraDir, because (since we update with delay)
      camera may look at a slightly shifted point.
      But we still adjust camera position to look (without blockers) at avatar. }
    CameraDirToTarget := TargetWorldPos - CameraPos;

    { We need to check both CameraPosTarget and final CameraPos for collisions.
      But it would be wasteful to call FixCameraForCollisions 2 times,
      to calculate mostly the same.
      So we use one call to CameraMaxDistanceToTarget. }
    MaxDistance := CameraMaxDistanceToTarget(A, TargetWorldPos, CameraDirToTarget);

    { No need to use CameraDir.AdjustToLength(xxx) as we know CameraDir is normalized.
      Note that this is not entirely correct: we use distance we obtained with CameraDirToTarget,
      but our desired camera direction is CameraDir (i.e. unchanged from current camera direction). }
    CameraPosTarget := TargetWorldPos - CameraDir * Min(MaxDistance, DistanceToAvatarTarget);

    CameraPos := SmoothTowards(CameraPos, CameraPosTarget, SecondsPassed, CameraSpeed);
    if ImmediatelyFixBlockedCamera then
    begin
      if PointsDistanceSqr(CameraPos, TargetWorldPos) > Sqr(MaxDistance) then
        CameraPos := TargetWorldPos - CameraDir * MaxDistance;
    end;

    Camera.SetWorldView(CameraPos, CameraDir, CameraUp);
  end;

  { Rotate avatar if needed by AimAvatar.
    Returns are we rotating now. }
  function UpdateAimAvatar: Boolean;
  const
    AngleEpsilon = 0.01;
  var
    TargetDir: TVector3;
    Angle: Single;
  begin
    Result := false;
    if AimAvatar = aaNone then Exit;

    // calculate TargetDir, in the same coordinate space as A.Direction
    TargetDir := Camera.Direction;
    if AimAvatar = aaHorizontal then
      TargetDir := ToGravityPlane(TargetDir, Camera.GravityUp);
    TargetDir := A.Parent.WorldToLocalDirection(TargetDir);

    Angle := AngleRadBetweenVectors(TargetDir, A.Direction);
    if Angle > AngleEpsilon then
    begin
      MinVar(Angle, AvatarRotationSpeed * SecondsPassed);
      A.Direction := RotatePointAroundAxisRad(Angle, A.Direction, -TVector3.CrossProduct(TargetDir, A.Direction));
      Result := true;
    end;
  end;

  { Call SetAnimation to set proper animation of the avatar (Avatar.AutoAnimation).
    Calls SetAnimation once and exactly once (in all possible branches of this routine). }
  procedure UpdateAnimation(const MovingHorizontally, Rotating: Boolean; const IsOnGround: TIsOnGround;
    const SpeedType: TSpeedType);
  begin
    { TODO: In case we use AimAvatar and you move mouse very slowly for short amounts,
      we may switch very quickly between AnimationIdle and AnimationRotate.
      This makes somewhat bad look in third_person_navigation, and though it uses
      DefaultAnimationTransition <> 0.
      Should we protect from it here, to introduce minimal time to change
      animation between rotating/non-rotating variant? }

    case IsOnGround of
      igJumping: SetAnimation([AnimationJump, AnimationIdle]);
      igFalling: SetAnimation([AnimationFall, AnimationIdle]);
      else
        begin
          if MovingHorizontally then
          begin
            case SpeedType of
              stNormal: SetAnimation([AnimationWalk, AnimationIdle]);
              stRun   : SetAnimation([AnimationRun, AnimationIdle]);
              stCrouch: SetAnimation([AnimationCrouch, AnimationCrouchIdle, AnimationIdle]);
              {$ifndef COMPILER_CASE_ANALYSIS}
              else raise EInternalError.Create('SpeedType?');
              {$endif}
            end;
          end else
          begin
            if SpeedType = stCrouch then
            begin
              if Rotating then
                SetAnimation([AnimationCrouchRotate, AnimationCrouch, AnimationCrouchIdle, AnimationIdle])
              else
                SetAnimation([AnimationCrouchIdle, AnimationCrouch, AnimationIdle]);
            end else
            begin
              { Note that stRun behaves the same as stNormal when Moving = false.
                This just means user holds Shift (Input_Run) but not actually moving by AWSD. }
              if Rotating then
                SetAnimation([AnimationRotate, AnimationWalk, AnimationIdle])
              else
                SetAnimation([AnimationIdle]);
            end;
          end;
        end;
    end;
  end;

var
  SpeedType: TSpeedType;
  MovingHorizontally, Rotating: Boolean;
  IsOnGround: TIsOnGround;
begin
  inherited;
  if not Valid then Exit;

  A := RealAvatarHierarchy;

  if (A = nil) or (InternalViewport = nil) then
    Exit;

  RBody := A.FindBehavior(TCastleRigidBody) as TCastleRigidBody;
  Collider := A.FindBehavior(TCastleCollider) as TCastleCollider;

  if Input_Run.IsPressed(Container) then
  begin
    SpeedType := stRun;
    Speed := RunSpeed;
  end else
  if Input_Crouch.IsPressed(Container) then
  begin
    SpeedType := stCrouch;
    Speed := CrouchSpeed;
  end else
  begin
    SpeedType := stNormal;
    Speed := MoveSpeed;
  end;

  MovingHorizontally := false;
  Rotating := false;
  IsOnGround := igGround;

  case FChangeTransformation of
    ctAuto:
      if (RBody <> nil) and RBody.Exists and (Collider <> nil) then
        DoVelocity(MovingHorizontally, Rotating, IsOnGround)
      else
        DoDirect(MovingHorizontally, Rotating, IsOnGround);
    ctDirect: DoDirect(MovingHorizontally, Rotating, IsOnGround);
    ctVelocity: DoVelocity(MovingHorizontally, Rotating, IsOnGround);
    {$ifdef CASTLE_UNFINISHED_CHANGE_TRANSFORMATION_BY_FORCE}
    ctForce: DoForce(MovingHorizontally, Rotating, IsOnGround);
    {$endif}
    {$ifndef COMPILER_CASE_ANALYSIS}
    else raise EInternalError.Create('TCastleThirdPersonNavigation.FTransformation?');
    {$endif}
  end;

  { Note: always execute UpdateAimAvatar, regardless of Rotating.
    So wite "UpdateAimAvatar or Rotating" and not "Rotating or UpdateAimAvatar". }
  Rotating := UpdateAimAvatar or Rotating;

  UpdateAnimation(MovingHorizontally, Rotating, IsOnGround, SpeedType);

  UpdateCamera;
end;

{ Since String values cannot have default properties,
  we use "stored" methods to avoid storing default value. }

function TCastleThirdPersonNavigation.AnimationIdleStored: Boolean;
begin
  Result := FAnimationIdle <> DefaultAnimationIdle;
end;

function TCastleThirdPersonNavigation.AnimationRotateStored: Boolean;
begin
  Result := FAnimationRotate <> DefaultAnimationRotate;
end;

function TCastleThirdPersonNavigation.AnimationWalkStored: Boolean;
begin
  Result := FAnimationWalk <> DefaultAnimationWalk;
end;

function TCastleThirdPersonNavigation.AnimationRunStored: Boolean;
begin
  Result := FAnimationRun <> DefaultAnimationRun;
end;

function TCastleThirdPersonNavigation.AnimationCrouchStored: Boolean;
begin
  Result := FAnimationCrouch <> DefaultAnimationCrouch;
end;

function TCastleThirdPersonNavigation.AnimationCrouchIdleStored: Boolean;
begin
  Result := FAnimationCrouchIdle <> DefaultAnimationCrouchIdle;
end;

function TCastleThirdPersonNavigation.AnimationCrouchRotateStored: Boolean;
begin
  Result := FAnimationCrouchRotate <> DefaultAnimationCrouchRotate;
end;

function TCastleThirdPersonNavigation.AnimationJumpStored: Boolean;
begin
  Result := FAnimationJump <> DefaultAnimationJump;
end;

function TCastleThirdPersonNavigation.AnimationFallStored: Boolean;
begin
  Result := FAnimationFall <> DefaultAnimationFall;
end;

procedure TCastleThirdPersonNavigation.SetInitialHeightAboveTarget(const Value: Single);
begin
  if FInitialHeightAboveTarget <> Value then
  begin
    FInitialHeightAboveTarget := Value;
  end;
end;

procedure TCastleThirdPersonNavigation.SetDistanceToAvatarTarget(const Value: Single);
begin
  if FDistanceToAvatarTarget <> Value then
  begin
    FDistanceToAvatarTarget := Value;
  end;
end;

procedure TCastleThirdPersonNavigation.SetCameraFollows(const Value: Boolean);
begin
  if FCameraFollows <> Value then
  begin
    FCameraFollows := Value;
  end;
end;

function TCastleThirdPersonNavigation.PropertySections(const PropertyName: String): TPropertySections;
begin
  if ArrayContainsString(PropertyName, [
       'CameraFollows', 'AvatarTarget', 'Avatar', 'AvatarHierarchy', 'Radius',
       'AimAvatar', 'MoveSpeed', 'CrouchSpeed', 'RunSpeed', 'JumpSpeed', 'RotationSpeed',
       'AirMovementControl', 'AirRotationControl',
       'AnimationIdle', 'AnimationWalk', 'AnimationRun', 'AnimationJump', 'AnimationRotate',
       'AnimationCrouch', 'AnimationCrouchIdle', 'AnimationCrouchRotate','AnimationFall',
       'InitialHeightAboveTarget', 'DistanceToAvatarTarget', 'ChangeTransformation'
     ]) then
    Result := [psBasic]
  else
    Result := inherited PropertySections(PropertyName);
end;

procedure TCastleThirdPersonNavigation.AvatarFreeNotification(
  const Sender: TFreeNotificationObserver);
begin
  Avatar := nil;
end;

procedure TCastleThirdPersonNavigation.AvatarHierarchyFreeNotification(
  const Sender: TFreeNotificationObserver);
begin
  AvatarHierarchy := nil;
end;

function TCastleThirdPersonNavigation.MovementControlFactor(
  const AvatarOnGround: Boolean): Single;
begin
  if AvatarOnGround then
    Exit(1.0)
  else
    Result := FAirMovementControl;
end;

function TCastleThirdPersonNavigation.RotationControlFactor(
  const AvatarOnGround: Boolean): Single;
begin
  if AvatarOnGround then
    Exit(1.0)
  else
    Result := FAirRotationControl;
end;

function TCastleThirdPersonNavigation.Input_CameraCloser: TInputShortcut;
begin
  Result := Input_ZoomIn;
end;

function TCastleThirdPersonNavigation.Input_CameraFurther: TInputShortcut;
begin
  Result := Input_ZoomOut;
end;

{$define read_implementation_methods}
{$I auto_generated_persistent_vectors/tcastlethirdpersonnavigation_persistent_vectors.inc}
{$undef read_implementation_methods}

initialization
  RegisterSerializableComponent(TCastleThirdPersonNavigation, ['Navigation', 'Third-Person']);
end.<|MERGE_RESOLUTION|>--- conflicted
+++ resolved
@@ -1173,11 +1173,7 @@
     HVelocity: TVector3;
     VVelocity: Single;
     MoveDirection: TVector3;
-<<<<<<< HEAD
-    GroundSphereCast: TPhysicsRayCastResult;
-=======
     GroundSphereCast: TRayCastResult;
->>>>>>> a91c816b
     DistanceToGround: Single;
     Jump: Single;
     RayOrigin: TVector3;
