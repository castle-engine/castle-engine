--- conflicted
+++ resolved
@@ -311,13 +311,8 @@
     Shader: TShader;
 
     { Uniform to set for this texture. May be empty. }
-<<<<<<< HEAD
-    UniformName: string;
+    UniformName: String;
     UniformValue: Integer;
-=======
-    UniformName: String;
-    UniformValue: LongInt;
->>>>>>> 8f3104f2
 
     class var TextureEnvWarningDone: Boolean;
 
@@ -982,13 +977,8 @@
 
 const
   LightDefines: array [TLightDefine] of record
-<<<<<<< HEAD
-    Name: string;
+    Name: String;
     Hash: UInt32;
-=======
-    Name: String;
-    Hash: LongWord;
->>>>>>> 8f3104f2
   end =
   ( (Name: 'LIGHT%d_TYPE_POSITIONAL'  ; Hash: 107; ),
     (Name: 'LIGHT%d_TYPE_SPOT'        ; Hash: 109; ),
