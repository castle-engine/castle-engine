{
  Copyright 2003-2024 Michalis Kamburelis.

  This file is part of "Castle Game Engine".

  "Castle Game Engine" is free software; see the file COPYING.txt,
  included in this distribution, for details about the copyright.

  "Castle Game Engine" is distributed in the hope that it will be useful,
  but WITHOUT ANY WARRANTY; without even the implied warranty of
  MERCHANTABILITY or FITNESS FOR A PARTICULAR PURPOSE.

  ----------------------------------------------------------------------------
}

{ Loading and processing of scenes (TCastleSceneCore). }
unit CastleSceneCore;

{$I castleconf.inc}
{$I octreeconf.inc}

interface

uses SysUtils, Classes, Generics.Collections, Contnrs, Kraft,
  CastleVectors, CastleBoxes, CastleTriangles, X3DFields, X3DNodes,
  CastleClassUtils, CastleUtils, CastleShapes,
  CastleInternalOctree, CastleInternalShapeOctree,
  CastleKeysMouse, X3DTime, CastleCameras, CastleInternalBaseTriangleOctree,
  CastleTimeUtils, CastleTransform, CastleInternalShadowMaps, CastleProjection,
  CastleComponentSerialize, CastleInternalFileMonitor;

type
  { These are various features that may be freed by
    TCastleSceneCore.FreeResources.

    @italic(Warning): This is for experienced usage of TCastleSceneCore.
    Everything is explained in detail below, but still  --- if you have some
    doubts, or you just don't observe any memory shortage in your program,
    it's probably best to not use TCastleSceneCore.FreeResources.

    @unorderedList(
      @item(For frTextureDataInNodes, frBackgroundImageInNodes and TrianglesList,
        if you will free them unnecessarily
        (i.e. you will use it after you freed it), it will be automatically
        recreated on next use. So everything will work correctly, but you
        will experience unnecessary slowdown if we will need to recreate
        exactly the same resource over and over again.)

      @item(For frTextureDataInNodes and frBackgroundImageInNodes note that
        freeing these resources too eagerly may make texture cache
        (see TextureImages) less effective. In normal circumstances,
        if you will use the same cache instance throughout the program,
        loaded images are reused. If you free frTextureDataInNodes
        too early, you may remove them from the cache too early, and lose
        a chance to reuse them. So you may cause unnecessary slowdown
        of preparing models, e.g. inside PrepareResources.)
    )
  }
  TSceneFreeResource = (
    { Unloads the texture images/videos allocated in texture nodes.

      It's useful if you know that you already prepared everything
      that needed the texture images, and you will not need texture images
      later. For TCastleScene this means that you use Optimization
      method other than roNone,
      and you already did PrepareResources (so textures are already loaded to OpenGL),
      and your code will not access TextureImage / TextureVideo anymore.
      This is commonly @true for various games.

      Then you can call this to free some resources.

      Note that if you made an accident and you will use some TextureImage or
      TextureVideo after FreeResources, then you will get no crash,
      but texture image will be simply reloaded. So you may experience
      slowdown if you inappropriately use this feature. }
    frTextureDataInNodes,

    { Unloads the background images allocated in VRML/X3D Background nodes.
      The same comments as for frTextureDataInNodes apply. }
    frBackgroundImageInNodes,

    { Free data created for shadow volumes processing.
      This frees some memory, but trying to render shadow volumes will
      need to recreate this data again (at least for all active shapes).
      So freeing this is useful only if you have used shadow volumes,
      but you will not need to render with shadow volumes anymore
      (for some time). }
    frShadowVolume
  );

  TSceneFreeResources = set of TSceneFreeResource;

  TCastleSceneCore = class;

  { Callback for TCastleSceneCore.OnGeometryChanged.

    SomeLocalGeometryChanged means that octree, triangles, bounding volumes
    local to some shape changed (not just e.g. shape transformation).

    OnlyShapeChanged is meaningful when SomeLocalGeometryChanged = @true.
    If nil, it indicates that only the given shape geometry changed.
    If not nil, assume that every shape's geometry potentially changed. }
  TSceneGeometryChanged = procedure (Scene: TCastleSceneCore;
    const SomeLocalGeometryChanged: boolean;
    OnlyShapeChanged: TShape) of object;

  { Stack of bindable nodes (only the top, bound, node is used for rendering/navigation).
    This keeps a stack of TAbstractBindableNode, with comfortable routines
    to examine top and push/pop from top. The stack is actually stored
    as a list, with the last item being the top one. }
  TX3DBindableStack = class(TX3DBindableStackBasic)
  private
    FParentScene: TCastleSceneCore;
    FOnBoundChanged: TNotifyEvent;
    BoundChangedSchedule: Cardinal;
    BoundChangedScheduled: boolean;

    { A useful utility: if the Node is not @nil, send isBound = Value and
      bindTime events to it. }
    procedure SendIsBound(Node: TAbstractBindableNode; const Value: boolean);

    { Add new node to the top.

      This is internal, note that it doesn't send any events
      and doesn't produce DoBoundChanged / DoScheduleBoundChanged. }
    procedure Push(Node: TAbstractBindableNode);

    { Remove current top node. Returns removed node, or @nil if no current
      node was present (that is, stack was empty).

      This is internal, note that it doesn't send any events
      and doesn't produce DoBoundChanged / DoScheduleBoundChanged. }
    function Pop: TAbstractBindableNode;

    { When we're inside BeginChangesSchedule / EndChangesSchedule,
      then DoScheduleBoundChanged will not immediately call DoBoundChanged.
      Effectively, you can wrap a part of code inside
      BeginChangesSchedule / EndChangesSchedule, to delay calling
      DoBoundChanged (and so OnBoundChanged callback). }
    procedure BeginChangesSchedule;
    procedure EndChangesSchedule;
  protected
    { Notification when the currently bound node, that is
      @link(Top), changed.
      In this class, just calls OnBoundChanged if assigned. }
    procedure DoBoundChanged; virtual;

    { Call DoBoundChanged at the nearest comfortable time.
      Either now (when not inside BeginChangesSchedule / EndChangesSchedule)
      or at a closing EndChangesSchedule. }
    procedure DoScheduleBoundChanged;
  public
    constructor Create(AParentScene: TCastleSceneCore);

    property ParentScene: TCastleSceneCore read FParentScene;

    { Returns top item on this stack, or @nil if not present. }
    function Top: TAbstractBindableNode;

    { Add new node to the top, but only if stack is currently empty.
      If SendEvents, then isBound = true and bindTime events will be
      send to newly bound node. }
    procedure PushIfEmpty(Node: TAbstractBindableNode; SendEvents: boolean);

    { Use when you suspect that some nodes on the stack
      are no longer present in VRML/X3D graph RootNode (they were deleted).
      In this case, they have to be removed from stack.

      If this will change the currently bound node, then the new bound
      node will receive isBound = true and bindTime events (the old node
      will not  receive any set_bind = false or isBound = false events, since it
      may be destroyed by now). }
    procedure CheckForDeletedNodes(const RootNode: TX3DRootNode;
      const SendEvents: boolean);

    { Handle set_bind event send to given Node.
      This always generates appropriate events. }
    procedure Set_Bind(Node: TAbstractBindableNode; const Value: boolean); override;

    { Notification when the currently bound node, that is
      @link(Top), changed. This also includes notification
      when @link(Top) changed to (or from) @nil, that is
      when no node becomes bound or when some node is initially bound. }
    property OnBoundChanged: TNotifyEvent read FOnBoundChanged write FOnBoundChanged;
  end;

  TBackgroundStack = class(TX3DBindableStack)
  public
    function Top: TAbstractBackgroundNode;
    procedure PushIfEmpty(Node: TAbstractBackgroundNode; SendEvents: boolean);
  end;

  TFogStack = class(TX3DBindableStack)
  public
    function Top: TFogNode;
    procedure PushIfEmpty(Node: TFogNode; SendEvents: boolean);
  end;

  TNavigationInfoStack = class(TX3DBindableStack)
  protected
    procedure DoBoundChanged; override;
  public
    function Top: TNavigationInfoNode;
    procedure PushIfEmpty(Node: TNavigationInfoNode; SendEvents: boolean);
  end;

  TViewpointStack = class(TX3DBindableStack)
  public
    function Top: TAbstractViewpointNode;
    procedure PushIfEmpty(Node: TAbstractViewpointNode; SendEvents: boolean);
  end;

  TGeometryChange =
  ( { Everything changed. All octrees must be rebuild, old State pointers
      may be invalid.

      Every ChangedAll call does this.
      ChangedAll must take into account that everything could change.
      Note that ChangedAll traverses the VRML/X3D graph again,
      recalculating State values... so the old States are not
      correct anymore. You have to rebuild the octree or your pointers
      will be bad.

      When DoGeometryChanged with gcAll is called, we know that ChangedAll
      called this, and every TShape will be (or already is) destroyed
      and created new. }
    gcAll,

    { Transformation of some shape changed.
      @groupBegin }
    gcCollidableTransformChanged,
    gcVisibleTransformChanged,
    { @groupEnd }

    { Local geometry change
      happened (actual octree free is already done by
      TShape.LocalGeometryChanged, octree create will be done at next demand).
      We should update stuff at higher (TCastleSceneCore) level accordingly.

      gcLocalGeometryChangedCoord means that coordinates changed.
      Compared to gcLocalGeometryChanged, this means that model edges
      structure remains the same (this is helpful e.g. to avoid
      recalculating Manifold/BorderEdges).

      In this case, DoGeometryChanged parameter LocalGeometryShape is non-nil
      and indicated the (only) shape that changed.

      @groupBegin }
    gcLocalGeometryChanged,
    gcLocalGeometryChangedCoord,
    { @groupEnd }

    { What is considered "active" shapes changed. Like after Switch.whichChoice
      change. }
    gcActiveShapesChanged);

  TStopAnimationEvent = procedure (const Scene: TCastleSceneCore;
    const Animation: TTimeSensorNode) of object;

  { Parameters to use when playing animation,
    see @link(TCastleSceneCore.PlayAnimation).

    Design note: This is a class, not e.g. an advanced record.
    This way is has always sensible defaults.
    You will usually create and quickly destroy it around
    the @link(TCastleSceneCore.PlayAnimation) call.
    Don't worry, time of creation/destruction of it really doesn't matter
    in practice, thanks to fast FPC memory allocator. }
  TPlayAnimationParameters = class
    { Animation name.
      You have to set at least this field, otherwise calling
      @link(TCastleSceneCore.PlayAnimation) with this is useless. }
    Name: String;

    { Should we play in a loop, default @false which means to play just once. }
    Loop: boolean;

    { Does animation play forward, default @true. }
    Forward: boolean;

    { Notification when the animation finished playing,
      which happens if the animation was non-looping and it reached the end,
      or another animation was started by @link(TCastleSceneCore.PlayAnimation).

      This will never fire if the animation did not exist
      (@link(TCastleSceneCore.PlayAnimation) returned @false).
      It also may never fire if the scene was destroyed or rebuilt
      (@link(TCastleSceneCore.ChangedAll)) during the animation playing.

      Listening on this notification is usually simpler
      and more reliable then explicitly adding a notification
      to TTimeSensorNode.EventIsActive, e.g. by
      @code(CurrentAnimation.EventIsActive.AddNotification).
      It avoids corner cases when PlayAnimation restarts playing the current
      animation. This notification will happen when the animation that you
      caused (by the call to @link(TCastleSceneCore.PlayAnimation)) stops,
      not at other times.

      Example usage:
      @includeCode(../../examples/short_api_samples/animation_stop_notification/animation_stop_notification.dpr) }
    StopNotification: TStopAnimationEvent;

    { Time, in seconds, when this animation fades-in (and the previous
      animation, if any, fades-out).
      See https://castle-engine.io/wp/2018/03/21/animation-blending/ }
    TransitionDuration: TFloatTime;

    { Start new animation at given moment in animation.
      Allows to start animation from the middle, not necessarily from the start.

      Note that animation blending (TransitionDuration) starts
      from the moment you called the PlayAnimation, i.e. from InitialTime,
      not from 0. In other words, animation will enter smoothly (cross-fade),
      regardless of InitialTime. }
    InitialTime: TFloatTime;

    constructor Create;
  end;

  { Possible options for @link(TCastleSceneCore.Load). }
  TSceneLoadOption = (
    slDisableResetTime
  );
  TSceneLoadOptions = set of TSceneLoadOption;

  { Loading and processing of a scene.
    Almost everything visible in your game will be an instance of
    @link(TCastleScene), which is a descendant of this class that adds rendering
    capabilities.

    This class provides a lot of functionality, like loading of the scene
    (@link(Load) method), animating it, performing collisions with the scene,
    and calculating things (like @link(LocalBoundingBox)).

    The actual scene information (visible and collidable things) is inside
    X3D nodes graph contained within the @link(RootNode).
    During the lifetime of the scene, this X3D graph can change
    (e.g. because of animations), and you can always change it by code
    too. E.g. you can freely change @link(TTransformNode.Translation)
    or add children by @link(TAbstractGroupingNode.AddChildren RootNode.AddChildren).
    The X3D nodes graph works like a DOM tree for rendering HTML documents:
    it's typically initialized from a file (3D model), but during
    the game execution it is dynamic, always changing.

    This class takes care of performing the X3D events
    and routes mechanism (if @link(ProcessEvents) is @true).
    This is what allows X3D graph to be animated, or even be interactive
    (respond to user actions).
    For a simple way to play animations, use the @link(PlayAnimation) method.

    This class maintains a @link(Shapes) tree is
    always synchronized with the X3D nodes tree in @link(RootNode).
    The @link(Shapes) tree provides a little simple view at the scene,
    sometimes easier (or faster) to iterate over.

    Many results are cached, so querying them multiple times is fast,
    if the scene does not change (in a significant way) between each query.
    So you can query information like @link(LocalBoundingBox),
    @link(BoundingBox), @link(VerticesCount)... as often as you want to. }
  TCastleSceneCore = class(TX3DEventsEngine)
  private
    type
      TSceneValidity = (fvLocalBoundingBox,
        fvVerticesCount,
        fvTrianglesCount,
        fvMainLightForShadows,
        fvShapesActiveCount,
        fvShapesActiveVisibleCount);

      TSceneValidities = set of TSceneValidity;

      TGeneratedTexture = record
        { May be only TGeneratedCubeMapTextureNode or TRenderedTextureNode
          or TGeneratedShadowMapNode. }
        TextureNode: TAbstractTextureNode;
        Functionality: TGeneratedTextureFunctionality;
        Shape: TShape;
      end;
      PGeneratedTexture = ^TGeneratedTexture;

      { @exclude
        Internal for TCastleSceneCore: list of generated textures
        (GeneratedCubeMapTexture, RenderedTexture and similar nodes)
        along with their shape. }
      TGeneratedTextureList = class({$ifdef FPC}specialize{$endif} TStructList<TGeneratedTexture>)
      public
        function IndexOfTextureNode(TextureNode: TX3DNode): Integer;
        function FindTextureNode(TextureNode: TX3DNode): PGeneratedTexture;
        function AddShapeTexture(Shape: TShape; Tex: TAbstractTextureNode): Pointer;
        procedure UpdateShadowMaps(LightNode: TAbstractLightNode);
      end;

      TProximitySensorInstanceList = {$ifdef FPC}specialize{$endif} TObjectList<TProximitySensorInstance>;
      TTimeDependentList = class({$ifdef FPC}specialize{$endif} TObjectList<TTimeDependentFunctionality>)
        procedure AddIfNotExists(const Item: TTimeDependentFunctionality);
      end;

      TCompiledScriptHandler = procedure (
        Value: TX3DField; const Time: TX3DTime) of object;

      TCompiledScriptHandlerInfo = record
        Handler: TCompiledScriptHandler;
        Name: String;
      end;
      PCompiledScriptHandlerInfo = ^TCompiledScriptHandlerInfo;
      TCompiledScriptHandlerInfoList = {$ifdef FPC}specialize{$endif} TStructList<TCompiledScriptHandlerInfo>;

      TExposedTransform = class
      strict private
        ChildObserver: TFreeNotificationObserver;
        WarningDone: Boolean;
        FNode: TTransformNode;
        FTransformFunctionality: TTransformFunctionality;
        FChild: TCastleTransform;
        FParentScene: TCastleSceneCore;
        procedure ChildFreeNotification(const Sender: TFreeNotificationObserver);
      public
        constructor Create(const AParentScene: TCastleSceneCore;
          const ANode: TTransformNode; const AChild: TCastleTransform);
        destructor Destroy; override;
        property Node: TTransformNode read FNode;
        property Child: TCastleTransform read FChild;
        property ParentScene: TCastleSceneCore read FParentScene;
        procedure Synchronize;
        class function X3dNameToPascal(const Prefix, S: String): String; static;
      end;
      TExposedTransformList = {$ifdef FPC}specialize{$endif} TObjectList<TExposedTransform>;

  protected
    type
      TVisibilitySensorInstanceList = {$ifdef FPC}specialize{$endif} TObjectList<TVisibilitySensorInstance>;
      TVisibilitySensors = class({$ifdef FPC}specialize{$endif} TDictionary<TVisibilitySensorNode, TVisibilitySensorInstanceList>)
      public
        destructor Destroy; override;
        { Remove everything are released owned stuff.
          We own TVisibilitySensorInstanceList instances on our Data list.
          We do not own TVisibilitySensorNode (our Keys list). }
        procedure Clear; reintroduce;
      end;

  private
    FShapes: TShapeTree;
    FRootNode, FRootNodeCacheOrigin: TX3DRootNode;
    FOwnsRootNode: Boolean;
    FPendingSetUrl: String;
    FOnPointingDeviceSensorsChange: TNotifyEvent;
    FTimePlaying: boolean;
    FTimePlayingSpeed: Single;
    { Change only using FUrlMonitoring.ChangeUrl. }
    FUrl: String;
    FUrlMonitoring: TUrlMonitoring;
    FShadowMaps: boolean;
    FShadowMapsDefaultSize: Cardinal;
    ScheduleHeadlightOnFromNavigationInfoInChangedAll: boolean;
    LastUpdateFrameId: TFrameId;
    LastCameraStateId: TFrameId;
    FDefaultAnimationTransition: Single;
    FCache: Boolean;

    { All InternalUpdateCamera calls will disable smooth (animated)
      transitions when this is true.
      This is set to true by @link(Load),
      when ChangedAll is scheduled, so that first camera bindings
      (in particular after LoadAnchor, when the already existing camera
      is changed) will have immediate transitions in newly loaded file.
      ChangedAll sets this back to false at the end. }
    ForceTeleportTransitions: boolean;

    WatchForTransitionComplete: boolean;

    { Humanoids on which we should call AnimateSkin.
      We don't do AnimateSkin immediately, as it would force slowdown
      when many joints are changed at once (e.g. many joints, and each one
      animated with it's own OrientationInterpolator). }
    ScheduledHumanoidAnimateSkin: TX3DNodeList;

    { NewPlayingAnimationXxx describe scheduled animation to change.
      They are set by PlayAnimation, and used by UpdateNewPlayingAnimation.
      Note that NewPlayingAnimationUse does *not* imply that
      NewPlayingAnimationNode is <> nil,
      it can be nil (if we want to change animation to nil). }
    NewPlayingAnimationUse: boolean;
    NewPlayingAnimationNode: TTimeSensorNode;
    NewPlayingAnimationLoop: boolean;
    NewPlayingAnimationForward: boolean;
    NewPlayingAnimationStopNotification: TStopAnimationEvent;
    NewPlayingAnimationTransitionDuration: TFloatTime;
    NewPlayingAnimationInitialTime: TFloatTime;

    { PlayingAnimationXxx are changed in UpdateNewPlayingAnimation,
      when the new animation actually starts
      (the X3D TimeSensor gets event to start). }
    PlayingAnimationNode: TTimeSensorNode;
    PlayingAnimationStartTime: TFloatTime;
    PlayingAnimationStopNotification: TStopAnimationEvent;
    PlayingAnimationTransitionDuration: TFloatTime;

    PreviousPlayingAnimation: TTimeSensorNode;
    PreviousPlayingAnimationLoop: boolean;
    PreviousPlayingAnimationForward: boolean;
    PreviousPlayingAnimationTimeInAnimation: TFloatTime;

    PreviousPartialAffectedFields: TX3DFieldList;

    FCurrentAnimation: TTimeSensorNode;
    FAnimationPrefix: String;
    FAnimationsList: TStrings;
    FTimeAtLoad: TFloatTime;

    { Some TimeSensor with DetectAffectedFields exists on TimeDependentList . }
    NeedsDetectAffectedFields: Boolean;
    AnimationAffectedFields: TX3DFieldList;

    { The transformation change happened,
      and should be processed (for the whole X3D graph inside RootNode).
      Used only when OptimizeExtensiveTransformations. }
    TransformationDirty: Boolean;

    { This always holds pointers to all TShapeTreeLOD instances in Shapes
      tree. }
    ShapeLODs: TObjectList;

    { Increased when something changed that could affect the results
      of Shapes tree traversal, i.e. different TShape instances returned
      by Shapes.Traverse.
      Never zero. }
    FShapesHash: TShapesHash;

    FExposeTransforms: TStrings;
    FExposedTransforms: TExposedTransformList;
    FExposeTransformsPrefix: String;

    { Perform animation fade-in and fade-out by initializing
      TTimeDependentFunctionality.PartialSend before
      TTimeDependentFunctionality.SetTime. }
    procedure PartialSendBegin(const TimeFunctionality: TTimeDependentFunctionality);

    { Finalize what PartialSendBegin started,
      after TTimeDependentFunctionality.SetTime was called. }
    procedure PartialSendEnd(const TimeFunctionality: TTimeDependentFunctionality);

    { Call this if during this frame, TTimeDependentFunctionality.PartialSend always remained @nil. }
    procedure NoPartialSend;

    { Recalculate and update LODTree.Level.
      Also sends level_changed when needed.
      Call only when ProcessEvents. }
    procedure UpdateLODLevel(const LODTree: TShapeTreeLOD;
      const CameraLocalPosition: TVector3);

    procedure SetUrl(const AValue: String);
    procedure SetShadowMaps(const Value: boolean);
    procedure SetShadowMapsDefaultSize(const Value: Cardinal);

    { Handle change of transformation of a node with TTransformFunctionality.
      TransformFunctionality.Parent must be associated only with TShapeTreeTransform,
      which must be true for all nodes implementing TTransformFunctionality.
      Changes must include chTransform, may also include other changes
      (this will be passed to shapes affected).

      Do not ever call this when OptimizeExtensiveTransformations.
      It would be buggy when both OptimizeExtensiveTransformations
      and InternalFastTransformUpdate are set, because in this case,
      TShapeTreeTransform.FastTransformUpdateCore leaves
      TShapeTreeTransform.Transform invalid,
      which will cause TransformationChanged result invalid.
    }
    procedure TransformationChanged(const TransformFunctionality: TTransformFunctionality);
    { Like TransformationChanged, but specialized for TransformNode = RootNode. }
    procedure RootTransformationChanged;

    function LocalBoundingVolumeMoveCollision(
      const OldPos, NewPos: TVector3;
      const IsRadius: boolean; const Radius: Single;
      const OldBox, NewBox: TBox3D): boolean;

    procedure SetRootNode(const Value: TX3DRootNode);

    { Always assigned to PlayingAnimationNode.EventIsActive. }
    procedure PlayingAnimationIsActive(
      const Event: TX3DEvent; const Value: TX3DField; const ATime: TX3DTime);

    { If we have NewPlayingAnimationUse, apply it
      (actually start playing it using X3D nodes, calling UpdateNewPlayingAnimation).
      This may be necessary to call in some circumstances.

      Returns false if we had NewPlayingAnimationUse, applied it,
      but we still have unapplied NewPlayingAnimationUse (which means that stopping
      previous animation started yet another animation). }
    function ApplyNewPlayingAnimation: Boolean;

    { Apply NewPlayingAnimation* stuff.

      Call outside of AnimateOnlyWhenVisible check, to do it even when object
      is not visible.  Otherwise stop/start time would be delayed too until
      it becomes visible, which is not perfect (although it would be Ok
      in practice too?) }
    procedure UpdateNewPlayingAnimation(out NeedsUpdateTimeDependent: Boolean);

    { Call SetTime on all things in TimeDependentList. }
    procedure UpdateTimeDependentList(const TimeIncrease: TFloatTime; const ResetTime: boolean);

    function SensibleCameraRadius(out RadiusAutoCalculated: Boolean): Single;

    { Apply TransformationDirty effect
      (necessary to finalize OptimizeExtensiveTransformations,
      after TTransformNode values changed).
      Always call this after doing something that could change
      TTransformNode values. }
    procedure FinishTransformationChanges;

    procedure SetExposeTransforms(const Value: TStrings);
    procedure ExposeTransformsChange(Sender: TObject);
    procedure SetExposeTransformsPrefix(const Value: String);
    function CreateAnimations: TStringList;
  private
    FGlobalLights: TLightInstancesList;

    FLocalBoundingBox: TBox3D;
    FVerticesCount, FTrianglesCount: Cardinal;
    Validities: TSceneValidities;
    function CalculateLocalBoundingBox: TBox3D;
    function CalculateVerticesCount: Cardinal;
    function CalculateTrianglesCount: Cardinal;
  private
  type
    TAbstractViewpointNodeList = {$ifdef FPC}specialize{$endif} TObjectList<TAbstractViewpointNode>;
  var
    FShapesActiveCount: Cardinal;
    FShapesActiveVisibleCount: Cardinal;
    { For easier access to list of viewpoints in the scene }
    FViewpointsArray: TAbstractViewpointNodeList;

    function GetViewpointCore(
      const OnlyPerspective: boolean;
      out ProjectionType: TProjectionType;
      out CamPos, CamDir, CamUp, GravityUp: TVector3;
      const ViewpointDescription: String):
      TAbstractViewpointNode;
  private
    procedure FreeResources_UnloadTextureData(Node: TX3DNode);
    procedure FreeResources_UnloadTexture3DData(Node: TX3DNode);
    procedure FontChanged_TextNode(Node: TX3DNode);
    procedure FontChanged_AsciiTextNode_1(Node: TX3DNode);
  private
    FOnGeometryChanged: TSceneGeometryChanged;
    FOnViewpointsChanged: TNotifyEvent;
    FOnBoundViewpointVectorsChanged: TNotifyEvent;
    FOnBoundNavigationInfoFieldsChanged: TNotifyEvent;

    FProcessEvents: boolean;
    procedure SetProcessEvents(const Value: boolean);
  private
    KeyDeviceSensorNodes: TX3DNodeList;
    TimeDependentList: TTimeDependentList;
    ProximitySensors: TProximitySensorInstanceList;
    FVisibilitySensors: TVisibilitySensors;
    BillboardNodes: TX3DNodeList;

    procedure ChangedAllEnumerateCallback(Node: TX3DNode);
    procedure ScriptsInitializeCallback(Node: TX3DNode);
    procedure ScriptsFinalizeCallback(Node: TX3DNode);

    procedure ScriptsInitialize;
    procedure ScriptsFinalize;
  private
    FTimeNow: TX3DTime;

    { Internal procedure that handles Time changes. }
    procedure InternalSetTime(
      const NewValue: TFloatTime; const TimeIncrease: TFloatTime; const ResetTime: boolean);

    procedure ResetLastEventTime(Node: TX3DNode);
  private
    { Bindable nodes helpers }
    FBackgroundStack: TBackgroundStack;
    FFogStack: TFogStack;
    FNavigationInfoStack: TNavigationInfoStack;
    FViewpointStack: TViewpointStack;

    { If @true, then next ChangedAll call will do ProcessShadowMapsReceivers
      at the end.

      ProcessShadowMapsReceivers are correctly called at the
      right moment of ChangedAll, so that they have the necessary
      information (Shapes) ready and their modifications (new GeneratedTextures
      items) are accounted for. }
    ScheduledShadowMapsProcessing: boolean;

    { Mechanism to schedule ChangedAll and GeometryChanged calls. }
    ChangedAllSchedule: Cardinal;
    ChangedAllScheduled: Boolean;
    ChangedAllScheduledOnlyAdditions: Boolean;

    ChangedAllCurrentViewpointIndex: Cardinal;
    FInitialViewpointIndex: Cardinal;
    FInitialViewpointName: String;

    FPointingDeviceOverItem: PTriangle;
    FPointingDeviceOverPoint: TVector3;
    FPointingDeviceActive: boolean;
    FPointingDeviceActiveSensors: TX3DNodeList;
  private
    { Call this when the ProximitySensor instance changed (either the box or
      it's transformation) or when camera position changed (by user actions
      or animating the Viewpoint). }
    procedure ProximitySensorUpdate(const PSI: TProximitySensorInstance;
      const CameraVectors: TViewVectors);
  private
    FCompiledScriptHandlers: TCompiledScriptHandlerInfoList;

    { Create octree containing all shapes from our scene.
      Create octree, inits it with our LocalBoundingBox and adds shapes.

      If Collidable, then only the collidable, or at least "pickable",
      shapes are generated. Which means that children of
      Collision nodes with collide = FALSE (or proxy <> nil) are not placed here.
      Otherwise, only the visible (not necessarily collidable)
      items are placed in the octree.

      Remember that shape octree has references to our @link(Shapes) tree.
      So you must rebuild such octree when this object changes.

      Note: remember that this is a function and it returns
      created octree object. It does *not* set value of any
      OctreeXxx property, and the returned octree is not managed
      by this scene.

      Everything in my units is done in the spirit
      that you can create as many octrees as you want for a given scene
      (both octrees based on triangles and based on shapes).
      Also, in some special cases an octree may be constructed in
      some special way (not only using @link(CreateShapeOctree)
      or @link(CreateTriangleOctree)) so that it doesn't contain
      the whole scene from some TCastleSceneCore object, or it contains
      the scene from many TCastleSceneCore objects, or something else.

      What I want to say is that it's generally wrong to think of
      an octree as something that maps 1-1 to some TCastleSceneCore object.
      Octrees, as implemented here, are a lot more flexible.

      @groupBegin }
    function CreateShapeOctree(const Limits: TOctreeLimits;
      const Collidable: boolean): TShapeOctree;
    { @groupEnd }
  private
    type
      { Possible spatial structures that may be managed by TCastleSceneCore,
        see @link(PreciseCollisions). }
      TSceneSpatialStructure = (ssRendering, ssDynamicCollisions);
      TSceneSpatialStructures = set of TSceneSpatialStructure;

    var
      FShapeOctreeLimits: TOctreeLimits;
      FOctreeRendering: TShapeOctree;
      FOctreeDynamicCollisions: TShapeOctree;
      FSpatial: TSceneSpatialStructures;

    { Properties of created shape octrees.
      See ShapeOctree unit comments for description.

      Default value comes from DefShapeOctreeLimits.

      They are used only when the octree is created, so usually you
      want to set them right before changing @link(Spatial) from []
      to something else.

      Note that particular models may override this by
      [https://castle-engine.io/x3d_extensions.php#section_ext_octree_properties]. }
    function ShapeOctreeLimits: POctreeLimits;

    procedure SetSpatial(const Value: TSceneSpatialStructures);
    property Spatial: TSceneSpatialStructures read FSpatial write SetSpatial;

    function GetPreciseCollisions: Boolean;
    procedure SetPreciseCollisions(const Value: Boolean);
  private
    FMainLightForShadowsExists: boolean;
    FMainLightForShadows: TVector4;
    FMainLightForShadowsNode: TAbstractPunctualLightNode;
    FMainLightForShadowsTransform: TMatrix4;
    function SearchMainLightForShadows(
      Node: TX3DNode; StateStack: TX3DGraphTraverseStateStack;
      ParentInfo: PTraversingInfo; var TraverseIntoChildren: boolean): Pointer;
    { Based on FMainLightForShadowsNode and FMainLightForShadowsTransform,
      calculate FMainLightForShadows (position). }
    procedure CalculateMainLightForShadowsPosition;
    procedure ValidateMainLightForShadows;
  private
    FAutoAnimation: String;
    FAutoAnimationLoop: Boolean;
    FHeadlightOn: boolean;
    FOnHeadlightOnChanged: TNotifyEvent;
    FAnimateOnlyWhenVisible: boolean;
    FAnimateGatheredTime: TFloatTime;
    FAnimateSkipTicks: Cardinal;
    AnimateSkipNextTicks: Cardinal;

    procedure SetAnimateSkipTicks(const Value: Cardinal);
    procedure SetHeadlightOn(const Value: boolean);
    procedure SetAutoAnimation(const Value: String);
    procedure SetAutoAnimationLoop(const Value: Boolean);
    procedure UpdateAutoAnimation(const StopIfPlaying: Boolean);

    { Get camera position in current scene local coordinates.
      This is calculated every time now (in the future it may be optimized
      to recalculate only when WorldTransform changed, e.g. using
      FWorldTransformAndInverseId). }
    function GetCameraLocal(out CameraVectors: TViewVectors): boolean; overload;
    function GetCameraLocal(out CameraLocalPosition: TVector3): boolean; overload;

    function PointingDevicePressRelease(const DoPress: boolean;
      const Distance: Single; const CancelAction: boolean): boolean;

    { Like Load but with additional ARootNodeCacheOrigin parameter. }
    procedure LoadCore(const ARootNode: TX3DRootNode;
      const ARootNodeCacheOrigin: TX3DRootNode;
      const AOwnsRootNode: boolean;
      const AOptions: TSceneLoadOptions);
    { Free FRootNode and FRootNodeCacheOrigin and set it to @nil.
      Always use this to free FRootNode. }
    procedure FreeRootNode;
  protected
    { List of TScreenEffectNode nodes, collected by ChangedAll. }
    ScreenEffectNodes: TX3DNodeList;

    { Is the scene visible currently. Descendants may set this to @true
      during @link(TCastleTransform.LocalRender). }
    IsVisibleNow: boolean;

    GeneratedTextures: TGeneratedTextureList;

    { Create TShape (or descendant) instance suitable for this
      TCastleSceneCore descendant. In this class, this simply creates new
      TShape instance. If you make a descendant of TCastleSceneCore,
      you may need to store some per-shape information, and then it may
      be useful to have your own TShape descendant to carry this information.
      So you can override this to create your own descendant, and then
      you're sure that all leafs within Shapes tree are created using
      this.

      Example: TCastleScene uses this to create TGLShape. }
    function CreateShape(const AGeometry: TAbstractGeometryNode;
      const AState: TX3DGraphTraverseState;
      const ParentInfo: PTraversingInfo): TShape; virtual;

    procedure UpdateHeadlightOnFromNavigationInfo;

    { Camera changed.
      In this class this updates various X3D nodes using the camera position/direction/up,
      like LOD, Billboard, ProximitySensor.
      @exclude }
    procedure InternalCameraChanged; virtual;

    { Background node changed. @exclude }
    procedure InternalInvalidateBackgroundRenderer; virtual;

    property VisibilitySensors: TVisibilitySensors read FVisibilitySensors;

    procedure ChangedTransform; override;
    procedure ChangeWorld(const Value: TCastleAbstractRootTransform); override;

    { Called after PointingDeviceSensors or
      PointingDeviceActiveSensors lists (possibly) changed.

      In this class, DoPointingDeviceSensorsChange updates Cursor and calls
      OnPointingDeviceSensorsChange. }
    procedure DoPointingDeviceSensorsChange; virtual;

    procedure ExecuteCompiledScript(const HandlerName: String; ReceivedValue: TX3DField); override;

    function LocalHeightCollision(const APosition, GravityUp: TVector3;
      const TrianglesToIgnoreFunc: TTriangleIgnoreFunc;
      out AboveHeight: Single; out AboveGround: PTriangle): boolean; override;
    function LocalMoveCollision(
      const OldPos, ProposedNewPos: TVector3; out NewPos: TVector3;
      const IsRadius: boolean; const Radius: Single;
      const OldBox, NewBox: TBox3D;
      const TrianglesToIgnoreFunc: TTriangleIgnoreFunc): boolean; override;
    function LocalMoveCollision(
      const OldPos, NewPos: TVector3;
      const IsRadius: boolean; const Radius: Single;
      const OldBox, NewBox: TBox3D;
      const TrianglesToIgnoreFunc: TTriangleIgnoreFunc): boolean; override;
    function LocalSegmentCollision(const Pos1, Pos2: TVector3;
      const TrianglesToIgnoreFunc: TTriangleIgnoreFunc;
      const ALineOfSight: boolean): boolean; override;
    function LocalSphereCollision(const Pos: TVector3; const Radius: Single;
      const TrianglesToIgnoreFunc: TTriangleIgnoreFunc): boolean; override;
    function LocalSphereCollision2D(const Pos: TVector2; const Radius: Single;
      const TrianglesToIgnoreFunc: TTriangleIgnoreFunc;
      const Details: TCollisionDetails): boolean; override;
    function LocalPointCollision2D(const Point: TVector2;
      const TrianglesToIgnoreFunc: TTriangleIgnoreFunc): boolean; override;
    function LocalBoxCollision(const Box: TBox3D;
      const TrianglesToIgnoreFunc: TTriangleIgnoreFunc): boolean; override;
    function LocalRayCollision(const RayOrigin, RayDirection: TVector3;
      const TrianglesToIgnoreFunc: TTriangleIgnoreFunc): TRayCollision; override;

    procedure LocalRender(const Params: TRenderParams); override;
    procedure Loaded; override;

    { Called before changing one node into another,
      when old node may have beeen associated with a shape using TShapeTree.AssociateNode.

      Both OldNode and NewNode may be @nil, this method can handle it.

      It is allowed to call this even when OldNode = NewNode, which means that nothing
      really changes. }
    procedure InternalMoveShapeAssociations(
      const OldNode, NewNode: TX3DNode; const ContainingShapes: TObject); override;

    { Local (not affected by our @link(Translation), @link(Rotation), @link(Scale)) bounding box.
      Takes into account loaded scene (in @link(Url))
      but not children TCastleTransform bounding volumes. }
    function LocalBoundingBoxNoChildren: TBox3D;
  public
    var
      { Nonzero value prevents rendering of this scene,
        and generally means that our state isn't complete.
        This is useful if we're in the middle of some operation
        (like ChangedAll call or octree creation).

        Some callbacks *may* be called during such time.
        (No good example now; old example was: callbacks caused by progress steps
        done during constructing octrees).
        As these callbacks may try to e.g. render our scene (which should
        not be done on the dirty state), we have to protect ourselves
        using this variable (e.g. Render routines will exit immediately
        when InternalDirty <> 0).

        @exclude }
      InternalDirty: Cardinal;

      { @exclude
        Do not warn when changed node seems to belong to a different TCastleSceneCore. }
      InternalNodeSharing: Boolean;

    const
      DefaultShadowMapsDefaultSize = 256;

  public // repeat "public" is necessary for FPC to parse Node<NodeType> method declaration later with FPC 3.2.2

    { }
    constructor Create(AOwner: TComponent); override;
    function PropertySections(const PropertyName: String): TPropertySections; override;
    procedure CustomSerialization(const SerializationProcess: TSerializationProcess); override;

    { Load the given model.
      This replaces @link(RootNode) with new value.

      @param(ARootNode The model to load.
        This will become a new value of our @link(RootNode) property.)

      @param(AOwnsRootNode Should the scene take care of freeing
        this root node when it is no longer used. If @false,
        you are expected to free it yourself, but only after the scene
        using it was freed.)

      @param(AResetTime If @true then we will reset time at loading
        (using @link(ResetTimeAtLoad)),
        changing the @link(Time). This is usually what you want when you
        load a new world.)

      Note that you should never load the same @link(TX3DRootNode) instance
      into multiple @link(TCastleScene) instances.

      @longCode(#
        // DON'T DO THIS!
        Node := LoadNode(Url);
        Scene1 := TCastleScene.Create(Application);
        Scene1.Load(Node, false);
        Scene2 := TCastleScene.Create(Application);
        Scene2.Load(Node, false);
      #)

      If you need to load the same model into multiple scenes,
      it is best to use the @link(Clone) method:

      @longCode(#
        SceneTemplate := TCastleScene.Create(Application);
        SceneTemplate.Load(Url);
        Scene1 := SceneTemplate.Clone(Application);
        Scene2 := SceneTemplate.Clone(Application);
      #)

      Using the @link(Clone) makes a copy of the underlying X3D graph,
      so it is roughly like doing:

      @longCode(#
        Node := LoadNode(Url);
        Scene1 := TCastleScene.Create(Application);
        Scene1.Load(Node.DeepCopy as TX3DRootNode, false);
        Scene2 := TCastleScene.Create(Application);
        Scene2.Load(Node.DeepCopy as TX3DRootNode, false);
      #)

      Note that sometimes you don't need to create multiple scenes
      to show the same model many times.
      You can simply insert the same TCastleScene instance multiple
      times to TCastleViewport.Items (TCastleRootTransform).
      See the manual:
      https://castle-engine.io/manual_scene.php#section_many_instances
    }
    procedure Load(const ARootNode: TX3DRootNode; const AOwnsRootNode: boolean;
      const AOptions: TSceneLoadOptions = []); overload;

    { Load the 3D model from given URL.

      We load a number of 3D model formats (X3D, VRML, Collada, Wavefront OBJ...)
      and some 2D model formats (Spine JSON).
      See https://castle-engine.io/creating_data_model_formats.php
      for the complete list.

      URL is downloaded using the CastleDownload unit,
      so it supports files, http resources and more.
      See https://castle-engine.io/manual_network.php
      about supported URL schemes.
      If you all you care about is loading normal files, then just pass
      a normal filename (absolute or relative to the current directory)
      as the URL parameter. }
    procedure Load(const AUrl: String; const AOptions: TSceneLoadOptions = []); overload;
    procedure Load(const AUrl: String; const AllowStdIn: boolean;
      const AResetTime: boolean = true); overload; deprecated 'use Load with (AUrl: String, AOptions: TSceneLoadOptions) parameters. AllowStdIn is not implemented anymore.';

    { Save the current 3D model (X3D nodes graph) to the given file (URL).

      The X3D encoding is automatically guessed from the URL extension.
      By default it is XML, and we suggest using the @code(.x3d) extension.
      If you specify an extension indicating "classic encoding",
      we will use such encoding (use @code(.x3dv) for X3D
      in classic encoding, or @code(.wrl) for older VRML content).

      The file may also be automatically gzip compressed if extension indicates it.
      Use @code(.x3d.gz) to indicated XML compressed with gzip,
      or use @code(.x3dv.gz) or @code(.wrl.gz) to indicate classic encoding
      compressed with gzip.

      The @link(Url) property is also changed. }
    procedure Save(const AUrl: String);

    procedure BeforeDestruction; override;
    destructor Destroy; override;

    { Tree of shapes in the scene, acting as a simplfied mirror
      of the X3D node graph.
      Contents of this tree are read-only from outside. }
    property Shapes: TShapeTree read FShapes;

    // { Bounding box of all occurrences of the given X3D Shape node. }
    // function ShapeBoundingBox(const Node: TShapeNode): TBox3D;

    { Number of active shapes in the @link(Shapes) tree.
      This is equivalent to Shapes.ShapesCount(true), except that this
      is faster (it's cached and reused in this instance, and automatically
      invalidated only when needed). }
    function ShapesActiveCount: Cardinal;

    { Number of active and visible (TShape.Visible) shapes in the
      @link(Shapes) tree.

      @seealso ShapesActiveCount }
    function ShapesActiveVisibleCount: Cardinal;

    { Calculate the number of triangls and vertexes of all
      shapa states. For detailed specification of what these functions
      do see appropriate TAbstractGeometryNode methods.
      Here, we just sum their results for all shapes.
      @groupBegin }
    function VerticesCount: Cardinal; overload;
    function TrianglesCount: Cardinal; overload;
    { @groupEnd }

    { Number of viewpoints (named camera position+orientation).
      -1 if none. }
    function ViewpointsCount: Cardinal;

    { Viewpoint node (TAbstractViewpointNode) from an index between 0 and ViewpointsCount. }
    function GetViewpointNode(const Idx: integer): TAbstractViewpointNode;

    { Good name to show user for a viewpoint, defined by an index between 0 and ViewpointsCount. }
    function GetViewpointName(const Idx: integer): String;

    { Move current camera of the enclosing TCastleViewport to reflect the given
      viewpoint. This changes the camera position and orientation.

      In X3D terminology, the new viewpoint node becomes "bound" (current).
      Switching the viewpoint that is already bound (current) also has an effect,
      it will change the camera position and orientation to reflect the viewpoint
      defined position / orientation. }
    procedure MoveToViewpoint(const Idx: integer; const Animated: boolean = true);

    { Add to scene nodes (graph in @link(RootNode)) new viewpoint node
      reflecting current camera and navigation settings.
      The new viewpoint increases ViewpointsCount, so it's also immediately
      available for switching to it. }
    procedure AddViewpointFromNavigation(const Navigation: TCastleNavigation;
      const AName: String);

    { Methods to notify this class about changes to the underlying RootNode
      graph. Since this class caches some things, it has to be notified
      when you manually change something within RootNode graph. }

    { Release all internal associations with your VRML/X3D nodes.
      In particular, this will release OpenGL resources connected to your nodes.
      You should always call this @italic(before) you (may) free some nodes in
      @link(RootNode).

      @italic(You have to call ChangedAll or Load at sometime
      after BeforeNodesFree, and before you try actual rendering, events etc.)
      Otherwise some stuff may not get recalculated.

      The InternalChangedAll parameter is for internal use.
      It is set to @true when ChangedAll
      calls this method at the beginning of it's work, and means that nothing is freed,
      and we only require necessary cleanup at the beginning of ChangedAll.
      This way ChangedAll (when it wasn't preceeded by explicit
      BeforeNodesFree(false)) produces events from stacks CheckForDeletedNodes. }
    procedure BeforeNodesFree(const InternalChangedAll: boolean = false); override;

    { Call Node.FreeRemovingFromAllParents, making sure that changes
      to our VRML/X3D node graph are allowed. This makes sure we call
      BeforeNodesFree befor freeing, and ChangedAll afterwards.

      This avoids a common pitfall with relying on TShape or such
      existence between BeforeNodesFree and ChangedAll.
      BeforeNodesFree may free all our TShape instances, so if you
      want to free TX3DNode from our graph --- you typically want to
      get this TX3DNode instance *before* calling BeforeNodesFree.
      Using this method to free the node ensures this. }
    procedure NodeFreeRemovingFromAllParents(Node: TX3DNode);

    { Remove the shape node from the scene.
      In case of VRML 1.0 / Inventor, when the Shape doesn't have a node,
      we remove the geometry node. }
    procedure RemoveShape(Shape: TShape);

    { Notify scene that potentially everything changed
      in the VRML/X3D graph. This includes adding/removal of some nodes within
      RootNode graph and changing their fields' values.
      (Before freeing the nodes, remember to also call BeforeNodesFree
      earlier.)

      @bold(You usually never need to call this method explicitly.
      It's called by engine when necesssary.)
      However, you need to call it yourself if you change the X3D graph directly
      through nodes' @code(FdXxx) fields,
      and you don't want to call for some reason @link(TX3DField FdXxx.Changed).

      ChangedAll causes recalculation of all things dependent on RootNode,
      so it's very costly to call this. Avoid calling this.
      When you change a simple field, like by @code(FdXxx.Value := ...),
      you should rather call @code(FdXxx.Changed), and it may do something
      much faster than rebuilding the scene.

      @italic(Descendant implementors notes:) ChangedAll is virtual,
      when overriding it remember that it's
      called by constructor of this class, so you can put a lot of your
      initialization there (instead of in the constructor).

      ChangedAll calls BeforeNodesFree(true) first, for safety (and TGLShape
      actually depends on it, see implementation comments). }
    procedure ChangedAll(const OnlyAdditions: Boolean = false); override;

    { Notify scene that you changed the value of given field.
      @bold(This method is internal, it should be used only by TX3DField
      implementation.)

      This does relatively intelligent discovery what could be possibly
      affected by this field, and updates / invalidates
      internal information where needed.

      Every change you do directly to the VRML/X3D nodes inside RootNode
      (using directly the methods of TX3DNode or TX3DField) must be
      reported to scene by calling this method. This includes changes
      to the inactive graph part (e.g. in inactive Switch child),
      because our shapes have to track it also.
      Changes to TShape.State.VRML1State (these nodes may come
      from VRML1DefaultState) should also be reported here.
      In fact, you can even notify this scene about changes to fields
      that don't belong to our RootNode --- nothing bad will happen.
      We always try to intelligently
      detect what this change implicates for this VRML/X3D scene.

      @exclude }
    procedure InternalChangedField(const Field: TX3DField; const Change: TX3DChange); override;

    { Notification when geometry changed.
      "Geometry changed" means that the positions
      of triangles changed. This is not send when merely things like
      material changed.

      It is not guaranteed that octrees are already recalculated
      when this is called. (They may be recalculated only on-demand,
      that is when you actually access them.)
      However, it is guaranteed that shape's transformation
      (like TShape.State.Transform) are already updated. }
    property OnGeometryChanged: TSceneGeometryChanged
      read FOnGeometryChanged write FOnGeometryChanged;

    { Notification when the list of viewpoints in the scene possibly
      changed.

      Note that this doesn't necessarily mean that the current,
      bound viewpoint changed (although it could).
      If you only want to get notified when currently @italic(bound)
      viewpoint changes, then what you seek is rather
      @link(TX3DBindableStack.OnBoundChanged ViewpointStack.OnBoundChanged). }
    property OnViewpointsChanged: TNotifyEvent
      read FOnViewpointsChanged write FOnViewpointsChanged;

    { Notification when the currently bound viewpoint's vectors
      (position/orientation and such) changed.

      More precisely, this is called whenever values generated by
      ViewpointStack.Top.GetView changed.

      It cannot be called when ViewpointStack.Top = @nil.
      Note that this also doesn't notify you about changes to
      currently bound viewpoint, for this you rather want to use
      @link(TX3DBindableStack.OnBoundChanged ViewpointStack.OnBoundChanged).
      This is called only when @italic(currently bound viewpoint stays
      the same, only it's vectors change). }
    property OnBoundViewpointVectorsChanged: TNotifyEvent
      read FOnBoundViewpointVectorsChanged write FOnBoundViewpointVectorsChanged;

    { Called when geometry changed.
      Does OnGeometryChanged, and does some other stuff necessary
      (mark some octrees for regenerating at next access).

      This is public only for overloading (and for internal TShape
      access). Do not call this yourself --- TShape and TCastleSceneCore
      implementations know when and how to call this. }
    procedure DoGeometryChanged(const Change: TGeometryChange;
      LocalGeometryShape: TShape); virtual;

    { Call OnViewpointsChanged, if assigned. }
    procedure DoViewpointsChanged;

    { Call OnBoundViewpointVectorsChanged, if assigned. }
    procedure DoBoundViewpointVectorsChanged;

    property OnBoundNavigationInfoFieldsChanged: TNotifyEvent
      read FOnBoundNavigationInfoFieldsChanged write FOnBoundNavigationInfoFieldsChanged;
    procedure DoBoundNavigationInfoFieldsChanged; virtual;

    { Mechanism to schedule ChangedAll calls.

      Since these calls may be costly (traversing the hierarchy),
      and their results are often
      not immediately needed by TCastleSceneCore or TX3DNode hierarchy,
      it's sometimes not desirable to call them immediately
      when geometry changed / all changed.

      So you can use ScheduleChangedAll instead of ChangedAll.
      All event handlers within TCastleSceneCore already do this.

      When you're within Begin/EndChangesSchedule, then
      ScheduleChangedAll just sets an internal flag and actual ChangedAll
      will be done only once at EndChangesSchedule. Otherwise
      (when not within Begin/EndChangesSchedule), ScheduleChangedAll will
      immediately call ChangedAll.

      @groupBegin }
    procedure ScheduleChangedAll(const OnlyAdditions: Boolean = false);
    procedure BeginChangesSchedule;
    procedure EndChangesSchedule;
    { @groupEnd }

    { Returns short information about the scene.
      This consists of a few lines, separated by newlines.
      Last line also ends with CastleUtils.NL. }
    function Info(
      ATriangleVerticesCounts,
      ABoundingBox: boolean;
      AManifoldAndBorderEdges: boolean): String; deprecated 'do not use this, better to construct a summary string yourself';

    function InfoTriangleVerticesCounts: String;
      deprecated 'better to construct a string yourself, use TrianglesCount, VerticesCount';
    function InfoBoundingBox: String;
      deprecated 'better to construct a string yourself, use BoundingBox.ToString';
    function InfoManifoldAndBorderEdges: String;
      deprecated 'better to construct a string yourself, use EdgesCount';

    { Edges count in the scene, for information purposes. }
    procedure EdgesCount(out ManifoldEdges, BorderEdges: Cardinal);

    { Actual VRML/X3D graph defining this scene.

      It is allowed to change contents of RootNode. Just make sure
      the scene is notified about these changes.
      The simplest option is to use simple properties of nodes
      (not the ones starting with @code(Fd...) prefix), when possible.
      Then everything is notified automatically.
      If you must use fields through the @code(FdXxx) properties,
      then assign them using @link(TX3DField.Send),
      or (if you need to assign field
      values directly, like @code(TSFVec3f.Value := ...))
      call @link(TX3DField.Changed).

      It is also allowed to change the value of RootNode
      and even to set RootNode to @nil.
      Changing RootNode allows you to load
      and unload whole new VRML/X3D graph (for example from some 3D file)
      whenever you want, and keep the same TCastleSceneCore instance
      (with the same rendering settings and such). }
    property RootNode: TX3DRootNode read FRootNode write SetRootNode;

    { If @true, RootNode will be freed by destructor of this class. }
    property OwnsRootNode: boolean read FOwnsRootNode write FOwnsRootNode default true;
      {$ifdef FPC} deprecated 'set OwnsRootNode only at loading, do not depend on this property'; {$endif}

    { A spatial structure containing all visible shapes.
      Set @link(PreciseCollisions) to @true to have this non-nil.

      This is used internally for "frustum culling", it will be automatically
      used by TCastleScene rendering to speed it up.
      @bold(You should not need to use this directly.)

      This octree will be automatically updated on dynamic scenes
      (when e.g. animation moves some shape by changing it's transformation).

      Note that when VRML/X3D scene contains Collision nodes, this octree
      contains the @italic(visible (not necessarily collidable)) objects. }
    function InternalOctreeRendering: TShapeOctree;

    { A spatial structure containing all collidable shapes (and then
      collidable triangles for a specifc shape).
      Set @link(PreciseCollisions) to @true to have this non-nil.

      This is actually a hierarchy of octrees: scene is partitioned
      first into Shapes (each instance of VRML/X3D geometry node),
      and then each Shape has an octree of triangles inside.
      Thanks to this, merely transforming some Shape means that only
      one item needs to be moved in the top-level shape tree.
      So this is the most important structure for collision detection on
      dynamic scenes.

      This octree is useful for all kinds of collision detection.
      This is automatically used by the XxxCollision methods in this class.

      @bold(You should not usually use this directly.
      Instead use TCastleViewport
      and then use @code(Viewport.Items.WorldXxxCollision) methods like
      @link(TCastleAbstractRootTransform.WorldRay Viewport.Items.WorldRay) or
      @link(TCastleAbstractRootTransform.WorldSphereCollision Viewport.Items.WorldSphereCollision).)

      Note that when VRML/X3D scene contains Collision nodes, this octree
      contains the @italic(collidable (not necessarily rendered)) objects.

      This is kept up-to-date automatically when the scene changes.
      TODO: Temporarily, this is updated simply by rebuilding. }
    function InternalOctreeDynamicCollisions: TShapeOctree;

    { Octree for collisions.

      This is equal to @link(InternalOctreeDynamicCollisions) now
      as we don't have other ways to check for collisions.
      Set @link(PreciseCollisions) to @true to have this non-nil.

      @bold(You should not usually use this directly.
      Instead use TCastleViewport
      and then use @code(Viewport.Items.WorldXxxCollision) methods like
      @link(TCastleAbstractRootTransform.WorldRay Viewport.Items.WorldRay) or
      @link(TCastleAbstractRootTransform.WorldSphereCollision Viewport.Items.WorldSphereCollision).) }
    function InternalOctreeCollisions: TBaseTrianglesOctree;

    function UseInternalOctreeCollisions: boolean;

    { Viewpoint defined in the 3D file (or some default camera settings
      if no viewpoint is found).

      GetViewpoint seeks for VRML/X3D nodes like
      Viewpoint, OrthoViewpoint (actually, any X3DViewpointNode)
      and VRML 1.0 PerspectiveCamera and OrthographicCamera.
      GetPerspectiveViewpoint seeks only for perspective viewpoints.

      If ViewpointDescription = '', they return the first found viewpoint node.
      Otherwise, they look for X3DViewpointNode with description field mathing
      given string.

      If camera properties were found in some node,
      it returns this node. Otherwise it returns nil.
      This way you can optionally extract some additional info from
      used viewpoint node, or do something special if default values
      were used. Often you will just ignore result of this function
      --- after all, the most important feature of this function
      is that you don't @italic(have) to care about details of
      dealing with camera node.

      Returned CamDir and CamUp and GravityUp are always normalized ---
      reasons the same as for TAbstractViewpointNode.GetView.

      @groupBegin }
    function GetViewpoint(
      out ProjectionType: TProjectionType;
      out CamPos, CamDir, CamUp, GravityUp: TVector3;
      const ViewpointDescription: String = ''):
      TAbstractViewpointNode;

    function GetPerspectiveViewpoint(
      out CamPos, CamDir, CamUp, GravityUp: TVector3;
      const ViewpointDescription: String = ''):
      TAbstractViewpointNode;
    { @groupEnd }

    { Frees some scene resources, to conserve memory.
      See TSceneFreeResources documentation. }
    procedure FreeResources(Resources: TSceneFreeResources); virtual;

    { Recursively unset node's TX3DNode.Scene. }
    procedure UnregisterScene(Node: TX3DNode);
      deprecated 'use Node.UnregisterScene';

    { Scene processes X3D key sensor nodes here, https://castle-engine.io/x3d_implementation_keydevicesensor.php .
      Remember to set ListenPressRelease to process the key sensor nodes. }
    function Press(const Event: TInputPressRelease): boolean; override;
    function Release(const Event: TInputPressRelease): boolean; override;

    function PointingDevicePress(const Pick: TRayCollisionNode;
      const Distance: Single): Boolean; override;
    function PointingDeviceRelease(const Pick: TRayCollisionNode;
      const Distance: Single; const CancelAction: Boolean): Boolean; override;

    { Called when pointing device moves.
      This may generate the continuously-generated events like
      hitPoint_changed, also it updates PointingDeviceOverItem
      and PointingDeviceOverPoint,
      thus producing isOver and such events.

      To make pointing-device sensors work Ok, make sure you have non-nil
      OctreeCollisions (e.g. include ssDynamicCollisions in @link(Spatial)). }
    function PointingDeviceMove(const Pick: TRayCollisionNode;
      const Distance: Single): boolean; override;

    { Current item over which the pointing device is. @nil if over none.
      For example, you can investigate it's pointing device sensors
      (in PointingDeviceOverItem^.State.PointingDeviceSensors),
      although there's a shortcut for just this in @link(PointingDeviceSensors).
      You can change this by PointingDeviceMove and PointingDeviceClear. }
    property PointingDeviceOverItem: PTriangle
      read FPointingDeviceOverItem write FPointingDeviceOverItem;

    { Current 3D point under the pointing device.
      Only meaningful when PointingDeviceOverItem <> nil,
      otherwise undefined. }
    property PointingDeviceOverPoint: TVector3
      read FPointingDeviceOverPoint write FPointingDeviceOverPoint;

    { Pointing-device sensors over which the pointing device is.
      This is just a shortcut for
      PointingDeviceOverItem^.State.PointingDeviceSensors,
      returning @nil if PointingDeviceOverItem = @nil. }
    function PointingDeviceSensors: TPointingDeviceSensorList;

    { Currently active pointing-device sensors.
      Only TAbstractPointingDeviceSensorNode instances.
      Always empty when PointingDeviceActive = @false.
      Read-only from outside of this class.

      Note that sensor specified here doesn't have to be one of the sensors of
      PointingDeviceOverItem. When some sensor is activated, it grabs
      further events until it's deactivated (e.g. when you set
      PointingDeviceActive := false, which means that user released mouse
      button). This means that when user moves the mouse while given
      sensors are active, he can move mouse over other items, even the ones
      where the active sensors aren't listed --- but the sensors remain active. }
    property PointingDeviceActiveSensors: TX3DNodeList
      read FPointingDeviceActiveSensors;

    { Clear any references to PTriangle passed previously in TRayCollisionNode argument to
      PointingDevicePress, PointingDeviceRelease, PointingDeviceMove.
      This is internally used in case some of past seen PTriangle may become invalid,
      so any memory about them should be cleared.

      This doesn't cause any X3D events
      (contrary to e.g. calling PointingDeviceMove with Pick.Triangle = @nil).

      This method clears any references to saved PTriangle and
      PointingDeviceActiveSensors.
      Note that this still calls DoPointingDeviceSensorsChange
      (making OnPointingDeviceSensorsChange event), if PointingDeviceActiveSensors /
      PointingDeviceSensors possibly changed. }
    procedure PointingDeviceClear;

    { Is pointing device currently active
      (for example, mouse button is pressed down). }
    property PointingDeviceActive: boolean
      read FPointingDeviceActive default false;

    { Event called PointingDeviceSensors or
      PointingDeviceActiveSensors lists (possibly) changed. }
    property OnPointingDeviceSensorsChange: TNotifyEvent
      read FOnPointingDeviceSensorsChange
      write FOnPointingDeviceSensorsChange;

    function LocalBoundingBox: TBox3D; override;
    procedure Update(const SecondsPassed: Single; var RemoveMe: TRemoveType); override;

    { Change current scene time, setting @link(Time).
      It is crucial that you call this continuously to have some VRML/X3D
      time-dependent features working, like TimeSensor and MovieTexture.
      See @link(Time) for details what is affected by this.

      This is automatically taken care of if you added this scene
      to TCastleWindow.Controls or TCastleControl.Controls.
      Then our @link(Update) takes care of doing the job,
      according to TimePlaying and TimePlayingSpeed.

      This causes time to be passed to appropriate time-dependent nodes,
      events will be called etc.

      SetTime and IncreaseTime do exactly the same, the difference is
      only that for IncreaseTime you specify increase in the time
      (that is, NewTime = @link(Time) + TimeIncrease). Use whichever version
      is more handy.

      Following X3D specification, time should only grow. So NewValue should
      be > @link(Time) (or TimeIncrease > 0).
      Otherwise we ignore this call.
      For resetting the time (when you don't necessarily want to grow @link(Time))
      see ResetTime.

      If a change of Time will produce some visible change in the VRML/X3D model
      (for example, MovieTexture will change, or TimeSensor change will be
      routed by interpolator to coordinates of some visible node) it
      will be reported by usual method, that is VisibleChangeHere.

      @groupBegin }
    procedure SetTime(const NewValue: TFloatTime);
    procedure IncreaseTime(const TimeIncrease: TFloatTime);
    { @groupEnd }

    procedure IncreaseTimeTick;
      deprecated 'it should not be necessary to call this, ever; using TX3DEvent.Send(...) or TX3DEvent.Send(..., NextEventTime) will automatically behave Ok.';

    { The time within this scene, in seconds.
      Increasing this "drives" the animations (by increasing
      time of time-dependent nodes like X3D TimeSensor, which in turn
      drive the rest of the animation).

      You can use @link(SetTime) or @link(IncreaseTime) to move time
      forward manually. But usually there's no need for it:
      our @link(Update) method takes care of it automatically,
      you only need to place the scene inside @link(TCastleViewport.Items).

      You can start/stop time progress by @link(TimePlaying)
      and scale it by @link(TimePlayingSpeed). These properties
      affect how the time is updated by the @link(Update) method
      (so if you use @link(SetTime) or @link(IncreaseTime) methods,
      you're working around these properties).

      Default time value is 0.0 (zero). However it will be reset
      at load to a current time (seconds since Unix epoch ---
      that's what X3D standard says to use, although you can change
      it by KambiNavigationInfo.timeOriginAtLoad,
      see https://castle-engine.io/x3d_implementation_navigation_extensions.php#section_ext_time_origin_at_load ).
      You can perform this "time reset" yourself by @link(ResetTimeAtLoad)
      or @link(ResetTime). }
    function Time: TFloatTime; override;

    { Time that should be used for next event.
      You usually don't need to call this directly, this is automatically
      used by TX3DEvent.Send when you don't specify explicit time. }
    function NextEventTime: TX3DTime; override;

    { Set @link(Time) to arbitrary value.

      You should only use this when you loaded new VRML/X3D model.

      Unlike SetTime and IncreaseTime, this doesn't require that
      @link(Time) grows. It still does some time-dependent events work,
      although some time-dependent nodes may be just unconditionally reset
      by this to starting value (as they keep local time, and so require
      TimeIncrease notion, without it we can only reset them).

      @groupBegin }
    procedure ResetTime(const NewValue: TFloatTime);
    { @groupEnd }

    { Set @link(Time) to suitable initial value after loading a world.

      This honours VRML/X3D specification about VRML/X3D time origin,
      and our extension
      [https://castle-engine.io/x3d_extensions.php#section_ext_time_origin_at_load]. }
    procedure ResetTimeAtLoad;

    { Initial world time, set by the last ResetTimeAtLoad call. }
    property TimeAtLoad: TFloatTime read FTimeAtLoad;

    { Stack of background nodes. The node at the top is the current background.
      All nodes on this stack must descend from TAbstractBackgroundNode class. }
    property BackgroundStack: TBackgroundStack read FBackgroundStack;

    { Stack of fog nodes. The node at the top is the current fog.
      All nodes on this stack must descend from TFogNode class. }
    property FogStack: TFogStack read FFogStack;

    { Stack of NavigatinInfo nodes. The node at the top is the current NavigatinInfo.
      All nodes on this stack must descend from TNavigationInfoNode class. }
    property NavigationInfoStack: TNavigationInfoStack read FNavigationInfoStack;

    { Stack of viewpoint nodes. The node at the top is the current Viewpoint.
      All nodes on this stack must descend from TAbstractViewpointNode.
      Note that this includes also VRML 1.0/Inventor nodes. }
    property ViewpointStack: TViewpointStack read FViewpointStack;

    function GetBackgroundStack: TX3DBindableStackBasic; override;
    function GetFogStack: TX3DBindableStackBasic; override;
    function GetNavigationInfoStack: TX3DBindableStackBasic; override;
    function GetViewpointStack: TX3DBindableStackBasic; override;

    { List of handlers for VRML/X3D Script node with "compiled:" protocol.
      This is read-only, change this only by RegisterCompiledScript. }
    property CompiledScriptHandlers: TCompiledScriptHandlerInfoList
      read FCompiledScriptHandlers;

    { Register compiled script handler, for VRML/X3D Script node with
      "compiled:" protocol.
      See [https://castle-engine.io/x3d_extensions.php#section_ext_script_compiled]. }
    procedure RegisterCompiledScript(const HandlerName: String;
      Handler: TCompiledScriptHandler);

    { Update TCastleNavigation properties based on currently bound TNavigationInfoNode.

      Bound TNavigationInfoNode is taken from
      NavigationInfoStack.Top. If no such node is bound (NavigationInfoStack.Top is @nil)
      then we behave as if TNavigationInfoNode with all fields at default was active.

      Note that, since some fields are only in some descendants (e.g. MoveSpeed
      is only at TCastleWalkNavigation) then some TNavigationInfoNode settings
      are just not transferred to all Navigation instances like
      TCastleExamineNavigation }
    procedure InternalUpdateNavigation(
      const Navigation: TCastleNavigation);

    { Update TCastleCamera properties based on the current X3D nodes
      (currently bound X3D Viewpoint and NavigationInfo nodes).
      When no viewpoint is currently bound, we will go to a suitable
      viewpoint to see the whole world (based on the WorldBox).

      The initial camera vectors position, direction, up, gravity up
      are set to the current viewpoint. This is done
      regardless of the RelativeCameraTransform value.

      TODO: below is no longer valid, RelativeCameraTransform has no meaning now.

      How current camera vectors change depends on RelativeCameraTransform:

      @unorderedList(
        @item(RelativeCameraTransform = @false means that we just
          set current vectors to the initial vectors.
          In other words, camera jumps to the viewpoint.

          In this case, AllowTransitionAnimate determines if we allow
          moving camera by a smooth transition. If this is @true,
          and also NavigationInfo allows it (see CameraTransition),
          then camera will jump smoothy. Otherwise camera will jump
          to viewpoint immediately.)

        @item(RelativeCameraTransform = @true means that we translate/rotate
          the current camera in the same manner as initial camera
          changed. This is suitable when you change transformation, position
          or orientation of the X3D Viewpoint node: conceptually,
          there exists a "user" camera transformation that is the child
          of the viewpoint. When viewpoint is moved, then the current
          camera moves with it.)
      )

      @exclude }
    procedure InternalUpdateCamera(const ACamera: TCastleCamera;
      const WorldBox: TBox3D;
      const RelativeCameraTransform: boolean;
      const AllowTransitionAnimate: boolean);

    { Make Camera go to the view given by (world coordinates) APosition, ADirection, AUp.

      Honours current NavigationInfo.transitionType and transitionTime.
      If transitionType indicates instanteneous transition, then jumps
      by simple @code(Camera.SetWorldView(APosition, ADirection, AUp)).
      Otherwise makes a smooth animation into new values by
      @code(Camera.AnimateTo(APosition, ADirection, AUp, TransitionTime)).

      Will generate NavigationInfo.transitionComplete when transition ends.

      @groupBegin }
    procedure CameraTransition(const Camera: TCastleCamera; const APosition, ADirection, AUp: TVector3); overload;
      deprecated 'use Camera.AnimateTo(APosition, ADirection, AUp)';
    procedure CameraTransition(const Camera: TCastleCamera; const APosition, ADirection, AUp, GravityUp: TVector3); overload;
      deprecated 'use Camera.AnimateTo(APosition, ADirection, AUp)';
    procedure CameraTransition(const Navigation: TCastleNavigation; const APosition, ADirection, AUp: TVector3); overload;
      deprecated 'use Camera.AnimateTo(APosition, ADirection, AUp)';
    procedure CameraTransition(const Navigation: TCastleNavigation; const APosition, ADirection, AUp, GravityUp: TVector3); overload;
      deprecated 'use Camera.AnimateTo(APosition, ADirection, AUp)';
    { @groupEnd }

    { Detect position/direction of the main light that produces shadow volumes.
      This is useful when you want to make shadows on the scene
      from only a single light, but your scene has many lights.

      The main light is simply one with both @code(shadowVolumes) and
      @code(shadowVolumesMain) fields set to @true. See
      [https://castle-engine.io/x3d_extensions.php#section_ext_shadows]
      for more info.
      If no light with shadowVolumes = shadowVolumesMain = TRUE
      is present then this function returns @false,
      since AMainLightPosition cannot be calculated.

      AMainLightPosition[3] is always set to 1
      (positional light) or 0 (indicates that this is a directional light).
      Returned value is local to this transformation (i.e. it is in this scene's space,
      not world space).

      @exclude
      Should only be used internally by TCastleViewport. }
    function InternalMainLightForShadowVolumes(out AMainLightPosition: TVector4): boolean;

    { Light node that should be used for headlight, or @nil if default
      directional headlight is suitable.

      This never returns @nil. It's not concerned whether the headlight
      should actually be used --- for this, see HeadlightOn. }
    function CustomHeadlight: TAbstractLightNode;

    { Should we use headlight for this scene. Controls if containing TCastleViewport
      will use a headlight, if this is the main scene.

      When you load a new model, this is always updated based on this model's
      NavigationInfo.headlight. (If no NavigationInfo node, then default
      is to use the headlight.) When you bind a new NavigationInfo node,
      this is also updated to follow NavigationInfo.headlight.

      You can change the value of this property. If we have a
      NavigationInfo node, then NavigationInfo.headlight field will
      be always updated to correspond to this value.
      (It will be even updated using events mechanism if ProcessEvents,
      so scripts inside the VRML/X3D "know" when
      you turn on/off the headlight and may react to it,
      e.g. spawn a zombie monster when you turn on the flashlight.) }
    property HeadlightOn: boolean
      read FHeadlightOn write SetHeadlightOn;

    property OnHeadlightOnChanged: TNotifyEvent
      read FOnHeadlightOnChanged write FOnHeadlightOnChanged;

    procedure PrepareResources(const Options: TPrepareResourcesOptions;
      const Params: TPrepareParams); override;

    { Nice scene caption. Uses the "title" of WorldInfo
      node inside the VRML/X3D scene. If there is no WorldInfo node
      (or it has empty title) then result is based on loaded URL. }
    function Caption: String;

    { Global lights of this scene. Read-only.
      Useful to shine these lights on other scenes, if TCastleScene.CastGlobalLights. }
    property InternalGlobalLights: TLightInstancesList read FGlobalLights;

    { Find a named X3D node in the current node graph.

      By default it searches both active and inactive graph parts.
      Add fnOnlyActive to search only in active parts.

      It searches only within nodes of given type (NodeClass).
      Specifying NodeClass helps to make search unambiguous
      (as name clashes are possible, some authoring tools may write models with duplicate
      names for materials, meshes etc. and both glTF and X3D allow it).
      This allows to safely write code like:

      @longCode(#
        MyMaterial := Scene.Node(TNodePhysicalMaterial, 'MyMaterial') as TNodePhysicalMaterial;
      #)

      TODO: An even better version, "MyMaterial := Scene.Node<TNodePhysicalMaterial>('MyMaterial')",
      may be available in the future, if FPC support for generic methods will improve.
      Define GENERIC_METHODS to try it out now, but heed the warnings in castleconf.inc .

      @raises(EX3DNotFound When node is not found.
        Unless fnNilOnMissing in Options, then it returns @nil on missing node,
        and EX3DNotFound is never raised.)
    }
    function Node(const NodeClass: TX3DNodeClass; const NodeName: String;
      const Options: TFindNodeOptions = []): TX3DNode; overload;
    function Node(const NodeName: String): TX3DNode; overload;
      { deprecated 'use Node(NodeClass, NodeName)';

        Do not deprecate. It doesn't offer that big benefit over using version
        without NodeClass, when you know that node name is unique.
        The "as" with perform check in case types differ. }

    { Find a named field within an X3D node in the current node graph.

      Like @link(Node), this searches all nodes (in active or not) graph parts.

      @raises(EX3DNotFound If given node or field could not be found.) }
    function Field(const NodeName, FieldName: String): TX3DField; overload;
      {$ifdef GENERIC_METHODS} deprecated 'use Field<NodeType>(NodeName, FieldName)'; {$endif}

    { Find a named event within an X3D node in the current node graph.

      Like @link(Node), this searches all nodes (in active or not) graph parts.

      @raises(EX3DNotFound If given node or event could not be found.) }
    function Event(const NodeName, EventName: String): TX3DEvent; overload;
      {$ifdef GENERIC_METHODS} deprecated 'use Event<NodeType>(NodeName, FieldName)'; {$endif}

    {$ifdef GENERIC_METHODS}
    (*Find a named X3D node in the current node graph.
      See non-generic Node for description of Options.

      It searches only within nodes of given type (T) and also
      returns the appropriate type. Use it like this:

      @longCode(#
      var
        Material: TPhysicalMaterialNode;
      begin
        Material := MyScene.{$ifdef FPC}specialize{$endif} Node<TPhysicalMaterialNode>('MyMaterialName');
      end;
      #)

      You can simplify the code if you only care about FPC or Delphi compiler.

      TODO: The extra "specialize" looks ugly, it is excessive. It is even uglier when compounded
      if "ifdef FPC", if you need to support both FPC and Delphi.

      TODO: FPC 3.2.2. unfortunately makes internal error if you forget
      "specialize", not a proper error message.
      And sometimes it compiles something weird, that always crashes. *)
    {$ifdef FPC}generic{$endif} function Node<T: TX3DNode>(const NodeName: String;
      const Options: TFindNodeOptions = []): T; overload;
    {$ifdef FPC}generic{$endif} function Field<T: TX3DNode>(const NodeName, FieldName: String): TX3DField; overload;
    {$ifdef FPC}generic{$endif} function Event<T: TX3DNode>(const NodeName, EventName: String): TX3DEvent; overload;
    {$endif}

    { List the names of available animations in current scene.
      Animations are detected looking for TimeSensor nodes.
      See https://castle-engine.io/x3d_implementation_interpolation.php
      for an overview how nodes are used to create animations.

      Note that if you set @link(AnimationPrefix) property, we additionally
      filter TimeSensor nodes to show only the names starting with given prefix.
      In this case, not all TTimeSensorNode are reflected in this list.

      You can get the corresponding TTimeSensorNode by AnimationTimeSensor.
      Note that the same TTimeSensorNode may occur multiple times on this list,
      in case X3D IMPORT mechanism was used to rename the imported animation.

      The resulting TStringList instance is owned by this object,
      do not free it.

      Note that the list of animations may change if you rebuild the underlying
      X3D nodes graph, for example if you start to delete / add some TimeSensor
      nodes.  }
    property AnimationsList: TStrings read FAnimationsList;

    { Does named animation with given name exist.
      @seealso AnimationsList
      @seealso PlayAnimation }
    function HasAnimation(const AnimationName: String): boolean;

    { TimeSensor of this animation. @nil if this name not found. }
    function AnimationTimeSensor(const AnimationName: String): TTimeSensorNode; overload;

    { TimeSensor of this animation, by animation index (index
      on AnimationsList). @nil if this index not found. }
    function AnimationTimeSensor(const Index: Integer): TTimeSensorNode; overload;

    { Forcefully, immediately, set pose from given animation,
      with given time in animation.

      This avoids the normal passage of time in X3D scenes,
      it ignores the @link(ProcessEvents) and @link(AnimateOnlyWhenVisible)
      properties, it ignores the current animation set by @link(PlayAnimation),
      and forces the current time on TimeSensors by @link(TTimeSensorNode.FakeTime). }
    function ForceAnimationPose(const AnimationName: String;
      const TimeInAnimation: TFloatTime;
      const Loop: boolean;
      const Forward: boolean = true): boolean; overload;

    { Play an animation specified by name.

      You can specify the animation name, whether it should loop,
      and whether to play it forward or backward using parameters to this method.

      Or you can specify even more parameters using TPlayAnimationParameters instance.
      TPlayAnimationParameters can additionally specify a stop notification,
      initial time and more.
      It is OK to create a short-lived TPlayAnimationParameters instance and destroy
      it right after calling this method.
      This method doesn't store the TPlayAnimationParameters instance reference.

      To get the list of available animations, see @link(AnimationsList).

      This is one of the simplest way to play animations using Castle Game Engine.
      Alternative (that calls PlayAnimation under the hood) is to set @link(AutoAnimation).
      See https://castle-engine.io/viewport_3d#_play_animation .

      Playing an already-playing animation is guaranteed to restart it from
      the beginning (more precisely: from TPlayAnimationParameters.InitialTime,
      if you pass TPlayAnimationParameters).

      If the given animation name exists,
      then we stop previously playing animation (if any),
      calling it's stop notification (see TPlayAnimationParameters.StopNotification),
      start playing the new animation, and return @true.
      If the animation name does not exist then we return @false,
      make a warning and the current animation is unchanged.

      The change from previous to new animation can be smooth (using animation
      cross-fading) if you use TPlayAnimationParameters with @link(TPlayAnimationParameters.TransitionDuration)
      or if you set DefaultAnimationTransition to something non-zero.

      This automatically turns on @link(ProcessEvents),
      if it wasn't turned on already.
      Processing events is necessary for playing animations.

      More details about how this works:

      @unorderedList(
        @item(Calling this method @italic(does not change the scene immediately).
          There may be a delay between calling PlayAnimation and actually
          changing the scene to reflect the state at the beginning of the indicated
          animation. This delay is usually 1 frame (that is, the scene is updated
          at the next @link(Update) call), but it may be larger if you use
          the optimization @link(AnimateSkipTicks).

          This is often a desirable optimization. There's often no "rush" to
          visually change the animation @italic(right now), and doing it at
          the nearest @link(Update) call is acceptable.
          It also means that calling @link(PlayAnimation) multiple times
          before a single @link(Update) call is not expensive.

          If you really need to change the scene immediately (for example,
          because you don't want to show user the initial scene state),
          simply call @link(ForceInitialAnimationPose) right after @link(PlayAnimation).
        )

        @item(@italic(The animation is performed using X3D TTimeSensorNode).

          For example, TTimeSensorNode
          may instruct a TCoordinateInterpolatorNode to update the TIndexedFaceSetNode coordinates,
          and in effect the animation can deform a mesh.
          Or TTimeSensorNode may instruct a TPositionInterpolatorNode to update
          @link(TTransformNode.Translation),
          and in effect the animation can move something.
          See https://castle-engine.io/x3d_implementation_interpolation.php
          for a thorough description how the animation works in X3D.

          This means that during the animation,
          the X3D nodes graph (within @link(RootNode)) is being changed.

          If you load a model from a castle-anim-frames or MD3 format, note that it
          is animated using a special "node interpolator".
          This also works using a special (internal) X3D node that
          switches which node is visible.)

        @item(Starting an animation effectively cancels any effect from
          any previous animation. That is, even if the new animation doesn't
          modify some transformations, these transformations are @italic(not)
          left "as is", instead they are reset to the default model state using
          @link(ResetAnimationState). This is usually the desired effect, corresponding
          to how the animations should intuitively behave, e.g. if you have "walk"
          and "idle" animations.

          If you want to simultaneously play multiple animations
          or if you want to simultaneously modify scene by code (while playing some animation)
          then you can control each time sensor using @link(TTimeSensorNode.Start)
          and @link(TTimeSensorNode.Stop). See also the example
          in examples/animations/simultaneous_animations_one_scene .
        )
      )
    }
    function PlayAnimation(const Parameters: TPlayAnimationParameters): boolean; overload;
    function PlayAnimation(const AnimationName: String;
      const Loop: boolean; const Forward: boolean = true): boolean; overload;

    { Force the model to look like the initial animation frame @italic(now).

      Use this after calling @link(PlayAnimation).
      Calling this is simply ignored if no @link(PlayAnimation) was called
      earlier, of if the model already looks following the
      animation requested by @link(PlayAnimation).

      If you don't use this method, there may be a 1-frame delay
      between calling @link(PlayAnimation) and actually updating the rendered
      scene look. If during that time a rendering will happen,
      the user will see a scene in previous pose (not in the first
      pose of animation you requested by @link(PlayAnimation)).
      To avoid this, simply call this method right after @link(PlayAnimation).

      This sets first animation frame,
      unless you used TPlayAnimationParameters.InitialTime <> 0. }
    procedure ForceInitialAnimationPose;

    { Duration, in seconds, of the named animation
      (named animations are detected by @link(AnimationsList) method).
      For a looping animation, this is the duration of a single cycle.
      0 if not found. }
    function AnimationDuration(const AnimationName: String): TFloatTime;

    {$ifdef FPC}
    { The prefix of an X3D TimeSensor node name to treat it as a "named animation".
      Named animation are used by methods @link(AnimationsList), @link(PlayAnimation),
      and @link(AnimationDuration), @link(HasAnimation).
      By default this is empty, which means we consider all TimeSensor nodes
      a "named animation".

      You can set this to something like 'Anim_' or 'Animation_'
      or whatever your 3D export software produces. Only the TimeSensor
      nodes with names starting with this prefix will be available
      on @link(AnimationsList), and this prefix will be stripped from
      the names you use with methods like @link(PlayAnimation). }
    property AnimationPrefix: String
      read FAnimationPrefix write FAnimationPrefix;
      deprecated 'this property did not prove to be of much use; report if you need it, otherwise it may be removed one day';
    {$endif}

    { Currently played animation by @link(PlayAnimation), or @nil.

      Note that, in a general case, you can have multiple active animations
      (multiple TimeSensor X3D nodes may be active) at the same time.
      Calling @link(TTimeSensorNode.Start) directly on multiple nodes is
      one way to make it happen.
      This property simply describes
      the animation controlled by the last @link(PlayAnimation) method.

      Note that the animation may be started by PlayAnimation with a 1-frame
      delay, but this property hides it from you, it is changed
      immediately by the PlayAnimation call. }
    property CurrentAnimation: TTimeSensorNode read FCurrentAnimation;

    { Stop the @link(CurrentAnimation), started by last @link(PlayAnimation) call.
      Note that this leaves the model in a state in the middle of the last animation.

      You can use @link(ResetAnimationState) to reset the state afterwards.
      Calling @link(ForceInitialAnimationPose) also will do it.

      Note that it is not necessary to stop the previous animation
      before starting a new one (by @link(PlayAnimation)).
      @link(PlayAnimation) will automatically stop the previous animation.
      Moreover, @link(PlayAnimation) may do animation blending (cross-fade)
      between old and new animation (if you use @link(TPlayAnimationParameters.TransitionDuration)),
      which only works if you @italic(did not) call StopAnimation.

      When animation is stopped (by this or any other means),
      by default it's @link(TPlayAnimationParameters.StopNotification) is called.
      You can use DisableStopNotification to avoid it,
      which should be used only in exceptional situations. }
    procedure StopAnimation(const DisableStopNotification: Boolean = false);

    { Reset all the fields affected by animations.
      See TimeSensor.detectAffectedFields documentation
      (https://castle-engine.io/x3d_implementation_time_extensions.php#section_detect_affected_fields)
      for details how these fields are detected, and when this is useful.
      By default this is enabled, for all TimeSensor nodes.

      If IgnoreAffectedBy <> nil, the fields affected by the given TimeSensor
      may not be reset. This is an optimization useful in case this TimeSensor
      will modify the scene very soon, so resetting its affected fields
      is a waste of time.
      Do not depend on 100% that the fields affected by given TimeSensor
      are left untouched (in the current implementation, this field is ignored). }
    procedure ResetAnimationState(const IgnoreAffectedBy: TTimeSensorNode = nil);

    { Force recalculating the text shapes when font changed.
      For now, we don't detect font changes (e.g. when TFontStyleNode.CustomFont changed)
      automatically.
      This calls @link(TTextNode.FontChanged) and @link(TAsciiTextNode_1.FontChanged)
      on all appropriate nodes. }
    procedure FontChanged;

    { Create a scene with the same contents (X3D scene graph) as this one.
      The created scene has exactly the same class as this one
      (we use ClassType.Create to call a virtual constructor).

      Note that this @bold(does not copy other scene attributes),
      like @link(ProcessEvents) or @link(Spatial) or rendering attributes
      in @link(TCastleScene.RenderOptions).
      It only copies the scene graph (RootNode) and also sets
      target URL based on source URL (for logging purposes, e.g.
      TCastleProfilerTime use this URL to report loading and preparation times). }
    function Clone(const AOwner: TComponent): TCastleSceneCore;

    {$ifdef FPC}
    { @deprecated Deprecated name for @link(Url). }
    property FileName: String read FUrl write SetUrl; deprecated;
    {$endif}

    procedure InternalIncShapesHash;
    property InternalShapesHash: TShapesHash read FShapesHash;

    { Load again the model from current URL.
      This makes sense to be used when underlying file on disk
      changed, and you want to reload it.

      TODO: If the file is cached using @link(Cache), then it will not reload
      the version in cache, so effectively it will not load new version from
      disk. This will be fixed at some point. }
    procedure ReloadUrl;
  published
    { When using @link(PlayAnimation) without TPlayAnimationParameters,
      this value is used as the duration (in seconds) of animation cross-fade
      (blending of animations).
      Zero (default value) disables the smooth transition, animations
      will change without any transition by default.

      This default transition is only used if some previous animation
      was playing. Otherwise, it would be applied even when starting
      the initial animation. }
    property DefaultAnimationTransition: Single
      read FDefaultAnimationTransition write FDefaultAnimationTransition {$ifdef FPC}default 0.0{$endif};

    { When TimePlaying is @true, the time of our 3D world will keep playing.
      More precisely, our @link(Update) will take care of increasing @link(Time).
      Our @link(Update) is usually automatically called (if you added this
      scene to TCastleWindow.Controls or TCastleControl.Controls)
      so you don't have to do anything to make this work. }
    property TimePlaying: boolean read FTimePlaying write FTimePlaying default true;

    { Controls the time speed (if TimePlaying is @true):
      1.0 means that 1 second  of real time equals to 1 unit of world time. }
    property TimePlayingSpeed: Single read FTimePlayingSpeed write FTimePlayingSpeed {$ifdef FPC}default 1.0{$endif};

    { Resolve collisions precisely with the scene triangles.

      When this is @false we will only consider the bounding box of this scene
      for collisions. We look at bounding box of model loaded in @link(Url),
      not at children (TCastleTransform) bounding boxes.

      More details: Setting this creates two spatial structures (octrees):

      @orderedList(
        @item(
          To detect collisions in dynamic scenes.

          This allows to resolve collisions with
          the (collidable) triangles of the model.
          By default, every X3D Shape is collidable using it's exact mesh.
          You can use the X3D @link(TCollisionNode) to turn collisions
          off for some shapes, or replace some shapes with simpler objects
          for the collision-detection purposes.

          You can always toggle @link(Collides) to quickly make
          the scene not collidable. In summary:

          @unorderedList(
            @item(@link(Collides) = @false: the scene does not collide.)

            @item(@link(Collides) = @true and @name = @true:
              the scene collides as it's bounding box (LocalBoundingBoxNoChildren to be precise,
              so the box of @link(Url) model is taken into account,
              but not children).
              This is the default situation after constructing TCastleScene.)

            @item(@link(Collides) = @true and @name = @false:
              The scene collides as a set of triangles.
              The triangles are derived from information in X3D Shape and Collision
              nodes.)
          )
        )

        @item(
          To speedup frustum culling.

          This adds an additional optimization during rendering.
          It allows to use frustum culling with an octree.
          Whether the frustum culling is actually used depends
          on @link(TCastleScene.ShapeFrustumCulling) value (by default: yes).

          Without this flag, we can still use frustum culling,
          but it's less effective as it considers each shape separately.
          Whether the frustum culling is actually used also depends
          on @link(TCastleScene.ShapeFrustumCulling) value.

          Using frustum culling (preferably with PreciseCollisions = @true)
          is highly adviced if your camera usually only sees
          only a part of the scene. For example, it a noticeable optimization
          if you have a camera walking/flying inside a typical game
          level/location.
        )
      )
    }
    property PreciseCollisions: Boolean read GetPreciseCollisions write SetPreciseCollisions default false;

    { Should the event mechanism (a basic of animations and interactions) work.

      If @true, then events will be send and received
      through X3D routes, time dependent nodes (TTimeDependentFunctionality,
      like TTimeSensorNode) will be activated and updated from @link(Time) time
      property, @link(Press), @link(Release) and other methods will activate
      key/mouse sensor nodes, scripts will be initialized and work, etc.

      In other words, this makes the scene fully animated and interacting
      with the user.

      If @false, this all doesn't work, which makes the scene static. }
    property ProcessEvents: boolean
      read FProcessEvents write SetProcessEvents default false;

    { Currently loaded scene URL. Change this property to load a scene
      from the given URL. We support many 3D and 2D scene formats,
      like X3D and glTF,
      see https://castle-engine.io/creating_data_model_formats.php .

      Setting this property works just like using the @link(Load) method with a new URL.
      In fact, using directly the @link(Load) method will also change this URL property.

      The only difference between @code(Scene.Url := 'blah.x3d') and
      @code(Scene.Load('blah.x3d')) is that setting the URL will
      @italic(not) reload the scene if you set it to the same value.
      That is, @code(Scene.Url := Scene.Url;) will not reload
      the scene (you have to use explicit @link(Load) for this.).

      Pass Url = '' to load an empty scene, this sets @link(RootNode) to @nil.
    }
    property Url: String read FUrl write SetUrl;

    { At loading, process the scene to support shadow maps.
      This happens at the @link(Load) method call,
      and it makes "receiveShadows" field automatically handled.

      Note that this is not the only way to make shadow maps.
      VRML/X3D author can always make shadow maps by using lower-level nodes, see
      [https://castle-engine.io/x3d_extensions.php#section_ext_shadow_maps].
      When using these lower-level nodes, this property does not matter
      This property (and related ones
      like ShadowMapsDefaultSize)
      is relevant only for handling shadows by the "receiveShadows" field. }
    property ShadowMaps: boolean read FShadowMaps write SetShadowMaps default true;

    { Default shadow map texture size.

      Affects how shadow maps are handled for the "receiveShadows"
      field.  This is taken into account at the scene @link(Load) time,
      and only if @link(ShadowMaps) is @true.

      VRML/X3D author can always override this by placing a @code(GeneratedShadowMap)
      node inside light's @code(defaultShadowMap) field. In this case,
      @code(GeneratedShadowMap.size) determines shadow map size. }
    property ShadowMapsDefaultSize: Cardinal
      read FShadowMapsDefaultSize write SetShadowMapsDefaultSize
      default DefaultShadowMapsDefaultSize;

    { When loading new model, use this viewpoint index to initialize camera.
      VRML/X3D specification says to use the first (index = 0) viewpoint,
      you can change this property to bind 2nd, 3rd and so on viewpoints.

      This is applied only at loading (actually, at ChangedAll).
      If you later want to bind another viewpoint, just send set_bind := true
      to it. }
    property InitialViewpointIndex: Cardinal
      read FInitialViewpointIndex write FInitialViewpointIndex default 0;

    { When loading new model and looking for initial viewpoint,
      consider only viewpoints with this node name.
      Relevant only if non-empty.

      This may cooperate with InitialViewpointIndex: InitialViewpointIndex
      specifies the index of viewpoint node that satisfies also
      InitialViewpointName condition. For example:

      @unorderedList(
        @item(InitialViewpointIndex = 0 and InitialViewpointName = ''
          means to use the first viewpoint, ignoring nodes' names.
          This is the default behavior, also following VRML/X3D specification.)
        @item(InitialViewpointIndex = 1 and InitialViewpointName = ''
          means to use the 2nd viewpoint. Node name doesn't matter.)
        @item(InitialViewpointIndex = 1 and InitialViewpointName = 'blah'
          means to use the first viewpoint named 'blah'.
          That is, we are only counting nodes named 'blah' for this.)
      ) }
    property InitialViewpointName: String
      read FInitialViewpointName write FInitialViewpointName;

    { When @true, we animate (more precisely: process time pass in @link(Update))
      only when the model is visible. This is a powerful optimization,
      but be careful if you depend on your animations
      for something else than just visual effect.

      See @url(https://github.com/castle-engine/castle-engine/tree/master/examples/animations/optimize_animations_test
      examples/animations/optimize_animations_test) for a demo of this. }
    property AnimateOnlyWhenVisible: boolean
      read FAnimateOnlyWhenVisible write FAnimateOnlyWhenVisible default false;

    { Non-zero values optimize the animation processing, by not updating
      the animation every frame. After updating the animation in one
      @link(Update) call, the next AnimateSkipTicks number of @link(Update)
      calls will go very quickly, as they will not actually change the scene
      at all.

      This is an effective optimization if the scene is usually not large on
      the screen.

      @unorderedList(
        @item(The animation is less smooth. For example, if AnimateSkipTicks = 1,
          then every other @link(Update) call does not change the scene.
          For example, if you have 60 FPS, and @link(Update) is called 60 times
          per second, then we will actually change the scene only 30 times per second.

          The "skip" within every scene has a little random shift,
          to avoid synchronizing this skip across many created scenes.
          This makes this a little harder to notice.)

        @item(In exchange, the speedup is substantial.
          For example, if AnimateSkipTicks = 1, then the animation on CPU effectively
          costs 2x less. In general, AnimateSkipTicks = N means that the cost
          drops to @code(1 / (1 + N)).)
      )

      See @url(https://github.com/castle-engine/castle-engine/tree/master/examples/animations/optimize_animations_test
      examples/animations/optimize_animations_test) for a demo of this. }
    property AnimateSkipTicks: Cardinal read FAnimateSkipTicks write SetAnimateSkipTicks
      default 0;

    { If AutoAnimation is set, this animation will be automatically played.
      It is useful to determine the initial animation, played once the model
      is loaded (each time URL changes). You can also change AutoAnimation
      at any other moment at runtime (set it to something non-empty to change to a new animation;
      set it to '' to stop any animation).

      Note: Using @link(AutoAnimation) will under the hood call methods like @link(PlayAnimation),
      @link(StopAnimation) and update @link(CurrentAnimation).
      The reverse is not true: calling @link(PlayAnimation) doesn't change @link(AutoAnimation).
      So you can think of @link(AutoAnimation) as "an initial animation, activated each time
      we load the model, even if later we can change it to something else using @link(PlayAnimation)". }
    property AutoAnimation: String
      read FAutoAnimation write SetAutoAnimation;

    { Does the animation indicated by AutoAnimation loops. }
    property AutoAnimationLoop: Boolean
      read FAutoAnimationLoop write SetAutoAnimationLoop default true;
      {$ifdef FPC} deprecated 'in future engine versions, AutoAnimationLoop may behave as always = true, and AutoAnimation will be renamed to just Animation and changing it will always cause a looping animation. Use PlayAnimation(''my_anim'',false) from code to play animation without looping.'; {$endif}

    { Transformation nodes inside the model
      that are synchronized with automatically-created children TCastleTransform.

      This allows to expose transformation nodes from glTF, X3D and other model formats
      as TCastleTransform.
      These transformation nodes include animated bones from skeletons (armatures).
      Such "exposed transformation" results in a creation of TCastleTransform child,
      with the same name and synchronized transformation (translation, rotation, scale).

      This allows to expose e.g. "hand that may hold a weapon",
      or "slot of a vehicle where to attach a camera", as TCastleTransform.
      And this allows, in turn, to attach various things to (possibly animated) transformations,
      e.g. attach model of a weapon to a hand, or attach TCastleCamera to some bone.
      The attached things will be automatically animated when the scene skeleton animates.

      Setting this property merely copies the contents using TStrings.Assign,
      as is usual for published TStrings properties.
      In CGE editor, there's a nice GUI editor to pick the transfomation nodes,
      click on "..." at this property.

      Note: the owner of auto-created children is equal to this scene's Owner.
      This is most natural when you edit this in CGE editor,
      or load using @link(TransformLoad).

      See the engine example in: examples/animations/expose_transformations_to_animate_children/ .

      @seealso ExposeTransformsPrefix }
    property ExposeTransforms: TStrings read FExposeTransforms write SetExposeTransforms;

    { Name prefix for all children created by ExposeTransforms.
      Useful to keep names unique in the scene. }
    property ExposeTransformsPrefix: String read FExposeTransformsPrefix write SetExposeTransformsPrefix;

    { Use cache to load given scene.
      This makes sense when you have multiple TCastleScene instances using the same URL,
      loading them will be much faster if they share the cache,
      so set @name to @true for all of them.

      If you have only one scene using given URL, using cache is not necessary
      and in fact it will result in a bit of wasted memory.
      So better to keep @name at @false then. }
    property Cache: Boolean read FCache write FCache default false;
  end;

var
  { Log changes to fields.
    This debugs what and why happens through TCastleSceneCore.InternalChangedField method
    and friends, which is central to VRML/X3D dynamic changes and events engine.

    Meaningful only if you initialized log (see CastleLog unit) by InitializeLog first. }
  LogChanges: boolean = false;

  { Set this to optimize animating transformations for scenes where you
    have many transformations (many Transform nodes), and many of them
    are animated at the same time. Often particularly effective for
    skeletal animations of characters, 3D and 2D (e.g. from Spine or glTF).

    This is safe to enable, however in some cases (when you only animate
    a single / few transformations, and the whole scene is a big tree with
    many transformation) it may hurt performance more than it helps.
    But in many practical cases, with skeleton-based animations from Spine
    or glTF, it helps a lot.

    See @url(https://github.com/castle-engine/castle-engine/tree/master/examples/animations/optimize_animations_test
    examples/animations/optimize_animations_test) for a demo of this. }
  OptimizeExtensiveTransformations: boolean = false;

  { Experimental optimization of Transform animation.
    It assumes that Transform nodes affect only geometry, i.e. their only effect
    is moving/rotating/scaling shapes.
    This is *usually*, but not always, true.
    In X3D, Transform node can also affect lights, Background, Fog, cameras...

    TODO: Extend it to include all cases, and use always.

    See @url(https://github.com/castle-engine/castle-engine/tree/master/examples/animations/optimize_animations_test
    examples/animations/optimize_animations_test) for a demo of this. }
  InternalFastTransformUpdate: Boolean = false;

var
  InternalEnableAnimation: Boolean = true;

implementation

uses Math, DateUtils,
  X3DCameraUtils, CastleStringUtils, CastleLog,
  X3DLoad, CastleUriUtils, CastleQuaternions;

{$define read_implementation}
{$I castlescenecore_collisions.inc}
{$undef read_implementation}

{ TX3DBindableStack ----------------------------------------------------- }

constructor TX3DBindableStack.Create(AParentScene: TCastleSceneCore);
begin
  inherited Create(false);
  FParentScene := AParentScene;
end;

procedure TX3DBindableStack.SendIsBound(Node: TAbstractBindableNode;
  const Value: boolean);
begin
  if Node <> nil then
  begin
    Node.EventIsBound.Send(Value, ParentScene.NextEventTime);
    {$ifndef CASTLE_SLIM_NODES}
    Node.EventBindTime.Send(ParentScene.Time, ParentScene.NextEventTime);
    {$endif}
  end;
end;

function TX3DBindableStack.Top: TAbstractBindableNode;
begin
  if Count <> 0 then
    Result := Last as TAbstractBindableNode else
    Result := nil;
end;

procedure TX3DBindableStack.Push(Node: TAbstractBindableNode);
begin
  Add(Node);
end;

procedure TX3DBindableStack.PushIfEmpty(Node: TAbstractBindableNode;
  SendEvents: boolean);
begin
  if Count = 0 then
  begin
    Push(Node);
    if SendEvents then
      SendIsBound(Node, true);
    DoScheduleBoundChanged;
  end;
end;

function TX3DBindableStack.Pop: TAbstractBindableNode;
begin
  if Count <> 0 then
  begin
    Result := Last as TAbstractBindableNode;
    Count := Count - 1;
  end else
    Result := nil;
end;

procedure TX3DBindableStack.CheckForDeletedNodes(
  const RootNode: TX3DRootNode; const SendEvents: boolean);
var
  I: Integer;
  TopChanged: boolean;
begin
  if RootNode = nil then
    { Just empty all, since all are possibly freed }
    Count := 0 else
  begin
    { Remember that pointers on Items may be wrong now.
      So don't call things like Top function now
      (it typecasts to TAbstractBindableNode). }

    TopChanged := false;

    I := 0;
    while I < Count do
    begin
      { Search also inactive part of VRML graph.
        VRML doesn't allow a bound node to be in inactive VRML graph part,
        but not bound (but present on the stack) node in inactive VRML
        graph part is acceptable, as far as I understand. }
      if not RootNode.IsNodePresent(Items[I], false) then
      begin
        TopChanged := I = Count - 1;
        Delete(I);
      end else
        Inc(I);
    end;

    if TopChanged and SendEvents and (Count <> 0) then
      SendIsBound(Top, true);

    if TopChanged then
      DoScheduleBoundChanged;
  end;
end;

procedure TX3DBindableStack.Set_Bind(Node: TAbstractBindableNode;
  const Value: boolean);
var
  NodeIndex: Integer;
begin
  NodeIndex := IndexOf(Node);
  if Value then
  begin
    if NodeIndex = -1 then
    begin
      { Node not on the stack. So add it, as new top node. }
      SendIsBound(Top, false);
      Push(Node);
      SendIsBound(Top, true);
      DoScheduleBoundChanged;
    end else
    if NodeIndex <> Count - 1 then
    begin
      { Node on the stack, but not on top. So move it, as new top node. }
      SendIsBound(Top, false);
      Exchange(NodeIndex, Count - 1);
      SendIsBound(Top, true);
      DoScheduleBoundChanged;
    end;
    { set_bind = true for node already on the top is ignored. }
  end else
  begin
    if NodeIndex <> -1 then
    begin
      if NodeIndex = Count - 1 then
      begin
        SendIsBound(Top, false);
        Delete(NodeIndex);
        SendIsBound(Top, true);
        DoScheduleBoundChanged;
      end else
      begin
        Delete(NodeIndex);
      end;
    end;
    { set_bind = false for node already outside of the stack is ignored. }
  end;
end;

procedure TX3DBindableStack.DoBoundChanged;
begin
  if Assigned(OnBoundChanged) then
    OnBoundChanged(ParentScene);
end;

procedure TX3DBindableStack.BeginChangesSchedule;
begin
  { BoundChangedScheduled = false always when BoundChangedSchedule = 0. }
  Assert((BoundChangedSchedule <> 0) or (not BoundChangedScheduled));

  Inc(BoundChangedSchedule);
end;

procedure TX3DBindableStack.DoScheduleBoundChanged;
begin
  if BoundChangedSchedule = 0 then
    DoBoundChanged else
    BoundChangedScheduled := true;
end;

procedure TX3DBindableStack.EndChangesSchedule;
begin
  Dec(BoundChangedSchedule);
  if (BoundChangedSchedule = 0) and BoundChangedScheduled then
  begin
    BoundChangedScheduled := false;
    DoBoundChanged;
  end;
end;

{ TBackgroundStack ----------------------------------------------------------- }

function TBackgroundStack.Top: TAbstractBackgroundNode;
begin
  Result := (inherited Top) as TAbstractBackgroundNode;
end;

procedure TBackgroundStack.PushIfEmpty(Node: TAbstractBackgroundNode; SendEvents: boolean);
begin
  inherited PushIfEmpty(Node, SendEvents);
end;

{ TFogStack ------------------------------------------------------------------ }

function TFogStack.Top: TFogNode;
begin
  Result := (inherited Top) as TFogNode;
end;

procedure TFogStack.PushIfEmpty(Node: TFogNode; SendEvents: boolean);
begin
  inherited PushIfEmpty(Node, SendEvents);
end;

{ TNavigationInfoStack ------------------------------------------------------- }

procedure TNavigationInfoStack.DoBoundChanged;
begin
  ParentScene.UpdateHeadlightOnFromNavigationInfo;
  inherited;
end;

function TNavigationInfoStack.Top: TNavigationInfoNode;
begin
  Result := (inherited Top) as TNavigationInfoNode;
end;

procedure TNavigationInfoStack.PushIfEmpty(Node: TNavigationInfoNode; SendEvents: boolean);
begin
  inherited PushIfEmpty(Node, SendEvents);
end;

{ TViewpointStack ------------------------------------------------------------ }

function TViewpointStack.Top: TAbstractViewpointNode;
begin
  Result := (inherited Top) as TAbstractViewpointNode;
end;

procedure TViewpointStack.PushIfEmpty(Node: TAbstractViewpointNode; SendEvents: boolean);
begin
  inherited PushIfEmpty(Node, SendEvents);
end;

{ TGeneratedTextureList -------------------------------------------------- }

function TCastleSceneCore.TGeneratedTextureList.IndexOfTextureNode(TextureNode: TX3DNode): Integer;
begin
  for Result := 0 to Count - 1 do
    if L[Result].TextureNode = TextureNode then
      Exit;
  Result := -1;
end;

function TCastleSceneCore.TGeneratedTextureList.FindTextureNode(TextureNode: TX3DNode): PGeneratedTexture;
var
  Index: Integer;
begin
  Index := IndexOfTextureNode(TextureNode);
  if Index <> -1 then
    Result := PGeneratedTexture(Ptr(Index)) else
    Result := nil;
end;

function TCastleSceneCore.TGeneratedTextureList.AddShapeTexture(Shape: TShape;
  Tex: TAbstractTextureNode): Pointer;
var
  GenTex: PGeneratedTexture;
  GenTexFunctionality: TGeneratedTextureFunctionality;
begin
  Result := nil;
  GenTexFunctionality := Tex.GenTexFunctionality;
  if GenTexFunctionality <> nil then
  begin
    GenTex := FindTextureNode(Tex);
    if GenTex <> nil then
    begin
      { The same generated texture node Tex is instantiated more than once.

        - For GeneratedShadowMap, the shape where it's used, and actually
          the whole place where it's used in the X3D graph, doesn't matter.
          (GeneratedShadowMap makes view from it's light/viewpoint,
          referenced explicitly in the node).
          Same thing for RenderedTexture (it makes view from specified viewpoint).

          So we can simply ignore duplicates (placing them
          on GeneratedTextures list would make it updated many times
          in UpdateGeneratedTextures, instead of just once).

        - For GeneratedCubeMapTexture, their view depends on the shape
          where they are used. They can be instanced many times only
          within a single shape (possible if you use MultiTexture
          and instance there the same GeneratedCubeMapTexture),
          then duplicates are simply ignored.

          When GeneratedCubeMapTexture is instanced within different shapes,
          make a warning, and reject duplicate. }

      if (Tex is TGeneratedCubeMapTextureNode) and
         (Shape <> GenTex^.Shape) then
        WritelnWarning('X3D', 'The same GeneratedCubeMapTexture node is used (instanced) within at least two different X3D shapes. This is incorrect, as we don''t know from which shape should environment be captured');
    end else
    begin
      GenTex := PGeneratedTexture(Add);
      GenTex^.TextureNode := Tex;
      GenTex^.Functionality := GenTexFunctionality;
      { Make sure to reset InternalUpdateNeeded to true, in case it was false because
        it was already generated but now some change caused ChangedAll.
        Testcase: projected_Spotlight.x3dv from Victor Amat. }
      GenTex^.Functionality.InternalUpdateNeeded := true;
      GenTex^.Shape := Shape;
    end;
  end;
end;

procedure TCastleSceneCore.TGeneratedTextureList.UpdateShadowMaps(LightNode: TAbstractLightNode);
var
  I: Integer;
begin
  for I := 0 to Count - 1 do
    if (L[I].TextureNode is TGeneratedShadowMapNode) and
       (TGeneratedShadowMapNode(L[I].TextureNode).FdLight.Value = LightNode) then
      L[I].Functionality.InternalUpdateNeeded := true;
end;

{ TTimeDependentList ------------------------------------------------- }

procedure TCastleSceneCore.TTimeDependentList.AddIfNotExists(const Item: TTimeDependentFunctionality);
begin
  if IndexOf(Item) = -1 then
    Add(Item);
end;

{ TVisibilitySensors --------------------------------------------------------- }

destructor TCastleSceneCore.TVisibilitySensors.Destroy;
begin
  Clear;
  inherited;
end;

procedure TCastleSceneCore.TVisibilitySensors.Clear;
var
  V: TVisibilitySensorInstanceList;
begin
  for V in Values do
    V.Free;
  inherited Clear;
end;

{ TCastleSceneCore.TExposedTransform ----------------------------------------- }

constructor TCastleSceneCore.TExposedTransform.Create(const AParentScene: TCastleSceneCore;
  const ANode: TTransformNode; const AChild: TCastleTransform);
begin
  inherited Create;
  FParentScene := AParentScene;
  FNode := ANode;
  FTransformFunctionality := Node.TransformFunctionality;
  Assert(FTransformFunctionality <> nil);
  FChild := AChild;

  // create ChildObserver
  ChildObserver := TFreeNotificationObserver.Create(nil);
  ChildObserver.OnFreeNotification := {$ifdef FPC}@{$endif}ChildFreeNotification;
  ChildObserver.Observed := Child;
end;

destructor TCastleSceneCore.TExposedTransform.Destroy;
begin
  FreeAndNil(ChildObserver);
  inherited;
end;

procedure TCastleSceneCore.TExposedTransform.ChildFreeNotification(const Sender: TFreeNotificationObserver);
begin
  // free this TExposedTransform instance, removing it from FExposeTransforms
  ParentScene.FExposedTransforms.Remove(Self);
end;

procedure TCastleSceneCore.TExposedTransform.Synchronize;
var
  ShapeTransform: TShapeTreeTransform;
  C: Integer;
  Translation, Scale: TVector3;
  Rotation: TVector4;
  T: TTransformation;
begin
  C := TShapeTree.AssociatedShapesCount(Node);
  if C = 0 then
  begin
    if not WarningDone then
    begin
      WarningDone := true;
      WritelnWarning('Exposed transformation (bone) "%s" is not present in the shapes tree (which usually means it has no shapes), transformation is not updated', [
        Node.X3DName
      ]);
    end;
    Exit;
  end;

  if C > 1 then
  begin
    if not WarningDone then
    begin
      WarningDone := true;
      WritelnWarning('Exposed transformation (bone) "%s" is present mutliple times in the shapes tree, it has no single transformation', [
        Node.X3DName
      ]);
    end;
    Exit;
  end;

  Assert(C = 1);
  ShapeTransform := TShapeTree.AssociatedShape(Node, 0) as TShapeTreeTransform;
  T :=  ShapeTransform.TransformState.Transformation;
  FTransformFunctionality.ApplyTransform(T);
  MatrixDecompose(T.Transform, Translation, Rotation, Scale);

  { Apply to Child the accumulated transformation within this TTransformNode,
    taking into account TTransformNode hierarchy. }
  Child.Translation := Translation;
  Child.Rotation := Rotation;
  Child.Scale := Scale;

  { This would be incorrect, as we would not apply parent TTransformNode values.
  Child.Translation := Node.Translation;
  Child.Rotation := Node.Rotation;
  Child.Scale := Node.Scale;
  }
end;

class function TCastleSceneCore.TExposedTransform.X3dNameToPascal(const Prefix, S: String): String; {$ifdef FPC}static;{$endif}
const
  AllowedChars = ['a'..'z', 'A'..'Z', '0'..'9', '_'];
  AllowedCharsFirst = AllowedChars - ['0'..'9'];
begin
  Result := Prefix + SReplaceChars(S, AllChars - AllowedChars, '_');
  if not SCharIs(Result, 1, AllowedCharsFirst) then
    Result := '_' + Result;
end;

{ TPlayAnimationParameters --------------------------------------------------- }

constructor TPlayAnimationParameters.Create;
begin
  inherited;
  Loop := false;
  Forward := true;
end;

{ TDetectAffectedFields ------------------------------------------------------ }

type
  TDetectAffectedFields = class
  strict private
    ParentScene: TCastleSceneCore;
    AllRoutes: TX3DRouteList;
    AffectedInterpolators, AffectedTriggers: TX3DNodeList;
    procedure FindRoutesAndInterpolatorsEnumerate(Node: TX3DNode);
    function IsInterpolator(const Node: TX3DNode): Boolean;
  public
    constructor Create(const AParentScene: TCastleSceneCore);
    destructor Destroy; override;
    procedure FindRoutesAndInterpolators;
    procedure FindAnimationAffectedFields;
  end;

constructor TDetectAffectedFields.Create(const AParentScene: TCastleSceneCore);
begin
  inherited Create;
  ParentScene := AParentScene;
  AllRoutes := TX3DRouteList.Create(false);
  AffectedInterpolators := TX3DNodeList.Create(false);
  AffectedTriggers := TX3DNodeList.Create(false);
end;

destructor TDetectAffectedFields.Destroy;
begin
  FreeAndNil(AffectedInterpolators);
  FreeAndNil(AffectedTriggers);
  FreeAndNil(AllRoutes);
  inherited;
end;

procedure TDetectAffectedFields.FindRoutesAndInterpolators;
begin
  if ParentScene.RootNode <> nil then
    ParentScene.RootNode.EnumerateNodes(TX3DNode,
      {$ifdef FPC}@{$endif}FindRoutesAndInterpolatorsEnumerate,
      false);
end;

procedure TDetectAffectedFields.FindRoutesAndInterpolatorsEnumerate(Node: TX3DNode);
var
  Route: TX3DRoute;
  I: Integer;
begin
  for I := 0 to Node.RoutesCount - 1 do
  begin
    Route := Node.Routes[I];
    { Note that it's OK to add the same route instance multiple times
      to AllRoutes list below. }
    AllRoutes.Add(Route);

    { Found route from TimeSensor, and check if TimeSensor has detectAffectedFields. }
    if (Route.SourceNode is TTimeSensorNode) and
       TTimeSensorNode(Route.SourceNode).DetectAffectedFields then
    begin
      { Found route from some TimeSensor.fraction_changed to some interpolator/sequencer.set_fraction. }
      if (Route.SourceEvent = TTimeSensorNode(Route.SourceNode).EventFraction_Changed) then
      begin
        if IsInterpolator(Route.DestinationNode) and
           (Route.DestinationEvent.X3DName = 'set_fraction') then
        begin
          { Note that it's OK to add the same interpolator instance multiple times below. }
          AffectedInterpolators.Add(Route.DestinationNode);
        end;
      end else

      { Found route from some TimeSensor.isActive to some trigger input. }
      if (Route.SourceEvent = TTimeSensorNode(Route.SourceNode).EventIsActive) then
      begin
        if ( (Route.DestinationNode is TValueTriggerNode) and
             (Route.DestinationEvent = TValueTriggerNode(Route.DestinationNode).EventTrigger) ) or
           ( (Route.DestinationNode is TIntegerTriggerNode) and
             (Route.DestinationEvent = TIntegerTriggerNode(Route.DestinationNode).EventSet_boolean) ) or
           ( (Route.DestinationNode is TTimeTriggerNode) and
             (Route.DestinationEvent = TTimeTriggerNode(Route.DestinationNode).EventSet_boolean) ) then
        begin
          { Note that it's OK to add the same trigger instance multiple times below. }
          AffectedTriggers.Add(Route.DestinationNode);
        end;
      end;
    end;
  end;
end;

function TDetectAffectedFields.IsInterpolator(const Node: TX3DNode): Boolean;
begin
  Result :=
    (Node is TAbstractInterpolatorNode) or
    (Node is TAbstractSequencerNode);
end;

procedure TDetectAffectedFields.FindAnimationAffectedFields;

  { Does this event come from an exposed field interface declaration?
    This is used to detect ValueTrigger fields that send information.
    See TValueTriggerNode.EventTriggerReceive how TValueTriggerNode does it. }
  function ExposedCustomField(const Node: TX3DNode; const Event: TX3DEvent): Boolean;
  var
    Field: TX3DField;
  begin
    Field := Node.FieldSendingEvent(Event);
    Result :=
      (Field <> nil) and
      (Field.ParentInterfaceDeclaration <> nil);
  end;

  { Add to the "affected" list the field indicated by given route destination
    (as Node and Event of this node).
    Node = nil is allowed here (Route.DestinationNode may be nil if node was freed,
    e.g. delete shape in castle-model-viewer). }
  procedure RouteDestinationAffectsField(const Node: TX3DNode; const Event: TX3DEvent);
  var
    Field: TX3DField;
  begin
    if Node <> nil then
    begin
      Field := Node.FieldSetByEvent(Event);
      if (Field <> nil) and
         (not ParentScene.AnimationAffectedFields.Contains(Field)) then
      begin
        // WritelnLog('Found affected field %s', [Field.NiceName]);
        Field.InternalSaveResetValue;
        ParentScene.AnimationAffectedFields.Add(Field);
      end;
    end;
  end;

var
  Route: TX3DRoute;
begin
  for Route in AllRoutes do
    if IsInterpolator(Route.SourceNode) then
    begin
      if (Route.SourceEvent.X3DName = 'value_changed') and
         (AffectedInterpolators.IndexOf(Route.SourceNode) <> -1) then
        RouteDestinationAffectsField(Route.DestinationNode, Route.DestinationEvent);
    end else
    if Route.SourceNode is TValueTriggerNode then
    begin
      if ExposedCustomField(Route.SourceNode, Route.SourceEvent) and
         (AffectedTriggers.IndexOf(Route.SourceNode) <> -1) then
        RouteDestinationAffectsField(Route.DestinationNode, Route.DestinationEvent);
    end else
    if Route.SourceNode is TIntegerTriggerNode then
    begin
      if (Route.SourceEvent = TIntegerTriggerNode(Route.SourceNode).EventTriggerValue) and
         (AffectedTriggers.IndexOf(Route.SourceNode) <> -1) then
        RouteDestinationAffectsField(Route.DestinationNode, Route.DestinationEvent);
    end else
    if Route.SourceNode is TTimeTriggerNode then
    begin
      if (Route.SourceEvent = TTimeTriggerNode(Route.SourceNode).EventTriggerTime) and
         (AffectedTriggers.IndexOf(Route.SourceNode) <> -1) then
        RouteDestinationAffectsField(Route.DestinationNode, Route.DestinationEvent);
    end;
end;

{ TCastleSceneCore ----------------------------------------------------------- }

constructor TCastleSceneCore.Create(AOwner: TComponent);
begin
  inherited Create(AOwner);

  FRootNode := nil;
  FOwnsRootNode := true;
  FShapesHash := 1;

  FShapeOctreeLimits := DefShapeOctreeLimits;

  FShapes := TShapeTreeGroup.Create(Self);
  ShapeLODs := TObjectList.Create(false);
  FGlobalLights := TLightInstancesList.Create;

  FBackgroundStack := TBackgroundStack.Create(Self);
  FFogStack := TFogStack.Create(Self);
  FNavigationInfoStack := TNavigationInfoStack.Create(Self);
  FViewpointStack := TViewpointStack.Create(Self);
  FViewpointsArray := TAbstractViewpointNodeList.Create(false);

  FPointingDeviceActiveSensors := TX3DNodeList.Create(false);

  FCompiledScriptHandlers := TCompiledScriptHandlerInfoList.Create;
  GeneratedTextures := TGeneratedTextureList.Create;
  ProximitySensors := TProximitySensorInstanceList.Create(false);
  FVisibilitySensors := TVisibilitySensors.Create;
  ScreenEffectNodes := TX3DNodeList.Create(false);
  ScheduledHumanoidAnimateSkin := TX3DNodeList.Create(false);
  KeyDeviceSensorNodes := TX3DNodeList.Create(false);
  BillboardNodes := TX3DNodeList.Create(false);
  TimeDependentList := TTimeDependentList.Create(false);
  FAnimationsList := TStringList.Create;
  TStringList(FAnimationsList).CaseSensitive := true; // X3D node names are case-sensitive
  AnimationAffectedFields := TX3DFieldList.Create(false);

  FTimePlaying := true;
  FTimePlayingSpeed := 1.0;

  FShadowMaps := true;
  FShadowMapsDefaultSize := DefaultShadowMapsDefaultSize;
  FAnimationPrefix := DefaultAnimationPrefix;

  FAutoAnimationLoop := true;

  FExposeTransforms := TStringList.Create;
  TStringList(FExposeTransforms).OnChange := {$ifdef FPC}@{$endif} ExposeTransformsChange;
  FExposedTransforms := TExposedTransformList.Create(true);

  { We could call here ScheduleChangedAll (or directly ChangedAll),
    but there should be no need. FRootNode remains nil,
    and our current state should be equal to what ScheduleChangedAll
    would set. This is (potentially) a small time saving,
    as ScheduleChangedAll does a lot of calls (although probably is fast
    anyway when RootNode = nil). }

  FUrlMonitoring.Init({$ifdef FPC}@{$endif} ReloadUrl);
end;

procedure TCastleSceneCore.BeforeDestruction;
begin
  FreeRootNode;

  { This also deinitializes script nodes. }
  ProcessEvents := false;

  FUrlMonitoring.Finish(FUrl);

  inherited;
end;

destructor TCastleSceneCore.Destroy;
begin
  FreeAndNil(FExposeTransforms);
  FreeAndNil(FExposedTransforms);
  FreeAndNil(ScheduledHumanoidAnimateSkin);
  FreeAndNil(ScreenEffectNodes);
  FreeAndNil(ProximitySensors);
  FreeAndNil(FVisibilitySensors);
  FreeAndNil(GeneratedTextures);
  FreeAndNil(FCompiledScriptHandlers);
  FreeAndNil(KeyDeviceSensorNodes);
  FreeAndNil(BillboardNodes);
  FreeAndNil(TimeDependentList);

  FreeAndNil(FBackgroundStack);
  FreeAndNil(FFogStack);
  FreeAndNil(FNavigationInfoStack);
  FreeAndNil(FViewpointStack);
  FreeAndNil(FViewpointsArray);

  FreeAndNil(FPointingDeviceActiveSensors);

  FreeAndNil(FShapes);
  FreeAndNil(ShapeLODs);
  FreeAndNil(FGlobalLights);

  FreeAndNil(FOctreeRendering);
  FreeAndNil(FOctreeDynamicCollisions);
  FreeAndNil(FAnimationsList);
  FreeAndNil(AnimationAffectedFields);
  FreeAndNil(PreviousPartialAffectedFields);

  inherited;
end;

procedure TCastleSceneCore.FreeRootNode;
begin
  { These must be done always before freeing }
  BeforeNodesFree;
  PointingDeviceClear;

  if FRootNodeCacheOrigin <> nil then
    X3DCache.FreeNode(FRootNodeCacheOrigin);
  Assert(FRootNodeCacheOrigin = nil);

  { Not calling UnregisterScene when FOwnsRootNode=true is just an optimization.
    There's no point in calling recursive UnregisterScene if the FRootNode
    will be freed right afterwards.

    TODO: This optimization is actually not without a problem.
    If the RootNode has some child that has other parents (outside of this
    scene, or with KeepExistingBegin) then they will remain existing,
    and will have a dangling reference to this Scene.
    This happened with internal TAppearanceNode in CastleTerrain at one point.

    In general, we do not guarantee detaching invalid Scene reference now.
    E.g. if a node will stop being part of a scene,
    because we do

      Appearance.Material := OldMaterial;
      // add Appearance to Scene in any way
      Appearance.Material := NewMaterial;
      FreeAndNil(Scene);

    ... then OldMaterial will have invalid reference in OldMaterial.Scene.
  }
  if (FRootNode <> nil) and (not FOwnsRootNode) then
    FRootNode.UnregisterScene;

  if FOwnsRootNode then
    FreeAndNil(FRootNode)
  else
    FRootNode := nil;
  Assert(FRootNode = nil);
end;

procedure TCastleSceneCore.Load(const ARootNode: TX3DRootNode; const AOwnsRootNode: Boolean;
  const AOptions: TSceneLoadOptions);
begin
  LoadCore(ARootNode, nil, AOwnsRootNode, AOptions);
end;

procedure TCastleSceneCore.LoadCore(const ARootNode: TX3DRootNode;
  const ARootNodeCacheOrigin: TX3DRootNode;
  const AOwnsRootNode: boolean;
  const AOptions: TSceneLoadOptions);
var
  RestoreProcessEvents: boolean;
begin
  { ARootNodeCacheOrigin can be non-nil only if ARootNode is non-nil. }
  Assert(not ((ARootNodeCacheOrigin <> nil) and (ARootNode = nil)));

  { temporarily turn off events, to later initialize and turn them on }
  RestoreProcessEvents := ProcessEvents;
  ProcessEvents := false;

  FreeRootNode;

  FRootNode := ARootNode; // set using FRootNode, we will call ChangedAll later
  FRootNodeCacheOrigin := ARootNodeCacheOrigin;
  FOwnsRootNode := AOwnsRootNode;
  ScheduledShadowMapsProcessing := true;

  { We can't call UpdateHeadlightOnFromNavigationInfo here,
    as NavigationInfoStack may contain now already freed nodes
    (testcase: castle-model-viewer anchor_test and click on key_sensor anchor).
    So only schedule it. }
  ScheduleHeadlightOnFromNavigationInfoInChangedAll := true;

  { Disable smooth camera transitions up to the of next ChangedAll.
    This way initial Viewpoint at loading (this will also catch
    a viewpoint given as #viewpoint_name at LoadAnchor, see there for
    comments) will be set immediately. }
  ForceTeleportTransitions := true;

  { Call ChangedAll instead of ScheduleChangedAll.
    That's because below we potentially do SetProcessEvents(true)
    (if loading a scene when ProcessEvents already enabled),
    and it may require that ChangedAll already run (e.g. it may
    initialize Script nodes, that require Node.Scene to be set,
    see https://github.com/castle-engine/castle-model-viewer/issues/16 ). }
  ChangedAll;

  if not (slDisableResetTime in AOptions) then
    ResetTimeAtLoad;

  { restore events processing, initialize new scripts and such }
  ProcessEvents := RestoreProcessEvents;

  UpdateAutoAnimation(false);
end;

procedure TCastleSceneCore.Load(const AUrl: String; const AllowStdIn: boolean;
  const AResetTime: boolean);
var
  Options: TSceneLoadOptions;
begin
  Options := [];
  if not AResetTime then
    Include(Options, slDisableResetTime);
  Load(AUrl, Options);
end;

procedure TCastleSceneCore.Load(const AUrl: String; const AOptions: TSceneLoadOptions);
var
  TimeStart: TCastleProfilerTime;
  NewRoot, NewRootCacheOrigin: TX3DRootNode;
  C: TCastleCollider;
begin
  TimeStart := Profiler.Start('Loading "' + UriDisplay(AUrl) + '" (TCastleSceneCore)');
  try
    NewRoot := nil; // set this as RootNode when AUrl is ''
    NewRootCacheOrigin := nil;

    if AUrl <> '' then
    begin
      { If LoadNode fails:

        - When CastleDesignMode is false:
          We make an exception (just pass the exception from LoadNode),
          and we do not change the RootNode or URL.
          So currently loaded scene will remain 100% valid.

        - When CastleDesignMode is true:
          We *do* change the RootNode (to empty) and URL
          (to allow user to comfortably correct the URL in editor),
          and we make a warning.
          This way the design with invalid URL will still load nicely in the editor.
      }

      try
        if Cache then
        begin
          NewRootCacheOrigin := X3DCache.LoadNode(AUrl);
          NewRoot := NewRootCacheOrigin.DeepCopy as TX3DRootNode;
        end else
        begin
            { Load using cache, in case the scene was cached using
            <warmup_cache> or Cache. This way we use cache (without incrementing
            reference count in cache) even when Cache=false. }
          NewRoot := X3DCache.TryCopyNode(AUrl);
          if NewRoot = nil then
            NewRoot := LoadNode(AUrl);
        end;
      except
        on E: Exception do
        begin
          if CastleDesignMode then
          begin
            WritelnWarning('TCastleSceneCore', 'Failed to load scene "%s": %s',
              [UriDisplay(AUrl), ExceptMessage(E)]);
            NewRoot := nil;
            NewRootCacheOrigin := nil;
          end else
            raise;
        end;
      end;
    end;

    { Set FUrl before calling Load below.
      This way eventual warning from Load (like "animation not found",
      in case AutoAnimation is used) will mention the new URL, not the old one. }
    FUrlMonitoring.ChangeUrl(FUrl, AUrl);

    LoadCore(NewRoot, NewRootCacheOrigin, true, AOptions);

    { After loading a new model we need to
      - update sizes calculated by AutoSize for simple colliders
      - update triangles used by TCastleMeshCollider (note that this code
        will only update TCastleMeshCollider that is our behavior,
        it doesn't notify TCastleMeshCollider instances elsewhere that may refer to us). }
    C := FindBehavior(TCastleCollider) as TCastleCollider;
    if C <> nil then
      C.InternalTransformChanged(Self);
  finally Profiler.Stop(TimeStart) end;
end;

procedure TCastleSceneCore.UpdateAutoAnimation(const StopIfPlaying: Boolean);
begin
  // when IsLoading, delay this to Loaded
  if not IsLoading then
  begin
    if AutoAnimation <> '' then
    begin
      {$warnings off} // using deprecated AutoAnimationLoop to keep it working
      if PlayAnimation(AutoAnimation, AutoAnimationLoop) then
        { call ForceInitialAnimationPose, to avoid blinking with "setup pose"
          right after loading the UI design from file. }
        ForceInitialAnimationPose;
      {$warnings on}
    end else
    if StopIfPlaying then
    begin
      StopAnimation;
      ResetAnimationState;
    end;
  end;
end;

procedure TCastleSceneCore.Loaded;
begin
  inherited;
  if FPendingSetUrl <> '' then
  begin
    Url := FPendingSetUrl;
    FPendingSetUrl := '';
  end;
  {$warnings off} // using deprecated just to make a warning
  if not AutoAnimationLoop then
  begin
    WritelnWarning('AutoAnimationLoop is deprecated, but you set it to false on "%s". In future engine versions, AutoAnimationLoop may behave as always = true, and AutoAnimation will be renamed to just Animation and changing it will always cause a looping animation.' + ' Use PlayAnimation(''my_anim'',false) from code to play animation without looping.', [
      Name
    ]);
  end;
  {$warnings on}
  UpdateAutoAnimation(false);
  ExposeTransformsChange(nil);
end;

procedure TCastleSceneCore.SetAutoAnimationLoop(const Value: Boolean);
begin
  if FAutoAnimationLoop <> Value then
  begin
    FAutoAnimationLoop := Value;
    UpdateAutoAnimation(true);
  end;
end;

procedure TCastleSceneCore.SetAutoAnimation(const Value: String);
begin
  if FAutoAnimation <> Value then
  begin
    FAutoAnimation := Value;
    UpdateAutoAnimation(true);
  end;
end;

procedure TCastleSceneCore.SetRootNode(const Value: TX3DRootNode);
begin
  if FRootNode <> Value then
  begin
    FreeRootNode;
    FRootNode := Value;
    ScheduleChangedAll;
  end;
end;

procedure TCastleSceneCore.Save(const AUrl: String);
begin
  if RootNode <> nil then
    SaveNode(RootNode, AUrl, ApplicationName);
  FUrlMonitoring.ChangeUrl(FUrl, AUrl);
end;

procedure TCastleSceneCore.SetUrl(const AValue: String);
begin
  if AValue <> FUrl then
  begin
    if IsLoading and (AValue <> '') then
      { Defer actually loading URL to later, when Loading is called, to use proper Cache value. }
      FPendingSetUrl := AValue
    else
      Load(AValue);
  end;
end;

procedure TCastleSceneCore.ReloadUrl;
begin
  { Naive implementation:
      TempUrl := Url;
      Url := '';
      Url := TempUrl;
    But this would make warning in case of non-empty AutoAnimation,
    that such animation doesn't exist in empty scene. }
  Load(Url);
end;

(* This is working, and ultra-fast thanks to TShapeTree.AssociatedShape,
   but in practice it's unused now.

function TCastleSceneCore.ShapeBoundingBox(const Node: TShapeNode): TBox3D;
var
  I: Integer;
begin
  C := TShapeTree.AssociatedShapesCount(Node);
  case C of
    0: Result := TBox3D.Empty;
    1: Result := TShape(TShapeTree.AssociatedShape(Node, 0)).BoundingBox;
    else
      begin
        Result := TBox3D.Empty;
        for I := 0 to C - 1 do
          Result.Include(TShape(TShapeTree.AssociatedShape(Node, I)).BoundingBox);
      end;
  end;
end;
*)

function TCastleSceneCore.ShapesActiveCount: Cardinal;
begin
  if not (fvShapesActiveCount in Validities) then
  begin
    FShapesActiveCount := Shapes.ShapesCount(true);
    Include(Validities, fvShapesActiveCount);
  end;
  Result := FShapesActiveCount;
end;

function TCastleSceneCore.ShapesActiveVisibleCount: Cardinal;
begin
  if not (fvShapesActiveVisibleCount in Validities) then
  begin
    FShapesActiveVisibleCount := Shapes.ShapesCount(true, true);
    Include(Validities, fvShapesActiveVisibleCount);
  end;
  Result := FShapesActiveVisibleCount;
end;

function TCastleSceneCore.CalculateLocalBoundingBox: TBox3D;
var
  ShapeList: TShapeList;
  Shape: TShape;
begin
  Result := TBox3D.Empty;
  ShapeList := Shapes.TraverseList(true);
  for Shape in ShapeList do
    Result.Include(Shape.BoundingBox);
end;

function TCastleSceneCore.CalculateVerticesCount: Cardinal;
var
  ShapeList: TShapeList;
  Shape: TShape;
begin
  Result := 0;
  ShapeList := Shapes.TraverseList(true);
  for Shape in ShapeList do
    Result := Result + Shape.VerticesCount;
end;

function TCastleSceneCore.CalculateTrianglesCount: Cardinal;
var
  ShapeList: TShapeList;
  Shape: TShape;
begin
  Result := 0;
  ShapeList := Shapes.TraverseList(true);
  for Shape in ShapeList do
    Result := Result + Shape.TrianglesCount;
end;

function TCastleSceneCore.LocalBoundingBoxNoChildren: TBox3D;
begin
  if Exists then
  begin
    if not (fvLocalBoundingBox in Validities) then
    begin
      FLocalBoundingBox := CalculateLocalBoundingBox;
      Include(Validities, fvLocalBoundingBox);
    end;
    Result := FLocalBoundingBox;
  end else
    Result := TBox3D.Empty;
end;

function TCastleSceneCore.LocalBoundingBox: TBox3D;
begin
  Result := LocalBoundingBoxNoChildren;
  Result.Include(inherited LocalBoundingBox);
end;

function TCastleSceneCore.VerticesCount: Cardinal;
begin
  if not (fvVerticesCount in Validities) then
  begin
    FVerticesCount := CalculateVerticesCount;
    Include(Validities, fvVerticesCount);
  end;
  Result := FVerticesCount;
end;

function TCastleSceneCore.TrianglesCount: Cardinal;
begin
  if not (fvTrianglesCount in Validities) then
  begin
    FTrianglesCount := CalculateTrianglesCount;
    Include(Validities, fvTrianglesCount);
  end;
  Result := FTrianglesCount;
end;

function TCastleSceneCore.CreateShape(const AGeometry: TAbstractGeometryNode;
  const AState: TX3DGraphTraverseState; const ParentInfo: PTraversingInfo): TShape;
begin
  Result := TShape.Create(Self, AGeometry, AState, ParentInfo);
end;

type
  { Traverses on ChangedAll event, single TChangedAllTraverser
    instance traverses into a single ShapesGroup (but may
    recursively create other TChangedAllTraverser instances
    to create recursive groups). }
  TChangedAllTraverser = class
    ParentScene: TCastleSceneCore;
    ShapesGroup: TShapeTreeGroup;
    Active: boolean;
    function Traverse(
      Node: TX3DNode; StateStack: TX3DGraphTraverseStateStack;
      ParentInfo: PTraversingInfo; var TraverseIntoChildren: boolean): Pointer;
  end;

function TChangedAllTraverser.Traverse(
  Node: TX3DNode; StateStack: TX3DGraphTraverseStateStack;
  ParentInfo: PTraversingInfo; var TraverseIntoChildren: boolean): Pointer;

  { Handle node with TTransformFunctionality }
  procedure HandleTransform(const TransformFunctionality: TTransformFunctionality);
  var
    TransformNode: TX3DNode;
    TransformTree: TShapeTreeTransform;
    Traverser: TChangedAllTraverser;
  begin
    TransformNode := TransformFunctionality.Parent;

    TransformTree := TShapeTreeTransform.Create(ParentScene);
    TransformTree.TransformFunctionality := TransformFunctionality;

    { We want to save at TransformState the state right before traversing
      inside this TransformNode.

      StateStack.Top is bad --- it is already modified by TransformNode
      transformation, we don't want this, the very purpose of TransformState
      is to later restart traversing from a TransformNode that changed
      it's transformation. Clearly, TransformState must not depend on
      current TransformNode transformation.

      So we cheat a little, knowing that internally every node implementing TTransformFunctionality
      does StateStack.Push inside BeforeTraverse exactly once and then
      modifies transformation.
      (This happens for both TAbstractInternalGroupingNode and THAnimHumanoidNode.
      Right now, node with TTransformFunctionality is always one of those.)
      So we know that previous state lies safely at PreviousTop.

      Exception: As TX3DRootNode.SeparateGroup is false now,
      it needs special case to look at just StateStack.Top.
      TODO: This is wrong though, i.e. the StateStack.Top has the TX3DRootNode
      already applied. There's no state without the TX3DRootNode applied... }
    if TransformNode is TX3DRootNode then
      TransformTree.TransformState.Assign(StateStack.Top)
    else
      TransformTree.TransformState.Assign(StateStack.PreviousTop);

    ShapesGroup.Children.Add(TransformTree);

    { update ParentScene.BillboardNodes }
    if TransformNode is TBillboardNode then
      ParentScene.BillboardNodes.Add(TransformNode);

    Traverser := TChangedAllTraverser.Create;
    try
      Traverser.ParentScene := ParentScene;
      { No need to create another TShapeTreeGroup, like ChildGroup
        for Switch/LOD nodes. We can just add new shapes to our TransformTree.
        Reason: unlike Switch/LOD nodes, we don't care about keeping
        the indexes of children stable. }
      Traverser.ShapesGroup := TransformTree;
      Traverser.Active := Active;

      TransformNode.TraverseIntoChildren(StateStack, TX3DNode,
        {$ifdef FPC}@{$endif}Traverser.Traverse, ParentInfo);
    finally FreeAndNil(Traverser) end;

    TraverseIntoChildren := false;
  end;

  procedure HandleSwitch(SwitchNode: TSwitchNode);
  var
    SwitchTree: TShapeTreeSwitch;
    Traverser: TChangedAllTraverser;
    ChildNode: TX3DNode;
    ChildGroup: TShapeTreeGroup;
    I: Integer;
  begin
    SwitchTree := TShapeTreeSwitch.Create(ParentScene);
    SwitchTree.SwitchNode := SwitchNode;
    ShapesGroup.Children.Add(SwitchTree);

    for I := 0 to SwitchNode.FdChildren.Count - 1 do
    begin
      ChildNode := SwitchNode.FdChildren[I];
      ChildGroup := TShapeTreeGroup.Create(ParentScene);
      SwitchTree.Children.Add(ChildGroup);

      Traverser := TChangedAllTraverser.Create;
      try
        Traverser.ParentScene := ParentScene;
        Traverser.ShapesGroup := ChildGroup;
        Traverser.Active := Active and (I = SwitchNode.FdWhichChoice.Value);
        ChildNode.TraverseInternal(StateStack, TX3DNode,
          {$ifdef FPC}@{$endif}Traverser.Traverse, ParentInfo);
      finally FreeAndNil(Traverser) end;
    end;

    TraverseIntoChildren := false;
  end;

  procedure HandleLOD(LODNode: TLODNode);
  var
    LODTree: TShapeTreeLOD;
    Traverser: TChangedAllTraverser;
    ChildNode: TX3DNode;
    ChildGroup: TShapeTreeGroup;
    I: Integer;
    CameraLocalPosition: TVector3;
  begin
    LODTree := TShapeTreeLOD.Create(ParentScene);
    LODTree.LODNode := LODNode;
    LODTree.LODInverseTransform^ := StateStack.Top.Transformation.InverseTransform;
    ShapesGroup.Children.Add(LODTree);
    ParentScene.ShapeLODs.Add(LODTree);

    { First add TShapeTreeGroup.Create as children, as many times
      as there are LODNode.FdChildren. Reason: LODTree.CalculateLevel
      uses this Count. }

    for I := 0 to LODNode.FdChildren.Count - 1 do
      LODTree.Children.Add(TShapeTreeGroup.Create(ParentScene));

    if ParentScene.ProcessEvents and
       ParentScene.GetCameraLocal(CameraLocalPosition) then
      ParentScene.UpdateLODLevel(LODTree, CameraLocalPosition);

    for I := 0 to LODNode.FdChildren.Count - 1 do
    begin
      ChildNode := LODNode.FdChildren[I];
      ChildGroup := TShapeTreeGroup(LODTree.Children.Items[I]);

      Traverser := TChangedAllTraverser.Create;
      try
        Traverser.ParentScene := ParentScene;
        Traverser.ShapesGroup := ChildGroup;
        Traverser.Active := Active and (Cardinal(I) = LODTree.Level);
        ChildNode.TraverseInternal(StateStack, TX3DNode,
          {$ifdef FPC}@{$endif}Traverser.Traverse, ParentInfo);
      finally FreeAndNil(Traverser) end;
    end;

    TraverseIntoChildren := false;
  end;

  procedure HandleProximitySensor(const Node: TProximitySensorNode);
  var
    PSI: TProximitySensorInstance;
  begin
    PSI := TProximitySensorInstance.Create(ParentScene);
    PSI.Node := Node;
    PSI.InverseTransform := StateStack.Top.Transformation.InverseTransform;
    PSI.IsActive := false; { IsActive = false initially }

    ShapesGroup.Children.Add(PSI);
    ParentScene.ProximitySensors.Add(PSI);
  end;

  procedure HandleVisibilitySensor(const Node: TVisibilitySensorNode);
  var
    VSI: TVisibilitySensorInstance;
    Instances: TCastleSceneCore.TVisibilitySensorInstanceList;
  begin
    VSI := TVisibilitySensorInstance.Create(ParentScene);
    VSI.Node := Node;
    VSI.Transform := StateStack.Top.Transformation.Transform;
    VSI.Box := Node.Box.Transform(VSI.Transform);

    ShapesGroup.Children.Add(VSI);

    { add to ParentScene.VisibilitySensors map }
    if not ParentScene.VisibilitySensors.TryGetValue(Node, Instances) then
    begin
      Instances := TCastleSceneCore.TVisibilitySensorInstanceList.Create(false);
      ParentScene.VisibilitySensors.Add(Node, Instances);
    end;
    Instances.Add(VSI);
  end;

var
  Shape: TShape;
begin
  Result := nil;

  if Node is TAbstractGeometryNode then
  begin
    if (not (Node is TAbstractGeometryNode_1)) and
       ( (ParentInfo = nil) or
         (not (ParentInfo^.Node is TShapeNode) ) ) then
    begin
      { Detect and reject trying to use geometry nodes incorrectly in X3D or
        VRML 2.0.

        Testcase: tests/data/geometry_not_in_shape.x3dv

        Without this safeguard, in debug mode, it would cause failure
        at "Assert(State.ShapeNode <> nil)" in
        src/scene/castleinternalarraysgenerator.pas .
      }
      WritelnWarning('Node "%s" is a geometry node, it has to be placed within a Shape node', [
        Node.NiceName
      ]);
    end else
    begin
      { Add shape to Shapes }
      Shape := ParentScene.CreateShape(Node as TAbstractGeometryNode,
        TX3DGraphTraverseState.CreateCopy(StateStack.Top), ParentInfo);
      ShapesGroup.Children.Add(Shape);

      { When Spatial contain ssDynamicCollisions, then each collidable
        shape must have octree created. Normally, this is watched over by
        SetSpatial. In this case, we just created new Shape, so we have
        to set it's Spatial property correctly. }
      if (ssDynamicCollisions in ParentScene.FSpatial) and
        Shape.Collidable then
      begin
        Shape.InternalSpatial := [ssTriangles];
      end;
    end;
  end else

  if Node is TAbstractLightNode then
  begin
    (*Global lights within inactive Switch child are not active.
      Although I didn't find where specification explicitly says this,
      but it's natural. Allows e.g. to do

      Switch {
        DEF SomeGroup1 { .. some lights and shapes .. }
        DEF SomeGroup2 { .. some lights and shapes .. }
      }
      USE SomeGroup1

      which is a trick used e.g. by our Collada importer.
      Without this rule, SomeGroup1 would be affected be it's own lights
      *two* times (and in addition by SomeGroup2 lights).

      TODO: Changing things like Switch.FdWhichChoice should update
      global lights set. *)

    { Add lights to GlobalLights }
    if Active and (TAbstractLightNode(Node).Scope = lsGlobal) then
      ParentScene.InternalGlobalLights.Add(
        TAbstractLightNode(Node).CreateLightInstance(StateStack.Top));
  end else

  if Node is TSwitchNode then
  begin
    HandleSwitch(TSwitchNode(Node));
  end else
  if Node is TLODNode then
  begin
    HandleLOD(TLODNode(Node));
  end else
  if Node.TransformFunctionality <> nil then
  begin
    HandleTransform(Node.TransformFunctionality);
  end else

  if (Node is TAbstractBindableNode) and
     { Do not look for first bindable node within inlined content,
       this is following VRML spec. }
     (StateStack.Top.InsideInline = 0) and
     { Do not look for first bindable node within inactive content.
       TODO: Actually, where does spec precisely say that first bindable node
       must be in active part? Although it seems most sensible... }
     Active then
  begin
    { If some bindable stack is empty, push the node to it.
      This way, upon reading VRML file, we will bind the first found
      node for each stack. }
    if Node is TAbstractBackgroundNode then
      ParentScene.BackgroundStack.PushIfEmpty( TAbstractBackgroundNode(Node), true) else
    if Node is TFogNode then
      ParentScene.FogStack.PushIfEmpty( TFogNode(Node), true) else
    if Node is TNavigationInfoNode then
      ParentScene.NavigationInfoStack.PushIfEmpty( TNavigationInfoNode(Node), true) else
    if Node is TAbstractViewpointNode then
    begin
      { before binding viewpoint, check InitialViewpoint* conditions }
      if (ParentScene.InitialViewpointName = '') or
         (ParentScene.InitialViewpointName = Node.X3DName) then
      begin
        if (ParentScene.InitialViewpointIndex =
            ParentScene.ChangedAllCurrentViewpointIndex) then
          ParentScene.ViewpointStack.PushIfEmpty( TAbstractViewpointNode(Node), true);
        Inc(ParentScene.ChangedAllCurrentViewpointIndex);
      end;
      ParentScene.FViewpointsArray.Add(TAbstractViewpointNode(Node));
    end;
  end else
  if Node is TProximitySensorNode then
    HandleProximitySensor(Node as TProximitySensorNode) else
  if Node is TVisibilitySensorNode then
    HandleVisibilitySensor(Node as TVisibilitySensorNode) else
  if Node is TScreenEffectNode then
  begin
    ParentScene.ScreenEffectNodes.Add(Node);
  end;
end;

procedure TCastleSceneCore.UpdateLODLevel(const LODTree: TShapeTreeLOD;
  const CameraLocalPosition: TVector3);
var
  OldLevel, NewLevel: Cardinal;
begin
  Assert(ProcessEvents);

  OldLevel := LODTree.Level;
  NewLevel := LODTree.CalculateLevel(CameraLocalPosition);
  LODTree.Level := NewLevel;

  if ( (OldLevel <> NewLevel) or
       (not LODTree.WasLevel_ChangedSend) ) and
     { If LODTree.Children.Count = 0, then Level = 0, but we don't
       want to send Level_Changed since the children 0 doesn't really exist. }
     (LODTree.Children.Count <> 0) then
  begin
    LODTree.WasLevel_ChangedSend := true;
    LODTree.LODNode.EventLevel_Changed.Send(Integer(NewLevel), NextEventTime);
  end;

  if OldLevel <> NewLevel then
  begin
    { This means that active shapes changed, so we have to change things
      depending on them. Just like after Switch.whichChoice change. }

    Validities := Validities - [
      { Calculation traverses over active shapes. }
      fvShapesActiveCount,
      fvShapesActiveVisibleCount,
      { Calculation traverses over active nodes (uses RootNode.Traverse). }
      fvMainLightForShadows];

    DoGeometryChanged(gcActiveShapesChanged, nil);

    InternalIncShapesHash; // TShapeTreeLOD returns now different things
  end;
end;

procedure TCastleSceneCore.BeforeNodesFree(const InternalChangedAll: boolean);
begin
  // paranoid check is the World valid before accessing it
  if (World <> nil) and
     (not (csDestroying in World.ComponentState)) and
     Assigned(World.InternalOnNodesFree) then
    World.InternalOnNodesFree(Self);

  { Stuff that will be recalculated by ChangedAll }
  BillboardNodes.Count := 0;
  GeneratedTextures.Count := 0;
  ProximitySensors.Count := 0;
  VisibilitySensors.Clear;
  ScreenEffectNodes.Count := 0;
  ScheduledHumanoidAnimateSkin.Count := 0;
  KeyDeviceSensorNodes.Clear;
  TimeDependentList.Clear;
  FExposedTransforms.Clear;

  { clear animation stuff, since any TTimeSensorNode may be freed soon }
  if PlayingAnimationNode <> nil then
    PlayingAnimationNode.EventIsActive.RemoveNotification(
      {$ifdef FPC}@{$endif}PlayingAnimationIsActive);
  PlayingAnimationNode := nil;
  PlayingAnimationStopNotification := nil;
  FCurrentAnimation := nil;
  NewPlayingAnimationNode := nil;
  NewPlayingAnimationUse := false;
  PreviousPlayingAnimation := nil;
  FreeAndNil(PreviousPartialAffectedFields);

  if not InternalChangedAll then
  begin
    { Clean Shapes, ShapeLODs.
      TShapeTree and descendants keep references to Nodes. }
    FreeAndNil(FShapes);
    FShapes := TShapeTreeGroup.Create(Self);
    ShapeLODs.Clear;
    InternalIncShapesHash;
  end;
end;

procedure TCastleSceneCore.NodeFreeRemovingFromAllParents(Node: TX3DNode);
begin
  BeforeNodesFree;
  Node.FreeRemovingFromAllParents;
  ChangedAll;
end;

procedure TCastleSceneCore.RemoveShape(Shape: TShape);
begin
  if Shape.Node <> nil then
    NodeFreeRemovingFromAllParents(Shape.Node) else
    { Do not use Shape.Geometry here, as it may be a temporary result
      of OriginalGeometry.Proxy.

      When the shape is freed (which happens in BeforeNodesFree called
      at the beginning of NodeFreeRemovingFromAllParents),
      the proxy result is freed too. So using here Shape.Geometry
      would not only not free what you think, it would also cause segfault. }
    NodeFreeRemovingFromAllParents(Shape.OriginalGeometry);
end;

procedure TCastleSceneCore.ChangedAllEnumerateCallback(Node: TX3DNode);
begin
  if (Node.Scene <> nil) and
     (Node.Scene <> Self) and
     (not InternalNodeSharing) then
    WritelnWarning('X3D node %s is already part of another TCastleScene instance.' + ' You cannot use the same X3D node in multiple instances of TCastleScene. Instead you must copy the node, using "Node.DeepCopy". It is usually most comfortable to copy the entire scene, using "TCastleScene.Clone".',
      [Node.NiceName]);
  Node.Scene := Self;

  { We're using AddIfNotExists, not simple Add, below:

    - for time-dependent nodes (TimeSensor, MovieTexture etc.),
      duplicates would cause time to be then incremented many times
      during single SetTime, so their local time would grow too fast.

    - for other sensors, events would be passed twice.
  }

  if Node is TAbstractKeyDeviceSensorNode then
    KeyDeviceSensorNodes.AddIfNotExists(Node)
  else
  if Node.TimeFunctionality <> nil then
  begin
    TimeDependentList.AddIfNotExists(Node.TimeFunctionality);

    // update NeedsDetectAffectedFields if necessary
    if (Node is TTimeSensorNode) and TTimeSensorNode(Node).DetectAffectedFields then
      NeedsDetectAffectedFields := true;
  end;
end;

procedure TCastleSceneCore.ChangedAll(const OnlyAdditions: Boolean);

  { Add where necessary lights with scope = global. }
  procedure AddGlobalLights;

    procedure AddLightEverywhere(const L: TLightInstance);
    var
      ShapeList: TShapeList;
      Shape: TShape;
    begin
      ShapeList := Shapes.TraverseList(false);
      for Shape in ShapeList do
        Shape.State.AddLight(L);
    end;

  var
    I: Integer;
    L: PLightInstance;
  begin
    { Here we only deal with light scope = lsGlobal case.
      Other scopes are handled during traversing. }
    for I := 0 to InternalGlobalLights.Count - 1 do
    begin
      L := PLightInstance(InternalGlobalLights.Ptr(I));
      AddLightEverywhere(L^);
    end;
  end;

  { Assigns nodes TX3DNode.Scene, and adds nodes to KeyDeviceSensorNodes
    and TimeDependentList lists. }
  procedure EnumerateNodes;
  begin
    if RootNode <> nil then
      RootNode.EnumerateNodes(TX3DNode,
        {$ifdef FPC}@{$endif}ChangedAllEnumerateCallback, false);
  end;

  procedure DetectAffectedFields;
  var
    Detector: TDetectAffectedFields;
  begin
    Detector := TDetectAffectedFields.Create(Self);
    try
      Detector.FindRoutesAndInterpolators;
      Detector.FindAnimationAffectedFields;
    finally FreeAndNil(Detector) end;
  end;

var
  Traverser: TChangedAllTraverser;
  TimeStart: TCastleProfilerTime;
begin
  { Whether this is called by EndChangesSchedule, or from other places,
    we can always reset the ChangedAllScheduled flag.

    Note that ChangedAll calls ChangedAllEnumerate inside,
    which in turn calls Begin/EndChangesSchedule.
    So ChangedAllScheduled flag must be ready for this,
    so it should be reset early, at the very beginning of ChangedAll implementation. }
  ChangedAllScheduled := false;

  TimeStart := Profiler.Start('ChangedAll for ' + Name + ' from ' + UriDisplay(Url));
  try

  { We really need to use InternalDirty here, to forbid rendering during this.

    For example, ProcessShadowMapsReceivers work assumes this:
    otherwise, RootNode.Traverse may cause some progress Step call
    (note: this is old comment, progress is not possible now)
    which may call Render which may prepare GLSL shadow map shader
    that will be freed by the following ProcessShadowMapsReceivers call.
    Testcase: castle-model-viewer open simple_shadow_map_teapots.x3dv, turn off
    shadow maps "receiveShadows" handling, then turn it back on
    --- will crash without "InternalDirty" variable safety. }
  Inc(InternalDirty);
  try

  if LogChanges then
    WritelnLog('X3D changes', 'ChangedAll (OnlyAdditions: %s)',
      [BoolToStr(OnlyAdditions, true)]);

  { TODO:
    We ignore OnlyAdditions now.
    We have to even do BeforeNodesFree always, even when OnlyAdditions,
    the code below (may) assume it is always done, e.g. all lists are cleared in BeforeNodesFree. }

  BeforeNodesFree(true);

  { Call DoGeometryChanged already here, as our old shapes already
    stopped to exist. }
  DoGeometryChanged(gcAll, nil);

  { Delay calling OnBoundChanged from bindable stack changes.

    Reason: CheckForDeletedNodes below, or PushIfEmpty during traversing,
    should not cause immediate OnBoundChanged, as a receiver may expect
    us to be in initialized state (and e.g. use BoundingBox function).
    And before traversing finished, our Shapes tree is not calculated,
    so we're not ready to answer e.g. BoundingBox correctly.

    Besides, this was often causing two OnBoundChanged calls,
    while only one was needed. E.g. if your previous scene has
    a Viewpoint node, and newly loaded scene also has Viewpoint,
    then we would call OnBoundChanged twice (1st time by CheckForDeletedNodes). }
  BackgroundStack.BeginChangesSchedule;
  FogStack.BeginChangesSchedule;
  NavigationInfoStack.BeginChangesSchedule;
  ViewpointStack.BeginChangesSchedule;

  try
    BackgroundStack.CheckForDeletedNodes(RootNode, true);
    FogStack.CheckForDeletedNodes(RootNode, true);
    NavigationInfoStack.CheckForDeletedNodes(RootNode, true);
    ViewpointStack.CheckForDeletedNodes(RootNode, true);

    Validities := [];

    { Clean Shapes and other stuff initialized by traversing }
    FreeAndNil(FShapes);
    FShapes := TShapeTreeGroup.Create(Self);
    ShapeLODs.Clear;
    InternalGlobalLights.Clear;
    FViewpointsArray.Clear;
    FAnimationsList.Clear;
    AnimationAffectedFields.Clear;
    NeedsDetectAffectedFields := false;
    InternalIncShapesHash;

    if RootNode <> nil then
    begin
      ChangedAllCurrentViewpointIndex := 0;
      Traverser := TChangedAllTraverser.Create;
      try
        Traverser.ParentScene := Self;
        { We just created FShapes as TShapeTreeGroup, so this cast
          is safe }
        Traverser.ShapesGroup := TShapeTreeGroup(FShapes);
        Traverser.Active := true;
        RootNode.Traverse(TX3DNode,
          {$ifdef FPC}@{$endif}Traverser.Traverse);
      finally FreeAndNil(Traverser) end;

      AddGlobalLights;

      EnumerateNodes;

      if NeedsDetectAffectedFields then
        DetectAffectedFields;
    end;

    { Wait until loading finished before calling ExposeTransformsChange.
      Otherwise we would create new TCastleTransform children in ExposeTransformsChange,
      instead of reusing existing ones. }
    if not IsLoading then
      ExposeTransformsChange(nil);

    { Call DoGeometryChanged here, as our new shapes are added.
      Probably, only one DoGeometryChanged(gcAll) is needed, but for safety
      --- we can call it twice, it's ultra-fast right now. }
    DoGeometryChanged(gcAll, nil);

    VisibleChangeHere([vcVisibleGeometry, vcVisibleNonGeometry]);
    DoViewpointsChanged;

    { recreate FAnimationsList now }
    FreeAndNil(FAnimationsList);
    FAnimationsList := CreateAnimations;
  finally
    BackgroundStack.EndChangesSchedule;
    FogStack.EndChangesSchedule;
    NavigationInfoStack.EndChangesSchedule;
    ViewpointStack.EndChangesSchedule;
  end;

  if ScheduledShadowMapsProcessing then
  begin
    ProcessShadowMapsReceivers(RootNode, Shapes, ShadowMaps,
      ShadowMapsDefaultSize);
    ScheduledShadowMapsProcessing := false;
  end;

  { Add items to GeneratedTextures for this Shape, if it has any
    generated textures.

    Do this *after* ProcessShadowMapsReceivers was run
    (before ProcessShadowMapsReceivers we may have old GeneratedShadowMap nodes
    that will be freed during ProcessShadowMapsReceivers,
    and new nodes added by ProcessShadowMapsReceivers would be missing.)

    Note that clearing GeneratedTextures was already done at the beginning
    of ChangedAll (as part of BeforeNodesFree(true) call). }
  Shapes.EnumerateTextures(
    {$ifdef FPC}@{$endif}GeneratedTextures.AddShapeTexture);

  if ScheduleHeadlightOnFromNavigationInfoInChangedAll then
  begin
    ScheduleHeadlightOnFromNavigationInfoInChangedAll := false;
    UpdateHeadlightOnFromNavigationInfo;
  end;

  ForceTeleportTransitions := false;

  if LogShapes then
    WritelnLogMultiline('Shapes tree', Shapes.DebugInfo);

  finally Dec(InternalDirty) end;

  finally Profiler.Stop(TimeStart, true, true) end;
end;

type
  { When Transform changes, we have to traverse Shapes tree simultaneously
    with traversing VRML graph. So we have to know at each point
    the TShapeTree we're on. To record this, we'll manage a linked list
    of PShapesParentInfo records.

    We will traverse Shapes tree knowing
    it's structure, since it must have been created by ChangedAll code. }

  PShapesParentInfo = ^TShapesParentInfo;
  TShapesParentInfo = record
    Group: TShapeTreeGroup;
    Index: Integer;
  end;

  { We need a separate class to keep various helpful state
    during traversal when Transform changed.
    Changing VRML >= 2.0 Transform fields must be highly optimized.

    Reason: one change of Transform may cause, during traversal,
    another change of Transform and another traversal.
    Consider e.g. proximity_sensor_transformed.x3dv: ProximitySensorUpdate
    causes sending of Position_Changed, which may be routed to something
    like Transform.set_translation.

    So many TransformChange traversals may run at once, so they must
    have different state variables. }
  TTransformChangeHelper = class
    ParentScene: TCastleSceneCore;
    Shapes: PShapesParentInfo;
    ChangingNode: TX3DNode;
    AnythingChanged: boolean;
    Inside: boolean;
    { If = 0, we're in active or inactive graph part (we don't know).
      If > 0, we're in inactive graph part (TransformChangeTraverse
      may enter there, since our changing Transform node (or some of it's
      children) may be inactive; but we have to update all shapes,
      active or not). }
    Inactive: Cardinal;
    function TransformChangeTraverse(
      Node: TX3DNode; StateStack: TX3DGraphTraverseStateStack;
      ParentInfo: PTraversingInfo; var TraverseIntoChildren: boolean): Pointer;
  end;

function TTransformChangeHelper.TransformChangeTraverse(
  Node: TX3DNode; StateStack: TX3DGraphTraverseStateStack;
  ParentInfo: PTraversingInfo; var TraverseIntoChildren: boolean): Pointer;

  { Handle node with TTransformFunctionality }
  procedure HandleTransform(const TransformNode: TX3DNode);
  var
    ShapeTransform: TShapeTreeTransform;
    OldShapes: PShapesParentInfo;
    NewShapes: TShapesParentInfo;
  begin
    if TransformNode = ChangingNode then
    begin
      if Inside then
        WritelnLog('X3D transform', 'Cycle in X3D graph detected: transform node is a child of itself');
      Inside := true;
      { Nothing to do, in particular: do not enter inside below by
        TransformNode.TraverseIntoChildren.
        Instead we leave TraverseIntoChildren = true and let regular Traverse
        logic to visit our children.
        Our Shapes^.Group and Shapes^.Index is already correctly set
        at the inside of this transform by our HandleChangeTransform. }
      Exit;
    end;

    { get Shape and increase Shapes^.Index }
    ShapeTransform := Shapes^.Group.Children[Shapes^.Index] as TShapeTreeTransform;
    Inc(Shapes^.Index);
    Assert(ShapeTransform.TransformFunctionality <> nil);
    Assert(ShapeTransform.TransformNode = TransformNode);

    { update transformation inside Transform nodes that are *within*
      the modified Transform node.

      As in TChangedAllTraverser.Traverse, we apply special treatment
      for TX3DRootNode.
      TODO: As in TChangedAllTraverser.Traverse, this StateStack.Top is actually
      not correct in case TX3DRootNode does any scaling. StateStack.Top has the scaling
      applied, we want transformation before. }
    if TransformNode is TX3DRootNode then
      ShapeTransform.TransformState.AssignTransform(StateStack.Top)
    else
      ShapeTransform.TransformState.AssignTransform(StateStack.PreviousTop);

    OldShapes := Shapes;
    try
      { NewShapes group is just our ShapeTransform. Transform children do not
        have addition TShapeTreeGroup, unlike Switch/LOD nodes. }
      NewShapes.Group := ShapeTransform;
      NewShapes.Index := 0;
      Shapes := @NewShapes;

      TransformNode.TraverseIntoChildren(
        StateStack, TX3DNode,
        {$ifdef FPC}@{$endif}Self.TransformChangeTraverse, ParentInfo);
    finally Shapes := OldShapes end;

    TraverseIntoChildren := false;
  end;

  procedure HandleSwitch(SwitchNode: TSwitchNode);
  var
    I: Integer;
    ChildInactive: boolean;
    ShapeSwitch: TShapeTreeSwitch;
    OldShapes: PShapesParentInfo;
    NewShapes: TShapesParentInfo;
  begin
    { get Shape and increase Shapes^.Index }
    ShapeSwitch := Shapes^.Group.Children[Shapes^.Index] as TShapeTreeSwitch;
    Inc(Shapes^.Index);
    Assert(ShapeSwitch.SwitchNode = SwitchNode);

    OldShapes := Shapes;
    try
      { We have to enter *every* Switch child (while normal
        Traverse would enter only active child), because changing Transform
        node may be in inactive graph parts. }

      for I := 0 to SwitchNode.FdChildren.Count - 1 do
      begin
        NewShapes.Group := ShapeSwitch.Children[I] as TShapeTreeGroup;
        NewShapes.Index := 0;
        Shapes := @NewShapes;

        ChildInactive := I <> SwitchNode.FdWhichChoice.Value;
        if ChildInactive then Inc(Inactive);

        SwitchNode.FdChildren[I].TraverseInternal(
          StateStack, TX3DNode,
          {$ifdef FPC}@{$endif}Self.TransformChangeTraverse,
          ParentInfo);

        if ChildInactive then Dec(Inactive);
      end;

    finally Shapes := OldShapes end;

    TraverseIntoChildren := false;
  end;

  procedure HandleLOD(LODNode: TLODNode);
  var
    I: Integer;
    ShapeLOD: TShapeTreeLOD;
    OldShapes: PShapesParentInfo;
    NewShapes: TShapesParentInfo;
    CameraLocalPosition: TVector3;
  begin
    { get Shape and increase Shapes^.Index }
    ShapeLOD := Shapes^.Group.Children[Shapes^.Index] as TShapeTreeLOD;
    Inc(Shapes^.Index);
    Assert(ShapeLOD.LODNode = LODNode);

    { by the way, update LODInverseTransform, since it changed }
    if Inside then
    begin
      ShapeLOD.LODInverseTransform^ := StateStack.Top.Transformation.InverseTransform;
      if ParentScene.ProcessEvents and
         ParentScene.GetCameraLocal(CameraLocalPosition) then
        ParentScene.UpdateLODLevel(ShapeLOD, CameraLocalPosition);
    end;

    OldShapes := Shapes;
    try
      { Just like in HandleSwitch: we have to enter *every* LOD child
        (while normal Traverse would enter only active child),
        because changing Transform  node may be in inactive graph parts. }

      for I := 0 to LODNode.FdChildren.Count - 1 do
      begin
        NewShapes.Group := ShapeLOD.Children[I] as TShapeTreeGroup;
        NewShapes.Index := 0;
        Shapes := @NewShapes;

        if Cardinal(I) <> ShapeLOD.Level then Inc(Inactive);

        LODNode.FdChildren[I].TraverseInternal(
          StateStack, TX3DNode,
          {$ifdef FPC}@{$endif}Self.TransformChangeTraverse,
          ParentInfo);

        if Cardinal(I) <> ShapeLOD.Level then Dec(Inactive);
      end;

    finally Shapes := OldShapes end;

    TraverseIntoChildren := false;
  end;

  procedure HandleLight(LightNode: TAbstractLightNode);
  { When the transformation of light node changes, we should update every
    TLightInstance record of this light in every shape.

    TODO: code below updates too much, if the light was instantiated
    many times then only some occurrences should be updated, not all.

    TODO: for global lights, limited by radius field,
    we should also add / remove this light from some TX3DGraphTraverseState.Lights. }

    procedure HandleLightsList(List: TLightInstancesList);
    var
      I: Integer;
    begin
      if List <> nil then
        for I := 0 to List.Count - 1 do
          if List.L[I].Node = LightNode then
            LightNode.UpdateLightInstanceState(List.L[I], StateStack.Top);
    end;

  var
    ShapeList: TShapeList;
    Shape: TShape;
  begin
    // TODO: Optimize using TShapeTree.AssociatedShape

    ShapeList := ParentScene.Shapes.TraverseList(false);
    for Shape in ShapeList do
    begin
      HandleLightsList(Shape.OriginalState.Lights);
      if Shape.State <> Shape.OriginalState then
        HandleLightsList(Shape.State.Lights);
    end;

    { Update also light state on GlobalLights list, in case other scenes
      depend on this light. Testcase: planets-demo. }
    HandleLightsList(ParentScene.InternalGlobalLights);

    { force update of GeneratedShadowMap textures that used this light }
    ParentScene.GeneratedTextures.UpdateShadowMaps(LightNode);

    ParentScene.VisibleChangeHere([vcVisibleNonGeometry]);
  end;

  procedure HandleProximitySensor(Node: TProximitySensorNode);
  var
    Instance: TProximitySensorInstance;
    CameraVectors: TViewVectors;
  begin
    Check(Shapes^.Index < Shapes^.Group.Children.Count,
      'Missing shape in Shapes tree');
    Instance := Shapes^.Group.Children[Shapes^.Index] as TProximitySensorInstance;
    Inc(Shapes^.Index);
    Assert(Instance.Node = Node);

    Instance.InverseTransform := StateStack.Top.Transformation.InverseTransform;

    { We only care about ProximitySensor in active graph parts.

      TODO: (Inactive = 0) does not guarantee that we're in active part,
      it only says we're *possibly* in an active part, and we cannot fix it
      (without sacrificing transform optimization).
      This is bad, it means we make ProximitySensor events also for
      sensors in inactive graph parts. Although, should we really
      look at this? Maybe ProximitySensor ignore active/inactive,
      and we should just remove the test for "(Inactive = 0)" and that's it? }
    if Inactive = 0 then
    begin
      { Call ProximitySensorUpdate, since the sensor's box is transformed,
        so possibly it should be activated/deactivated,
        position/orientation_changed called etc. }
      if ParentScene.GetCameraLocal(CameraVectors) then
        ParentScene.ProximitySensorUpdate(Instance, CameraVectors);
    end;
  end;

  procedure HandleVisibilitySensor(Node: TVisibilitySensorNode);
  var
    Instance: TVisibilitySensorInstance;
  begin
    Check(Shapes^.Index < Shapes^.Group.Children.Count,
      'Missing shape in Shapes tree');
    Instance := Shapes^.Group.Children[Shapes^.Index] as TVisibilitySensorInstance;
    Inc(Shapes^.Index);
    Assert(Instance.Node = Node);

    Instance.Transform := StateStack.Top.Transformation.Transform;
    Instance.Box := Node.Box.Transform(Instance.Transform);
  end;

var
  Shape: TShape;
begin
  Result := nil;

  case Node.TransformationChange of
    ntcNone: ;
    ntcSwitch: HandleSwitch(TSwitchNode(Node));
    ntcLOD: HandleLOD(TLODNode(Node));
    ntcTransform: HandleTransform(Node);
    ntcGeometry:
      begin
        { get Shape and increase Shapes^.Index }
        Check(Shapes^.Index < Shapes^.Group.Children.Count,
          'Missing shape in Shapes tree');
        Shape := Shapes^.Group.Children[Shapes^.Index] as TShape;
        Inc(Shapes^.Index);

        Shape.State.AssignTransform(StateStack.Top);
        Shape.Changed(Inactive <> 0, [chTransform]);

        if Inactive = 0 then
        begin
          if Shape.Visible then
            ParentScene.DoGeometryChanged(gcVisibleTransformChanged, nil);

          if Shape.Collidable then
            ParentScene.DoGeometryChanged(gcCollidableTransformChanged, nil);

          AnythingChanged := true;
        end;
      end;
    ntcBackground:
      begin
        { Just make redraw. It will redraw the background with
          new transform correctly. }
        AnythingChanged := true;
      end;
    ntcFog:
      begin
        { There's no need to do anything more here.
          Fog node TransformScale was already updated by
          TAbstractBindableNode.BeforeTraverse.
          Renderer in TCastleScene will detect that TransformScale changed,
          and eventually destroy display lists and such when rendering next time. }
        if Inactive = 0 then
          ParentScene.VisibleChangeHere([vcVisibleGeometry, vcVisibleNonGeometry]);
      end;
    ntcViewpoint:
      begin
        if (Node = ParentScene.ViewpointStack.Top) and
           { See TAbstractBindableNode.BeforeTraverse comments for
             explanation why LastBeforeTraverseChangedTransform is important. }
           ParentScene.ViewpointStack.Top.InternalLastBeforeTraverseChangedTransform  then
          ParentScene.DoBoundViewpointVectorsChanged;

        { TODO: Transformation of viewpoint should also affect NavigationInfo,
          according to spec: "The speed, avatarSize and visibilityLimit values
          are all scaled by the transformation being applied to
          the currently bound X3DViewpointNode node."
          When this will be implemented, then also when transformation
          of viewpoint changes here we'll have to do something. }
      end;
    ntcLight: HandleLight(TAbstractLightNode(Node));
    ntcProximitySensor: HandleProximitySensor(TProximitySensorNode(Node));
    ntcVisibilitySensor: HandleVisibilitySensor(TVisibilitySensorNode(Node));
    {$ifndef COMPILER_CASE_ANALYSIS}
    else raise EInternalError.Create('HandleTransform: NodeTransformationChange?');
    {$endif}
  end;
end;

procedure TCastleSceneCore.TransformationChanged(const TransformFunctionality: TTransformFunctionality);
var
  TransformChangeHelper: TTransformChangeHelper;
  TransformShapesParentInfo: TShapesParentInfo;
  TraverseStack: TX3DGraphTraverseStateStack;
  C, I: Integer;
  TransformShapeTree: TShapeTreeTransform;
  DoVisibleChanged: boolean;
  TransformNode: TX3DNode;
begin
  TransformNode := TransformFunctionality.Parent;

  { This is the optimization for changing VRML >= 2.0 transformation
    (most fields of Transform node like translation, scale, center etc.,
    also some HAnim nodes like Joint and Humanoid have this behavior.).

    In the simple cases, Transform node simply changes
    TX3DGraphTraverseState.Transform for children nodes.

    So we have to re-traverse from this Transform node, and change
    states of affected children. Our TransformNodesInfo gives us
    a list of TShapeTreeTransform corresponding to this transform node,
    so we know we can traverse from this point.

    In some cases, children of this Transform node may
    be affected in other ways by transformation. For example,
    Fog and Background nodes are affected by their parents transform.
  }

  Assert(not OptimizeExtensiveTransformations);

  C := TShapeTree.AssociatedShapesCount(TransformNode);

  if LogChanges then
    WritelnLog('X3D changes', Format('Transform node %s change: present %d times in the scene graph',
      [TransformNode.X3DType, C]));

  DoVisibleChanged := false;

  if InternalFastTransformUpdate then
  begin
    for I := 0 to C - 1 do
      TShapeTree.AssociatedShape(TransformNode, I).FastTransformUpdate(DoVisibleChanged);
    if DoVisibleChanged then
      Validities := Validities - [fvLocalBoundingBox];
  end else
  begin
    TraverseStack := nil;
    TransformChangeHelper := nil;
    try
      TraverseStack := TX3DGraphTraverseStateStack.Create;

      { initialize TransformChangeHelper, set before the loop properties
        that cannot change }
      TransformChangeHelper := TTransformChangeHelper.Create;
      TransformChangeHelper.ParentScene := Self;
      TransformChangeHelper.ChangingNode := TransformNode;

      for I := 0 to C - 1 do
      begin
        TransformShapeTree := TShapeTree.AssociatedShape(TransformNode, I) as TShapeTreeTransform;
        TraverseStack.Clear;
        TraverseStack.Push(TransformShapeTree.TransformState);

        TransformShapesParentInfo.Group := TransformShapeTree;
        TransformShapesParentInfo.Index := 0;

        { initialize TransformChangeHelper properties that may be changed
          during Node.Traverse later }
        TransformChangeHelper.Shapes := @TransformShapesParentInfo;
        TransformChangeHelper.AnythingChanged := false;
        TransformChangeHelper.Inside := false;
        TransformChangeHelper.Inactive := 0;

        TransformNode.TraverseInternal(TraverseStack, TX3DNode,
          {$ifdef FPC}@{$endif}TransformChangeHelper.TransformChangeTraverse,
          nil);

        if TransformChangeHelper.AnythingChanged then
          DoVisibleChanged := true;

        { take care of calling THAnimHumanoidNode.AnimateSkin when joint is
          animated. Secure from Humanoid = nil (may happen if Joint
          is outside Humanoid node, see VRML 97 test
          ~/3dmodels/vrmlx3d/hanim/tecfa.unige.ch/vrml/objects/avatars/blaxxun/kambi_hanim_10_test.wrl)  }
        if (TransformNode is THAnimJointNode) and
           (TransformShapeTree.TransformState.Humanoid <> nil) then
          ScheduledHumanoidAnimateSkin.AddIfNotExists(
            TransformShapeTree.TransformState.Humanoid);
      end;
    finally
      FreeAndNil(TraverseStack);
      FreeAndNil(TransformChangeHelper);
    end;
  end;

  if DoVisibleChanged then
    VisibleChangeHere([vcVisibleGeometry, vcVisibleNonGeometry]);
end;

procedure TCastleSceneCore.RootTransformationChanged;
var
  TransformChangeHelper: TTransformChangeHelper;
  TransformShapesParentInfo: TShapesParentInfo;
  TraverseStack: TX3DGraphTraverseStateStack;
  DoVisibleChanged: boolean;
begin
  if LogChanges then
    WritelnLog('X3D changes', 'Transform root node change');

  if RootNode = nil then Exit;
  if not (Shapes is TShapeTreeGroup) then
  begin
    WritelnWarning('X3D changes', 'Root node did not create corresponding TShapeTreeGroup, transformation will not be applied correctly. Submit a bug');
    Exit;
  end;

  DoVisibleChanged := false;

  if InternalFastTransformUpdate then
  begin
    Shapes.FastTransformUpdate(DoVisibleChanged);
    { Manually adjust Validities, because FastTransformUpdate doesn't call DoGeometryChanged.

      TODO: If uncommenting Changed(false, [chTransform]) in TShape.FastTransformUpdateCore,
      it should call DoGeometryChanged, but it still doesn't? Why?
      In any case, it doesn't matter, it's faster to fix Validities manually below. }
    if DoVisibleChanged then
      Validities := Validities - [fvLocalBoundingBox];
  end else
  begin
    TraverseStack := nil;
    TransformChangeHelper := nil;
    try
      TraverseStack := TX3DGraphTraverseStateStack.Create;

      { initialize TransformChangeHelper, set before the loop properties
        that cannot change }
      TransformChangeHelper := TTransformChangeHelper.Create;
      TransformChangeHelper.ParentScene := Self;
      TransformChangeHelper.ChangingNode := RootNode;

      if not
        ( (Shapes is TShapeTreeGroup) and
          (TShapeTreeGroup(Shapes).Children.Count = 1) and
          (TShapeTreeGroup(Shapes).Children[0] is TShapeTreeTransform) and
          (TShapeTreeTransform(TShapeTreeGroup(Shapes).Children[0]).TransformFunctionality <> nil) and
          (TShapeTreeTransform(TShapeTreeGroup(Shapes).Children[0]).TransformNode = RootNode) ) then
      begin
        raise EInternalError.Create('Scene Shapes should be TShapeTreeGroup with TShapeTreeTransform representing RootNode');
      end;

      { The logic in HandleTransform in TTransformChangeHelper.TransformChangeTraverse,
        when Node = ChangingNode, assumes that TransformShapesParentInfo.Group
        given here matches the *inside* of the node that is changing,
        which is RootNode in this case.
        So we don't set "TransformShapesParentInfo.Group := Shapes",
        we go inside. }

      TransformShapesParentInfo.Group := TShapeTreeGroup(Shapes).Children[0] as TShapeTreeGroup;
      TransformShapesParentInfo.Index := 0;

      { initialize TransformChangeHelper properties that may be changed
        during Node.Traverse later }
      TransformChangeHelper.Shapes := @TransformShapesParentInfo;
      TransformChangeHelper.AnythingChanged := false;
      TransformChangeHelper.Inside := false;
      TransformChangeHelper.Inactive := 0;

      RootNode.Traverse(TX3DNode,
        {$ifdef FPC}@{$endif}TransformChangeHelper.TransformChangeTraverse);

      if TransformChangeHelper.AnythingChanged then
        DoVisibleChanged := true;

      { take care of calling THAnimHumanoidNode.AnimateSkin when joint is
        animated. Secure from Humanoid = nil (may happen if Joint
        is outside Humanoid node, see VRML 97 test
        ~/3dmodels/vrmlx3d/hanim/tecfa.unige.ch/vrml/objects/avatars/blaxxun/kambi_hanim_10_test.wrl)  }
      { TODO:
      if (RootNode is THAnimJointNode) and
         (TransformShapeTree.TransformState.Humanoid <> nil) then
        ScheduledHumanoidAnimateSkin.AddIfNotExists(
          TransformShapeTree.TransformState.Humanoid);
      }
    finally
      FreeAndNil(TraverseStack);
      FreeAndNil(TransformChangeHelper);
    end;
  end;

  if DoVisibleChanged then
    VisibleChangeHere([vcVisibleGeometry, vcVisibleNonGeometry]);
end;

procedure TCastleSceneCore.InternalChangedField(const Field: TX3DField; const Change: TX3DChange);
var
  ANode: TX3DNode;

  procedure DoLogChanges(const Additional: String = '');
  var
    S: String;
  begin
    S := 'InternalChangedField: ' + X3DChangeToStr[Change] +
      Format(', node: %s (%s %s) at %s',
      [ ANode.X3DName, ANode.X3DType, ANode.ClassName, PointerToStr(ANode) ]);
    if Field <> nil then
      S := S + Format(', field %s (%s)', [ Field.X3DName, Field.X3DType ]);
    if Additional <> '' then
      S := S + '. ' + Additional;
    WritelnLog('X3D change', S);
  end;

  { Handle VRML >= 2.0 transformation changes (node with TTransformFunctionality). }
  procedure HandleChangeTransform;
  begin
    if OptimizeExtensiveTransformations then
    begin
      TransformationDirty := true
    end else
    begin
      Check(ANode.TransformFunctionality <> nil, 'chTransform flag may be set only for node with TTransformFunctionality');
      TransformationChanged(ANode.TransformFunctionality);
    end;

    if not ProcessEvents then
      { Otherwise FinishTransformationChanges would not be called in nearest Update,
        leaving transformation effects unapplied to the Shapes tree. }
      FinishTransformationChanges;
  end;

  procedure HandleChangeCoordinate;
  var
    C, I: Integer;
  begin
    { TCoordinateNode is special, although it's part of VRML 1.0 state,
      it can also occur within coordinate-based nodes of VRML >= 2.0.
      So it affects coordinate-based nodes with this node.

      In fact, code below takes into account both VRML 1.0 and 2.0 situation.
      That's why chCoordinate should not be used with chVisibleVRML1State
      --- chVisibleVRML1State handling is not needed after this. }

    { Note that both shape's OriginalGeometry, and actualy Geometry,
      have associated shapes.
      This is good, as a change to OriginalGeometry.Coord should also be handled,
      since it may cause FreeProxy for shape. This is necessary
      for animation of NURBS controlPoint to work. }

    C := TShapeTree.AssociatedShapesCount(ANode);
    if C <> 0 then
    begin
      for I := 0 to C - 1 do
        TShape(TShapeTree.AssociatedShape(ANode, I)).Changed(false, [Change]);
      VisibleChangeHere([vcVisibleGeometry, vcVisibleNonGeometry]);
    end;
  end;

  procedure HandleChangeNormalTangent;
  var
    C, I: Integer;
  begin
    { Similar to chCoordinate, this takes into account both VRML 1.0 and VRML 2.0/X3D.
      So performing chVisibleVRML1State after this is not necessary. }
    C := TShapeTree.AssociatedShapesCount(ANode);
    if C <> 0 then
    begin
      for I := 0 to C - 1 do
        TShape(TShapeTree.AssociatedShape(ANode, I)).Changed(false, [Change]);
      VisibleChangeHere([vcVisibleNonGeometry]);
    end;
  end;

  { Good for both chVisibleVRML1State and chGeometryVRML1State
    (TShape.Changed actually cares about the difference between these two.) }
  procedure HandleVRML1State;
  var
    VRML1StateNode: TVRML1StateNode;
    ShapeList: TShapeList;
    Shape: TShape;
  begin
    if ANode.VRML1StateNode(VRML1StateNode) then
    begin
      { ANode is part of VRML 1.0 state, so it affects Shapes where
        it's present on State.VRML1State list. }
      ShapeList := Shapes.TraverseList(false);
      for Shape in ShapeList do
        if (Shape.State.VRML1State.Nodes[VRML1StateNode] = ANode) or
           (Shape.OriginalState.VRML1State.Nodes[VRML1StateNode] = ANode) then
          Shape.Changed(false, [Change]);
      VisibleChangeHere([vcVisibleGeometry, vcVisibleNonGeometry]);
    end;
  end;

  procedure HandleChangeLightInstanceProperty;
  var
    J: integer;
    ShapeList: TShapeList;
    Shape: TShape;
    LightInstance: PLightInstance;
    LightNode: TAbstractLightNode;
  begin
    // TODO: Optimize using TShapeTree.AssociatedShape

    LightNode := ANode as TAbstractLightNode;

    { Update all TLightInstance records with LightNode = this ANode.

      TODO: what if some TX3DGraphTraverseState.Lights need to be updated?
      Code below fails for this.

      To be fixed (at the same time taking into account that in X3D
      "global" is exposed field and so may change during execution) by
      constructing TX3DGraphTraverseState.Lights always with global = TRUE assumption.
      RenderShapeLights will have to take care of eventual "radius"
      constraints. Or not --- this will hurt performance, global = FALSE
      is a good optimization for local lights, we don't want long lights list. }

    ShapeList := Shapes.TraverseList(false);
    for Shape in ShapeList do
      if Shape.State.Lights <> nil then
        for J := 0 to Shape.State.Lights.Count - 1 do
        begin
          LightInstance := PLightInstance(Shape.State.Lights.Ptr(J));
          if LightInstance^.Node = LightNode then
          begin
            LightNode.UpdateLightInstance(LightInstance^);
            VisibleChangeHere([vcVisibleNonGeometry]);
          end;
        end;

    GeneratedTextures.UpdateShadowMaps(LightNode);
  end;

  procedure HandleChangeLightForShadowVolumes;
  begin
    { When some shadowVolumes or shadowVolumesMain field changes,
      then MainLightForShadows must be recalculated. }
    Exclude(Validities, fvMainLightForShadows);
    VisibleChangeHere([vcVisibleNonGeometry]);
  end;

  procedure HandleChangeLightLocationDirection;
  var
    L: PLightInstance;
    I: Integer;
  begin
    { If we had calculated MainLightForShadows, and this ANode is the
      main light for shadows, then update FMainLightForShadows.
      Thanks to varius FMainLightForShadows* properties, we can check
      and recalculate it very fast --- this is good for scenes where main
      shadow light location is moving. }

    if (fvMainLightForShadows in Validities) and
       FMainLightForShadowsExists and
       (FMainLightForShadowsNode = ANode) then
    begin
      CalculateMainLightForShadowsPosition;
      VisibleChangeHere([vcVisibleNonGeometry]);
    end;

    { Change light instance on GlobalLights list, if any.
      This way other scenes, using our lights by
      @link(TCastleScene.CastGlobalLights) feature,
      also have updated light location/direction.
      See https://sourceforge.net/p/castle-engine/discussion/general/thread/0bbaaf38/
      for a testcase. }
    for I := 0 to InternalGlobalLights.Count - 1 do
    begin
      L := PLightInstance(InternalGlobalLights.Ptr(I));
      if L^.Node = ANode then
        L^.Node.UpdateLightInstance(L^);
    end;

    { changing Location/Direction implies also changing "any light source property" }
    HandleChangeLightInstanceProperty;
  end;

  procedure HandleChangeSwitch2;
  begin
    { Changing Switch.whichChoice changes the shapes that are considered
      active (in VRML/X3D graph, and in Shapes tree).
      This means that things calculated based
      on traverse/iterator over Shapes with "OnlyActive = true"
      are invalid now.

      DoGeometryChanged (scheduled by ScheduleGeometryChanged)
      actually does most of this work, it invalidates already most
      of the needed things when ScheduledGeometryActiveShapesChanged:

      fvLocalBoundingBox,
      fvVerticesCount,
      fvTrianglesCount
    }

    Validities := Validities - [
      { Calculation traverses over active shapes. }
      fvShapesActiveCount,
      fvShapesActiveVisibleCount,
      { Calculation traverses over active nodes (uses RootNode.Traverse). }
      fvMainLightForShadows];

    DoGeometryChanged(gcActiveShapesChanged, nil);

    VisibleChangeHere([vcVisibleGeometry, vcVisibleNonGeometry]);

    InternalIncShapesHash; // TShapeTreeSwitch returns now different things
  end;

  procedure HandleChangeColorNode;
  var
    C, I: Integer;
  begin
    { Affects all geometry nodes with "color" field referencing this node.

      Note: also TParticleSystemNode may have color in FdcolorRamp field.
      This is not detected for now, and doesn't matter (we do not handle
      particle systems at all now). }

    C := TShapeTree.AssociatedShapesCount(ANode);
    if C <> 0 then
    begin
      for I := 0 to C - 1 do
        TShape(TShapeTree.AssociatedShape(ANode, I)).Changed(false, [Change]);
    end;
  end;

  procedure HandleChangeTextureCoordinate;
  var
    C, I: Integer;
  begin
    C := TShapeTree.AssociatedShapesCount(ANode);
    for I := 0 to C - 1 do
      TShape(TShapeTree.AssociatedShape(ANode, I)).Changed(false, [Change]);
  end;

  procedure HandleChangeTextureTransform;

    { If Appearance.TextureTransform contains TextureTransform
      (which should be some TextureTransform* VRML/X3D node,
      but not nil and not TMultiTextureTransformNode). }
    function AppearanceUsesTextureTransform(Appearance: TAppearanceNode;
      TextureTransform: TX3DNode): boolean;
    var
      MultiTrans: TMFNode;
      I: Integer;
    begin
      Result := Appearance.FdTextureTransform.Value = TextureTransform;
      if (not Result) and
         (Appearance.FdTextureTransform.Value <> nil) and
         (Appearance.FdTextureTransform.Value is TMultiTextureTransformNode) then
      begin
        MultiTrans := TMultiTextureTransformNode(
          Appearance.FdTextureTransform.Value).FdTextureTransform;
        for I := 0 to MultiTrans.Count - 1 do
          if MultiTrans[I] = TextureTransform then
            Exit(true);
      end;
    end;

  var
    ShapeList: TShapeList;
    Shape: TShape;
  begin
    // TODO: Optimize and simplify to use TShapeTree.AssociatedShape

    { VRML 2.0 / X3D TextureTransform* affects only shapes where it's
      placed inside textureTransform field. }
    ShapeList := Shapes.TraverseList(false);
    for Shape in ShapeList do
      if (Shape.State.ShapeNode <> nil) and
         (Shape.State.ShapeNode.FdAppearance.Value <> nil) and
         (Shape.State.ShapeNode.FdAppearance.Value is TAppearanceNode) and
         AppearanceUsesTextureTransform(
           TAppearanceNode(Shape.State.ShapeNode.FdAppearance.Value), ANode) then
        Shape.Changed(false, [Change]);
  end;

  procedure HandleChangeGeometry;
  var
    C, I: Integer;
  begin
    C := TShapeTree.AssociatedShapesCount(ANode);
    for I := 0 to C - 1 do
      TShape(TShapeTree.AssociatedShape(ANode, I)).Changed(false, [Change]);
  end;

  procedure HandleChangeEnvironmentalSensorBounds;
  var
    I: Integer;
    VSInstances: TVisibilitySensorInstanceList;
    VS: TVisibilitySensorNode;
    CameraVectors: TViewVectors;
  begin
    if ANode is TProximitySensorNode then
    begin
      { Update state for this ProximitySensor node. }
      if GetCameraLocal(CameraVectors) then
        for I := 0 to ProximitySensors.Count - 1 do
        begin
          if ProximitySensors[I].Node = ANode then
            ProximitySensorUpdate(ProximitySensors[I], CameraVectors);
        end;
    end else
    if ANode is TVisibilitySensorNode then
    begin
      VS := TVisibilitySensorNode(ANode);
      { local Box of this node changed,
        so update transformed Box in all TVisibilitySensorInstance for this node }
      if VisibilitySensors.TryGetValue(VS, VSInstances) then
      begin
        for I := 0 to VSInstances.Count - 1 do
          VSInstances[I].Box := VS.Box.Transform(VSInstances[I].Transform);
      end;
    end;
  end;

  procedure HandleChangeTimeStopStart;
  begin
    if ANode.TimeFunctionality = nil then Exit; {< ANode not time-dependent. }

    { Why do we want to call TimeFunctionality.SetTime now?

      Although (de)activation of time-dependent nodes will be also caught
      by the nearest IncreaseTime run, it's good to explicitly
      call SetTime to catch it here.

      Reason: if cycleInterval is very small, and not looping, then
      we could "miss" the fact that node should be activated (if it
      was inactive, and next IncreaseTime will happen after
      cycleInterval time already passed).

      Code below will make sure that no matter how small cycleInterval,
      no matter how seldom IncreaseTime occur, the node will get
      activated when doing something like startTime := Time.

      Note that we don't reset time here (ResetTime = false), otherwise
      we would mistakenly interpret resuming (from paused state) just like
      activation (from stopped state), testcase time_sensor_3.x3dv. }

    ANode.TimeFunctionality.SetTime(Time, 0, false);

    { No need to do VisibleChangeHere.
      Redisplay will be done by next IncreaseTime run, if active now. }
  end;

  procedure HandleChangeViewpointVectors;
  begin
    if ANode = ViewpointStack.Top then
      DoBoundViewpointVectorsChanged;
      { Nothing needs to be done if
        - non-bound viewpoint changed,
        - or a field of bound viewpoint that doesn't affect it's vectors. }
  end;

  { Handle chTextureImage, chTextureRendererProperties }
  procedure HandleChangeTextureImageOrRenderer(const ANode: TX3DNode; const Change: TX3DChange);
  var
    ShapeList: TShapeList;
    Shape: TShape;
  begin
    // TODO: Optimize using TShapeTree.AssociatedShape
    if Change = chTextureImage then
    begin
      { On change of TAbstractTexture2DNode field that changes the result of
        TAbstractTexture2DNode.LoadTextureData, we have to explicitly release
        old texture (otherwise, LoadTextureData will not be called
        to reload the texture). }
      if ANode is TAbstractTexture2DNode then
        TAbstractTexture2DNode(ANode).IsTextureLoaded := false;
      if ANode is TAbstractTexture3DNode then
        TAbstractTexture3DNode(ANode).TextureLoaded := false;
    end;

    ShapeList := Shapes.TraverseList(false);
    for Shape in ShapeList do
    begin
      if Shape.UsesTexture(TAbstractTextureNode(ANode)) then
        Shape.Changed(false, [Change]);
    end;
  end;

  { React to change of TTexturePropertiesNode fields.

    Testcase that this is needed: create new TCastleImageTransform
    and change TCastleImageTransform.RepeatImage between (0.1, 0.1) and (10, 10),
    effectively changing the TextureProperties.BoundaryModeS/T under the hood between
    clamp and repeat. }
  procedure HandleChangeTextureProperties;
  var
    ParentField: TX3DField;
    TextureNode: TX3DNode;
    I: Integer;
  begin
    Assert(ANode is TTexturePropertiesNode, 'Only TTexturePropertiesNode should send chTexturePropertiesNode');
    for I := 0 to ANode.ParentFieldsCount - 1 do
    begin
      ParentField := ANode.ParentFields[I];
      if not (ParentField is TSFNode) then
      begin
        WritelnWarning('TTexturePropertiesNode change', 'ParentField is not TSFNode. This should not happen in normal usage of TTexturePropertiesNode, submit a bug');
        Continue;
      end;

      TextureNode := TSFNode(ParentField).ParentNode;
      if TextureNode = nil then
      begin
        WritelnWarning('TTexturePropertiesNode change', 'ParentField.Node is nil. This should not happen in usual usage of TCastleScene, submit a bug');
        Continue;
      end;

      { Make the same effect as when texture node's repeatS/T/R field changes }
      HandleChangeTextureImageOrRenderer(TextureNode, chTextureRendererProperties);
    end;
  end;

  procedure HandleChangeShadowCasters;
  begin
    { When Appearance.shadowCaster field changed, then
      TrianglesListShadowCasters and Manifold/BorderEdges changed in shapes. }
    FreeResources([frShadowVolume]);
    VisibleChangeHere([vcVisibleGeometry, vcVisibleNonGeometry]);
  end;

  procedure HandleChangeGeneratedTextureUpdateNeeded;
  var
    GenTexFunctionality: TGeneratedTextureFunctionality;
  begin
    GenTexFunctionality := ANode.GenTexFunctionality;
    if GenTexFunctionality = nil then
      Exit;
    GenTexFunctionality.InternalUpdateNeeded := true;
    VisibleChangeHere([]);
  end;

  procedure HandleFontStyle;
  (* Naive version to seek all shapes. Left only for educational purposes.
  var
    ShapeList: TShapeList;
    Shape: TShape;
  begin
    ShapeList := Shapes.TraverseList({ OnlyActive } false);
    for Shape in ShapeList do
      if (Shape.OriginalGeometry is TTextNode) and
         (TTextNode(Shape.OriginalGeometry).FontStyle = ANode) then
        Shape.Changed(false, [Change]);
  end;
  *)
  var
    ParentField: TX3DField;
    TextNode: TX3DNode;
    C, I, J: Integer;
  begin
    { ANode is TFontStyleNode, child of (maybe many) TTextNodes.
      For each TTextNode, we want to call Changed on all TShape instances associated it.
      This accounts for various complicated X3D setups:
      TFontStyleNode may be referenced multiple times,
      TTextNode may be referenced multiple times. }

    Assert(ANode is TFontStyleNode, 'Only TFontStyleNode should send chFontStyle');
    for I := 0 to ANode.ParentFieldsCount - 1 do
    begin
      ParentField := ANode.ParentFields[I];
      if not (ParentField is TSFNode) then
      begin
        WritelnWarning('TFontStyleNode change', 'ParentField is not TSFNode. This should not happen in normal usage of TFontStyleNode, submit a bug');
        Continue;
      end;

      TextNode := TSFNode(ParentField).ParentNode;
      if TextNode = nil then
      begin
        WritelnWarning('TFontStyleNode change', 'ParentField.Node is nil. This should not happen in usual usage of TCastleScene, submit a bug');
        Continue;
      end;
      if not (TextNode is TTextNode) then
      begin
        WritelnWarning('TFontStyleNode change', 'ParentField.Node is not TTextNode. This should not happen in normal usage of TFontStyleNode, submit a bug');
        Continue;
      end;

      C := TShapeTree.AssociatedShapesCount(TextNode);
      for J := 0 to C - 1 do
        TShape(TShapeTree.AssociatedShape(TextNode, J)).Changed(false, [Change]);
    end;
  end;

  procedure HandleChangeHeadLightOn;
  begin
    { Recalculate HeadlightOn based on NavigationInfo.headlight. }
    UpdateHeadlightOnFromNavigationInfo;
    VisibleChangeHere([]);
  end;

  procedure HandleChangeClipPlane;
  var
    C, I: Integer;
  begin
    Assert(ANode is TClipPlaneNode);

    C := TShapeTree.AssociatedShapesCount(ANode);
    if C <> 0 then
    begin
      for I := 0 to C - 1 do
        TShape(TShapeTree.AssociatedShape(ANode, I)).Changed(false, [Change]);
      VisibleChangeHere([vcVisibleGeometry]);
    end;
  end;

  procedure HandleChangeEverything(const OnlyAdditions: Boolean = false);
  begin
    { An arbitrary change occurred. }
    ScheduleChangedAll(OnlyAdditions);
  end;

  { Handle Change in [chVisibleGeometry, chVisibleNonGeometry, chRedisplay] }
  procedure HandleVisibleChange;
  var
    VisibleChanges: TVisibleChanges;
  begin
    VisibleChanges := [];
    if Change = chVisibleGeometry    then Include(VisibleChanges, vcVisibleGeometry);
    if Change = chVisibleNonGeometry then Include(VisibleChanges, vcVisibleNonGeometry);
    VisibleChangeHere(VisibleChanges);
  end;

  procedure HandleChangeDragSensorEnabled;
  var
    Enabled: boolean;
    DragSensor: TAbstractDragSensorNode;
  begin
    Enabled := (Field as TSFBool).Value;
    DragSensor := ANode as TAbstractDragSensorNode;

    { When we disable an active drag sensor, specification says to
      deactivate it. This cannot be handled fully by TAbstractDragSensorNode
      implementation, because we have to remove it from our property
      PointingDeviceActiveSensors. }

    if (not Enabled) and (PointingDeviceActiveSensors.IndexOf(DragSensor) <> -1) then
    begin
      DragSensor.Deactivate(NextEventTime);
      FPointingDeviceActiveSensors.Remove(DragSensor);
      DoPointingDeviceSensorsChange;
    end;
  end;

  procedure HandleChangeNavigationInfo;
  begin
    if ANode = NavigationInfoStack.Top then
      DoBoundNavigationInfoFieldsChanged;
  end;

  procedure HandleChangeScreenEffectEnabled;
  begin
    (ANode as TScreenEffectNode).InternalRendererResourceFree;
    VisibleChangeHere([vcVisibleNonGeometry]);
  end;

  procedure HandleChangeBackground;
  begin
    InternalInvalidateBackgroundRenderer;
    VisibleChangeHere([vcVisibleNonGeometry]);
  end;

  procedure HandleChangeShadowMaps;
  begin
    if ShadowMaps then { if not ShadowMaps, then no need to reprocess }
    begin
      ScheduledShadowMapsProcessing := true;
      ScheduleChangedAll;
    end;
  end;

  procedure HandleChangeWireframe;
  var
    C, I: Integer;
  begin
    C := TShapeTree.AssociatedShapesCount(ANode);
    if C <> 0 then
    begin
      for I := 0 to C - 1 do
        TShape(TShapeTree.AssociatedShape(ANode, I)).Changed(false, [Change]);
    end;
    VisibleChangeHere([vcVisibleNonGeometry]);
  end;

  procedure HandleChangeChildren(const OnlyAdditions: Boolean);
  begin
    HandleChangeEverything(OnlyAdditions);
  end;

  procedure HandleChangeBBox;
  var
    C, I: Integer;
  begin
    C := TShapeTree.AssociatedShapesCount(ANode);
    if C <> 0 then
    begin
      for I := 0 to C - 1 do
        TShape(TShapeTree.AssociatedShape(ANode, I)).Changed(false, [Change]);

      { Bounding box of the scene changed, and rendering octree changed,
        because bbox of shape changed.
        Testcase: knight.gltf (from examples/fps_game/ ) animations or
        lizardman.gltf (from demo-models/bump_mapping/ ) animations.
        We deliberately pass Shape=nil, to cause MaybeBoundingBoxChanged=true
        inside DoGeometryChanged. }
      DoGeometryChanged(gcLocalGeometryChanged, nil);
    end;
  end;

begin
  ANode := TX3DNode(Field.ParentNode);
  Assert(ANode <> nil);

  { We used to check here RootNode.IsNodePresent(ANode), to eliminate
    changes to nodes not in our graph. This is not done now, because:

    1. This check is not usually needed, and usually it wastes quite
       some time (for example, profile animate_3d_model_by_code_2 example).

       In most cases, when modifying graph by code, and always when
       modifying graph by VRML/X3D events, the Node is known to be inside
       our VRML/X3D graph...

    2. Also, there are nodes that affect our graph but are outside
       of it: VRML1DefaultState, and also all the nodes created
       by Proxy methods (geometry and new state nodes).
  }

  if LogChanges then
    DoLogChanges;

  { Optimize Change = chNone case: no need even for Begin/EndChangesSchedule }
  if Change = chNone then
    Exit;

  BeginChangesSchedule;
  try
    case Change of
      chTransform: HandleChangeTransform;
      chCoordinate: HandleChangeCoordinate;
      chNormal, chTangent: HandleChangeNormalTangent;
      chVisibleVRML1State, chGeometryVRML1State: HandleVRML1State;
      chLightInstanceProperty: HandleChangeLightInstanceProperty;
      chLightForShadowVolumes: HandleChangeLightForShadowVolumes;
      chLightLocationDirection: HandleChangeLightLocationDirection;
      chSwitch2: HandleChangeSwitch2;
      chColorNode: HandleChangeColorNode;
      chTextureCoordinate: HandleChangeTextureCoordinate;
      chTextureTransform: HandleChangeTextureTransform;
      chGeometry, chGeometryFontChanged: HandleChangeGeometry;
      chEnvironmentalSensorBounds: HandleChangeEnvironmentalSensorBounds;
      chTimeStopStart: HandleChangeTimeStopStart;
      chViewpointVectors: HandleChangeViewpointVectors;
      // TODO:  chViewpointProjection: HandleChangeViewpointProjection
      chTextureImage, chTextureRendererProperties: HandleChangeTextureImageOrRenderer(ANode, Change);
      chTexturePropertiesNode: HandleChangeTextureProperties;
      chShadowCasters: HandleChangeShadowCasters;
      chGeneratedTextureUpdateNeeded: HandleChangeGeneratedTextureUpdateNeeded;
      { The HandleFontStyle implementation matches
        both chFontStyle, chFontStyleFontChanged.
        Onlt the TShape.Changed processing handles
        chFontStyle, chFontStyleFontChanged differently. }
      chFontStyle, chFontStyleFontChanged: HandleFontStyle;
      chHeadLightOn: HandleChangeHeadLightOn;
      chClipPlane: HandleChangeClipPlane;
      chDragSensorEnabled: HandleChangeDragSensorEnabled;
      chNavigationInfo: HandleChangeNavigationInfo;
      chScreenEffectEnabled: HandleChangeScreenEffectEnabled;
      chBackground: HandleChangeBackground;
      chEverything: HandleChangeEverything;
      chShadowMaps: HandleChangeShadowMaps;
      chWireframe: HandleChangeWireframe;
      chGroupChildren, chGroupChildrenAdd: HandleChangeChildren(Change = chGroupChildrenAdd);
      chBBox: HandleChangeBBox;
      chVisibleGeometry, chVisibleNonGeometry, chRedisplay: HandleVisibleChange;
      else ;
    end;
  finally EndChangesSchedule end;
end;

procedure TCastleSceneCore.DoGeometryChanged(const Change: TGeometryChange;
  LocalGeometryShape: TShape);
var
  MaybeBoundingBoxChanged: boolean;
const
  { Whether LocalGeometryChanged was called, which means that octree and/or
    bounding box/sphere of some shape changed. }
  SomeLocalGeometryChanged = [gcAll, gcLocalGeometryChanged, gcLocalGeometryChangedCoord];
begin
  MaybeBoundingBoxChanged := not (
    { Box stayed the same if we changed shape geometry,
      but TShapeNode provides explicit bbox information,
      so this shape has still the same bbox.
      This is the case with glTF skinned animation. }
    (Change in [gcLocalGeometryChanged, gcLocalGeometryChangedCoord]) and
    (LocalGeometryShape <> nil) and
    (LocalGeometryShape.Node <> nil) and
    (not LocalGeometryShape.Node.BBox.IsEmpty)
  );

  Validities := Validities - [
    fvVerticesCount,
    fvTrianglesCount
  ];

  if MaybeBoundingBoxChanged then
  begin
    Validities := Validities - [fvLocalBoundingBox];

    if (FOctreeRendering <> nil) and
       (Change in [gcVisibleTransformChanged, gcActiveShapesChanged] + SomeLocalGeometryChanged) then
      FreeAndNil(FOctreeRendering);

    if (FOctreeDynamicCollisions <> nil) and
       (Change in [gcCollidableTransformChanged, gcActiveShapesChanged] + SomeLocalGeometryChanged) then
    begin
      FreeAndNil(FOctreeDynamicCollisions);
      // PointingDeviceClear; // do not free PTriangle records, the per-shape octrees remain valid. Testcase: Unholy clicking
    end;
  end;

  if Assigned(OnGeometryChanged) then
    OnGeometryChanged(Self, Change in SomeLocalGeometryChanged,
      { We know LocalGeometryShape is nil now if Change does not contain
        gcLocalGeometryChanged*. }
      LocalGeometryShape);
end;

procedure TCastleSceneCore.InternalMoveShapeAssociations(const OldNode, NewNode: TX3DNode; const ContainingShapes: TObject);
var
  S: TShapeTree;
  L: TShapeTreeList;
  I: Integer;
begin
  if (OldNode <> NewNode) and (ContainingShapes <> nil) then
  begin
    { For shapes on ContainingShapes, they should be removed from OldNode,
      and added to NewNode.

      Otherwise we have no chance to clean them from OldNode, as change notification
      reaches TCastleSceneCore / TShapeTree after the old value changed into new. }

    if ContainingShapes.ClassType = TShapeTreeList then
    begin
      // ContainingShapes is a list
      L := TShapeTreeList(ContainingShapes);

      { Using downto just for future safety,
        in case S.UnAssociateNode would remove from L -- but it is not the case now,
        L is from containing node InternalSceneShape (e.g. from Appearance containing this Material,
        or Shape containing this Appearance), and its contents don't change during this loop. }
      for I := L.Count - 1 downto 0 do
      begin
        S := L[I];
        if OldNode <> nil then
          S.UnAssociateNode(OldNode);
        if NewNode <> nil then
          S.AssociateNode(NewNode);
      end;
    end else
    begin
      // ContainingShapes is a single TShapeTree
      S := TShapeTree(ContainingShapes);
      if OldNode <> nil then
        S.UnAssociateNode(OldNode);
      if NewNode <> nil then
        S.AssociateNode(NewNode);
    end;
  end;
end;

procedure TCastleSceneCore.DoViewpointsChanged;
begin
  if Assigned(OnViewpointsChanged) then
    OnViewpointsChanged(Self);
end;

procedure TCastleSceneCore.DoBoundViewpointVectorsChanged;
begin
  if Assigned(OnBoundViewpointVectorsChanged) then
    OnBoundViewpointVectorsChanged(Self);
end;

procedure TCastleSceneCore.DoBoundNavigationInfoFieldsChanged;
begin
  if Assigned(OnBoundNavigationInfoFieldsChanged) then
    OnBoundNavigationInfoFieldsChanged(Self);
end;

function TCastleSceneCore.InfoTriangleVerticesCounts: String;
begin
  Result := Format('Scene contains %d triangles and %d vertices.',
    [TrianglesCount, VerticesCount]) + NL;
end;

function TCastleSceneCore.InfoBoundingBox: String;
var
  BBox: TBox3D;
begin
  BBox := BoundingBox;
  Result := 'Bounding box : ' + BBox.ToString;
  if not BBox.IsEmpty then
  begin
    Result := Result + Format(', average size : %f', [BBox.AverageSize]);
  end;
  Result := Result + NL;
end;

procedure TCastleSceneCore.EdgesCount(out ManifoldEdges, BorderEdges: Cardinal);
var
  ShapeList: TShapeList;
  Shape: TShape;
begin
  ManifoldEdges := 0;
  BorderEdges := 0;
  ShapeList := Shapes.TraverseList(true);
  for Shape in ShapeList do
  begin
    ManifoldEdges := ManifoldEdges + Shape.InternalShadowVolumes.ManifoldEdges.Count;
    BorderEdges := BorderEdges + Shape.InternalShadowVolumes.BorderEdges.Count;
  end;
end;

function TCastleSceneCore.InfoManifoldAndBorderEdges: String;
var
  ManifoldEdges, BorderEdges: Cardinal;
begin
  EdgesCount(ManifoldEdges, BorderEdges);
  Result := Format('Edges detection: all edges split into %d manifold edges and %d border edges. Remember that for shadow volumes, only the shapes that are perfect manifold (have zero border edges) can cast shadows.',
    [ManifoldEdges, BorderEdges]) + NL;
end;

function TCastleSceneCore.Info(
  ATriangleVerticesCounts,
  ABoundingBox,
  AManifoldAndBorderEdges: boolean): String;
begin
  Result := '';

  if ATriangleVerticesCounts then
  begin
    {$warnings off}
    { deliberately using deprecated function in another deprecated function }
    Result := Result + InfoTriangleVerticesCounts;
    {$warnings on}
  end;

  if ABoundingBox then
  begin
    if Result <> '' then Result := Result + NL;
    {$warnings off}
    { deliberately using deprecated function in another deprecated function }
    Result := Result + InfoBoundingBox;
    {$warnings on}
  end;

  if AManifoldAndBorderEdges then
  begin
    if Result <> '' then Result := Result + NL;
    {$warnings off}
    { deliberately using deprecated function in another deprecated function }
    Result := Result + InfoManifoldAndBorderEdges;
    {$warnings on}
  end;
end;

{ octrees -------------------------------------------------------------------- }

function TCastleSceneCore.ShapeOctreeLimits: POctreeLimits;
begin
  Result := @FShapeOctreeLimits;
end;

procedure TCastleSceneCore.SetSpatial(const Value: TSceneSpatialStructures);

  procedure SetShapeSpatial(const Value: TShapeSpatialStructures;
    OnlyCollidable: boolean);
  var
    ShapeList: TShapeList;
    Shape: TShape;
  begin
    ShapeList := Shapes.TraverseList(false);
    for Shape in ShapeList do
      { When Value <> [], we honor OnlyCollidable. }
      if (Value = []) or
         (not OnlyCollidable) or
         (Shape.Collidable) then
      begin
        { Note: do not change here
            Shape.TriangleOctreeLimits :=
          Our own TriangleOctreeLimits properties may be *not* suitable
          for this (as our properties are for global octrees).
          Just let programmer change per-shape properties if (s)he wants. }

        Shape.InternalSpatial := Value;
      end;
  end;

var
  Old, New: Boolean;
  TimeStart: TCastleProfilerTime;
begin
  if Value <> FSpatial then
  begin
    if ( (Value <> []) and
         (Value <> [ssRendering, ssDynamicCollisions]) and
         (Value <> [ssDynamicCollisions])
       ) then
      WritelnWarning('%s: Spatial values different than [], [ssRendering,ssDynamicCollisions], [ssDynamicCollisions] may not be allowed in future engine versions. We advise to use TCastleScene.PreciseCollisions instead of TCastleScene.Spatial.', [
        Name
      ]);

    { Handle OctreeRendering }

    Old := ssRendering in FSpatial;
    New := ssRendering in Value;

    if Old and not New then
      FreeAndNil(FOctreeRendering);

    { Handle OctreeDynamicCollisions and Shapes[I].Spatial }

    Old := ssDynamicCollisions in FSpatial;
    New := ssDynamicCollisions in Value;

    if Old and not New then
    begin
      FreeAndNil(FOctreeDynamicCollisions);
      // PointingDeviceClear; // do not free PTriangle records, the per-shape octrees remain valid. Testcase: Unholy clicking
      SetShapeSpatial([], true);
    end else
    if New and not Old then
    begin
      TimeStart := Profiler.Start('Creating octrees for all shapes from Scene.Spatial := [...]');
      try
        { SetShapeSpatial cannot be done by the way of doing CreateShapeOctree,
          since in CreateShapeOctree we iterate over OnlyActive shapes,
          but SetShapeSpatial must iterate over all shapes. }
        SetShapeSpatial([ssTriangles], true);
      finally
        Profiler.Stop(TimeStart, true, true);
      end;
    end;

    FSpatial := Value;
  end;
end;

function TCastleSceneCore.GetPreciseCollisions: Boolean;
begin
  {$warnings off} // this uses deprecated Spatial, which should be Internal at some point
  Result := Spatial <> [];
  {$warnings on}
end;

procedure TCastleSceneCore.SetPreciseCollisions(const Value: Boolean);
begin
  {$warnings off} // this uses deprecated Spatial, which should be Internal at some point
  if Value then
    Spatial := [ssRendering, ssDynamicCollisions]
  else
    Spatial := [];
  {$warnings on}
end;

function TCastleSceneCore.InternalOctreeRendering: TShapeOctree;
begin
  if (ssRendering in FSpatial) and (FOctreeRendering = nil) then
  begin
    FOctreeRendering := CreateShapeOctree(
      FShapeOctreeLimits,
      false);
    if LogChanges then
      WritelnLog('X3D changes (octree)', 'OctreeRendering updated');
  end;

  Result := FOctreeRendering;
end;

function TCastleSceneCore.InternalOctreeDynamicCollisions: TShapeOctree;
begin
  if (ssDynamicCollisions in FSpatial) and (FOctreeDynamicCollisions = nil) then
  begin
    FOctreeDynamicCollisions := CreateShapeOctree(
      FShapeOctreeLimits,
      true);
    if LogChanges then
      WritelnLog('X3D changes (octree)', 'OctreeDynamicCollisions updated');
  end;

  Result := FOctreeDynamicCollisions;
end;

function TCastleSceneCore.InternalOctreeCollisions: TBaseTrianglesOctree;
begin
  Result := InternalOctreeDynamicCollisions;
end;

function TCastleSceneCore.UseInternalOctreeCollisions: boolean;
begin
  Result := ssDynamicCollisions in FSpatial;
  Assert((not Result) or (InternalOctreeCollisions <> nil));

  { We check whether to use InternalOctreeCollisions
    not by checking InternalOctreeCollisions <> nil,
    but by checking Spatial.

    If you switch Spatial from non-empty to empty,
    then the octree in InternalOctreeCollisions remains assigned
    as long as there's no need to rebuild it.
    This is nice, in case you change Spatial again
    (e.g. by switching "Collisions" in castle-model-viewer),
    the octree is immediately available.

    But we don't want to use this octree.
    When Spatial = [], you can *expect* that collisions revert to simpler
    mechanism (using bounding boxes).
    This is important only if you may have Collides = true with Spatial empty. }
end;

<<<<<<< HEAD
function TCastleSceneCore.CreateTriangleOctree(
  const Limits: TOctreeLimits;
  const Collidable: boolean): TTriangleOctree;

  procedure FillOctree(TriangleEvent: TTriangleEvent);
  var
    ShapeList: TShapeList;
    Shape: TShape;
  begin
    ShapeList := Shapes.TraverseList(true);
    for Shape in ShapeList do
      if (Collidable and Shape.Collidable) or
         ((not Collidable) and Shape.Visible) then
        Shape.Triangulate(TriangleEvent, { FrontFaceAlwaysCcw should not matter } false);
  end;

begin
  Inc(InternalDirty);
  try

  Result := TTriangleOctree.Create(Limits, LocalBoundingBoxNoChildren);
  try
    Result.Triangles.Capacity := TrianglesCount;
    FillOctree({$ifdef FPC} @ {$endif} Result.AddItemTriangle);
  except Result.Free; raise end;

  finally Dec(InternalDirty) end;

  { $define CASTLE_DEBUG_OCTREE_DUPLICATION}
  {$ifdef CASTLE_DEBUG_OCTREE_DUPLICATION}
  WritelnLog('Triangles Octree Stats', '%d items in octree, %d items in octree''s leafs, duplication %f',
    [Result.TotalItemsInOctree,
     Result.TotalItemsInLeafs,
     Result.TotalItemsInLeafs / Result.TotalItemsInOctree]);
  {$endif}
end;

=======
>>>>>>> e37f2d2d
function TCastleSceneCore.CreateShapeOctree(
  const Limits: TOctreeLimits;
  const Collidable: boolean): TShapeOctree;
var
  I: Integer;
  ShapesList: TShapeList;
begin
  Inc(InternalDirty);
  try

  if Collidable then
    { Add only active and collidable shapes }
    ShapesList := Shapes.TraverseList(true, false, true) else
    { Add only active and visible shapes }
    ShapesList := Shapes.TraverseList(true, true, false);

  Result := TShapeOctree.Create(Limits, LocalBoundingBoxNoChildren, ShapesList);
  try
    for I := 0 to Result.ShapesList.Count - 1 do
      if not Result.ShapesList[I].BoundingBox.IsEmpty then
        Result.TreeRoot.AddItem(I);
  except Result.Free; raise end;

  finally Dec(InternalDirty) end;

  {$ifdef CASTLE_DEBUG_OCTREE_DUPLICATION}
  WritelnLog('Shapes Octree Stats', '%d items in octree, %d items in octree''s leafs, duplication %f',
    [Result.TotalItemsInOctree,
     Result.TotalItemsInLeafs,
     Result.TotalItemsInLeafs / Result.TotalItemsInOctree]);
  {$endif}
end;

{ viewpoints ----------------------------------------------------------------- }

type
  TFirstViewpointSeeker = class
    OnlyPerspective: boolean;
    ViewpointDescription: String;
    function Seek(
      Node: TX3DNode; StateStack: TX3DGraphTraverseStateStack;
      ParentInfo: PTraversingInfo; var TraverseIntoChildren: boolean): Pointer;
  end;

  function TFirstViewpointSeeker.Seek(
    Node: TX3DNode; StateStack: TX3DGraphTraverseStateStack;
    ParentInfo: PTraversingInfo; var TraverseIntoChildren: boolean): Pointer;
  var
    V: TAbstractViewpointNode;
  begin
    V := Node as TAbstractViewpointNode;
    if ( (not OnlyPerspective) or
         (V.ProjectionType = ptPerspective) ) and
       ( (ViewpointDescription = '') or
         (V.Description = ViewpointDescription) ) then
      Result := V else
      Result := nil;
  end;

function TCastleSceneCore.GetViewpointCore(
  const OnlyPerspective: boolean;
  out ProjectionType: TProjectionType;
  out CamPos, CamDir, CamUp, GravityUp: TVector3;
  const ViewpointDescription: String): TAbstractViewpointNode;
var
  Seeker: TFirstViewpointSeeker;
begin
  Result := nil;

  if RootNode <> nil then
  begin
    Seeker := TFirstViewpointSeeker.Create;
    try
      Seeker.OnlyPerspective := OnlyPerspective;
      Seeker.ViewpointDescription := ViewpointDescription;
      Result := TAbstractViewpointNode(
        RootNode.Traverse(TAbstractViewpointNode,
        {$ifdef FPC}@{$endif}Seeker.Seek));
    finally FreeAndNil(Seeker) end;
  end;

  if Result <> nil then
  begin
    Result.GetView(CamPos, CamDir, CamUp, GravityUp);
    ProjectionType := Result.ProjectionType;
  end else
  begin
    { use default camera settings }
    CamPos := DefaultX3DCameraPosition[cvVrml2_X3d];
    CamDir := DefaultX3DCameraDirection;
    CamUp := DefaultX3DCameraUp;
    GravityUp := DefaultX3DGravityUp;
    ProjectionType := ptPerspective;
  end;
end;

function TCastleSceneCore.GetViewpoint(
  out ProjectionType: TProjectionType;
  out CamPos, CamDir, CamUp, GravityUp: TVector3;
  const ViewpointDescription: String): TAbstractViewpointNode;
begin
  Result := GetViewpointCore(false, ProjectionType, CamPos, CamDir, CamUp, GravityUp,
    ViewpointDescription);
end;

function TCastleSceneCore.GetPerspectiveViewpoint(
  out CamPos, CamDir, CamUp, GravityUp: TVector3;
  const ViewpointDescription: String): TAbstractViewpointNode;
var
  ProjectionType: TProjectionType;
begin
  Result := GetViewpointCore(true, ProjectionType, CamPos, CamDir, CamUp, GravityUp,
    ViewpointDescription);
  Assert(ProjectionType = ptPerspective);
end;

{ freeing resources ---------------------------------------------------------- }

procedure TCastleSceneCore.FreeResources_UnloadTextureData(Node: TX3DNode);
begin
  (Node as TAbstractTexture2DNode).IsTextureLoaded := false;
end;

procedure TCastleSceneCore.FreeResources_UnloadTexture3DData(Node: TX3DNode);
begin
  (Node as TAbstractTexture3DNode).TextureLoaded := false;
end;

procedure TCastleSceneCore.FreeResources(Resources: TSceneFreeResources);

  procedure FreeShadowVolumes;
  var
    ShapeList: TShapeList;
    Shape: TShape;
  begin
    ShapeList := Shapes.TraverseList(false);
    for Shape in ShapeList do
      Shape.InternalShadowVolumes.FreeResources;
  end;

begin
  if (frTextureDataInNodes in Resources) and (RootNode <> nil) then
  begin
    RootNode.EnumerateNodes(TAbstractTexture2DNode,
      {$ifdef FPC}@{$endif}FreeResources_UnloadTextureData, false);
    RootNode.EnumerateNodes(TAbstractTexture3DNode,
      {$ifdef FPC}@{$endif}FreeResources_UnloadTexture3DData, false);
  end;

  if frShadowVolume in Resources then
    FreeShadowVolumes;
end;

{ events --------------------------------------------------------------------- }

procedure TCastleSceneCore.ScriptsInitializeCallback(Node: TX3DNode);
begin
  // TODO: Delphi Support
  {$ifdef FPC}
  // Node.Scene must be set in order for TScriptNode.SetInitialized to work
  Assert(Node.Scene = Self);
  TScriptNode(Node).Initialized := true;
  {$endif}
end;

procedure TCastleSceneCore.ScriptsInitialize;
begin
  // TODO: Delphi Support
  {$ifdef FPC}
  if RootNode <> nil then
  begin
    BeginChangesSchedule;
    try
      { We have to initialize scripts only after all other initialization
        is done, in particular after Node.Scene was set by ChangedAll.
        Reason: scripts initialize() methods may already cause some events,
        that should notify us appropriately.
        This is also why Begin/EndChangesSchedule around is useful. }
      RootNode.EnumerateNodes(TScriptNode, @ScriptsInitializeCallback, false);
    finally EndChangesSchedule end;
  end;
  {$endif}
end;

procedure TCastleSceneCore.ScriptsFinalizeCallback(Node: TX3DNode);
begin
  // TODO: Delphi Support
  {$ifdef FPC}
  TScriptNode(Node).Initialized := false;
  {$endif}
end;

procedure TCastleSceneCore.ScriptsFinalize;
begin
  // TODO: Delphi Support
  {$ifdef FPC}
  if RootNode <> nil then
  begin
    BeginChangesSchedule;
    try
      { We have to deinitialize scripts before any other deinitialization
        is done. Just like for ScriptsInitialize. }
      RootNode.EnumerateNodes(TScriptNode, @ScriptsFinalizeCallback, false);
    finally EndChangesSchedule end;
  end;
  {$endif}
end;

procedure TCastleSceneCore.SetProcessEvents(const Value: boolean);
begin
  if FProcessEvents <> Value then
  begin
    if Value then
    begin
      FProcessEvents := Value;

      ScriptsInitialize;

      { When ProcessEvents is set to @true, you want to initialize stuff
        for things depending on camera (and X3D events):
        - position/orientation_changed events on ProximitySensors,
        - update camera information on all Billboard nodes,
        - LOD nodes. }
      InternalCameraChanged;
    end else
    begin
      ScriptsFinalize;
      PointingDeviceClear;

      FProcessEvents := Value;
    end;
  end;
end;

{ key sensors handling ------------------------------------------------------- }

function TCastleSceneCore.Press(const Event: TInputPressRelease): boolean;
var
  I: Integer;
begin
  Result := inherited;
  if Result or (not Exists) or (Event.EventType <> itKey) then Exit;

  if ProcessEvents then
  begin
    BeginChangesSchedule;
    try
      for I := 0 to KeyDeviceSensorNodes.Count - 1 do
        (KeyDeviceSensorNodes.Items[I] as TAbstractKeyDeviceSensorNode).
          KeyDown(Event.Key, Event.KeyString, NextEventTime);
    finally EndChangesSchedule; end;

    { Never treat the event as handled here,
      even if some X3DKeyDeviceSensorNode was found and did something.
      That is because we don't get enough information
      from VRML/X3D events (which may come down to calling some scripts in VRML/X3D)
      to be sure that the event is handled (and should not be passed to others).
    Result := false; }
  end;
end;

function TCastleSceneCore.Release(const Event: TInputPressRelease): boolean;
var
  I: Integer;
begin
  Result := inherited;
  if Result or (not Exists) or (Event.EventType <> itKey) then Exit;

  if ProcessEvents then
  begin
    BeginChangesSchedule;
    try
      for I := 0 to KeyDeviceSensorNodes.Count - 1 do
        (KeyDeviceSensorNodes.Items[I] as TAbstractKeyDeviceSensorNode).
          KeyUp(Event.Key, Event.KeyString, NextEventTime);
    finally EndChangesSchedule; end;

    { Never treat the event as handled here,
      even if some X3DKeyDeviceSensorNode was found and did something.
      That is because we don't get enough information
      from VRML/X3D events (which may come down to calling some scripts in VRML/X3D)
      to be sure that the event is handled (and should not be passed to others).
    Result := false; }
  end;
end;

{ pointing device handling --------------------------------------------------- }

function TCastleSceneCore.PointingDeviceMove(const Pick: TRayCollisionNode;
  const Distance: Single): boolean;
var
  TouchSensor: TTouchSensorNode;
  ActiveSensor: TAbstractPointingDeviceSensorNode;
  OldIsOver, NewIsOver: boolean;
  OldSensors: TX3DNodeList;
  NewSensors: TX3DNodeList;
  I: Integer;
  OverItem: PTriangle;
begin
  Result := inherited;
  if Result or (not Exists) then Exit;

  OverItem := Pick.Triangle;

  { Never treat the event as handled here, as we don't get enough information
    from VRML/X3D events (which may come down to calling some scripts in VRML/X3D)
    to be sure that the event is handled (and should not be passed to others).
  Result := false; }

  if ProcessEvents then
  begin
    { Note that using Begin/EndChangesSchedule is not only for efficiency
      here. It's also sometimes needed to keep the code correct: note
      that ChangedAll changes everything, including State pointers.
      So OverItem.State becomes invalid. (Once octree will be rebuild, also
      OverItem will be invalid.) Obviously, we can't let this happen
      in the middle of PointingDeviceMove. }
    BeginChangesSchedule;
    try
      { Handle isOver events }

      if PointingDeviceOverItem <> OverItem then
      begin
        if PointingDeviceActiveSensors.Count <> 0 then
        begin
          Assert(PointingDeviceActive);

          { This is quite special situation, as it means that
            PointingDeviceActiveSensors grabbed all events.
            isOver (either TRUE or FALSE) may be generated for active
            sensors, but no other sensors should receive any events. }

          for I := 0 to PointingDeviceActiveSensors.Count - 1 do
          begin
            ActiveSensor := PointingDeviceActiveSensors.Items[I] as
              TAbstractPointingDeviceSensorNode;

            if ActiveSensor.FdEnabled.Value then
            begin
              OldIsOver := (PointingDeviceOverItem <> nil) and
                (PointingDeviceOverItem^.State.PointingDeviceSensors.
                  IndexOf(ActiveSensor) <> -1);

              NewIsOver := (OverItem <> nil) and
                (OverItem^.State.PointingDeviceSensors.IndexOf(ActiveSensor) <> -1);

              if OldIsOver <> NewIsOver then
                ActiveSensor.EventIsOver.Send(NewIsOver, NextEventTime);
            end;
          end;
        end else
        if (PointingDeviceOverItem <> nil) and
           (OverItem <> nil) then
        begin
          OldSensors := PointingDeviceOverItem^.State.PointingDeviceSensors;
          NewSensors := OverItem^.State.PointingDeviceSensors;

          { X3D spec says about isOver events that
            "Events are not generated if the geometry itself is
            animating and moving underneath the pointing device."

            I understand that they mean that you don't have to call
            PointingDeviceMove continuously, you can only check this on
            actual mouse move. That is, isOver state changes are not
            intended to be caught immediately if they happened because
            the geometry is animating. But, still, all isOver changes *are*
            reported. I hope they don't mean that isOver changes because
            of underlying geometry animating should not be reported at all.

            The latter interpretation:
            - Would be unhandy for implementation, as I would have to call
              raycollision twice for each Motion (to get
              OverItemBeforeMove and OverItem).
            - Would be unhandy for users. You want
              to catch isOver changes eventually, right? Otherwise,
              user may be forced to move mouse out and then back in to generate
              isOver event = TRUE. Worse, user has to move mouse inside and
              then back outside to generate isOver = FALSE event.
          }

          for I := 0 to OldSensors.Count - 1 do
            if NewSensors.IndexOf(OldSensors[I]) = -1 then
            begin
              if (OldSensors[I] is TAbstractPointingDeviceSensorNode) and
                TAbstractPointingDeviceSensorNode(OldSensors[I]).FdEnabled.Value then
                TAbstractPointingDeviceSensorNode(OldSensors[I]).EventIsOver.Send(false, NextEventTime);
            end;

          for I := 0 to NewSensors.Count - 1 do
            if OldSensors.IndexOf(NewSensors[I]) = -1 then
            begin
              if (NewSensors[I] is TAbstractPointingDeviceSensorNode) and
                TAbstractPointingDeviceSensorNode(NewSensors[I]).FdEnabled.Value then
                TAbstractPointingDeviceSensorNode(NewSensors[I]).EventIsOver.Send(true, NextEventTime);
            end;
        end else
        if PointingDeviceOverItem <> nil then
        begin
          { So we previously pointed as something, and now at nothing.
            So simply call isOver = FALSE for all. }

          OldSensors := PointingDeviceOverItem^.State.PointingDeviceSensors;

          for I := 0 to OldSensors.Count - 1 do
            if (OldSensors[I] is TAbstractPointingDeviceSensorNode) and
              TAbstractPointingDeviceSensorNode(OldSensors[I]).FdEnabled.Value then
              TAbstractPointingDeviceSensorNode(OldSensors[I]).EventIsOver.Send(false, NextEventTime);
        end else
        begin
          Assert(OverItem <> nil);

          { So we previously pointed as nothing, and now at something.
            So simply call isOver = TRUE for all. }

          NewSensors := OverItem^.State.PointingDeviceSensors;

          for I := 0 to NewSensors.Count - 1 do
            if (NewSensors[I] is TAbstractPointingDeviceSensorNode) and
              TAbstractPointingDeviceSensorNode(NewSensors[I]).FdEnabled.Value then
              TAbstractPointingDeviceSensorNode(NewSensors[I]).EventIsOver.Send(true, NextEventTime);
        end;

        FPointingDeviceOverItem := OverItem;

        DoPointingDeviceSensorsChange;
      end;

      { When OverItem <> nil => Pick.Point is meaningful.
        Right now OverItem = FPointingDeviceOverItem,
        so take care to make PointingDeviceOverPoint also meaningful. }
      FPointingDeviceOverPoint := Pick.Point;

      { Handle hitXxx_changed events }

      if OverItem <> nil then
      begin
        NewSensors := OverItem^.State.PointingDeviceSensors;

        for I := 0 to NewSensors.Count - 1 do
          if NewSensors[I] is TTouchSensorNode then
          begin
            TouchSensor := TTouchSensorNode(NewSensors[I]);
            if TouchSensor.FdEnabled.Value then
            begin
              TouchSensor.EventHitPoint_Changed.Send(
                { hitPoint_changed event wants a point in local coords,
                  we can get this by InverseTransform. }
                OverItem^.State.Transformation.InverseTransform.MultPoint(Pick.Point), NextEventTime);

              {$ifndef CONSERVE_TRIANGLE_MEMORY}
              if TouchSensor.EventHitNormal_Changed.SendNeeded then
                TouchSensor.EventHitNormal_Changed.Send(
                  OverItem^.INormal(Pick.Point), NextEventTime);

              if TouchSensor.EventHitTexCoord_Changed.SendNeeded then
                TouchSensor.EventHitTexCoord_Changed.Send(
                  OverItem^.ITexCoord2D(Pick.Point), NextEventTime);
              {$endif not CONSERVE_TRIANGLE_MEMORY}
            end;
          end;
      end;

      { Call Drag on active drag sensors }
      for I := 0 to PointingDeviceActiveSensors.Count - 1 do
      begin
        ActiveSensor := PointingDeviceActiveSensors.Items[I] as
          TAbstractPointingDeviceSensorNode;
        if ActiveSensor is TAbstractDragSensorNode then
          TAbstractDragSensorNode(ActiveSensor).Drag(
            NextEventTime, Pick.RayOrigin, Pick.RayDirection);
      end;
    finally
      EndChangesSchedule;
    end;
  end;
end;

procedure TCastleSceneCore.DoPointingDeviceSensorsChange;
begin
  if Assigned(OnPointingDeviceSensorsChange) then
    OnPointingDeviceSensorsChange(Self);
end;

procedure TCastleSceneCore.PointingDeviceClear;
var
  SensorsChanged: boolean;
begin
  SensorsChanged :=
    (FPointingDeviceOverItem <> nil) or
    { This may be called from destructor (through
      TShape.FreeOctreeTriangles when freeing shapes), so prepare for
      the FPointingDeviceActiveSensors = nil case. }
    ( (FPointingDeviceActiveSensors <> nil) and
      (FPointingDeviceActiveSensors.Count <> 0) );

  FPointingDeviceOverItem := nil;
  { PointingDeviceOverPoint may be left undefined now, but let's set it
    to something deterministic to ease debugging. }
  FPointingDeviceOverPoint := TVector3.Zero;
  FPointingDeviceActive := false;
  if FPointingDeviceActiveSensors <> nil then
    FPointingDeviceActiveSensors.Count := 0;

  if SensorsChanged then
    DoPointingDeviceSensorsChange;
end;

function TCastleSceneCore.PointingDevicePress(const Pick: TRayCollisionNode;
  const Distance: Single): Boolean;
begin
  Result := inherited;
  if Result then Exit;

  { If the Scene was just added to Viewport (and no mouse move occurred),
    or if the Scene was modified by ChangedAll, e.g. by removing some items
    (and no mouse move occurred),
    then PointingDevicePress would not fire for sensors (like TouchSensor)
    under mouse, because PointingDeviceOverItem is not set.
    See https://github.com/castle-engine/castle-engine/issues/227 .
    Using PointingDeviceMove sets PointingDeviceOverItem. }
  PointingDeviceMove(Pick, Distance);

  Result := PointingDevicePressRelease(true, Distance, { ignored } false);
end;

function TCastleSceneCore.PointingDeviceRelease(const Pick: TRayCollisionNode;
  const Distance: Single; const CancelAction: Boolean): Boolean;
begin
  Result := inherited;
  if Result then Exit;
  Result := PointingDevicePressRelease(false, Distance, CancelAction);
end;

function TCastleSceneCore.PointingDevicePressRelease(const DoPress: boolean;
  const Distance: Single; const CancelAction: boolean): boolean;

  function AnchorActivate(Anchor: TAnchorNode): boolean;
  var
    NewRootNode: TX3DRootNode;
    NewViewpoint: TAbstractViewpointNode;
  begin
    Result := Anchor.LoadAnchor(NewRootNode, NewViewpoint, RootNode);
    if Result then
    begin
      { activating Anchor clears other sensors, since Anchor
        loads completely different scene. }
      FPointingDeviceActiveSensors.Count := 0;

      if NewRootNode <> nil then
        Load(NewRootNode, true, [slDisableResetTime]);

      { When NewRootNode <> nil, it's important here that we know
        we're inside BeginChangesSchedule.

        This means that ForceTeleportTransitions (set to true by Load)
        is still true during the following Set_Bind := true call.
        That's because ChangedAll (that resets ForceTeleportTransitions
        to false) was not called yet. }

      if NewViewpoint <> nil then
        NewViewpoint.Bound := true;
    end;
  end;

var
  Sensors: TPointingDeviceSensorList;

  function PDSensorActivate(Sensor: TAbstractPointingDeviceSensorNode): boolean;
  begin
    Result := Sensor.FdEnabled.Value and
      { Send isActive = true and make DoPointingDeviceSensorsChange
        only if FPointingDeviceActiveSensor changes. }
      (PointingDeviceActiveSensors.IndexOf(Sensor) = -1);
    if Result then
    begin
      PointingDeviceActiveSensors.Add(Sensor);
      { We do this only when PointingDeviceOverItem <> nil,
        so we know that PointingDeviceOverPoint is meaningful. }
      Sensor.Activate(NextEventTime,
        Sensors.Transformation.Transform,
        Sensors.Transformation.InverseTransform,
        PointingDeviceOverPoint);
    end;
  end;

var
  I: Integer;
  ToActivate: TX3DNode;
  ActiveChanged: boolean;
  ActiveSensor: TAbstractPointingDeviceSensorNode;
begin
  Result := false;

  if ProcessEvents and (FPointingDeviceActive <> DoPress) then
  begin
    BeginChangesSchedule;
    try
      ActiveChanged := false;
      FPointingDeviceActive := DoPress;
      if DoPress then
      begin
        if PointingDeviceOverItem <> nil then
        begin
          Sensors := PointingDeviceOverItem^.State.PointingDeviceSensors;
          for I := 0 to Sensors.Count - 1 do
          begin
            { Activate all the enabled sensors. Spec says to activate
              simultaneouly all Sensors (tied for this mouse down). }
            ToActivate := Sensors[I];
            if ToActivate is TAbstractPointingDeviceSensorNode then
            begin
              if PDSensorActivate(TAbstractPointingDeviceSensorNode(ToActivate)) then
                ActiveChanged := true;
            end else
            if ToActivate is TAnchorNode then
            begin
              if AnchorActivate(TAnchorNode(ToActivate)) then
              begin
                ActiveChanged := true;
                Break;
              end;
            end;
          end;
        end;
      end else
      begin
        { Deactivate all PointingDeviceActiveSensors (if any) }
        if PointingDeviceActiveSensors.Count <> 0 then
        begin
          for I := 0 to PointingDeviceActiveSensors.Count -1 do
          begin
            ActiveSensor := PointingDeviceActiveSensors.Items[I]
              as TAbstractPointingDeviceSensorNode;
            ActiveSensor.Deactivate(NextEventTime);
            { If we're still over the sensor, generate touchTime for TouchSensor }
            if (not CancelAction) and
               (PointingDeviceOverItem <> nil) and
               (PointingDeviceOverItem^.State.PointingDeviceSensors.
                 IndexOf(ActiveSensor) <> -1) and
               (ActiveSensor is TTouchSensorNode) then
            begin
              TTouchSensorNode(ActiveSensor).EventTouchTime.Send(Time, NextEventTime);
            end;
          end;
          FPointingDeviceActiveSensors.Count := 0;
          ActiveChanged := true;
        end;
      end;

      if ActiveChanged then DoPointingDeviceSensorsChange;

      { We try hard to leave Result as false when nothing happened.
        This is important for TCastleViewport, that wants to retry
        press around if ApproximateActivation, and for other TCastleTransform objects
        along the same TRayCollision list. So we really must set
        Result := false if nothing happened, to enable other objects
        to have a better chance of catching press/release event.
        At the same time, we really must set Result := true if something
        (possibly) happened. Otherwise, simultaneously two objects may be activated,
        and TCastleViewport.PointingDevicePressFailed may do a sound
        warning that activation was unsuccessful.

        Fortunately, our ActiveChanged right now precisely tells us
        when something happened. When not ActiveChanged, nothing happened,
        no X3D event was send. }
      Result := ActiveChanged;
    finally
      EndChangesSchedule;
    end;
  end;
end;

function TCastleSceneCore.PointingDeviceSensors: TPointingDeviceSensorList;
begin
  if PointingDeviceOverItem <> nil then
    Result := PointingDeviceOverItem^.State.PointingDeviceSensors else
    Result := nil;
end;

(*
// Not needed now
function TCastleSceneCore.Dragging: boolean;

  function ActiveDraggingSensor: boolean;
  var
    I: Integer;
  begin
    Result := false;
    for I := 0 to PointingDeviceActiveSensors.Count - 1 do
      if PointingDeviceActiveSensors.Items[I] is TAbstractDragSensorNode then
        Exit(true);
   end;

begin
  Result := (inherited Dragging) or
    ((PointingDeviceActiveSensors.Count <> 0) and
      { minor optimization, do not even call ActiveDraggingSensor if
        PointingDeviceActiveSensors.Count = 0 (most usual case) }
      ActiveDraggingSensor and
      ProcessEvents);
end;
*)

{ Time stuff ------------------------------------------------------------ }

function TCastleSceneCore.Time: TFloatTime;
begin
  Result := FTimeNow.Seconds;
end;

function TCastleSceneCore.NextEventTime: TX3DTime;
begin
  { Increase @link(FTime) by some infinitely small value.
    This allows events to pass through the ROUTEs
    without the fear of being rejected as "recursive (cycle) events"
    from previous events. }

  Inc(FTimeNow.PlusTicks);
  Result := FTimeNow;
end;

procedure TCastleSceneCore.SetAnimateSkipTicks(const Value: Cardinal);
begin
  if FAnimateSkipTicks <> Value then
  begin
    FAnimateSkipTicks := Value;
    { randomizing it now desynchronizes the skipped frames across many scenes
      created in a single frame }
    AnimateSkipNextTicks := Random(FAnimateSkipTicks + 1);
  end;
end;

procedure TCastleSceneCore.UpdateNewPlayingAnimation(out NeedsUpdateTimeDependent: Boolean);
begin
  NeedsUpdateTimeDependent := false;

  if NewPlayingAnimationUse then
  begin
    NewPlayingAnimationUse := false;
    if PlayingAnimationNode <> nil then
    begin
      PlayingAnimationNode.Stop;
      if Assigned(PlayingAnimationStopNotification) then
      begin
        PlayingAnimationStopNotification(Self, PlayingAnimationNode);
        PlayingAnimationStopNotification := nil;
      end;
      PlayingAnimationNode.EventIsActive.RemoveNotification(
        {$ifdef FPC}@{$endif}PlayingAnimationIsActive);
    end;
    Assert({$ifndef FPC}@{$endif}PlayingAnimationStopNotification = nil);

    { If calling PlayAnimation on already-playing node,
      we have to make sure it actually starts playing from the start.
      For the StartTime below to be correctly applied, we have to make
      sure the node actually *stops* temporarily (otherwise the
      TTimeDependentFunctionality.SetTime never "sees" the node
      in the Enabled = false state). }
    if (PlayingAnimationNode = NewPlayingAnimationNode) and
       (PlayingAnimationNode <> nil) then
      PlayingAnimationNode.TimeFunctionality.SetTime(Time, 0, false);

    { set PreviousPlayingAnimationXxx }
    PreviousPlayingAnimation := PlayingAnimationNode;
    if PreviousPlayingAnimation <> nil then
    begin
      PreviousPlayingAnimationLoop := PreviousPlayingAnimation.Loop;
      PreviousPlayingAnimationForward := PreviousPlayingAnimation.FractionIncreasing;
      PreviousPlayingAnimationTimeInAnimation := PreviousPlayingAnimation.TimeFunctionality.ElapsedTime;
    end;

    { If current animation node changes (to non-nil) call ResetAnimatedFields,
      to restore fields *not* affected by new animation to their "reset" state.

      Note: This must be called before we pass time to a new TimeSensor
      (since otherwise, ResetAnimationState would override some state set by new TimeSensor)
      and after the old TimeSensor is stopped.
      In particular, this must be called before PlayingAnimationNode.Start done lower
      (after PlayingAnimationNode:=NewPlayingAnimationNode) since TTimeSensorNode.Start
      sets StartTime and this calls HandleChangeTimeStopStart which applies
      the new TimeSensor.

      How does this work with blending (cross-fading) animations (using TransitionDuration)?

      For each field X, there are 4 cases possible:

      1. Neither old nor new animation affects the field X.

        Then everything trivially works.
        Old animation doesn't change X,
        ResetAnimationState doesn't change X
        (maybe even it doesn't touch X, if X is not affected by *any* animation),
        new animation doesn't change X.

      2. Old animation doesn't affect field X, new animation affects field X.

        Then ResetAnimationState on X doesn't do anything
        (since X already has the same value as ResetAnimationState sets).

        In TX3DField.InternalAffectedPartial
        we will blend (fade-in) new animation with FResetValue recorded
        in the field.

      3. Old animation affects field X, new animation doesn't affect X.

        We will blend (fade-out) old animation value with the FResetValue
        in the field.

      4. Both old and new animations touch field X.

        In this case field's FResetValue value is not useful
        (we don't want to it use since neither old nor new animation
        corresponds to the "reset" state).

        Luckily, in this case FResetValue will be ignored!
        The field X will receive two values (during cross-fade):
        old one (let's call it's strength Alpha), and new one (with strength 1-Alpha).
        Since their strengths sum to 1.0, in TX3DField.InternalAffectedPartial
        we will have PartialReceived.Partial = 1.0,
        which means that FResetValue will be ignored.

      To test it all in a simple case,
      open the Spine JSON file
      from https://github.com/castle-engine/demo-models/tree/master/animation/spine_animation_blending_test/exported
      with castle-model-viewer and run animations with TransitionDuration > 0.

      Note that above assumes that the field X supports lerp (TX3DField.CanAssignLerp).
      Otherwise the AD 3 case is broken (new animation would not correctly "reset"
      the field X, value of old animation would override it if TransitionDuration > 0).
      Testcase: TransitionDuration > 0 with Roseanne, switch between
      die and attack_monster.
      To fix this, we use IgnoreIfCannotLerp.
    }

    if (PlayingAnimationNode <> NewPlayingAnimationNode) and
       (NewPlayingAnimationNode <> nil) then
    begin
      ResetAnimationState(NewPlayingAnimationNode);
      { As soon as possible, we need to process TimeSensors, otherwise user would
        see a default animation pose. }
      NeedsUpdateTimeDependent := true;
    end;

    PlayingAnimationNode := NewPlayingAnimationNode;

    if PlayingAnimationNode <> nil then
    begin
      { Assign these before PartialSendBegin/End }
      PlayingAnimationTransitionDuration := NewPlayingAnimationTransitionDuration;
      { save current Time to own variable,
        do not trust PlayingAnimationNode.StartTime to remain reliable,
        it can be changed by user later. }
      PlayingAnimationStartTime := Time;

      PlayingAnimationNode.Start(
        NewPlayingAnimationLoop,
        NewPlayingAnimationForward,
        NewPlayingAnimationInitialTime);

      PlayingAnimationNode.EventIsActive.AddNotification(
        {$ifdef FPC}@{$endif}PlayingAnimationIsActive);
      PlayingAnimationStopNotification := NewPlayingAnimationStopNotification;
    end;
  end;
end;

procedure TCastleSceneCore.UpdateTimeDependentList(
  const TimeIncrease: TFloatTime; const ResetTime: boolean);
var
  SomethingVisibleChanged, SomePartialSend: boolean;
  T: TFloatTime;
  TimeFunctionality: TTimeDependentFunctionality;
begin
  SomethingVisibleChanged := false;
  T := Time;
  SomePartialSend := false;

  for TimeFunctionality in TimeDependentList do
  begin
    PartialSendBegin(TimeFunctionality);
    if TimeFunctionality.PartialSend <> nil then
      SomePartialSend := true;

    if TimeFunctionality.SetTime(T, TimeIncrease, ResetTime) and
      (TimeFunctionality.Parent is TMovieTextureNode) then
      SomethingVisibleChanged := true;

    PartialSendEnd(TimeFunctionality);
  end;

  if not SomePartialSend then
    NoPartialSend;

  { If SomethingVisibleChanged (in MovieTexture nodes), we have to redisplay. }
  if SomethingVisibleChanged then
    VisibleChangeHere([vcVisibleGeometry, vcVisibleNonGeometry]);
end;

procedure TCastleSceneCore.InternalSetTime(
  const NewValue: TFloatTime; const TimeIncrease: TFloatTime; const ResetTime: boolean);

  { Call UpdateTimeDependentList, but only if AnimateOnlyWhenVisible logic agrees.
    When ResetTime, we force always an UpdateTimeDependentList(0.0) call.
    @param NeedsUpdate Forces always *some* UpdateTimeDependentList call. }
  procedure UpdateTimeDependentListIfVisible(const NeedsUpdate: Boolean);
  begin
    if ResetTime then
    begin
      { Call UpdateTimeDependentList and reset FAnimateGatheredTime.
        However, do not reset AnimateSkipNextTicks (this would synchronize
        all skipping ticks if multiple animations are reset at the beginning
        of game, making randomization in SetAnimateSkipTicks pointless). }
      FAnimateGatheredTime := 0;
      UpdateTimeDependentList(TimeIncrease + FAnimateGatheredTime, ResetTime);
    end else
    if NeedsUpdate then
    begin
      { Call UpdateTimeDependentList regardless of visibility and
        of AnimateSkipNextTicks. Note that we do not reset AnimateSkipNextTicks
        (to avoid synchronizing AnimateSkipNextTicks of multiple animations
        started in the sam frame). }
      UpdateTimeDependentList(TimeIncrease + FAnimateGatheredTime, ResetTime);
      FAnimateGatheredTime := 0;
    end else
    if FAnimateOnlyWhenVisible and (not IsVisibleNow) then
    begin
      FAnimateGatheredTime := FAnimateGatheredTime + TimeIncrease;
    end else
    if AnimateSkipNextTicks <> 0 then
    begin
      Dec(AnimateSkipNextTicks);
      FAnimateGatheredTime := FAnimateGatheredTime + TimeIncrease;
    end else
    begin
      UpdateTimeDependentList(TimeIncrease + FAnimateGatheredTime, ResetTime);
      AnimateSkipNextTicks := AnimateSkipTicks;
      FAnimateGatheredTime := 0;
    end;
    IsVisibleNow := false;
  end;

  { Call humanoids AnimateSkin.
    This could actually be done from anywhere, as long as it gets called
    fairly soon after every HAnimJoint animation. }
  procedure UpdateHumanoidSkin;
  var
    I: Integer;
    ChangedSkin: TMFVec3f;
  begin
    for I := 0 to ScheduledHumanoidAnimateSkin.Count - 1 do
    begin
      ChangedSkin := (ScheduledHumanoidAnimateSkin.Items[I]
        as THAnimHumanoidNode).AnimateSkin;
      if ChangedSkin <> nil then
        ChangedSkin.Changed;
    end;
    ScheduledHumanoidAnimateSkin.Count := 0;
  end;

var
  NeedsUpdateTimeDependent: Boolean;
begin
  FTimeNow.Seconds := NewValue;
  FTimeNow.PlusTicks := 0; // using InternalSetTime always resets PlusTicks

  if ProcessEvents and InternalEnableAnimation then
  begin
    BeginChangesSchedule;
    try
      { UpdateNewPlayingAnimation must be called before UpdateTimeDependentListIfVisible.
        This way if we called StopAnimation, then UpdateNewPlayingAnimation
        first stops it (preventing from sending any events),
        so a stopped animation will *not* send any events after StopAnimation
        (making it useful to call ResetAnimationState right after StopAnimation call). }
      UpdateNewPlayingAnimation(NeedsUpdateTimeDependent);
      UpdateTimeDependentListIfVisible(NeedsUpdateTimeDependent);
      UpdateHumanoidSkin;
      { Process TransformationDirty at the end of increasing time, to apply scheduled
        TransformationDirty in the same Update, as soon as possible
        (useful e.g. for mana shot animation in dragon_squash). }
      FinishTransformationChanges;
    finally
      EndChangesSchedule;
    end;
  end;
end;

procedure TCastleSceneCore.FinishTransformationChanges;
var
  E: TExposedTransform;
begin
  if TransformationDirty then
  begin
    RootTransformationChanged;
    TransformationDirty := false;
  end;

  for E in FExposedTransforms do
    E.Synchronize;
end;

procedure TCastleSceneCore.SetTime(const NewValue: TFloatTime);
var
  TimeIncrease: TFloatTime;
begin
  TimeIncrease := NewValue - FTimeNow.Seconds;
  if TimeIncrease > 0 then
    InternalSetTime(NewValue, TimeIncrease, false);
end;

procedure TCastleSceneCore.IncreaseTime(const TimeIncrease: TFloatTime);
begin
  if TimeIncrease > 0 then
    InternalSetTime(FTimeNow.Seconds + TimeIncrease, TimeIncrease, false);
end;

procedure TCastleSceneCore.ResetLastEventTime(Node: TX3DNode);
var
  I: Integer;
begin
  for I := 0 to Node.RoutesCount - 1 do
    Node.Routes[I].ResetLastEventTime;
  // TODO: Delphi Support
  {$ifdef FPC}
  if Node is TAbstractScriptNode then
    TAbstractScriptNode(Node).ResetLastEventTimes;
  {$endif}
end;

procedure TCastleSceneCore.ResetTime(const NewValue: TFloatTime);
begin
  if RootNode <> nil then
    RootNode.EnumerateNodes({$ifdef FPC}@{$endif}ResetLastEventTime,
      false);
  InternalSetTime(NewValue, 0, true);
end;

procedure TCastleSceneCore.ResetTimeAtLoad;
begin
  if (NavigationInfoStack.Top <> nil) and
     NavigationInfoStack.Top.TimeOriginAtLoad then
    FTimeAtLoad := 0.0
  else
    FTimeAtLoad := DateTimeToUnix(CastleNow);
  ResetTime(TimeAtLoad);
end;

procedure TCastleSceneCore.IncreaseTimeTick;
begin
  Inc(FTimeNow.PlusTicks);
end;

procedure TCastleSceneCore.InternalCameraChanged;

  { Does CameraProcessing needs to be called (does it actually do anything). }
  function CameraProcessingNeeded: boolean;
  begin
    Result :=
      (ShapeLODs.Count <> 0) or
      (ProximitySensors.Count <> 0) or
      (BillboardNodes.Count <> 0);
  end;

  { Update things depending on camera information and X3D events.
    Call it only when ProcessEvents. }
  procedure CameraProcessing(const CameraVectors: TViewVectors);
  var
    I: Integer;
  begin
    Assert(ProcessEvents);

    for I := 0 to ShapeLODs.Count - 1 do
      UpdateLODLevel(TShapeTreeLOD(ShapeLODs.Items[I]), CameraVectors.Translation);

    for I := 0 to ProximitySensors.Count - 1 do
      ProximitySensorUpdate(ProximitySensors[I], CameraVectors);

    { Update camera information on all Billboard nodes,
      and retraverse scene from Billboard nodes. So we treat Billboard nodes
      much like Transform nodes, except that their transformation animation
      is caused by camera changes, not by changes to field values.

      TODO: If one Billboard is under transformation of another Billboard,
      this will be a little wasteful. We should update first all camera
      information, and then update only Billboard nodes that do not have
      any parent Billboard nodes. }
    for I := 0 to BillboardNodes.Count - 1 do
    begin
      (BillboardNodes[I] as TBillboardNode).InternalCameraChanged(CameraVectors);
      { Apply transformation change to Shapes tree.
        Note that we should never call TransformationChanged when
        OptimizeExtensiveTransformations. }
      if OptimizeExtensiveTransformations then
        TransformationDirty := true
      else
        TransformationChanged(BillboardNodes[I].TransformFunctionality);
    end;
  end;

var
  CameraVectors: TViewVectors;
begin
  if World <> nil then // may be called from SetProcessEvents when World may be nil
    LastCameraStateId := World.InternalMainCameraStateId;

  if ProcessEvents and
     CameraProcessingNeeded and
     { call GetCameraLocal only when necessary, as it does some calculations }
     GetCameraLocal(CameraVectors) then
  begin
    BeginChangesSchedule;
    try
      CameraProcessing(CameraVectors);
    finally EndChangesSchedule end;
  end;

  { handle WatchForTransitionComplete, looking at ACamera.Animation }
  (* TODO: we don't camera TCamera reference now,
    - we do not generate EventTransitionComplete now,
    - we never update WatchForTransitionComplete to false.
    This is not a critical feature, for X3D authors or Pascal developers.

  if ProcessEvents and WatchForTransitionComplete and not ACamera.Animation then
  begin
    BeginChangesSchedule;
    try
      WatchForTransitionComplete := false;
      if NavigationInfoStack.Top <> nil then
        NavigationInfoStack.Top.EventTransitionComplete.Send(true, NextEventTime);
    finally EndChangesSchedule end;
  end;
  *)
end;

procedure TCastleSceneCore.Update(const SecondsPassed: Single; var RemoveMe: TRemoveType);
var
  SP: Single;
begin
  inherited;
  if not Exists then Exit;

  { in case the same scene is present many times on Viewport.Items list,
    do not process it's Update() many times (would cause time to move too fast). }
  if LastUpdateFrameId = TFramesPerSecond.FrameId then Exit;
  LastUpdateFrameId := TFramesPerSecond.FrameId;

  FrameProfiler.Start(fmUpdateScene);

  if (World <> nil) and
     (LastCameraStateId <> World.InternalMainCameraStateId) then
    InternalCameraChanged; // sets LastCameraStateId

  { Most of the "update" job happens inside InternalSetTime.
    Reasons are partially historiec: TCastlePrecalculatedAnimation
    called only SetTime, not Update. }

  { Ignore calls when SecondsPassed is precisely zero
    (this may happen, and is correct, see TFramesPerSecond.ZeroNextSecondsPassed).
    In this case, time increase will be zero so the whole code
    will not do anything anyway.

    (Well, time dependent nodes like TimeSensor could "realize" that startTime
    happened *now*, and send initial events to start animation.
    But actually we take care of it in HandleChangeTimeStopStart.) }
  SP := TimePlayingSpeed * SecondsPassed;
  if TimePlaying and (SP <> 0) then
    IncreaseTime(SP);

  FrameProfiler.Stop(fmUpdateScene);
end;

procedure TCastleSceneCore.PartialSendBegin(const TimeFunctionality: TTimeDependentFunctionality);
var
  T: TFloatTime;
  PartialSend: TPartialSend;
begin
  T := Time;

  if (PlayingAnimationTransitionDuration <> 0) { often early exit } and
     (TimeFunctionality.Parent = PlayingAnimationNode) and
     (T >= PlayingAnimationStartTime) { only sanity check } and
     (T < PlayingAnimationStartTime + PlayingAnimationTransitionDuration) then
  begin
    PartialSend := TPartialSend.Create;
    TimeFunctionality.PartialSend := PartialSend;

    if PreviousPlayingAnimation <> nil then
    begin
      PartialSend.Partial := 1 - (T - PlayingAnimationStartTime) /
        PlayingAnimationTransitionDuration;
      PartialSend.IgnoreIfCannotLerp := true;

      { First fade-out previous animation.
        Note that
        - PreviousPlayingAnimation may be equal to PlayingAnimationNode
          (in case when PlayAnimation starts the same animation from beginning)
          and we still must work correctly.
        - We do not use FadingOutAnimation.TimeFunctionality.SetTime,
          as we do not want to activate/deactivate PreviousPlayingAnimation
          time sensor,
          and we do not want to look at enabled state of time sensor.
      }
      PreviousPlayingAnimation.FakeTime(PreviousPlayingAnimationTimeInAnimation
        + (T - PlayingAnimationStartTime),
        PreviousPlayingAnimationLoop,
        PreviousPlayingAnimationForward,
        NextEventTime,
        PartialSend);
    end;

    { calculate Result.Partial that should be passed
      to PlayingAnimationNode }
    PartialSend.Partial := (T - PlayingAnimationStartTime) /
      PlayingAnimationTransitionDuration;
    PartialSend.IgnoreIfCannotLerp := false;
  end else
    TimeFunctionality.PartialSend := nil;
end;

procedure TCastleSceneCore.PartialSendEnd(const TimeFunctionality: TTimeDependentFunctionality);

  function FieldsEqual(const L1, L2: TX3DFieldList): boolean;
  var
    I: Integer;
  begin
    Result := L1.Count = L2.Count;
    if Result then
      for I := 0 to L1.Count - 1 do
        if L1[I] <> L2[I] then
          Exit(false);
  end;

var
  F: TX3DField;
  AffectedFields: TX3DFieldList;
begin
  if TimeFunctionality.PartialSend <> nil then
  begin
    AffectedFields := TimeFunctionality.PartialSend.AffectedFields;
    TimeFunctionality.PartialSend.AffectedFields := nil; // do not free by TPartialSend.Destroy
    FreeAndNil(TimeFunctionality.PartialSend);

    { call InternalAffectedPartial on all AffectedFields, to correctly update
      their values. }
    for F in AffectedFields do
      F.InternalAffectedPartial;

    { call InternalRemovePartial on all fields affected in previous frame,
      but not affected this frame. }
    if PreviousPartialAffectedFields <> nil then
    begin
      { optimize the most common case, when PreviousPartialAffectedFields
        is equal to AffectedFields. }
      if not FieldsEqual(PreviousPartialAffectedFields, AffectedFields) then
        for F in PreviousPartialAffectedFields do
          if not AffectedFields.Contains(F) then
            F.InternalRemovePartial;
      FreeAndNil(PreviousPartialAffectedFields);
    end;

    PreviousPartialAffectedFields := AffectedFields;
  end;
end;

procedure TCastleSceneCore.NoPartialSend;
var
  F: TX3DField;
begin
  if PreviousPartialAffectedFields <> nil then
  begin
    for F in PreviousPartialAffectedFields do
      F.InternalRemovePartial;
    FreeAndNil(PreviousPartialAffectedFields);
  end;
end;

{ changes schedule ----------------------------------------------------------- }

procedure TCastleSceneCore.BeginChangesSchedule;
begin
  { ChangedAllScheduled = false always when ChangedAllSchedule = 0. }
  Assert((ChangedAllSchedule <> 0) or (not ChangedAllScheduled));

  ChangedAllScheduledOnlyAdditions := true; // may be changed to false by ScheduleChangedAll

  Inc(ChangedAllSchedule);
end;

procedure TCastleSceneCore.ScheduleChangedAll(const OnlyAdditions: Boolean);
begin
  if ChangedAllSchedule = 0 then
    ChangedAll
  else
  begin
    ChangedAllScheduled := true;
    ChangedAllScheduledOnlyAdditions := ChangedAllScheduledOnlyAdditions and OnlyAdditions;
  end;
end;

procedure TCastleSceneCore.EndChangesSchedule;
begin
  Dec(ChangedAllSchedule);
  if (ChangedAllSchedule = 0) and ChangedAllScheduled then
  begin
    { Note that ChangedAll will set ChangedAllScheduled to false. }
    ChangedAll(ChangedAllScheduledOnlyAdditions);
  end;
end;

{ proximity sensor ----------------------------------------------------------- }

procedure TCastleSceneCore.ProximitySensorUpdate(const PSI: TProximitySensorInstance;
  const CameraVectors: TViewVectors);
var
  APosition, ADirection, AUp: TVector3;
  ProxNode: TProximitySensorNode;
  NewIsActive: boolean;
begin
  if ProcessEvents then
  begin
    BeginChangesSchedule;
    try
      ProxNode := PSI.Node;
      if not ProxNode.FdEnabled.Value then Exit;

      { In each ProximitySensorUpdate we transform CameraPosition to
        ProximitySensor coordinate-space. This allows us to check
        whether the camera is inside ProximitySensor precisely
        (otherwise transforming ProximitySensor box could make a larger
        box, as we do not support oriented bounding boxes, only
        axis-aligned).

        This is also needed to generate position_changed value,
        as it has to be in ProximitySensor coordinate-space.

        Also, since we don't store precalculated box of ProximitySensor,
        we can gracefully react in InternalChangedField to changes:
        - changes to ProximitySensor center and size must only produce
          new ProximitySensorUpdate to eventually activate/deactivate ProximitySensor
        - changes to transforms affecting ProximitySensor must only update
          it's InverseTransform and call ProximitySensorUpdate.
      }

      APosition := PSI.InverseTransform.MultPoint(CameraVectors.Translation);

      NewIsActive :=
        (APosition.X >= ProxNode.FdCenter.Value.X - ProxNode.FdSize.Value.X / 2) and
        (APosition.X <= ProxNode.FdCenter.Value.X + ProxNode.FdSize.Value.X / 2) and
        (APosition.Y >= ProxNode.FdCenter.Value.Y - ProxNode.FdSize.Value.Y / 2) and
        (APosition.Y <= ProxNode.FdCenter.Value.Y + ProxNode.FdSize.Value.Y / 2) and
        (APosition.Z >= ProxNode.FdCenter.Value.Z - ProxNode.FdSize.Value.Z / 2) and
        (APosition.Z <= ProxNode.FdCenter.Value.Z + ProxNode.FdSize.Value.Z / 2) and
        { ... and the box is not empty, which for ProximitySensor
          is signalled by any size <= 0 (yes, equal 0 also means empty).
          We check this at the end, as this is the least common situation? }
        (ProxNode.FdSize.Value.X > 0) and
        (ProxNode.FdSize.Value.Y > 0) and
        (ProxNode.FdSize.Value.Z > 0);

      if NewIsActive <> PSI.IsActive then
      begin
        PSI.IsActive := NewIsActive;
        ProxNode.EventIsActive.Send(NewIsActive, NextEventTime);
        if NewIsActive then
          ProxNode.EventEnterTime.Send(Time, NextEventTime) else
          ProxNode.EventExitTime.Send(Time, NextEventTime);
      end;

      { Call position_changed, orientation_changed, even if this is just
        the first time NewIsActive = true (that is, even when it was
        NewIsActive <> PSI.IsActive). Reasoning: this allows to activate
        ProximitySensor when world starts (before player moves),
        which is a wanted feature. }

      if NewIsActive then
      begin
        ProxNode.EventPosition_Changed.Send(APosition, NextEventTime);
        if ProxNode.EventOrientation_Changed.SendNeeded then
        begin
          ADirection := PSI.InverseTransform.MultDirection(CameraVectors.Direction);
          AUp        := PSI.InverseTransform.MultDirection(CameraVectors.Up);
          ProxNode.EventOrientation_Changed.Send(
            OrientationFromDirectionUp(ADirection, AUp), NextEventTime);
        end;
        { TODO: centerOfRotation_changed }
      end;
    finally
      EndChangesSchedule;
    end;
  end;
end;

{ camera --------------------------------------------------------------------- }

function TCastleSceneCore.GetCameraLocal(
  out CameraVectors: TViewVectors): boolean;
begin
  // note that HasWorldTransform implies also World <> nil
  Result := HasWorldTransform and (World.MainCamera <> nil);
  if Result then
  begin
    World.MainCamera.GetWorldView(
      CameraVectors.Translation,
      CameraVectors.Direction,
      CameraVectors.Up);
    CameraVectors.Translation := WorldInverseTransform.MultPoint    (CameraVectors.Translation);
    CameraVectors.Direction   := WorldInverseTransform.MultDirection(CameraVectors.Direction);
    CameraVectors.Up          := WorldInverseTransform.MultDirection(CameraVectors.Up);
  end;
end;

function TCastleSceneCore.GetCameraLocal(
  out CameraLocalPosition: TVector3): boolean;
begin
  // note that HasWorldTransform implies also World <> nil
  Result := HasWorldTransform and (World.MainCamera <> nil);
  if Result then
    CameraLocalPosition := WorldInverseTransform.MultPoint(World.MainCamera.WorldTranslation);
end;

procedure TCastleSceneCore.ChangedTransform;
begin
  inherited;
  { WorldInverseTransform changed, so update things depending on camera view.
    TODO: This way doesn't make a notification when WorldInverseTransform
    changed because parent transform changed.
    We should look at FWorldTransformAndInverseId changes to detect this? }
  InternalCameraChanged;
end;

procedure TCastleSceneCore.ChangeWorld(const Value: TCastleAbstractRootTransform);
begin
  inherited;

  { World changed, so update things depending on camera view.
    This is important to make ProximitySensors, Billboard etc. work immediately
    when item is part of the world (and knows the camera),
    and has ProcessEvents = true.

    Testcase:

    - 1st frame rendering not using BlendingSort for non-MainScene scenes:
      trees_blending/CW_demo.lpr testcase from Eugene.
    - Billboards test from Kagamma:
      https://sourceforge.net/p/castle-engine/discussion/general/thread/882ca037/
      https://gist.github.com/michaliskambi/9520282717870d3be1511412754958e9

  }
  if Value <> nil then
    InternalCameraChanged;
end;

{ compiled scripts ----------------------------------------------------------- }

procedure TCastleSceneCore.RegisterCompiledScript(const HandlerName: String;
  Handler: TCompiledScriptHandler);
var
  HandlerInfo: PCompiledScriptHandlerInfo;
begin
  HandlerInfo := PCompiledScriptHandlerInfo(CompiledScriptHandlers.Add);
  HandlerInfo^.Handler := Handler;
  HandlerInfo^.Name := HandlerName;
end;

procedure TCastleSceneCore.ExecuteCompiledScript(const HandlerName: String;
  ReceivedValue: TX3DField);
var
  I: Integer;
begin
  for I := 0 to CompiledScriptHandlers.Count - 1 do
    if CompiledScriptHandlers.L[I].Name = HandlerName then
    begin
      CompiledScriptHandlers.L[I].Handler(ReceivedValue, NextEventTime);
      Break;
    end;
end;

{ camera ------------------------------------------------------------------ }

function TCastleSceneCore.SensibleCameraRadius(out RadiusAutoCalculated: Boolean): Single;
var
  NavigationNode: TNavigationInfoNode;
begin
  Result := 0;
  RadiusAutoCalculated := false;

  NavigationNode := NavigationInfoStack.Top;
  if (NavigationNode <> nil) and
     (NavigationNode.FdAvatarSize.Count >= 1) then
    Result := NavigationNode.FdAvatarSize.Items[0];

  { if avatarSize doesn't specify Radius, or specifies invalid <= 0,
    use DefaultCameraRadius. }
  if Result <= 0 then
  begin
    Result := DefaultCameraRadius;
    RadiusAutoCalculated := true;
  end;
end;

procedure TCastleSceneCore.InternalUpdateNavigation(
  const Navigation: TCastleNavigation);
var
  NavigationNode: TNavigationInfoNode;
  ViewpointNode: TAbstractViewpointNode;
  Radius: Single;
  RadiusAutoCalculated: Boolean;

  procedure UpdateWalkNavigation(const Navigation: TCastleWalkNavigation);
  begin
    { calculate Navigation.PreferredHeight }
    if (NavigationNode <> nil) and
       (NavigationNode.FdAvatarSize.Count >= 2) then
      Navigation.PreferredHeight := NavigationNode.FdAvatarSize.Items[1]
    else
      Navigation.PreferredHeight := Max(TCastleNavigation.DefaultPreferredHeight, Radius * RadiusToPreferredHeightMin);

    Navigation.CorrectPreferredHeight;

    { calculate Navigation.ClimbHeight }
    if (NavigationNode <> nil) and
       (NavigationNode.FdAvatarSize.Count >= 3) then
      Navigation.ClimbHeight := Max(NavigationNode.FdAvatarSize.Items[2], 0.0)
    else
      Navigation.ClimbHeight := 0;

    { calculate Navigation.HeadBobbing* }
    if NavigationNode <> nil then
    begin
      Navigation.HeadBobbing := NavigationNode.HeadBobbing;
      Navigation.HeadBobbingTime := NavigationNode.HeadBobbingTime;
    end else
    begin
      Navigation.HeadBobbing := TCastleWalkNavigation.DefaultHeadBobbing;
      Navigation.HeadBobbingTime := TCastleWalkNavigation.DefaultHeadBobbingTime;
    end;

    { calculate Navigation.MoveSpeed }
    if NavigationNode = nil then
      { Since we don't have NavigationNode.speed, we just calculate some
        speed that should "feel sensible". We base it on Radius,
        that was set above. }
      Navigation.MoveSpeed := Navigation.Radius * 20
    else
      { This is OK, also for NavigationNode.FdSpeed.Value = 0 case. }
      Navigation.MoveSpeed := NavigationNode.FdSpeed.Value;
  end;

  procedure UpdateExamineNavigation(const Navigation: TCastleExamineNavigation);
  begin
    if ViewpointNode <> nil then
    begin
      Navigation.AutoCenterOfRotation := ViewpointNode.AutoCenterOfRotation;
      Navigation.CenterOfRotation := ViewpointNode.Transform.MultPoint(
        ViewpointNode.CenterOfRotation);
    end else
    begin
      Navigation.AutoCenterOfRotation := true;
      Navigation.CenterOfRotation := TVector3.Zero; // remove previous customization of this property
    end;
  end;

begin
  NavigationNode := NavigationInfoStack.Top;
  ViewpointNode := ViewpointStack.Top;

  { calculate Radius }
  Radius := SensibleCameraRadius(RadiusAutoCalculated);
  Navigation.Radius := Radius;

  if Navigation is TCastleWalkNavigation then
    UpdateWalkNavigation(TCastleWalkNavigation(Navigation));
  if Navigation is TCastleExamineNavigation then
    UpdateExamineNavigation(TCastleExamineNavigation(Navigation));
end;

procedure TCastleSceneCore.InternalUpdateCamera(const ACamera: TCastleCamera;
  const WorldBox: TBox3D;
  const RelativeCameraTransform, AllowTransitionAnimate: boolean);
var
  APosition: TVector3;
  ADirection: TVector3;
  AUp: TVector3;
  GravityUp: TVector3;
  Radius, OriginX, OriginY: Single;
  RadiusAutoCalculated: Boolean;
  ViewpointNode: TAbstractViewpointNode;
  NavigationNode: TNavigationInfoNode;
  FieldOfView: TSingleList;
begin
  Radius := SensibleCameraRadius(RadiusAutoCalculated);
  if RadiusAutoCalculated then
    { Set ProjectionNear to zero, this way we avoid serializing value
      when it is not necessary to serialize it
      (because it can be calculated by each TCastleViewport.CalculateProjection). }
    ACamera.ProjectionNear := 0
  else
    ACamera.ProjectionNear := Radius * RadiusToProjectionNear;

  { Default projection parameters.
    Reset here anything that is determined by TCastleSceneCore.InternalUpdateCamera. }
  ACamera.ProjectionType := ptPerspective;
  ACamera.ProjectionFar := 0;
  ACamera.Perspective.FieldOfView := TCastlePerspective.DefaultFieldOfView;
  ACamera.Perspective.FieldOfViewAxis := TCastlePerspective.DefaultFieldOfViewAxis;
  ACamera.Orthographic.Width := 0;
  ACamera.Orthographic.Height := 0;
  ACamera.Orthographic.Origin := TVector2.Zero;
  {$warnings off} // using deprecated to keep it working
  ACamera.Orthographic.Stretch := false;
  {$warnings on}

  ViewpointNode := ViewpointStack.Top;
  NavigationNode := NavigationInfoStack.Top;

  if ViewpointNode <> nil then
  begin
    ViewpointNode.GetView(APosition, ADirection, AUp, GravityUp);

    { Transform into world coordinates, as camera is set in world coordinates.
      As an exception for backward compatibility: when HasWorldTransform = false,
      we just assume that this scene will be added to world without any transformations.

      This is possible when you load a scene to Viewport.Items.MainScene,
      but MainScene is not yet part of Viewport.Items, like

        Viewport.Items.MainScene := TCastleScene.Create(Self);
        Viewport.Items.MainScene.Load(...);
        Viewport.Items.Insert(0, Items.MainScene);

      ... which is even done by src/deprecated_units/castlelevels.pas.
      Then MainScene.Load causes InternalUpdateCamera, with MainScene being used.
      In the long-term future, some day MainScene will be removed and this
      complication should disappear.

      Testcase: mountains-of-fire. }
    if HasWorldTransform then
    begin
      APosition  := WorldTransform.MultPoint    (APosition);
      ADirection := WorldTransform.MultDirection(ADirection);
      AUp        := WorldTransform.MultDirection(AUp);
      GravityUp  := WorldTransform.MultDirection(GravityUp);
    end;

    if ViewpointNode is TViewpointNode then
    begin
      ACamera.Perspective.FieldOfView :=
        TViewpointNode(ViewpointNode).FieldOfView;
      if TViewpointNode(ViewpointNode).FieldOfViewForceVertical then
        ACamera.Perspective.FieldOfViewAxis := faVertical;
    end else
    if ViewpointNode is TPerspectiveCameraNode_1 then
    begin
      ACamera.Perspective.FieldOfView :=
        TPerspectiveCameraNode_1(ViewpointNode).FdHeightAngle.Value;
    end else
    if ViewpointNode is TOrthoViewpointNode then
    begin
      ACamera.ProjectionType := ptOrthographic;

      { default Dimensions, for default OrthoViewpoint.fieldOfView }
      ACamera.Orthographic.Width := 2;
      ACamera.Orthographic.Height := 2;
      OriginX := 0.5;
      OriginY := 0.5;

      FieldOfView := TOrthoViewpointNode(ViewpointNode).FdFieldOfView.Items;

      if FieldOfView.Count > 2 then ACamera.Orthographic.Width  := FieldOfView.Items[2] - FieldOfView.Items[0];
      if FieldOfView.Count > 3 then ACamera.Orthographic.Height := FieldOfView.Items[3] - FieldOfView.Items[1];

      if FieldOfView.Count > 0 then OriginX := - FieldOfView.Items[0] / ACamera.Orthographic.Width;
      if FieldOfView.Count > 1 then OriginY := - FieldOfView.Items[1] / ACamera.Orthographic.Height;

      ACamera.Orthographic.Origin := Vector2(OriginX, OriginY);
    end else
    if ViewpointNode is TOrthographicCameraNode_1 then
    begin
      ACamera.ProjectionType := ptOrthographic;
      ACamera.Orthographic.Width := TOrthographicCameraNode_1(ViewpointNode).FdHeight.Value;
      ACamera.Orthographic.Height := TOrthographicCameraNode_1(ViewpointNode).FdHeight.Value;
      ACamera.Orthographic.Origin := Vector2(0.5, 0.5);
    end;
  end else
  begin
    { Suitable viewpoint,
      with dir -Z and up +Y (like standard VRML/X3D viewpoint) }
    CameraViewpointForWholeScene(WorldBox, 2, 1, false, true,
      APosition, ADirection, AUp, GravityUp);
  end;

  if NavigationNode <> nil then
    ACamera.ProjectionFar := NavigationNode.VisibilityLimit;

  ACamera.GravityUp := GravityUp;

  { TODO:
    If RelativeCameraTransform, then we should move relative to initial camera changes,
    to honor X3D dictated Viewpoint animation behavior.
    Right now, we always behave like RelativeCameraTransform=false. }

  if AllowTransitionAnimate and (not ForceTeleportTransitions) then
    {$warnings off} // using deprecated, it really should be internal - camera transition following X3D events
    CameraTransition(ACamera, APosition, ADirection, AUp)
    {$warnings on}
  else
    ACamera.SetWorldView(APosition, ADirection, AUp);
end;

procedure TCastleSceneCore.CameraTransition(const Camera: TCastleCamera;
  const APosition, ADirection, AUp: TVector3);
var
  TransitionAnimate: boolean;
  TransitionTime: TFloatTime;
  NavigationNode: TNavigationInfoNode;
  TransitionType: String;
  I: Integer;
begin
  NavigationNode := NavigationInfoStack.Top;

  TransitionAnimate := true;
  TransitionTime := 1;

  { check NavigationInfo.transitionType, update TransitionAnimate.
    If we have LINEAR or ANIMATE or only unknown transition types,
    spec says to use animation. }
  if NavigationNode <> nil then
    for I := 0 to NavigationNode.FdTransitionType.Count - 1 do
    begin
      TransitionType := NavigationNode.FdTransitionType.Items[I];
      if TransitionType = 'TELEPORT' then
      begin
        TransitionAnimate := false;
        Break;
      end else
      if (TransitionType = 'LINEAR') or (TransitionType = 'ANIMATE') then
        { Leave TransitionAnimate as true }
        Break else
        WritelnWarning('X3D', Format('Unrecognized transitionType "%s"', [TransitionType]));
    end;

  { calculate TransitionTime }
  if NavigationNode <> nil then
  begin
    TransitionTime := NavigationNode.FdTransitionTime.Value;
    { correct TransitionAnimate in case TransitionTime invalid }
    if TransitionTime <= 0 then
      TransitionAnimate := false;
  end;

  if TransitionAnimate then
  begin
    Camera.AnimateTo(APosition, ADirection, AUp, TransitionTime);
    WatchForTransitionComplete := true;
  end else
  begin
    Camera.SetWorldView(APosition, ADirection, AUp);
    if NavigationInfoStack.Top <> nil then
      NavigationInfoStack.Top.EventTransitionComplete.Send(true, NextEventTime);
  end;
end;

procedure TCastleSceneCore.CameraTransition(const Camera: TCastleCamera;
  const APosition, ADirection, AUp, GravityUp: TVector3);
begin
  Camera.GravityUp := GravityUp;
  {$warnings off} // using deprecated in deprecated
  CameraTransition(Camera, APosition, ADirection, AUp);
  {$warnings on}
end;

procedure TCastleSceneCore.CameraTransition(const Navigation: TCastleNavigation;
  const APosition, ADirection, AUp: TVector3);
begin
  {$warnings off} // using deprecated in deprecated
  CameraTransition(Navigation.Camera, APosition, ADirection, AUp);
  {$warnings on}
end;

procedure TCastleSceneCore.CameraTransition(const Navigation: TCastleNavigation;
  const APosition, ADirection, AUp, GravityUp: TVector3);
begin
  {$warnings off} // using deprecated in deprecated
  CameraTransition(Navigation.Camera, APosition, ADirection, AUp, GravityUp);
  {$warnings on}
end;

{ misc ----------------------------------------------------------------------- }

function TCastleSceneCore.GetViewpointStack: TX3DBindableStackBasic;
begin
  Result := FViewpointStack;
end;

function TCastleSceneCore.GetNavigationInfoStack: TX3DBindableStackBasic;
begin
  Result := FNavigationInfoStack;
end;

function TCastleSceneCore.GetBackgroundStack: TX3DBindableStackBasic;
begin
  Result := FBackgroundStack;
end;

function TCastleSceneCore.GetFogStack: TX3DBindableStackBasic;
begin
  Result := FFogStack;
end;

procedure TCastleSceneCore.CalculateMainLightForShadowsPosition;
begin
  if FMainLightForShadowsNode is TAbstractPositionalLightNode then
    FMainLightForShadows := Vector4(
      FMainLightForShadowsTransform.MultPoint(
        TAbstractPositionalLightNode(FMainLightForShadowsNode).FdLocation.Value), 1) else
  if FMainLightForShadowsNode is TAbstractDirectionalLightNode then
    FMainLightForShadows := Vector4(
      FMainLightForShadowsTransform.MultDirection(
        TAbstractDirectionalLightNode(FMainLightForShadowsNode).FdDirection.Value).Normalize, 0) else
    raise Exception.CreateFmt('TCastleSceneCore.MainLightForShadows: ' +
      'light node "%s" cannot be used to cast shadows, it has no position ' +
      'and no direction', [FMainLightForShadowsNode.X3DType]);
end;

function TCastleSceneCore.SearchMainLightForShadows(
  Node: TX3DNode; StateStack: TX3DGraphTraverseStateStack;
  ParentInfo: PTraversingInfo; var TraverseIntoChildren: boolean): Pointer;
var
  L: TAbstractPunctualLightNode absolute Node;
begin
  if L.FdShadowVolumes.Value and
     L.FdShadowVolumesMain.Value then
  begin
    FMainLightForShadowsNode := L;
    FMainLightForShadowsTransform := StateStack.Top.Transformation.Transform;
    FMainLightForShadowsExists := true;
    CalculateMainLightForShadowsPosition;
    Result := Node; // anything non-nil to break traversing
  end else
    Result := nil;
end;

procedure TCastleSceneCore.ValidateMainLightForShadows;

  procedure CalculateMainLightForShadows;
  begin
    FMainLightForShadowsExists := false;
    if RootNode <> nil then
      RootNode.Traverse(TAbstractPunctualLightNode,
        {$ifdef FPC}@{$endif}SearchMainLightForShadows);
  end;

begin
  if not (fvMainLightForShadows in Validities) then
  begin
    CalculateMainLightForShadows;
    Include(Validities, fvMainLightForShadows);
  end;
end;

function TCastleSceneCore.InternalMainLightForShadowVolumes(
  out AMainLightPosition: TVector4): boolean;
begin
  ValidateMainLightForShadows;
  Result := FMainLightForShadowsExists;
  if Result then
    AMainLightPosition := FMainLightForShadows;
end;

procedure TCastleSceneCore.SetHeadlightOn(const Value: boolean);
begin
  if FHeadlightOn <> Value then
  begin
    FHeadlightOn := Value;
    if Assigned(OnHeadlightOnChanged) then OnHeadlightOnChanged(Self);
    if NavigationInfoStack.Top <> nil then
      NavigationInfoStack.Top.FdHeadlight.Send(HeadlightOn);
  end;
end;

function TCastleSceneCore.CustomHeadlight: TAbstractLightNode;
begin
  if NavigationInfoStack.Top <> nil then
    Result := NavigationInfoStack.Top.HeadlightNode
  else
    Result := nil;
end;

procedure TCastleSceneCore.UpdateHeadlightOnFromNavigationInfo;
begin
  if NavigationInfoStack.Top <> nil then
    HeadlightOn := NavigationInfoStack.Top.Headlight
  else
    HeadlightOn := DefaultNavigationInfoHeadlight;
end;

procedure TCastleSceneCore.PrepareResources(const Options: TPrepareResourcesOptions;
  const Params: TPrepareParams);

  { PrepareShapesOctrees and PrepareShadowVolumes could be optimized
    into one run }

  procedure PrepareShapesOctrees;
  var
    ShapeList: TShapeList;
    Shape: TShape;
  begin
    ShapeList := Shapes.TraverseList(false);
    for Shape in ShapeList do
      Shape.InternalOctreeTriangles;
  end;

  procedure PrepareShadowVolumes;
  var
    ShapeList: TShapeList;
    Shape: TShape;
  begin
    ShapeList := Shapes.TraverseList(false);
    for Shape in ShapeList do
      Shape.InternalShadowVolumes.PrepareResources;
  end;

begin
  inherited;

  if prBoundingBox in Options then
    LocalBoundingBox { ignore the result };

  if prShadowVolume in Options then
    PrepareShadowVolumes;

  if prSpatial in Options then
  begin
    InternalOctreeRendering;
    InternalOctreeDynamicCollisions;
    PrepareShapesOctrees;
  end;
end;

procedure TCastleSceneCore.SetShadowMaps(const Value: boolean);
begin
  if FShadowMaps <> Value then
  begin
    FShadowMaps := Value;

    ScheduledShadowMapsProcessing := true;
    ScheduleChangedAll;
  end;
end;

procedure TCastleSceneCore.SetShadowMapsDefaultSize(const Value: Cardinal);
begin
  if FShadowMapsDefaultSize <> Value then
  begin
    FShadowMapsDefaultSize := Value;

    if ShadowMaps then { if not ShadowMaps, then no need to reprocess }
    begin
      ScheduledShadowMapsProcessing := true;
      ScheduleChangedAll;
    end;
  end;
end;

function TCastleSceneCore.Caption: String;
var
  WorldInfoNode: TWorldInfoNode;
begin
  if RootNode <> nil then
    {$warnings off} // using deprecated, as for now there's no way to search for unnamed nodes
    WorldInfoNode := RootNode.TryFindNode(TWorldInfoNode, true) as TWorldInfoNode
    {$warnings on}
  else
    WorldInfoNode := nil;

  if (WorldInfoNode <> nil) and
     (WorldInfoNode.FdTitle.Value <> '') then
    Result := WorldInfoNode.FdTitle.Value else
    Result := UriCaption(Url);
end;

function TCastleSceneCore.Node(const NodeClass: TX3DNodeClass; const NodeName: String;
  const Options: TFindNodeOptions): TX3DNode;
begin
  if RootNode = nil then
  begin
    if fnNilOnMissing in Options then
      Result := nil
    else
      raise EX3DNotFound.CreateFmt('Cannot find node "%s" because no model is loaded', [NodeName]);
  end else
    Result := RootNode.FindNode(NodeClass, NodeName, Options);
end;

function TCastleSceneCore.Node(const NodeName: String): TX3DNode;
begin
  Result := Node(TX3DNode, NodeName);
end;

function TCastleSceneCore.Field(const NodeName, FieldName: String): TX3DField;
begin
  Result := Node(TX3DNode, NodeName).Field(FieldName);
  if Result = nil then
    raise EX3DNotFound.CreateFmt('Field name "%s" not found', [FieldName]);
end;

function TCastleSceneCore.Event(const NodeName, EventName: String): TX3DEvent;
begin
  Result := Node(TX3DNode, NodeName).AnyEvent(EventName);
  if Result = nil then
    raise EX3DNotFound.CreateFmt('Event name "%s" not found', [EventName]);
end;

{$ifdef GENERIC_METHODS}

{$ifdef FPC}generic{$endif} function TCastleSceneCore.Node<T>(const NodeName: String;
  const Options: TFindNodeOptions): T;
begin
  if RootNode = nil then
    raise EX3DNotFound.CreateFmt('Cannot find node "%s" because no model is loaded', [NodeName])
  else
    Result := RootNode.{$ifdef FPC}specialize{$endif} Find<T>(NodeName, Options);
end;

{$ifdef FPC}generic{$endif} function TCastleSceneCore.Field<T>(const NodeName, FieldName: String): TX3DField;
begin
  Result := {$ifdef FPC}specialize{$endif} Node<T>(NodeName).Field(FieldName);
  if Result = nil then
    raise EX3DNotFound.CreateFmt('Field name "%s" not found', [FieldName]);
end;

{$ifdef FPC}generic{$endif} function TCastleSceneCore.Event<T>(const NodeName, EventName: String): TX3DEvent;
begin
  Result := {$ifdef FPC}specialize{$endif} Node<T>(NodeName).AnyEvent(EventName);
  if Result = nil then
    raise EX3DNotFound.CreateFmt('Event name "%s" not found', [EventName]);
end;

{$endif}

procedure TCastleSceneCore.InternalInvalidateBackgroundRenderer;
begin
end;

procedure TCastleSceneCore.UnregisterScene(Node: TX3DNode);
begin
  Node.UnregisterScene;
end;

function TCastleSceneCore.ViewpointsCount: Cardinal;
begin
  Result := FViewpointsArray.Count;
end;

function TCastleSceneCore.GetViewpointName(const Idx: integer): String;
var
  ViewpointNode: TAbstractViewpointNode;
begin
  ViewpointNode := GetViewpointNode(Idx); // returns nil for invalid Idx
  if ViewpointNode <> nil then
    Result := ViewpointNode.SmartDescription
  else
    Result := '';
end;

function TCastleSceneCore.GetViewpointNode(const Idx: integer): TAbstractViewpointNode;
begin
  if Between(Idx, 0, FViewpointsArray.Count - 1) then
    Result := FViewpointsArray[Idx]
  else
    Result := nil;
end;

procedure TCastleSceneCore.MoveToViewpoint(const Idx: integer; const Animated: boolean);
var
  SavedForceTeleport: boolean;
  ViewpointNode: TAbstractViewpointNode;
begin
  ViewpointNode := GetViewpointNode(Idx); // returns nil for invalid Idx
  if ViewpointNode = nil then
    Exit;

  if not Animated then
  begin
    SavedForceTeleport := ForceTeleportTransitions;
    ForceTeleportTransitions := true;
  end else
    SavedForceTeleport := false; // silence warning

  if ViewpointNode = FViewpointStack.Top then
    ViewpointNode.Bound := false;
  ViewpointNode.Bound := true;

  if not Animated then
    ForceTeleportTransitions := SavedForceTeleport;
end;

procedure TCastleSceneCore.AddViewpointFromNavigation(
  const Navigation: TCastleNavigation; const AName: String);
var
  APosition: TVector3;
  ADirection: TVector3;
  AUp: TVector3;
  GravityUp: TVector3;
  Version: TX3DCameraVersion;
  NewViewNodeMake: TMakeX3DViewpoint;
  NewViewNode: TAbstractChildNode;
  NewViewpointNode: TAbstractViewpointNode;
  NavigationType: String;
  Walk: TCastleWalkNavigation;
  Examine: TCastleExamineNavigation;
  WalkSpeed, VisibilityLimit: Single;
  AvatarSize: TVector3;
  NewNavigationNode: TNavigationInfoNode;
  NewGroupNode: TGroupNode;
  NewRoute: TX3DRoute;
begin
  if RootNode = nil then
    raise Exception.Create('You have to initialize RootNode, usually just by loading some scene to TCastleSceneCore.Load, before adding viewpoints');
  if Navigation.Camera = nil then
    raise Exception.Create('Navigation must be part of some Viewport before using AddViewpointFromNavigation');

  Navigation.Camera.GetWorldView(APosition, ADirection, AUp);
  GravityUp := Navigation.Camera.GravityUp;

  if RootNode.HasForceVersion and (RootNode.ForceVersion.Major <= 1) then
    Version := cvVrml1_Inventor
  else
    Version := cvVrml2_X3d;
  NewViewNodeMake := TMakeX3DViewpoint.Create;
  try
    NewViewNodeMake.Version := Version;
    NewViewNodeMake.Position := APosition;
    NewViewNodeMake.Direction := ADirection;
    NewViewNodeMake.Up := AUp;
    NewViewNodeMake.GravityUp := GravityUp;

    if Navigation is TCastleExamineNavigation then
    begin
      NewViewNodeMake.AutoCenterOfRotation := TCastleExamineNavigation(Navigation).AutoCenterOfRotation;
      NewViewNodeMake.CenterOfRotation := TCastleExamineNavigation(Navigation).CenterOfRotation;
    end;

    NewViewNode := NewViewNodeMake.ToNode(NewViewpointNode);
  finally FreeAndNil(NewViewNodeMake) end;

  NewViewpointNode.FdDescription.Value := AName;
  NewViewpointNode.X3DName := 'Viewpoint' + IntToStr(Random(10000));
  NewViewpointNode.Scene := Self;

  { Create NavigationInfo node }
  Walk := nil;
  Examine := nil;
  if Navigation is TCastleWalkNavigation then
  begin
    Walk := Navigation as TCastleWalkNavigation;
    if Walk.Gravity then
      NavigationType := 'WALK'
    else
      NavigationType := 'FLY';
  end else
  if Navigation is TCastleExamineNavigation then
  begin
    Examine := Navigation as TCastleExamineNavigation;
    if Examine.Turntable then
      NavigationType := 'TURNTABLE'
    else
      NavigationType := 'EXAMINE';
  end;

  AvatarSize.X := Navigation.Radius;
  if Walk <> nil then begin
    WalkSpeed := Walk.MoveSpeed;
    AvatarSize.Y := Walk.PreferredHeight;
    AvatarSize.Z := Walk.ClimbHeight;
  end
  else begin
    WalkSpeed := 0;
    AvatarSize.Y := 0;
    AvatarSize.Z := 0;
  end;
  VisibilityLimit := 0;

  NewNavigationNode := MakeCameraNavNode(Version, '', NavigationType, WalkSpeed,
    VisibilityLimit, AvatarSize, HeadlightOn);
  NewNavigationNode.X3DName := 'NavInfo' + IntToStr(Random(10000));
  NewNavigationNode.Scene := Self;

  // Connect viewpoint with navigation info
  NewRoute := TX3DRoute.Create;
  NewRoute.SetSourceDirectly(NewViewpointNode.EventIsBound);
  NewRoute.SetDestinationDirectly(NewNavigationNode.EventSet_Bind);

  // Add both nodes to the scene
  NewGroupNode := TGroupNode.Create;
  NewGroupNode.AddChildren(NewViewNode);
  NewGroupNode.AddChildren(NewNavigationNode);
  NewGroupNode.AddRoute(NewRoute);

  RootNode.AddChildren(NewGroupNode);
  { The 100% safe version would now call RootNode.FdChildren.Changed,
    and it would automatically refresh FViewpointsArray.
    But RootNode.FdChildren.Changed is a little costly, it processes the whole
    scene again, so it's faster to directly add to FViewpointsArray. }
  FViewpointsArray.Add(NewViewpointNode);
end;

type
  TAnimationsEnumerator = class
    //Parent: TCastleSceneCore;
    AnimationPrefix: String;
    List: TStringList;
    procedure EnumerateWithAlias(const Node: TX3DNode; const NodeName: String;
      const Overwrite: boolean);
    procedure Enumerate(Node: TX3DNode);
  end;

procedure TAnimationsEnumerator.Enumerate(Node: TX3DNode);
begin
  EnumerateWithAlias(Node, Node.X3DName, false);
end;

procedure TAnimationsEnumerator.EnumerateWithAlias(const Node: TX3DNode;
  const NodeName: String; const Overwrite: boolean);
var
  AnimationName: String;
  ExistingIndex: Integer;
begin
  if IsPrefix(AnimationPrefix, NodeName, false) then
  begin
    AnimationName := PrefixRemove(AnimationPrefix, NodeName, false);
    if AnimationName = '' then
    begin
      if AnimationPrefix <> '' then // this is normal with AnimationPrefix = '' on many scenes
        WritelnWarning('Named Animations', Format('TimeSensor node name is exactly "%s", this indicates named animation with empty name, ignoring',
          [AnimationName]));
      Exit;
    end;
    ExistingIndex := List.IndexOf(AnimationName);
    if ExistingIndex <> -1 then
    begin
      if (not Overwrite) and (AnimationPrefix <> '') then
        { Warn in case of multiple animation (TimeSensor) names
          only when AnimationPrefix set.
          Bacause this is normal on some models, and is valid X3D.
          - You can repeat the same node name multiple times in X3D (although
            it's discouraged).
          - You can use PROTO and DEF with TimeSensor inside, and use it multiple
            times. Both these usage scenarios result in multiple instances
            of the animation in scene.
          - Even our own mechanism for renaming castle-anim-frames animations from
            https://github.com/castle-engine/demo-models/blob/master/castle-anim-frames/simple/two_animations.x3dv
            results in multiple "Animation" names in scene. }
        WritelnWarning('Named Animations', Format('Animation name "%s" occurs multiple times in scene',
          [AnimationName]));
      List.Objects[ExistingIndex] := Node;
    end else
    begin
      List.AddObject(AnimationName, Node);
    end;
  end;
end;

function TCastleSceneCore.CreateAnimations: TStringList;
var
  Enum: TAnimationsEnumerator;
  I: Integer;
begin
  Result := TStringList.Create;
  Result.CaseSensitive := true; // X3D node names are case-sensitive
  if RootNode <> nil then
  begin
    Enum := TAnimationsEnumerator.Create;
    try
      //Enum.Parent := Self;
      Enum.List := Result;
      {$ifdef FPC}
      {$warnings off} // knowingly using deprecated, to keep it working
      Enum.AnimationPrefix := AnimationPrefix;
      {$warnings on}
      {$endif}
      { OnlyActive = false, to also find animations under inactive Switch clauses.
        Since the Switch.WhichChoice may change at runtime,
        while the animations list should stay constant. }
      RootNode.EnumerateNodes(TTimeSensorNode,
        {$ifdef FPC}@{$endif}Enum.Enumerate, false);

      { recognize named animations also from IMPORTed node names.
        This alllows to import and rename animations, which is useful. }
      if RootNode.ImportedNames <> nil then
        for I := 0 to RootNode.ImportedNames.Count - 1 do
          if RootNode.ImportedNames[I].Node is TTimeSensorNode then
            Enum.EnumerateWithAlias(
              RootNode.ImportedNames[I].Node,
              RootNode.ImportedNames[I].Name, true);
    finally FreeAndNil(Enum) end;
  end;
end;

function TCastleSceneCore.HasAnimation(const AnimationName: String): boolean;
begin
  Result := FAnimationsList.IndexOf(AnimationName) <> -1;
end;

function TCastleSceneCore.AnimationTimeSensor(const AnimationName: String): TTimeSensorNode;
begin
  Result := AnimationTimeSensor(FAnimationsList.IndexOf(AnimationName));
end;

function TCastleSceneCore.AnimationTimeSensor(const Index: Integer): TTimeSensorNode;
begin
  if Between(Index, 0, FAnimationsList.Count - 1) then
    Result := FAnimationsList.Objects[Index] as TTimeSensorNode
  else
    Result := nil;
end;

function TCastleSceneCore.ForceAnimationPose(const AnimationName: String;
  const TimeInAnimation: TFloatTime;
  const Loop: boolean;
  const Forward: boolean): boolean;
var
  Index: Integer;
  TimeNode: TTimeSensorNode;
begin
  Index := FAnimationsList.IndexOf(AnimationName);
  Result := Index <> -1;
  if Result then
  begin
    TimeNode := FAnimationsList.Objects[Index] as TTimeSensorNode;
    ResetAnimationState(TimeNode);
    TimeNode.FakeTime(TimeInAnimation, Loop, Forward, NextEventTime);
    FinishTransformationChanges;
  end;
end;

procedure TCastleSceneCore.ForceInitialAnimationPose;
begin
  if NewPlayingAnimationUse then
  begin
    ResetAnimationState(NewPlayingAnimationNode);
    { After StopAnimation,
      we may have NewPlayingAnimationUse and (NewPlayingAnimationNode = nil),
      this is a valid state. }
    if NewPlayingAnimationNode <> nil then
    begin
      NewPlayingAnimationNode.FakeTime(
        NewPlayingAnimationInitialTime,
        NewPlayingAnimationLoop,
        NewPlayingAnimationForward,
        NextEventTime);
      FinishTransformationChanges;
    end;
  end;
end;

function TCastleSceneCore.PlayAnimation(const AnimationName: String;
  const Loop: boolean; const Forward: boolean): boolean;
var
  Params: TPlayAnimationParameters;
begin
  Params := TPlayAnimationParameters.Create;
  try
    Params.Name := AnimationName;
    Params.Loop := Loop;
    Params.Forward := Forward;
    if PlayingAnimationNode <> nil then
      Params.TransitionDuration := DefaultAnimationTransition;
    Result := PlayAnimation(Params);
  finally FreeAndNil(Params) end;
end;

function TCastleSceneCore.PlayAnimation(
  const Parameters: TPlayAnimationParameters): boolean;
var
  Index: Integer;
begin
  ProcessEvents := true;

  Index := FAnimationsList.IndexOf(Parameters.Name);
  Result := Index <> -1;
  if Result then
  begin
    { If we already have NewPlayingAnimationUse scheduled
      (another PlayAnimation was done right before this),
      then Parameters.TransitionDuration indicates to do blending from
      NewPlayingAnimationNode to Parameters.Name animation.
      In this case, we need to "apply" NewPlayingAnimationNode
      (make it actually present in X3D nodes),
      otherwise we would accidentally do blending with *even older* animation.

      Testcase in Unholy:
      - going out of sewers with keys or mouse
        ('going_up_on_ladder' finishes, changes to 'idle', which changes to 'stealth_idle' immediately)
      - going up the ladder to warehouse, only when using mouse
        ('going_up_on_ladder' finishes, changes to 'idle', which changes to 'walking' immediately then)
    }
    if NewPlayingAnimationUse and (Parameters.TransitionDuration <> 0) then
      ApplyNewPlayingAnimation;

    { We defer actual sending of stopTime and startTime to Update method.
      This way multiple calls to PlayAnimation within the same frame
      behave Ok, only last one matters.

      Otherwise we're left
      with TimeSensor having equal stopTime and startTime on animations
      executed by non-last PlayAnimation call within the same frame,
      and so these animations play (while they should not), simultaneously
      with desired animations.
      (reproduction: escape_universe, boss flying + flying_left/right + dying
      animations.)

      Don't even set TimeNode.Loop here --- setting Loop property
      on a node, and then not controlling it's startTime / stopTime,
      means that it will play infinitely (because the default values
      mean that stopTime is ignored).
    }
    FCurrentAnimation := FAnimationsList.Objects[Index] as TTimeSensorNode;
    NewPlayingAnimationNode := FCurrentAnimation;
    NewPlayingAnimationLoop := Parameters.Loop;
    NewPlayingAnimationForward := Parameters.Forward;
    NewPlayingAnimationStopNotification := Parameters.StopNotification;
    NewPlayingAnimationTransitionDuration := Parameters.TransitionDuration;
    NewPlayingAnimationInitialTime := Parameters.InitialTime;
    NewPlayingAnimationUse := true;
  end else
  begin
    WritelnWarning('Animation "%s" not found on scene %s (loaded from %s)', [
      Parameters.Name,
      Name,
      UriDisplay(Url)
    ]);
  end;
end;

procedure TCastleSceneCore.PlayingAnimationIsActive(
  const Event: TX3DEvent; const Value: TX3DField; const ATime: TX3DTime);
var
  Val: boolean;
begin
  Val := (Value as TSFBool).Value;
  if (not Val) and Assigned(PlayingAnimationStopNotification) then
  begin
    PlayingAnimationStopNotification(Self, PlayingAnimationNode);
    { Always after calling PlayingAnimationStopNotification,
      make it nil, to not call it 2nd time when PlayAnimation plays another
      animation. }
    PlayingAnimationStopNotification := nil;
  end;
end;

function TCastleSceneCore.AnimationDuration(const AnimationName: String): TFloatTime;
var
  Index: Integer;
  TimeNode: TTimeSensorNode;
begin
  Index := FAnimationsList.IndexOf(AnimationName);
  if Index <> -1 then
  begin
    TimeNode := FAnimationsList.Objects[Index] as TTimeSensorNode;
    Result := TimeNode.CycleInterval;
  end else
    Result := 0;
end;

function TCastleSceneCore.ApplyNewPlayingAnimation: Boolean;
var
  NeedsUpdateTimeDependent: Boolean;
begin
  Result := true;
  if NewPlayingAnimationUse then
  begin
    UpdateNewPlayingAnimation(NeedsUpdateTimeDependent);

    { The case of NeedsUpdateTimeDependent = true is normal,
      and we should handle it.
      It can easily occur if the first thing you do with Scene is call Scene.PlayAnimation(...),
      then Scene.StopAnimation within the same frame.
      This will cause ApplyNewPlayingAnimation that will initialize the animation,
      only to have it stopped immediately.
      Such ApplyNewPlayingAnimation cannot Exit(false), as it would make StopAnimation to fail,
      see https://github.com/castle-engine/castle-engine/issues/273 .

      It is tempting to do nothing and ignore NeedsUpdateTimeDependent here.
      It could be often OK, since we stop the animation?
      But doing UpdateTimeDependentList is what is consistent with normal code flow,
      so safest. }
    if NeedsUpdateTimeDependent then
      UpdateTimeDependentList(0, false); // update TimeSensors

    if NewPlayingAnimationUse then
    begin
      WritelnWarning('StopNotification callback of an old animation initialized another animation, bypassing the CurrentAnimation. ' + 'The StopAnimation will not actually stop the animation, and the StopNotification callback of the CurrentAnimation is now overridden so we cannot call it anymore.');
      Exit(false);
    end;
  end;
end;

procedure TCastleSceneCore.StopAnimation(const DisableStopNotification: Boolean = false);
begin
  if DisableStopNotification then
  begin
    PlayingAnimationStopNotification := nil;
  end else
  begin
    { If new animation was requested, but not yet processed by UpdateNewPlayingAnimation:
      Make it start, to early call the "stop notification" callback
      for the previous animation (before calling the "stop notification"
      callback for the new animation).
      This also makes all behavior consistent with
      "what if the new animation was actually applied already", i.e. the same calls
      to TTimeSensorNode.Stop and TTimeSensorNode.Start will be done. }
    if not ApplyNewPlayingAnimation then
      Exit;
  end;

  { Stop animation by setting NewPlayingAnimationNode to nil,
    this way the "stop notification" callback
    for new animation will be correctly called.

    The next Update (with UpdateNewPlayingAnimation) will set PlayingAnimationNode
    to nil this way. }
  FCurrentAnimation := nil;
  NewPlayingAnimationNode := FCurrentAnimation;
  NewPlayingAnimationUse := true;
  { No need to set other NewPlayingAnimationXxx,
    like NewPlayingAnimationStopNotification,
    they will be ignored when NewPlayingAnimationNode = nil. }
end;

procedure TCastleSceneCore.ResetAnimationState(const IgnoreAffectedBy: TTimeSensorNode);
var
  F: TX3DField;
begin
  { set fields in AnimationAffectedFields to their reset values }
  for F in AnimationAffectedFields do
    F.InternalRestoreSaveValue;
  FinishTransformationChanges;
end;

procedure TCastleSceneCore.FontChanged_TextNode(Node: TX3DNode);
begin
  (Node as TTextNode).FontChanged;
end;

procedure TCastleSceneCore.FontChanged_AsciiTextNode_1(Node: TX3DNode);
begin
  (Node as TAsciiTextNode_1).FontChanged;
end;

procedure TCastleSceneCore.FontChanged;
begin
  if RootNode <> nil then
  begin
    GLContextClose; // force TRenderer.Prepare on shapes
    { Free and recalculate all proxy nodes...
      TODO: this could be done much more efficiently,
      we only need to free proxies on text nodes. }
    ChangedAll;
    RootNode.EnumerateNodes(TTextNode,
      {$ifdef FPC}@{$endif}FontChanged_TextNode, false);
    RootNode.EnumerateNodes(TAsciiTextNode_1,
      {$ifdef FPC}@{$endif}FontChanged_AsciiTextNode_1, false);
  end;
end;

function TCastleSceneCore.Clone(const AOwner: TComponent): TCastleSceneCore;
begin
  Result := TComponentClass(ClassType).Create(AOwner) as TCastleSceneCore;
  Result.FUrlMonitoring.ChangeUrl(Result.FUrl, FUrl);
  if RootNode <> nil then
    Result.Load(RootNode.DeepCopy as TX3DRootNode, true);
end;

function TCastleSceneCore.PropertySections(
  const PropertyName: String): TPropertySections;
begin
  if ArrayContainsString(PropertyName, [
       'Url', 'ProcessEvents', 'AutoAnimation',
       'DefaultAnimationTransition', 'PreciseCollisions', 'ExposeTransforms',
       'TimePlaying', 'TimePlayingSpeed', 'Cache'
     ]) then
    Result := [psBasic]
  else
    Result := inherited PropertySections(PropertyName);
end;

procedure TCastleSceneCore.LocalRender(const Params: TRenderParams);

  procedure RenderingCameraChanged(const RenderingCamera: TRenderingCamera);
  var
    Viewpoint: TAbstractViewpointNode;
  begin
    Viewpoint := ViewpointStack.Top;

    if ProcessEvents and
       (Viewpoint <> nil) and
       ( (RenderingCamera.Target = rtScreen) or
         Viewpoint.FdcameraMatrixSendAlsoOnOffscreenRendering.Value ) then
    begin
      BeginChangesSchedule;
      try
        if Viewpoint.EventCameraMatrix.SendNeeded then
          Viewpoint.EventCameraMatrix.Send(RenderingCamera.Matrix, NextEventTime);

        if Viewpoint.EventCameraInverseMatrix.SendNeeded then
        begin
          RenderingCamera.InverseMatrixNeeded;
          Viewpoint.EventCameraInverseMatrix.Send(RenderingCamera.InverseMatrix, NextEventTime);
        end;

        if Viewpoint.EventCameraRotationMatrix.SendNeeded then
          Viewpoint.EventCameraRotationMatrix.Send(RenderingCamera.RotationMatrix3, NextEventTime);

        if Viewpoint.EventCameraRotationInverseMatrix.SendNeeded then
        begin
          RenderingCamera.RotationInverseMatrixNeeded;
          Viewpoint.EventCameraRotationInverseMatrix.Send(RenderingCamera.RotationInverseMatrix3, NextEventTime);
        end;
      finally EndChangesSchedule end;
    end;
  end;

begin
  inherited;
  RenderingCameraChanged(Params.RenderingCamera);
end;

procedure TCastleSceneCore.InternalIncShapesHash;
begin
  // WritelnLog('Scene %s shapes hash changed to %d', [Name, FShapesHash]);
  if FShapesHash = High(FShapesHash) then
  begin
    WritelnWarning('Scene %s state hash reached the highest number of 64-bit value. Resetting', [Name]);
    FShapesHash := 1;
  end else
    Inc(FShapesHash);
end;

procedure TCastleSceneCore.SetExposeTransforms(const Value: TStrings);
begin
  FExposeTransforms.Assign(Value);
end;

procedure TCastleSceneCore.ExposeTransformsChange(Sender: TObject);
var
  TransformName, TransformNamePascal: String;
  TransformNode: TTransformNode;
  TransformChild: TCastleTransform;
  E: TExposedTransform;
  I: Integer;
begin
  FExposedTransforms.Clear;
  if RootNode = nil then // needed for subsequent RootNode.TryFindNodeByName
    Exit;

  for TransformName in FExposeTransforms do
  begin
    if TransformName = '' then // ignore empty lines on FExposeTransforms list
      Continue;

    // calculate TransformNode
    TransformNode := RootNode.FindNode(TTransformNode, TransformName, [fnNilOnMissing]) as TTransformNode;
    if TransformNode = nil then
    begin
      WritelnWarning('No TTransformNode (bone) named "%s" found in model', [TransformName]);
      Continue;
    end;

    for E in FExposedTransforms do
      if E.Node = TransformNode then
        Continue; // ignore duplicates on FExposeTransforms list

    TransformNamePascal := TExposedTransform.X3dNameToPascal(ExposeTransformsPrefix, TransformName);

    // calculate TransformChild
    TransformChild := nil;
    for I := 0 to Count - 1 do
      if Items[I].Name = TransformNamePascal then
      begin
        TransformChild := Items[I];
        Break;
      end;
    if TransformChild = nil then
    begin
      { Create new TCastleTransform.
        Note
        - We connect to it only by Name, not any other internal reference.
          This is important, as we need to restore the connection
          e.g. after deserializing it from design file.
        - We use current Owner as the owner, not Self.
          This makes it work in case of editor or TransformLoad nicely.
          Intuitively, we don't want to manage the lifetime of these scenes
          here: the lifetime of them should be up to our owner.
      }
      TransformChild := TCastleTransform.Create(Owner);
      TransformChild.Name := TransformNamePascal;
      Add(TransformChild);

      // otherwise changing TCastleSceneCore.ExposeTransforms would not update CGE editor hierarchy view
      if not (csTransient in ComponentStyle) then
        InternalCastleDesignInvalidate := true;
    end;

    // create TExposedTransform
    E := TExposedTransform.Create(Self, TransformNode, TransformChild);
    E.Synchronize;
    FExposedTransforms.Add(E);
  end;
end;

procedure TCastleSceneCore.SetExposeTransformsPrefix(const Value: String);
var
  E: TExposedTransform;
begin
  if FExposeTransformsPrefix <> Value then
  begin
    FExposeTransformsPrefix := Value;
    // rename existing children
    for E in FExposedTransforms do
    begin
      E.Child.Name := TExposedTransform.X3dNameToPascal(ExposeTransformsPrefix, E.Node.X3DName);
      InternalCastleDesignInvalidate :=  true;
    end;
  end;
end;

procedure TCastleSceneCore.CustomSerialization(const SerializationProcess: TSerializationProcess);
begin
  inherited;
  if SerializationProcess.InternalHasNonEmptySet('Spatial') then
  begin
    WritelnWarning('Scene %s: Spatial property is deprecated, use PreciseCollisions instead', [Name]);
    PreciseCollisions := true;
  end;
end;

end.<|MERGE_RESOLUTION|>--- conflicted
+++ resolved
@@ -5752,46 +5752,6 @@
     This is important only if you may have Collides = true with Spatial empty. }
 end;
 
-<<<<<<< HEAD
-function TCastleSceneCore.CreateTriangleOctree(
-  const Limits: TOctreeLimits;
-  const Collidable: boolean): TTriangleOctree;
-
-  procedure FillOctree(TriangleEvent: TTriangleEvent);
-  var
-    ShapeList: TShapeList;
-    Shape: TShape;
-  begin
-    ShapeList := Shapes.TraverseList(true);
-    for Shape in ShapeList do
-      if (Collidable and Shape.Collidable) or
-         ((not Collidable) and Shape.Visible) then
-        Shape.Triangulate(TriangleEvent, { FrontFaceAlwaysCcw should not matter } false);
-  end;
-
-begin
-  Inc(InternalDirty);
-  try
-
-  Result := TTriangleOctree.Create(Limits, LocalBoundingBoxNoChildren);
-  try
-    Result.Triangles.Capacity := TrianglesCount;
-    FillOctree({$ifdef FPC} @ {$endif} Result.AddItemTriangle);
-  except Result.Free; raise end;
-
-  finally Dec(InternalDirty) end;
-
-  { $define CASTLE_DEBUG_OCTREE_DUPLICATION}
-  {$ifdef CASTLE_DEBUG_OCTREE_DUPLICATION}
-  WritelnLog('Triangles Octree Stats', '%d items in octree, %d items in octree''s leafs, duplication %f',
-    [Result.TotalItemsInOctree,
-     Result.TotalItemsInLeafs,
-     Result.TotalItemsInLeafs / Result.TotalItemsInOctree]);
-  {$endif}
-end;
-
-=======
->>>>>>> e37f2d2d
 function TCastleSceneCore.CreateShapeOctree(
   const Limits: TOctreeLimits;
   const Collidable: boolean): TShapeOctree;
