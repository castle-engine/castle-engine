--- conflicted
+++ resolved
@@ -372,15 +372,7 @@
       while I.GetNext do
       begin
         CurveTypeStr := I.Current.AttributeString('type');
-<<<<<<< HEAD
         Curve:=GetCurveByType(CurveTypeStr);
-=======
-        if SameText(CurveTypeStr, TPiecewiseCubicBezier.ClassName) then
-          Curve := TPiecewiseCubicBezier.Create else
-        if SameText(CurveTypeStr, TCasScriptCurve.ClassName) then
-          Curve := TCasScriptCurve.Create else
-          raise ECurveFileInvalid.CreateFmt('Curve type "%s" unknown', [CurveTypeStr]);
->>>>>>> 633a0f84
         Curve.LoadFromElement(I.Current);
         if Curve is TControlPointsCurve then
           TControlPointsCurve(Curve).UpdateControlPoints;
@@ -393,11 +385,11 @@
 function TCurveList.GetCurveByType(const CurveTypeStr: string): TCurve;
 begin
  if SameText(CurveTypeStr, TPiecewiseCubicBezier.ClassName) then
-   Result := TPiecewiseCubicBezier.Create else
- {$ifdef FPC}
+   Result := TPiecewiseCubicBezier.Create 
+ else
  if SameText(CurveTypeStr, TCasScriptCurve.ClassName) then
-   Result := TCasScriptCurve.Create else
- {$endif}
+   Result := TCasScriptCurve.Create
+ else
    raise ECurveFileInvalid.CreateFmt('Curve type "%s" unknown', [CurveTypeStr]);
 end;
 
