{
  Copyright 2016-2018 Michalis Kamburelis.

  This file is part of "Castle Game Engine".

  "Castle Game Engine" is free software; see the file COPYING.txt,
  included in this distribution, for details about the copyright.

  "Castle Game Engine" is distributed in the hope that it will be useful,
  but WITHOUT ANY WARRANTY; without even the implied warranty of
  MERCHANTABILITY or FITNESS FOR A PARTICULAR PURPOSE.

  ----------------------------------------------------------------------------
}

{ Part of CastleGLUtils unit: TGLFeatures and friends. }

{$ifdef read_interface}

type
  TGLSupport = (gsNone, gsExtension, gsStandard);

const
  GLSupportNames: array [TGLSupport] of string =
  ( 'None', 'Extension', 'Standard' );

type
  { OpenGL memory information. }
  TGLMemoryInfo = class
  strict private
    ExtensionNVidia, ExtensionATI: Boolean;
  public
    { Total and current memory available, in Kb.
      May be zero if unknown (only some NVidia GPUs support this). }
    Total, Current: TGLint;

    { Current memory free for a particular feature, in Kb.
      May be zero if unknown (only some AMD GPUs support this). }
    CurrentVbo, CurrentTexture, CurrentRenderbuffer: TGLint;

    constructor Create;
    procedure Refresh;

    { Detect GPUs with low texture memory.
      Looks at @link(Current) or @link(CurrentTexture), whichever is available.

      This is useful to detect at runtime when to use e.g. compressed textures
      (S3TC and such) or downscaled textures (using @link(GLTextureScale) or
      @link(TextureLoadingScale)). }
    function LessTextureMemoryThan(const RequiredMemoryKb: Integer): Boolean;
  end;

  { OpenGL(ES) features, analyzed based on extensions and version.
    A single instance of this class is assigned to @link(GLFeatures)
    after the first rendering context was created.
    If you have multiple rendering contexts, our engine assumes they share resources
    and have equal features. }
  TGLFeatures = class
  strict private
    {$ifndef OpenGLES}
    FVersion_1_2: Boolean;
    FVersion_1_3: Boolean;
    FVersion_1_4: Boolean;
    FVersion_1_5: Boolean;
    FVersion_2_0: Boolean;
    FVersion_2_1: Boolean;
    FVersion_3_0: Boolean;
    FVersion_3_1: Boolean;
    FVersion_3_2: Boolean;
    FVersion_3_3: Boolean;
    FVersion_4_0: Boolean;
    {$else}
    FVersionES_2_0: Boolean;
    FVersionES_3_0: Boolean;
    FVersionES_3_1: Boolean;
    FVersionES_3_2: Boolean;
    {$endif}
    FARB_shadow: Boolean;
    FEXT_texture_filter_anisotropic: Boolean;
    FNV_multisample_filter_hint: Boolean;
    FARB_occlusion_query: Boolean;
    FEXT_framebuffer_blit: Boolean;
    {$ifndef OpenGLES}
    FEXT_fog_coord: Boolean;
    FARB_window_pos: Boolean;
    FMESA_window_pos: Boolean;
    {$endif}
    FCLAMP_TO_EDGE: TGLenum;
    FMaxTextureSize: Cardinal;
    FMaxLights: Cardinal;
    FMaxCubeMapTextureSize: Cardinal;
    FMaxTexture3DSize: Cardinal;
    FMaxTextureMaxAnisotropyEXT: Single;
    FQueryCounterBits: TGLint;
    FMaxRenderbufferSize: TGLuint;
    FMaxClipPlanes: Cardinal;
    FMultisample: Boolean;
    FMaxTextureUnitsFixedFunction: Cardinal;
    FMaxTextureUnitsShaders: Cardinal;
    FUseMultiTexturing: Boolean;
    FTexture3D: TGLSupport;
    FFramebuffer: TGLSupport;
    FFBOMultiSampling: Boolean;
    FCurrentMultiSampling: Cardinal;
    FPackedDepthStencil: Boolean;
    FShadowVolumesPossible: Boolean;
    FTextureNonPowerOfTwo: Boolean;
    FTextureCubeMap: TGLSupport;
    FTextureCompression: TTextureCompressions;
    FVertexBufferObject: Boolean;
    FBlendConstant: Boolean;
    FTextureFloat: Boolean;
    FTextureDepth: Boolean;
    FShaders: TGLSupport;
    FEnableFixedFunction: Boolean;
    FMemory: TGLMemoryInfo;
    FMaxViewportDimensions: TVector2Integer;
  public
    constructor Create;
    destructor Destroy; override;

    {$ifndef OpenGLES}
    { OpenGL versions supported. Checked by looking at GL version string
      @italic(and) by checking whether actual entry points are available.

      This is important because bad OpenGL implementations
      (like the horrible ATI Linux closed drivers) sometimes lie,
      claiming support in the GL version string but actually lacking proper
      function entry points.
      We check the actual presence of entry points (GLExt.Load_GL_version_x_x
      do that).

      We *also* check version string (TGLVersion.AtLeast),
      since OpenGL may have some buggy entry point in case of work-in-progress
      features (not yet advertised in GL version string),
      e.g. Mesa 6.x had such buggy glStencilOpSeparate. This is correct OpenGL
      behavior AFAIK, and we handle it. }
    property Version_1_2: Boolean read FVersion_1_2;
    property Version_1_3: Boolean read FVersion_1_3;
    property Version_1_4: Boolean read FVersion_1_4;
    property Version_1_5: Boolean read FVersion_1_5;
    property Version_2_0: Boolean read FVersion_2_0;
    property Version_2_1: Boolean read FVersion_2_1;
    property Version_3_0: Boolean read FVersion_3_0;
    property Version_3_1: Boolean read FVersion_3_1;
    property Version_3_2: Boolean read FVersion_3_2;
    property Version_3_3: Boolean read FVersion_3_3;
    property Version_4_0: Boolean read FVersion_4_0;
    {$else}
    property VersionES_2_0: Boolean read FVersionES_2_0;
    property VersionES_3_0: Boolean read FVersionES_3_0;
    property VersionES_3_1: Boolean read FVersionES_3_1;
    property VersionES_3_2: Boolean read FVersionES_3_2;
    {$endif}

    { Is the extension below loaded.
      Note: we prefer to avoid exposing directly each extension presence
      like below.
      Instead most interesting extensions are wrapped in "features"
      like @link(UseMultiTexturing), see lower. }
    property ARB_shadow: Boolean read FARB_shadow;
    property EXT_texture_filter_anisotropic: Boolean read FEXT_texture_filter_anisotropic;
    property NV_multisample_filter_hint: Boolean read FNV_multisample_filter_hint;
    property ARB_occlusion_query: Boolean read FARB_occlusion_query;
    property EXT_framebuffer_blit: Boolean read FEXT_framebuffer_blit;
    {$ifndef OpenGLES}
    property EXT_fog_coord: Boolean read FEXT_fog_coord;
    property ARB_window_pos: Boolean read FARB_window_pos;
    property MESA_window_pos: Boolean read FMESA_window_pos;
    {$endif}

    { GL_CLAMP_TO_EDGE, if available in current OpenGL version.
      Otherwise GL_CLAMP.

      Use this (insteaf of direct GL_CLAMP_TO_EDGE)
      to work with @italic(really ancient) OpenGL versions before 1.2.
      Note that our engine officially supports only OpenGL >= 1.2,
      so don't expect everything to work smootly with such ancient OpenGL anyway! }
    property CLAMP_TO_EDGE: TGLenum read FCLAMP_TO_EDGE;

    { Constant (for given context) OpenGL limits.
      Initialized to 0 if appropriate OpenGL functionality is not available.

      Note that MaxLights is only relevant if we use OpenGL fixed-function pipeline.
      Otherwise the actual limit is defined purely by
      @link(TCastleRenderOptions.MaxLightsPerShape Scene.RenderOptions.MaxLightsPerShape),
      specific to each TCastleScene,
      and is completely configurable (can be higher or lower than MaxLights).

      @groupBegin }
    property MaxTextureSize: Cardinal read FMaxTextureSize;
    property MaxLights: Cardinal read FMaxLights;
    property MaxCubeMapTextureSize: Cardinal read FMaxCubeMapTextureSize;
    property MaxTexture3DSize: Cardinal read FMaxTexture3DSize;
    property MaxTextureMaxAnisotropyEXT: Single read FMaxTextureMaxAnisotropyEXT;
    property QueryCounterBits: TGLint read FQueryCounterBits;
    property MaxRenderbufferSize: TGLuint read FMaxRenderbufferSize;
    property MaxClipPlanes: Cardinal read FMaxClipPlanes;
    { @groupEnd }

    property Multisample: Boolean read FMultisample;

    { Number of texture units available for fixed-function pipeline.
      Equal to 0 on OpenGLES (that doesn't have fixed-function pipeline).
      Equal to glGetInteger(GL_MAX_TEXTURE_UNITS), if multi-texturing
      available. Equal to 1 (OpenGL supports always 1 texture) otherwise. }
    property MaxTextureUnitsFixedFunction: Cardinal read FMaxTextureUnitsFixedFunction;

    { Number of texture units available for shader pipeline. }
    property MaxTextureUnitsShaders: Cardinal read FMaxTextureUnitsShaders;

    { Are all OpenGL multi-texturing extensions for
      VRML/X3D MultiTexture support available.

      This used to check a couple of multitexturing extensions,
      like ARB_multitexture. Right now, it simply checks for OpenGL 1.3 version.
      It is supported by virtually all existing GPUs.
      So it's acceptable to just check it, and write your code for 1.3,
      and eventual fallback code (when this is false) write only for really
      ancient GPUs. }
    property UseMultiTexturing: Boolean read FUseMultiTexturing;

    { Are 3D textures supported by OpenGL.
      If they are, note that GL_TEXTURE_3D and GL_TEXTURE_3D_EXT are equal,
      so often both Texture3D = gsStandard and Texture3D = gsExtension
      cases may be handled by the same code. }
    property Texture3D: TGLSupport read FTexture3D;

    { Is Framebuffer supported. Value gsExtension means that EXT_framebuffer_object
      is used, gsStandard means that ARB_framebuffer_object (which is
      a "core extesion", present the same way in OpenGL 3 core,
      also in OpenGL ES >= 2.0 core) is available. }
    property Framebuffer: TGLSupport read FFramebuffer;

    { Is multisampling possible for FBO buffers and textures.
      Although these are two orthogonal features of OpenGL,
      in practice you want to use multisample for both FBO buffers and textures,
      or for none --- otherwise, FBO can not be initialized correctly
      when you mix various multisample settings. }
    property FBOMultiSampling: Boolean read FFBOMultiSampling;

    { How multi-sampling was initialized for this OpenGL context.
      Value = 1 means that no multi-sampling is initialized.
      Values > 1 mean that you have multi-sampling, with given number of samples
      per pixel.
      Contrast this with TCastleWindowBase.MultiSampling or TOpenGLControl.MultiSampling,
      that say @italic(how many samples you wanted to get). }
    property CurrentMultiSampling: Cardinal read FCurrentMultiSampling;

    { Does OpenGL context have depth buffer packed with stencil buffer.
      See OpenGL extensions EXT_packed_depth_stencil and OES_packed_depth_stencil
      (http://www.opengl.org/registry/specs/EXT/packed_depth_stencil.txt,
      https://www.khronos.org/registry/OpenGL/extensions/OES/OES_packed_depth_stencil.txt)
      for explanation what does it mean.

      This is important for FBOs, as the depth/stencil have to be set up differently
      depending on PackedDepthStencil value.
      This is also important for all code using TGLRenderToTexture
      with TGLRenderToTexture.Buffer equal tbDepth or tbColorAndDepth:
      your depth texture must be prepared differently, to include both depth+stencil
      data, to work.

      For now, this is simply equal to GL_EXT_packed_depth_stencil.
      (TODO: for core OpenGL 3, how to detect should we use packed version?
      http://www.opengl.org/registry/specs/ARB/framebuffer_object.txt
      incorporates EXT_packed_depth_stencil, so forward-compatible contexts
      do not need to declare it.
      Should we assume that forward-compatible gl 3 contexts always have
      depth/stencil packed?) }
    property PackedDepthStencil: Boolean read FPackedDepthStencil;

    { Does OpenGL context support shadow volumes.
      This simply checks do we have stencil buffer with at least 4 bits for now. }
    property ShadowVolumesPossible: Boolean read FShadowVolumesPossible;

    { Are non-power-of-2 textures supported. }
    property TextureNonPowerOfTwo: Boolean read FTextureNonPowerOfTwo;

    { Are cubemaps supported.

      gsExtension means GL_ARB_texture_cube_map on core OpenGL.
      gsStandard means standard feature of OpenGL or OpenGL ES.
      Since the constants defined by ARB_texture_cube_map were promoted
      to core with the same values, the distinction between gsExtension
      and gsStandard in practice doesn't exist. }
    property TextureCubeMap: TGLSupport read FTextureCubeMap;

    { Which texture compression formats are supported. }
    property TextureCompression: TTextureCompressions read FTextureCompression;

    { VBO support (in OpenGL (ES) core). }
    property VertexBufferObject: Boolean read FVertexBufferObject;

    { glBlendColor and GL_CONSTANT_ALPHA support. }
    property BlendConstant: Boolean read FBlendConstant;

    { Support for float texture formats for glTexImage2d. }
    property TextureFloat: Boolean read FTextureFloat;

    { Support for depth texture formats for glTexImage2d. }
    property TextureDepth: Boolean read FTextureDepth;

    { GLSL shaders support. }
    property Shaders: TGLSupport read FShaders;

    { Enable OpenGL fixed-function rendering on desktops.

      @unorderedList(
        @item(This makes Gouraud-shaded shapes rendered using OpenGL
          fixed-function pipeline on desktops.)
        @item(It also makes TDrawableImage.Draw, DrawPrimitive2D (and consequently
          most of the 2D user-interface) rendered using OpenGL fixed-function pipeline
          on desktops.)
        @item(It also allows you to use fixed-function pipeline calls in the
          @link(TCastleWindowBase.OnRender) callback, @link(TCastleUserInterface.Render)
          override and related places.)
        @item(It also allows some deprecated rendering features like WindowPos
          to continue to work.)
      )

      This is @false by default on modern GPUs (that have good GLSL support).

      On OpenGLES, it must be @false always, since OpenGLES >= 2
      has no fixed-function pipeline.
    }
    property EnableFixedFunction: Boolean read FEnableFixedFunction write FEnableFixedFunction;

    { Total and current memory available.
      Call Memory.Refresh whenever needed. }
    property Memory: TGLMemoryInfo read FMemory;

    property MaxViewportDimensions: TVector2Integer read FMaxViewportDimensions;

    { Maximum number of texture units you can safely always use.
      If EnableFixedFunction, this is MaxTextureUnitsFixedFunction,
      otherwise MaxTextureUnitsShaders. }
    function MaxTextureUnits: Cardinal;
  end;

{ Initialize GLVersion and GLFeatures. }
procedure GLInformationInitialize;

var
  GLFeatures: TGLFeatures;

{$endif read_interface}

{$ifdef read_implementation}

procedure GLInformationInitialize;
begin
  FreeAndNil(GLVersion);
  GLVersion := TGLVersion.Create( PGLChar(glGetString(GL_VERSION)),
    PGLChar(glGetString(GL_VENDOR)), PGLChar(glGetString(GL_RENDERER)));

  FreeAndNil(GLFeatures);
  GLFeatures := TGLFeatures.Create;

  WritelnLogMultiline('Rendering Context Initialization', GLInformationString);
end;

{$ifdef OpenGLES}
{ Based on GLExt unit in FPC. This function is missing from GLES header,
  which does not check for extensions presence at all. }
function glext_ExtensionSupported(const extension: String;
  const searchIn: String): Boolean;
var
  extensions: PChar;
  start: PChar;
  where, terminator: PChar;
begin
  if (Pos(' ', extension) <> 0) or (extension = '') then
  begin
    Result := FALSE;
    Exit;
  end;

  if searchIn = '' then extensions := PChar(glGetString(GL_EXTENSIONS))
  else extensions := PChar(searchIn);
  start := extensions;
  while TRUE do
  begin
    where := StrPos(start, PChar(extension));
    if where = nil then Break;
    terminator := Pointer(PtrUInt(where) + PtrUInt(Length(extension)));
    {$warnings off} { Stop warning about unportable PtrUInt conversions }
    if (where = start) or (PChar(Pointer(PtrUInt(where) - PtrUInt(1)))^ = ' ') then
    {$warnings on}
    begin
      if (terminator^ = ' ') or (terminator^ = #0) then
      begin
        Result := TRUE;
        Exit;
      end;
    end;
    start := terminator;
  end;
  Result := FALSE;
end;
{$endif}

constructor TGLFeatures.Create;

  function GetVector2Integer(const Param: TGLenum): TVector2Integer;
  var
    V: packed array [0..1] of TGLInt;
  begin
    glGetIntegerv(Param, @V);
    Result.Data[0] := V[0];
    Result.Data[1] := V[1];
  end;

var
  SupportedExtensions: AnsiString;
begin
  inherited;

  {$ifndef OpenGLES}
  {$ifdef FPC}
  FVersion_1_2 := GLVersion.AtLeast(1, 2) and Load_GL_version_1_2;
  FVersion_1_3 := GLVersion.AtLeast(1, 3) and Load_GL_version_1_3;
  FVersion_1_4 := GLVersion.AtLeast(1, 4) and Load_GL_version_1_4;
  FVersion_1_5 := GLVersion.AtLeast(1, 5) and Load_GL_version_1_5;
  FVersion_2_0 := GLVersion.AtLeast(2, 0) and Load_GL_version_2_0;
  FVersion_2_1 := GLVersion.AtLeast(2, 1) and Load_GL_version_2_1;
  FVersion_3_0 := GLVersion.AtLeast(3, 0) and Load_GL_version_3_0;
  FVersion_3_1 := GLVersion.AtLeast(3, 1) and Load_GL_version_3_1;
  FVersion_3_2 := GLVersion.AtLeast(3, 2) and Load_GL_version_3_2;
  FVersion_3_3 := GLVersion.AtLeast(3, 3) and Load_GL_version_3_3;
  FVersion_4_0 := GLVersion.AtLeast(4, 0) and Load_GL_version_4_0;
  {$else}
  // TODO: Delphi OpenGLext has only InitOpenGLext
  FVersion_1_2 := GLVersion.AtLeast(1, 2);
  FVersion_1_3 := GLVersion.AtLeast(1, 3);
  FVersion_1_4 := GLVersion.AtLeast(1, 4);
  FVersion_1_5 := GLVersion.AtLeast(1, 5);
  FVersion_2_0 := GLVersion.AtLeast(2, 0);
  FVersion_2_1 := GLVersion.AtLeast(2, 1);
  FVersion_3_0 := GLVersion.AtLeast(3, 0);
  FVersion_3_1 := GLVersion.AtLeast(3, 1);
  FVersion_3_2 := GLVersion.AtLeast(3, 2);
  FVersion_3_3 := GLVersion.AtLeast(3, 3);
  FVersion_4_0 := GLVersion.AtLeast(4, 0);
  InitOpenGLext; // TODO: check that later
  {$endif}
  FARB_window_pos := Load_GL_ARB_window_pos;
  FMESA_window_pos := Load_GL_MESA_window_pos;

  FARB_shadow := Load_GL_ARB_shadow;
  FEXT_fog_coord := Load_GL_EXT_fog_coord;
  FNV_multisample_filter_hint := Load_GL_NV_multisample_filter_hint;
<<<<<<< HEAD


=======
  {$else}
  FVersionES_2_0 := GLVersion.AtLeast(2, 0);
  FVersionES_3_0 := GLVersion.AtLeast(3, 0);
  FVersionES_3_1 := GLVersion.AtLeast(3, 1);
  FVersionES_3_2 := GLVersion.AtLeast(3, 2);
>>>>>>> 98d26bd9
  {$endif}

  {$ifdef OpenGLES}
  FCLAMP_TO_EDGE := GL_CLAMP_TO_EDGE;
  {$else}
  if Version_1_2 then
    FCLAMP_TO_EDGE := GL_CLAMP_TO_EDGE
  else
    FCLAMP_TO_EDGE := GL_CLAMP;
  {$endif}

  FMaxTextureSize := glGetInteger(GL_MAX_TEXTURE_SIZE);
  if GLVersion.BuggyTextureSizeAbove2048 then
    FMaxTextureSize := Min(FMaxTextureSize, 2048);

  FMaxLights := {$ifdef OpenGLES} 8 {$else} glGetInteger(GL_MAX_LIGHTS) {$endif};

  { We do not look at GL_MAX_VERTEX_TEXTURE_IMAGE_UNITS,
    which is usually much smaller (may even be 0).
    But most of our texture uses do not access the texture from the vertex shader,
    only fragment shader. }
  FMaxTextureUnitsShaders := glGetInteger(GL_MAX_TEXTURE_IMAGE_UNITS);

  {$ifdef OpenGLES}
  FMaxTextureUnitsFixedFunction := 0;
  {$else}
  if Version_1_3 then
    FMaxTextureUnitsFixedFunction := glGetInteger(GL_MAX_TEXTURE_UNITS)
  else
    FMaxTextureUnitsFixedFunction := 1;
  {$endif}

  FMaxCubeMapTextureSize := 0;
  {$ifdef OpenGLES}
  FTextureCubeMap := gsStandard;
  {$else}
  if Version_1_3 then
    FTextureCubeMap := gsStandard
  else
  if Load_GL_ARB_texture_cube_map then
    FTextureCubeMap := gsExtension
  else
    FTextureCubeMap := gsNone;
  {$endif}
  if TextureCubeMap <> gsNone then
    FMaxCubeMapTextureSize := glGetInteger(GL_MAX_CUBE_MAP_TEXTURE_SIZE);

  {$ifndef OpenGLES}
  if Version_1_2 then
    FTexture3D := gsStandard
  else
  if Load_GL_EXT_texture3D then
    FTexture3D := gsExtension
  else
  {$endif}
    FTexture3D := gsNone;

  { calculate MaxTexture3DSize, eventually correct Texture3D if buggy }
  case Texture3D of
    gsExtension: FMaxTexture3DSize := {$ifndef OpenGLES} glGetInteger(GL_MAX_3D_TEXTURE_SIZE_EXT) {$else} 0 {$endif};
    gsStandard : FMaxTexture3DSize := {$ifndef OpenGLES} glGetInteger(GL_MAX_3D_TEXTURE_SIZE) {$else} 0 {$endif};
    gsNone     : FMaxTexture3DSize := 0;
  end;
  if (MaxTexture3DSize = 0) and (Texture3D <> gsNone) then
  begin
    FTexture3D := gsNone;
    WritelnLog('OpenGL', 'Buggy OpenGL 3D texture support: reported as supported, but GL_MAX_3D_TEXTURE_SIZE[_EXT] is zero. (Bug may be found on Mesa 7.0.4.)');
  end;

  // TODO: there is also such extension for OpenGL ES
  FEXT_texture_filter_anisotropic := {$ifdef OpenGLES} false {$else}
    Load_GL_EXT_texture_filter_anisotropic {$endif};
  if EXT_texture_filter_anisotropic then
    FMaxTextureMaxAnisotropyEXT := glGetFloat(GL_MAX_TEXTURE_MAX_ANISOTROPY_EXT)
  else
    FMaxTextureMaxAnisotropyEXT := 0.0;

  FARB_occlusion_query := false;
  FQueryCounterBits := 0;
  {$ifndef OpenGLES}
  FARB_occlusion_query := Load_GL_ARB_occlusion_query;
  if FARB_occlusion_query then
    glGetQueryivARB(GL_SAMPLES_PASSED_ARB, GL_QUERY_COUNTER_BITS_ARB, @FQueryCounterBits);
  {$endif}

  { calculate GLFramebuffer }
  {$ifdef OpenGLES}
  FFramebuffer := gsStandard;
  {$else}
  if Version_3_0 or Load_GL_ARB_framebuffer_object then
    FFramebuffer := gsStandard
  else
  if Load_GL_EXT_framebuffer_object then
    FFramebuffer := gsExtension
  else
    FFramebuffer := gsNone;
  {$endif}

  if Framebuffer <> gsNone then
  begin
    FMaxRenderbufferSize := glGetInteger(GL_MAX_RENDERBUFFER_SIZE { equal to GL_MAX_RENDERBUFFER_SIZE_EXT });
    if MaxRenderbufferSize = 0 then
    begin
      FFramebuffer := gsNone;
      WritelnLog('OpenGL', 'Buggy OpenGL Framebuffer: reported as supported, but GL_MAX_RENDERBUFFER_SIZE[_EXT] is zero. (Bug may be found on Mesa 7.0.4.)');
    end;
  end else
    FMaxRenderbufferSize := 0;

  FEXT_framebuffer_blit := Load_GL_EXT_framebuffer_blit;

  { calculate UseMultiTexturing: check extensions required for multitexturing.

    We used to require a couple of extensions for this:
    - EXT_texture_env_combine
    - ARB_multitexture
    - ARB_texture_env_dot3
    But GL version >= 1.3 is actually required for GL_subtract,
    and includes all above extensions in core. }
  FUseMultiTexturing := {$ifdef OpenGLES} true {$else} Version_1_3 {$endif};

  FFBOMultiSampling := {$ifdef OpenGLES} false {$else}
    { Is GL_ARB_framebuffer_object available? }
    (Framebuffer = gsStandard) and
    Load_GL_ARB_texture_multisample and
    (not GLVersion.BuggyFBOMultiSampling) {$endif};

  FMultisample := {$ifdef OpenGLES} true {$else} Load_GL_ARB_multisample {$endif};
  if FMultisample and (glGetInteger({$ifdef OpenGLES} GL_SAMPLE_BUFFERS {$else} GL_SAMPLE_BUFFERS_ARB {$endif}) <> 0) then
  begin
    FCurrentMultiSampling := glGetInteger({$ifdef OpenGLES} GL_SAMPLES {$else} GL_SAMPLES_ARB {$endif});
    if FCurrentMultiSampling <= 1 then
    begin
      WritelnWarning('MultiSampling', Format('We successfully got multi-sampling buffer, but only %d samples per pixel. This doesn''t make much sense, assuming buggy OpenGL implementation, and anti-aliasing may not work.',
        [CurrentMultiSampling]));
      FCurrentMultiSampling := 1;
    end;
  end else
    FCurrentMultiSampling := 1;

  SupportedExtensions := PAnsiChar(glGetString(GL_EXTENSIONS));

  FPackedDepthStencil :=
    {$ifdef OpenGLES} glext_ExtensionSupported('GL_OES_packed_depth_stencil', SupportedExtensions)
    {$else} Load_GL_EXT_packed_depth_stencil
    {$endif};

  FShadowVolumesPossible := glGetInteger(GL_STENCIL_BITS) >= 4;

  FTextureNonPowerOfTwo := {$ifdef OpenGLES} true {$else}
    Load_GL_ARB_texture_non_power_of_two or Version_2_0 {$endif};

  FTextureCompression := [];

  {$ifndef OpenGLES}
  { on non-OpenGLES, we require ARB_texture_compression for *any* compression
    format, to have the necessary glCompressedTexImage2DARB call available }
  if Load_GL_ARB_texture_compression then
  {$endif}
  begin
    { See http://stackoverflow.com/questions/9148795/android-opengl-texture-compression
      and http://developer.android.com/guide/topics/graphics/opengl.html
      for possible GPU extensions for compression formats. }

    if glext_ExtensionSupported('GL_OES_texture_compression_S3TC', SupportedExtensions) or
       glext_ExtensionSupported('GL_EXT_texture_compression_s3tc', SupportedExtensions) or
       glext_ExtensionSupported('GL_NV_texture_compression_s3tc', SupportedExtensions) then
      FTextureCompression := TextureCompression + [
        tcDxt1_RGB, tcDxt1_RGBA, tcDxt3, tcDxt5];

    if glext_ExtensionSupported('GL_EXT_texture_compression_dxt1', SupportedExtensions) then
      FTextureCompression := TextureCompression + [tcDxt1_RGB, tcDxt1_RGBA];
    if glext_ExtensionSupported('GL_EXT_texture_compression_dxt3', SupportedExtensions) then
      FTextureCompression := TextureCompression + [tcDxt3];
    if glext_ExtensionSupported('GL_EXT_texture_compression_dxt5', SupportedExtensions) then
      FTextureCompression := TextureCompression + [tcDxt5];

    if glext_ExtensionSupported('GL_IMG_texture_compression_pvrtc', SupportedExtensions) then
      FTextureCompression := TextureCompression + [
        tcPvrtc1_4bpp_RGB,
        tcPvrtc1_2bpp_RGB,
        tcPvrtc1_4bpp_RGBA,
        tcPvrtc1_2bpp_RGBA];

    if glext_ExtensionSupported('GL_IMG_texture_compression_pvrtc2', SupportedExtensions) then
      FTextureCompression := TextureCompression + [
        tcPvrtc2_4bpp,
        tcPvrtc2_2bpp];

    if glext_ExtensionSupported('GL_AMD_compressed_ATC_texture', SupportedExtensions) or
       glext_ExtensionSupported('GL_ATI_texture_compression_atitc', SupportedExtensions) then
      FTextureCompression := TextureCompression + [
        tcATITC_RGB,
        tcATITC_RGBA_ExplicitAlpha,
        tcATITC_RGBA_InterpolatedAlpha];

    if glext_ExtensionSupported('GL_OES_compressed_ETC1_RGB8_texture', SupportedExtensions) then
      FTextureCompression := TextureCompression + [tcETC1];

    if glext_ExtensionSupported('GL_KHR_texture_compression_astc_ldr', SupportedExtensions) or
       glext_ExtensionSupported('GL_KHR_texture_compression_astc_hdr', SupportedExtensions) then
      FTextureCompression := TextureCompression + [
        tcASTC_4x4_RGBA,
        tcASTC_5x4_RGBA,
        tcASTC_5x5_RGBA,
        tcASTC_6x5_RGBA,
        tcASTC_6x6_RGBA,
        tcASTC_8x5_RGBA,
        tcASTC_8x6_RGBA,
        tcASTC_8x8_RGBA,
        tcASTC_10x5_RGBA,
        tcASTC_10x6_RGBA,
        tcASTC_10x8_RGBA,
        tcASTC_10x10_RGBA,
        tcASTC_12x10_RGBA,
        tcASTC_12x12_RGBA,
        tcASTC_4x4_SRGB8_ALPHA8,
        tcASTC_5x4_SRGB8_ALPHA8,
        tcASTC_5x5_SRGB8_ALPHA8,
        tcASTC_6x5_SRGB8_ALPHA8,
        tcASTC_6x6_SRGB8_ALPHA8,
        tcASTC_8x5_SRGB8_ALPHA8,
        tcASTC_8x6_SRGB8_ALPHA8,
        tcASTC_8x8_SRGB8_ALPHA8,
        tcASTC_10x5_SRGB8_ALPHA8,
        tcASTC_10x6_SRGB8_ALPHA8,
        tcASTC_10x8_SRGB8_ALPHA8,
        tcASTC_10x10_SRGB8_ALPHA8,
        tcASTC_12x10_SRGB8_ALPHA8,
        tcASTC_12x12_SRGB8_ALPHA8 ];
  end;

  SupportedTextureCompressionKnown := true;
  SupportedTextureCompression := TextureCompression;

  FVertexBufferObject := {$ifdef OpenGLES} true {$else}
    Version_1_5 and not GLVersion.BuggyVBO {$endif};

  FBlendConstant := {$ifdef OpenGLES} true {$else}
    { GL_CONSTANT_ALPHA is available as part of ARB_imaging, since GL 1.4
      as standard. glBlendColor is available since 1.2 as standard. }
    ((Version_1_2 and Load_GL_ARB_imaging) or Version_1_4) and not GLVersion.Fglrx {$endif};

  FTextureFloat :=
    {$ifdef OpenGLES} false
    {$else} Load_GL_ATI_texture_float or Load_GL_ARB_texture_float
    {$endif};

  FTextureDepth :=
    {$ifdef OpenGLES} glext_ExtensionSupported('GL_OES_depth_texture', SupportedExtensions)
    {$else} Load_GL_ARB_depth_texture
    {$endif};

  {$ifdef OpenGLES}
  FShaders := gsStandard;
  {$else}
  if Version_2_0 then
    FShaders := gsStandard
  else
  {$ifndef ForceStandardGLSLApi}
  if Load_GL_ARB_shader_objects and
     Load_GL_ARB_vertex_shader and
     Load_GL_ARB_fragment_shader and
     Load_GL_ARB_shading_language_100 then
    FShaders := gsExtension
  else
  {$endif not ForceStandardGLSLApi}
    FShaders := gsNone;
  {$endif}

  FEnableFixedFunction :=
    {$ifdef OpenGLES} false
    {$else}
    (Shaders <> gsStandard) or
    // checking for VertexBufferObject also makes sure that BuggyVBO = false
    (not VertexBufferObject) or
    GLVersion.BuggyPureShaderPipeline
    {$endif};

  { Calculate MaxClipPlanes.
    The logic follows various approaches to clip planes in TShader.EnableClipPlane.
    TODO: If you later switch EnableFixedFunction to true,
    our code doesn't recalculate this limit now. }
  {$ifndef OpenGLES}
  if EnableFixedFunction or (not Version_3_0) then
    FMaxClipPlanes := glGetInteger(GL_MAX_CLIP_PLANES)
  else
    FMaxClipPlanes := glGetInteger(GL_MAX_CLIP_DISTANCES);
  {$else}
  { Any value is in theory correct for OpenGLES.
    The only limit is number of varying variables we can pass from vertex
    to fragment shader, and fragment code speed.
    With OpenGLES 2, the clipping requires
    passing data to the fragment shader, and discarding fragments there.

    We set 8, as it seems reasonable, and is the minimal guaranteed value
    of GL_MAX_CLIP_DISTANCES. }
  FMaxClipPlanes := 8;
  {$endif}

  FMaxViewportDimensions := GetVector2Integer(GL_MAX_VIEWPORT_DIMS);

  // set GLFeatures singleton, TGLMemoryInfo.Refresh depends on it
  GLFeatures := Self;

  FMemory := TGLMemoryInfo.Create;
end;

destructor TGLFeatures.Destroy;
begin
  FreeAndNil(FMemory);
end;

function TGLFeatures.MaxTextureUnits: Cardinal;
begin
  if EnableFixedFunction then
    { Note doing
        Result := Min(MaxTextureUnitsFixedFunction, MaxTextureUnitsShaders)
      would not be OK, since then a GPU that cannot do shaders would not
      be able to use textures at all. }
    Result := MaxTextureUnitsFixedFunction
  else
    Result := MaxTextureUnitsShaders;
end;

{ TGLMemoryInfo -------------------------------------------------------------- }

constructor TGLMemoryInfo.Create;
var
  SupportedExtensions: AnsiString;
begin
  inherited;
  SupportedExtensions := PAnsiChar(glGetString(GL_EXTENSIONS));
  ExtensionNVidia := glext_ExtensionSupported('GL_NVX_gpu_memory_info', SupportedExtensions);
  ExtensionATI := glext_ExtensionSupported('GL_ATI_meminfo', SupportedExtensions);
  Refresh;
end;

procedure TGLMemoryInfo.Refresh;
const
  GL_GPU_MEM_INFO_TOTAL_AVAILABLE_MEM_NVX   = $9048;
  GL_GPU_MEM_INFO_CURRENT_AVAILABLE_MEM_NVX = $9049;
  GL_VBO_FREE_MEMORY_ATI          = $87FB;
  GL_TEXTURE_FREE_MEMORY_ATI      = $87FC;
  GL_RENDERBUFFER_FREE_MEMORY_ATI = $87FD;
var
  FreeMemory: TVector4Integer;
begin
  // see http://nasutechtips.blogspot.com/2011/02/how-to-get-gpu-memory-size-and-usage-in.html

  // http://developer.download.nvidia.com/opengl/specs/GL_NVX_gpu_memory_info.txt
  if ExtensionNVidia then
  begin
    glGetIntegerv(GL_GPU_MEM_INFO_TOTAL_AVAILABLE_MEM_NVX, @Total);
    glGetIntegerv(GL_GPU_MEM_INFO_CURRENT_AVAILABLE_MEM_NVX, @Current);
  end;

  // https://www.khronos.org/registry/OpenGL/extensions/ATI/ATI_meminfo.txt
  if ExtensionATI then
  begin
    if GLFeatures.VertexBufferObject then
    begin
      glGetIntegerv(GL_VBO_FREE_MEMORY_ATI, @FreeMemory);
      CurrentVbo := FreeMemory[0];
    end;

    glGetIntegerv(GL_TEXTURE_FREE_MEMORY_ATI, @FreeMemory);
    CurrentTexture := FreeMemory[0];

    if GLFeatures.Framebuffer <> gsNone then
    begin
      glGetIntegerv(GL_RENDERBUFFER_FREE_MEMORY_ATI, @FreeMemory);
      CurrentRenderbuffer := FreeMemory[0];
    end;
  end;
end;

function TGLMemoryInfo.LessTextureMemoryThan(const RequiredMemoryKb: Integer): Boolean;
begin
  if Current <> 0 then
    Result := Current < RequiredMemoryKb
  else
  if CurrentTexture <> 0 then
    Result := CurrentTexture < RequiredMemoryKb
  else
    // unknown memory, assume old GPU with low memory
    Result := true;
end;

{$endif read_implementation}<|MERGE_RESOLUTION|>--- conflicted
+++ resolved
@@ -449,16 +449,11 @@
   FARB_shadow := Load_GL_ARB_shadow;
   FEXT_fog_coord := Load_GL_EXT_fog_coord;
   FNV_multisample_filter_hint := Load_GL_NV_multisample_filter_hint;
-<<<<<<< HEAD
-
-
-=======
   {$else}
   FVersionES_2_0 := GLVersion.AtLeast(2, 0);
   FVersionES_3_0 := GLVersion.AtLeast(3, 0);
   FVersionES_3_1 := GLVersion.AtLeast(3, 1);
   FVersionES_3_2 := GLVersion.AtLeast(3, 2);
->>>>>>> 98d26bd9
   {$endif}
 
   {$ifdef OpenGLES}
