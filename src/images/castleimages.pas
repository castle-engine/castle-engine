{
  Copyright 2001-2022 Michalis Kamburelis.

  This file is part of "Castle Game Engine".

  "Castle Game Engine" is free software; see the file COPYING.txt,
  included in this distribution, for details about the copyright.

  "Castle Game Engine" is distributed in the hope that it will be useful,
  but WITHOUT ANY WARRANTY; without even the implied warranty of
  MERCHANTABILITY or FITNESS FOR A PARTICULAR PURPOSE.

  ----------------------------------------------------------------------------
}

(*Loading, saving, and processing of images (TEncodedImage,
  TCastleImage and other classes).
  This unit deals with images, stored in normal memory (not on GPU).
  Images can be loaded and saved from/to various formats
  and processed in a lot of ways.
  For example you can resize images, you can draw one image on another,
  convert to grayscale and so on.

  The "image" as understood by this unit may have some interesting features
  useful with modern GPUs: image data may be compressed for GPU
  (@link(TGPUCompressedImage)), image data may be 3D
  (every image has @code(Depth), in addition to
  @code(Width) and @code(Height)).

  The most important class here is @link(TCastleImage).
  It represents an image as a simple uncompressed array of pixels.
  Descendants of TCastleImage define what exactly is a "pixel".
  We have 8-bit color images
  (@link(TRGBAlphaImage), @link(TRGBImage),
  @link(TGrayscaleAlphaImage) and @link(TGrayscaleImage)).
  We also have an image with floating-point precision and range:
  @link(TRGBFloatImage).

  There is also a more abstract image class @link(TEncodedImage),
  representing either uncompressed image (@link(TCastleImage))
  or an image with data compressed for GPU (@link(TGPUCompressedImage)).

  When reading and writing image files, we understand various image
  formats. See castle-view-image documentation
  ( https://castle-engine.io/castle-view-image.php )
  for a current list of supported image formats.

  The basic loading and saving procedures are LoadImage and SaveImage.
  Example usage:

  @longCode(#
    var
      Image: TCastleImage;
    begin
      Image := LoadImage('image.png');
      { scale the image to be 2x smaller }
      Image.Resize(Image.Width div 2, Image.Height div 2);
      SaveImage(Image, 'newimage.png');
    end;
  #)

  This unit is not dependent on OpenGL or any other rendering
  library. See @link(CastleGLImages) for OpenGL image operations
  (for textures and others).
*)

unit CastleImages;

{$include castleconf.inc}

interface

uses SysUtils, Classes, Math, Generics.Collections,
  {$ifdef FPC}
  { FPImage and related units }
<<<<<<< HEAD
  FPImage, FPReadPCX, FPReadGIF, FPReadPSD, FPReadTGA, FPReadTiff, FPReadXPM, FPWriteXPM,
  FPReadJPEG, FPWriteJPEG, FPReadPNM, FPReadPNG, FPWritePNG,
=======
  FPImage, FPReadPCX, FPReadGIF, FPReadPSD, FPReadTGA, FPReadTiff, FPReadXPM,
  FPReadBMP, FPWriteBMP,
  FPReadJPEG, FPWriteJPEG,
  FPReadPNM, FPWritePNM,
  FPReadPNG, FPWritePNG,
>>>>>>> f1ad2e62
  {$else}
  { Delphi units }
  Vcl.Imaging.PngImage,
  {$endif}
  { CGE units }
  CastleInternalPng, CastleUtils, CastleVectors, CastleRectangles,
  CastleFileFilters, CastleClassUtils, CastleColors;

type
  { TODO: This should be merged with TAlphaMode, these types say the same. }
  { How is the alpha channel of an image treated. }
  TAutoAlphaChannel = (acAuto, acNone, acTest, acBlending);
  { See TCastleImage.AlphaChannel. }
  TAlphaChannel = acNone .. acBlending;

const
  acSimpleYesNo = acBlending deprecated 'use acTest';
  acFullRange = acBlending deprecated 'use acBlending';
  { Default parameters for TEncodedImage.AlphaChannel,
    decide how to detect textures alpha channel. }
  DefaultAlphaTolerance = 5;

{ Check if the two RGB colors are equal, ignoring small differences.
  All three color components may differ by at most Tolerance.
  When Tolerance is 0, this is a normal (exact) comparison. }
function EqualRGB(const Color1, Color2: TVector3Byte; Tolerance: Byte): boolean;

type
  { Raised by @link(TCastleImage.MakeExtracted) when coordinates on image
    are wrong.
    Possibly I will use it in more routines in the future. }
  EImagePosOutOfRange = class(Exception);

  EImageLerpError = class(Exception);
  EImageLerpInvalidClasses = class(EImageLerpError);
  EImageLerpDifferentSizes = class(EImageLerpError);

  EImageAssignmentError = class(Exception);

  EImageCannotConvertFpImage = class(Exception);

  EImageDrawError = class(Exception);

  {$ifdef FPC}
  { An internal class to communicate image data
    between CastleImages and fcl-image efficiently.
    @exclude }
  TInternalCastleFpImage = class(TFPCompactImgRGBA8Bit)
  strict private
    function GetColors8Bit(const x, y: integer): TFPCompactImgRGBA8BitValue;
    procedure SetColors8Bit(const x, y: integer; const Value: TFPCompactImgRGBA8BitValue);
  public
    property Colors8Bit[X, Y: Integer]: TFPCompactImgRGBA8BitValue
      read GetColors8Bit write SetColors8Bit;
  end;
  {$endif}

  { Abstract class for an image with unspecified, possibly compressed,
    memory format. The idea is that both uncompressed images (TCastleImage)
    and images compressed for GPU (TGPUCompressedImage) are derived from this class. }
  TEncodedImage = class
  private
    FWidth, FHeight, FDepth: Cardinal;
    FURL: string;
    procedure NotImplemented(const AMethodName: string);
  {$ifdef FPC}
    procedure FromFpImage(const FPImage: TInternalCastleFpImage); virtual;
  {$endif}
  protected
    { Operate on this by Get/Realloc/FreeMem.
      It's always freed and nil'ed in destructor. }
    FRawPixels: Pointer;
  public
    { URL from which this image was loaded, if any. }
    property URL: string read FURL write FURL;

    destructor Destroy; override;

    property Width: Cardinal read FWidth;
    property Height: Cardinal read FHeight;
    property Depth: Cardinal read FDepth;

    property RawPixels: Pointer read FRawPixels;

    { Size of image contents in bytes. }
    function Size: Cardinal; virtual; abstract;

    function Dimensions: TVector3Cardinal;

    { Is an image empty.

      @true means that RawPixels = @nil,
      and Width * Height * Depth = 0
      (so either Width = 0 or Height = 0 or Depth = 0).

      @false means that RawPixels <> nil and Width * Height * Depth <> 0
      (so all Width > 0 and Height > 0 and Depth > 0, since they are
      Cardinal (unsigned) always). }
    function IsEmpty: boolean;

    { Does an image have an alpha channel.

      You may also be interested in the AlphaChannel.
      AlphaChannel answers always atNone if HasAlpha = false,
      and always acTest or acBlending if HasAlpha = true.
      But AlphaChannel may perform longer analysis of pixels
      (to differ between acTest and acBlending), while this
      function always executes ultra-fast (as it's constant for each
      TCastleImage descendant).

      @italic(Descendants implementors notes:) in this class, TCastleImage,
      this returns @false. Override to return @true for images with
      alpha channel. }
    function HasAlpha: boolean; virtual;

    { @abstract(Check does an image have an alpha channel,
      and if yes analyze alpha channel: is it a single yes-no (only full
      or none values), or does it have alpha values in between?)

      This is quite useful for automatic detection how alpha textures
      should be displayed: for simple yes/no alpha, OpenGL alpha_test
      is a simple solution. For full range alpha, OpenGL blending should
      be used. Blending is a little problematic, since it requires
      special rendering order, since it doesn't cooperate nicely with
      Z-buffer. That's why we try to detect simple yes/no alpha textures,
      so that we're able to use simpler alpha test for them.

      We return "simple yes/no alpha channel" is all the alpha values
      (for every pixel) are 0, or 255, or (when AlphaTolerance <> 0)
      are close to them by AlphaTolerance. So, to be precise,
      alpha value must be <= AlphaTolerance, or >= 255 - AlphaTolerance.
      If any alpha value is between [AlphaTolerance + 1, 255 - AlphaTolerance - 1]
      then we return "full range alpha channel".
      Note that for AlphaTolerance >= 128, all images are treated as
      "simple yes/no alpha". Usually, you want to keep AlphaTolerance small.

      @italic(Descendants implementors notes:) in this class, this simply
      always returns atNone. For descendants that have alpha channel,
      implement it, honouring AlphaTolerance as described. }
    function AlphaChannel(
      const AlphaTolerance: Byte = DefaultAlphaTolerance):
      TAlphaChannel; virtual;

    { Rectangle representing the inside of this image.
      Always (Left,Bottom) are zero, and (Width,Height) correspond to image
      sizes. }
    function Rect: TRectangle;

    { Create a new image object that has exactly the same class
      and the same data (size, pixels) as this image. }
    function CreateCopy: TEncodedImage; virtual; abstract;

    { Mirror image vertically. }
    procedure FlipVertical; virtual; abstract;

    {$ifdef FPC}
    { Convert image contents to FpImage instance.
      The resulting instance is owned by the caller. }
    function ToFpImage: TInternalCastleFpImage; virtual; deprecated 'interoperability with FpImage may be dropped in the future';
    {$endif}
  end;

  { Resize interpolation modes, see TCastleImage.Resize and TCastleImage.MakeResized. }
  TResizeInterpolation = (
    { Fastest interpolation mode. }
    riNearest,
    { Bilinear interpolation mode, quite fast. }
    riBilinear,
    { Slower but prettier interpolation modes.
      All the following interpolation modes are slower,
      not only because their equations are more complicated (and using more inputs),
      but also because their current implementation involves round-trip to FpImage
      format.
      Use these if speed is not a concern, but quality is crucial. }
    riMitchel,
    riBlackman,
    riBlackmanSinc,
    riBlackmanBessel,
    riGaussian,
    riHermite,
    riLanczos,
    riQuadratic,
    riCubic,
    riCatrom,
    riHanning,
    riHamming
  );

  TResizeInterpolationInternal = Low(TResizeInterpolation) .. riBilinear;
  TResizeInterpolationFpImage = Succ(riBilinear) .. High(TResizeInterpolation);

  { Drawing mode used by image-on-image drawing methods
    (@link(TCastleImage.DrawFrom) and @link(TCastleImage.DrawTo)). }
  TDrawMode = (
    { Normal drawing mode, where the image contents are blended using
      the opacity (alpha) of the source image. That is,

      @preformatted(
        destination.rgb := destination.rgb * (1 - source.alpha) + source.rgb * source.alpha;
        destination.alpha := destination.alpha; // never changed by this drawing mode
      )

      An image type without alpha (like TRGBImage or TGrayscaleImage)
      is always treated like it has alpha = 1.0 (fully opaque) everywhere.
      In particular, this means that when drawing @italic(an image
      without alpha over any other image), source RGB contents will
      simply replace the destination RGB contents. }
    dmBlend,

    { An advanced blending mode, capable of blending 2 images with alpha channel
      better than dmBlend.
      Based on https://en.wikipedia.org/wiki/Alpha_compositing formula for alpha-blending.
      This one is much less efficient than dmBlend and should be used only in case
      several layers of semi-transparent images should overlay one another and it
      matters to accurately account for both images alpha channel. Implemented for
      all @link(TRGBAlphaImage) and @link(TGrayscaleAlphaImage) combinations.
    }
    dmBlendSmart,

    { Multiply two images. Simply multiply source with destination, channel by channel:

      @preformatted(
        destination.rgba := destination.rgba * source.rgba;
      )

      The exception is when the source image has alpha channel,
      but destination does not. For example, when source is TRGBAlphaImage
      or TGrayscaleAlphaImage and destination is TRGBImage or TGrayscaleImage.
      In this case the multiplication is followed by a simple blending,
      to apply the effects of source alpha:

      @preformatted(
        destination.rgb :=
          source.rgb * destination.rgb * source.alpha +
                       destination.rgb * (1 - source.alpha);
      )

      Note that if source.alpha = 1 (source is opaque) that this is equivalent
      to the previous simple multiply equation. }
    dmMultiply,

    { Overwrite drawing mode, where the image contents of destination image
      is replaced with contents of source image. That is,

      @preformatted(
        destination.rgba := source.rgba;
      )
    }
    dmOverwrite,

    { Additive drawing mode, where the image contents of source image
      are added to the existing destination image. That is,

      @preformatted(
        destination.rgb := destination.rgb + source.rgb * source.alpha;
        destination.alpha := destination.alpha; // never changed by this drawing mode
      )

      So when drawing @italic(an image with alpha over an image without alpha),
      the colors will be added according to the above equation, only source
      is multiplied by alpha. To speed this operation, one can use
      @link(TRGBAlphaImage.PremultiplyAlpha) on the source image first,
      very useful if you plan to draw the same source image many times. }
    dmAdd
  );

  { An abstract class representing image as a simple array of pixels.
    RawPixels is a pointer to Width * Height * Depth of pixels.

    What exactly is a "pixel" is undefined in this class. Each descendant
    of TCastleImage defines it's own pixel encoding and interpretation.
    The only requirement is that all pixels have the same size (PixelSize).
    For example, for TRGBImage a "pixel" is a TVector3Byte type
    representing a (red, green, blue) color value.

    When Depth > 1, the image is actually a 3D (not just 2D!) image.
    We call the particular 2D layers then "slices".
    Although some TCastleImage methods (and functions in other units, like CastleGLImages)
    still operate only on the 1st "slice", that is the 2D image on Depth = 0
    --- be careful. But many methods correctly take the depth into consideration.

    Pixels in RawPixels are ordered in slices, each slice is ordered in rows,
    in each row pixels are specified
    from left to right, rows are specified starting from lower row to upper.
    This means that you can think of RawPixels as

    @longCode(#
      ^(packed array[0..Depth - 1, 0..Height - 1, 0..Width - 1] of TPixel)
    #)

    Assuming the above definition, RawPixels^[z, y, x]
    is color of pixel at position z, x, y.

    Note that specifying rows from lower to upper follows an OpenGL standard,
    this makes using this unit with OpenGL straightforward.

    Don't ever operate on RawPixels pointer directly --- allocating, reallocating,
    freeing memory pointed to by RawPixels is handled inside this class.
    You must only worry to always free created TCastleImage instances
    (like with any class).

    Note that the only valid states of instances of this class
    are when (Width * Height * Depth > 0 and RawPixels <> nil) or
    (Width * Height * Depth = 0 and RawPixels = nil). Otherwise the fundamental
    assumption that RawPixels is a pointer to Width * Height * Depth pixels would
    be broken (as nil pointer cannot point to anything, and on the other
    side it's rather useless to have a pointer to 0 bytes (since you
    can never dereference it anyway) even if theoretically every PtrInt
    value can be treated as valid pointer to 0 bytes).

    Note about coordinates:

    @orderedList(
      @item(All X, Y, Z coordinates of pixels are 0-based
        (X in range 0..Width-1, and Y in 0..Height-1, and Z in 0..Depth-1).)

      @item(If documentation for some method does not specify otherwise,
        correctness of coordinates is *not* checked in method,
        which can lead to various errors at runtime if you will pass
        incorrect coordinates to given routine.)
    )
  }
  TCastleImage = class(TEncodedImage)
  protected
    { Check that both images have the same sizes and Second image class
      descends from First image class. If not, raise appropriate ELerpXxx
      exceptions.

      Some implementation of TRGBImage.LerpWith may require
      other checks (since LerpWith may be sometimes allowed between unequal
      classes), so this doesn't have to be used by all TRGBImage.LerpWith
      implementations (although it's comfortable for simple implementations). }
    procedure LerpSimpleCheckConditions(SecondImage: TCastleImage);

    { Like DrawFrom, but can assume that all coordinates and sizes are valid.
      Override this to add copying using some more sophisticated method
      than just memory copying (so also for handling mode other than
      dmBlend). }
    procedure DrawFromCore(Source: TCastleImage;
      X, Y, SourceX, SourceY, SourceWidth, SourceHeight: Integer;
      const Mode: TDrawMode); virtual;

    {$ifdef FPC}
    function MakeResizedToFpImage(ResizeWidth, ResizeHeight: Cardinal;
      const Interpolation: TResizeInterpolation): TInternalCastleFpImage;
    {$endif FPC}

    function GetColors(const X, Y, Z: Integer): TCastleColor; virtual;
    procedure SetColors(const X, Y, Z: Integer; const C: TCastleColor); virtual;
  public
    { Constructor without parameters creates image with Width = Height = Depth = 0
      and RawPixels = nil, so IsEmpty will return @true. }
    constructor Create; overload; virtual;
    constructor Create(const AWidth, AHeight: Cardinal; const ADepth: Cardinal = 1); overload;

    { This is equivalent to SetSize(0, 0, 0).
      It sets Width = Height = 0 and RawPixels = nil. }
    procedure Empty;

    { Change size (Width and Height and Depth).
      Previous pixel contents (RawPixels) are lost,
      and the contents of new pixels are undefined.

      Use other method, like @link(Resize), if you want to change image size
      preserving it's contents. }
    procedure SetSize(
      const AWidth, AHeight: Cardinal;
      const ADepth: Cardinal = 1); overload;
    procedure SetSize(const Source: TCastleImage); overload;

    { Size of TPixel in bytes for this TCastleImage descendant. }
    class function PixelSize: Cardinal; virtual; abstract;

    { Size of image contents in bytes. }
    function Size: Cardinal; override;

    { Deprecated name for ImageSize. }
    function ImageSize: Cardinal; deprecated;

    { Number of color components in TPixel.

      E.g. RGB is 3 components and RGB+Alpha is 4 components,
      RGB+Exponent is 3 components (because it describes only
      Red, Green and Blue values (Exponent value is just used
      to correctly interpret these, it's not a 4th component)). }
    class function ColorComponentsCount: Cardinal; virtual; abstract;

    { Pointer to the (x, y, z) pixel of image.

      Note that they don't check X, Y, Z correctness in any way,
      it's your responsibility to always pass 0 <= X < Width and
      0 <= Y < Height and 0 <= Z < Depth.

      Note that this function @italic(should) be reintroduced in descendants
      to return the same value but typecasted to something better then Pointer
      (something like ^TPixel). }
    function PixelPtr(const X, Y: Cardinal; const Z: Cardinal = 0): Pointer;

    { Pointer to the first pixel in the Y row of the image.
      Same thing as @link(PixelPtr) but always with X = 0.

      Note that this function @italic(should) be reintroduced in descendants
      to return the same value but typecasted to something better then Pointer,
      preferably something like ^(array of TPixel). }
    function RowPtr(const Y: Cardinal; const Z: Cardinal = 0): Pointer;

    { Inverts all colors (RGB or grayscale, but doesn't touch alpha channel).
      "Inverting" means changing color C in range [0..1] to 1-C,
      so black becomes white, white becomes black etc.

      @italic(For descendants implementors:)
      Override it if necessary, otherwise the default implementation in this class
      will raise EInternalError. }
    procedure InvertColors; virtual;

    { Get or set the color of the pixel.

      In case of descendants without alpha, we may drop this information.

      In case of grayscale descendants, when getting or setting we convert
      the color to/from grayscale as necessary. This means that setting
      RGB color on a grayscale image may lose information -- we will convert
      your color to grayscale.

      Caller is responsible for checking the correctness of given
      X, Y, Z coordinates. For speed, we may not check them inside (so nasty
      memory errors will occur in case of invalid coordinates). }
    property Colors [const X, Y, Z: Integer]: TCastleColor read GetColors write SetColors;

    procedure SetColorRGB(const X, Y: Integer; const v: TVector3);
      deprecated 'use Colors[X, Y, 0] to get or set colors';

    { Create a new image object that has exactly the same class
      and the same data (size, pixels) as this image.

      (Design note: this function is *not* a constructor, because it's implemented
      in TCastleImage, but it always returns some descendant of TCastleImage.) }
    function MakeCopy: TCastleImage;

    { Create a new image object that has exactly the same class
      and the same data (size, pixels) as this image.

      Equivalent to MakeCopy, but virtual and declared as returning TEncodedImage class. }
    function CreateCopy: TEncodedImage; override;

    { Change Width and Height and appropriately stretch
      image contents.

      If ResizeWidth or ResizeHeight is 0 then it means to take
      Width or Height, respectively.
      So e.g. using ResizeWidth = ResizeHeight = 0 is the same thing
      as using ResizeWidth = Width and ResizeHeight = Height and this is NOP.

      Remember that resizing may change RawPixels pointer, so all pointers
      that you aquired using functions like
      RawPixels, Pixels, PixelsArray, RowPtr, PixelPtr
      may be invalid after calling Resize. }
    procedure Resize(ResizeWidth, ResizeHeight: Cardinal;
      const Interpolation: TResizeInterpolation = riBilinear);

    { Change Width and Height and appropriately stretch image contents.

      This scales the image in almost the same way as standard @link(Resize).
      However, this is aware of the image corners and edges, which is good
      if you plan to use this image with @link(TDrawableImage.Draw3x3) drawing.

      The Corners parameter specifies the corners size, in the same
      clockwise order as for @link(TDrawableImage.Draw3x3): top, right, bottom, left.
      The corners will be scaled (proportially to image scaling),
      and new Corners size returned.
      Additionally it makes sure that filtering (especially bilinear)
      does not "leak" colors from one image area to another.
      Effectively, the image is scaled like a 9 separate parts,
      and colors cannot bleed from one part to another.

      Both ResizeWidth, ResizeHeight parameters must be provided and non-zero.

      For now, only a subset of TResizeInterpolation values
      are supported by this method, namely the ones in TResizeInterpolationInternal. }
    procedure Resize3x3(const ResizeWidth, ResizeHeight: Cardinal;
      var Corners: TVector4Integer;
      const Interpolation: TResizeInterpolationInternal);
      deprecated 'This method is seldom useful, and it is confused with TCastleImage.DrawFrom3x3 and TDrawableImage.Draw3x3 too often. Please report if you have a use-case when this method is useful, otherwise it may get removed from the engine one day.';

    { Create a new TCastleImage instance with size ResizeWidth, ResizeHeight
      and pixels copied from the input and appropriately stretched.
      The exact class of the new instance is the same as our class.

      As with @link(Resize) method, when the parameter ResizeTo* is 0
      it means to use current Width/Height.
      So e.g. using MakeResized(0, 0) is the same thing as using CreateCopy. }
    function MakeResized(ResizeWidth, ResizeHeight: Cardinal;
      const Interpolation: TResizeInterpolation = riBilinear): TCastleImage;

    { Mirror image horizotally (that is right edge is swapped with left edge). }
    procedure FlipHorizontal;

    { Mirror image vertically. }
    procedure FlipVertical; override;

    { Make rotated version of the image.
      See @link(Rotate) for description of parameters. }
    function MakeRotated(Angle: Integer): TCastleImage;

    { Rotate image by Angle * 90 degrees, clockwise.
      For example, 0 does nothing. 1 rotates by 90 degrees, 2 rotates
      by 180, 3 rotates by 270. All other values (negative too) are circular
      (modulo), so e.g. 4 again does nothing, 5 rotates by 90 degrees and so on. }
    procedure Rotate(const Angle: Integer);

    { Create a new instance with the same class, and size
      TileX * Width and TileY * Height and contents being our contents
      duplicated (tiled).
      Must be TileX, TileY > 0. }
    function MakeTiled(TileX, TileY: Cardinal): TCastleImage;

    { Extract rectangular area of this image.
      X0 and Y0 are start position (lower-left corner),
      ExtractWidth, ExtractHeight specify size of area.

      This checks parameters for correctness -- if start position is not
      correct or ExtractWidth/Height are too large then exception
      @link(EImagePosOutOfRange) is raised. }
    function MakeExtracted(X0, Y0, ExtractWidth, ExtractHeight: Cardinal): TCastleImage;

    { Set all image pixels to the same color. }
    procedure Clear(const Pixel: TVector4Byte); overload; virtual;
    procedure Clear(const Pixel: TCastleColor); overload;

    { Check do all image pixels have the same color. }
    function IsClear(const Pixel: TVector4Byte): boolean; overload; virtual;

    { Multiply each RGB color by a matrix.
      This is a useful routine for many various conversions of image colors.
      Every pixel's RGB color is multiplied by given Matrix,
      i.e. PixelRGBColor := Matrix * PixelRGBColor.

      If some value in some channel will be < 0, it will be set to 0.
      And if it will be > High(Byte), it will be set to High(Byte).

      Examples: when
        Matrix = TMatrix3.Identity, this is NOOP.
        Matrix = ((2, 0, 0), (0, 1, 0), (0, 0, 1))
          red channel is made lighter.
        Matrix = ((0, 0, 1), (0, 1, 0), (1, 0, 0))
          swaps red and blue channel.
        Matrix = ((0.33, 0.33, 0.33),
                  (0.33, 0.33, 0.33),
                  (0.33, 0.33, 0.33))
          is a simple conversion to grayscale (actually incorrect, even if often
          visually acceptable; actually instead of 0.33 one has to use
          GrayscaleFloat/ByteValues, this is already implemented
          in ImageTransformColorsVar function)

      Note: it's often more optimal to hard-code necessary color transformations
      as TColorModulatorFunc and use ModulateRGB.

      This function is only implemented for images that represent Pixel
      as RGB values, for now this means TRGBImage and TRGBAlphaImage.
      In case of TRGBAlphaImage (or any other class that represents
      colors as RGB + something more) alpha channel (i.e. "something more")
      is ignored (i.e. left without any modification).

      In this class this simply raises EInternalError to say 'not implemented'.
      This also means that you must not call inherited in
      descendants when overriding this method. }
    procedure TransformRGB(const Matrix: TMatrix3); virtual;

    { Process each pixel by given function.
      If ColorModulator = nil then this procedure does nothing.
      Else, every RGB color value of an image will be transformed using
      ColorModulator.

      Like TransformRGB:
      This function is only implemented for images that represent Pixel
      as RGB values, for now this means TRGBImage and TRGBAlphaImage.
      In case of TRGBAlphaImage (or any other class that represents
      colors as RGB + something more) alpha channel (i.e. "something more")
      is ignored (i.e. left without any modification).

      In this class this simply raises EInternalError to say 'not implemented'.
      This also means that you must not call inherited in
      descendants when overriding this method.  }
    procedure ModulateRGB(const ColorModulator: TColorModulatorByteFunc); virtual;

    { Just like ModulateRGB, but this returns new image, not changing initial
      image. This means that if ColorModulator = nil this is
      equivalent to CreateCopy.

      Implemented if and only if ModulateRGB is implemented. }
     function MakeModulatedRGB(
       const ColorModulator: TColorModulatorByteFunc): TCastleImage;

    { Convert image colors to grayscale.

      Implemented if and only if ModulateRGB is implemented.
      When image has alpha channel, alpha channel value
      (or just anything beyond 3 rgb components) is ignored (not modified).

      This changes color to grayscale, but format of memory storage is the same.
      For example, for TRGBImage, they are still kept in RGB format
      (just Red = Green = Blue). If you want to convert to true Grayscale format,
      you should use TRGBImage.ToGrayscale that will create new
      TGrayscaleImage instance. }
    procedure Grayscale;

    { Convert every image color using Color*Convert function from CastleVectors.
      "Channel" parameter determines which Color*Convert function to use
      (Red, Green or Blue), must be 0, 1 or 2.

      Implemented if and only if ModulateRGB is implemented. }
    procedure ConvertToChannelRGB(Channel: Integer);

    { Converts every image color using Color*Strip function from CastleVectors.
      "Channel" parameter determines which Color*Strip function to use
      (Red, Green or Blue), must be 0, 1 or 2.

      Implemented if and only if ModulateRGB is implemented. }
    procedure StripToChannelRGB(Channel: Integer);

    { Check if given Image has the same class, the same sizes
      (Width, Height) and contains exactly the same pixel values. }
    function IsEqual(Image: TCastleImage): boolean;

    { This is like IsEqual, but is compares only given parts of the images.
      Note that it's your responsibility to make sure that given areas
      are really within the sizes of Self or Image.

      Overloaded version without SelfXxx parameters compares whole Self
      to given part of Image. Analogously, version without ImageXxx parameters
      compares whole Image to part of Self.

      @groupBegin }
    function ArePartsEqual(
      const SelfX0, SelfY0, SelfWidth, SelfHeight: Cardinal;
      Image: TCastleImage;
      const ImageX0, ImageY0, ImageWidth, ImageHeight: Cardinal): boolean; overload;

    function ArePartsEqual(
      Image: TCastleImage;
      const ImageX0, ImageY0, ImageWidth, ImageHeight: Cardinal): boolean; overload;

    function ArePartsEqual(
      const SelfX0, SelfY0, SelfWidth, SelfHeight: Cardinal;
      Image: TCastleImage): boolean; overload;
    { @groupEnd }

    { Draw one image part on another image.
      X, Y is the lower-left position on the destination image where we draw.
      Optional SourceX, SourceY, SourceWidth, SourceHeight specify
      to use only a part of the source image (without them, we take whole source
      image).
      The pixel on source image (SourceX, SourceY) will be drawn
      on destination image on (X, Y).

      The coordinates and sizes are carefully checked, so that we do not
      try to take some pixels outside of the source or destination image.

      @italic(Warning: It is not efficient to use this drawing method.)
      This drawing is performed on CPU and cannot be fast.
      If possible, use instead @link(TDrawableImage.DrawFrom),
      that performs image-on-image drawing using GPU,
      or just draw @link(TDrawableImage) straight to the screen by @link(TDrawableImage.Draw).
      See examples/images_videos/draw_images_on_gpu.lpr for an example of
      @link(TDrawableImage.DrawFrom).
      Using this method makes most sense in image manipulation tools,
      or during the loading / preparation stage of your game,
      not during actual game.

      @italic(Note for descendants implementors:)
      The default implementation of this function in TCastleImage
      can only directly copy the pixels, regardless
      of what information they have. This makes it very fast,
      but not suitable if the source image has some alpha channel
      and you want to apply it over a destination image with blending
      (adding scaled source to a destination color),
      and not suitable when Mode is <> dmBlend.
      Descendants with alpha channel should override @link(DrawFromCore)
      to handle drawing with blending (for dmBlend),
      all descendants should override @link(DrawFromCore)
      to handle drawing with Mode <> dmBlend.

      @raises(EImageDrawError When drawing cannot be performed,
        for example because drawing with this Mode,
        and/or for this Source and destination classes,
        is not implemented yet.)

      @groupBegin }
    procedure DrawFrom(Source: TCastleImage; const X, Y: Integer;
      const Mode: TDrawMode = dmBlend); overload;
    procedure DrawFrom(Source: TCastleImage;
      X, Y, SourceX, SourceY, SourceWidth, SourceHeight: Integer;
      const Mode: TDrawMode = dmBlend); overload;
    procedure DrawTo(Destination: TCastleImage; const X, Y: Integer;
      const Mode: TDrawMode = dmBlend);
    { @groupEnd }

    { Draw the Source image on this image,
      dividing the source image into 3x3 parts for corners,
      sides, and inside.

      The source image is divided into 3 * 3 = 9 parts:

      @unorderedList(
        @item(4 corners, used to fill the corners of the DestinationRect.
          They are not stretched.)
        @item(4 sides, used to fill the sides of the DestinationRect
          between the corners. They are scaled in one dimension, to fill
          the space between corners completely.)
        @item(the inside. Used to fill the rectangular inside.
          Scaled in both dimensions as necessary.)
      )

      The size of corners is specified in the SourceCorners parameter,
      in the order: top, right, bottom, left.
      (It's the same order as e.g. CSS margins.)

      @italic(Warning: It is not efficient to use this drawing method.)
      This drawing is performed on CPU and cannot be fast.
      If possible, use instead @link(TDrawableImage),
      and either draw it to the screen by @link(TDrawableImage.Draw3x3),
      or draw it to another @link(TDrawableImage) by combining @link(TDrawableImage.Draw3x3)
      with @link(TDrawableImage.RenderToImageBegin).
      Using this method makes most sense in image manipulation tools,
      or during the loading / preparation stage of your game,
      not during actual game.
    }
    procedure DrawFrom3x3(const DestinationRect: TRectangle;
      const Source: TCastleImage; const SourceCorners: TVector4Integer;
      const DrawMode: TDrawMode;
      const Interpolation: TResizeInterpolation = riBilinear);

    { Makes linear interpolation of colors from this image and the SecondImage.
      Intuitively, every pixel in new image is set to

      @preformatted(
        (1 - Value) * Self[pixel] + Value * SecondImage[pixel]
      )

      Both images need to have the exact same size.
      If they are not, EImageLerpDifferentSizes is raised.

      Not all TCastleImage combinations are allowed. Every subclass is required
      to override this to at least handle Lerp between itself.
      That is, TRGBImage.Lerp has to handle Lerp with other TRGBImage,
      TRGBAlphaImage.Lerp has to handle Lerp with other TRGBAlphaImage etc.
      Other combinations may be permitted, if useful and implemented.
      EImageLerpInvalidClasses is raised if given class combinations are
      not allowed.

      In this class, this simply always raises EImageLerpInvalidClasses.

      @raises(EImageLerpDifferentSizes When SecondImage size differs
        from this image.)
      @raises(EImageLerpInvalidClasses When Lerp between this TCastleImage
        descendant class and SecondImage class is not implemented.) }
    procedure LerpWith(const Value: Single; SecondImage: TCastleImage); virtual;

    { Mix 4 colors, with 4 weights, into a resulting color.
      All 4 Colors and OutputColor must be pointers to a pixel of current
      image class, that is they must point to PixelSize bytes of memory.

      @raises(EImageLerpInvalidClasses When mixing is not implemented
        for this image class.) }
    class procedure MixColors(const OutputColor: Pointer;
       const Weights: TVector4; const AColors: TVector4Pointer); virtual;

    { Copy size and contents from Source.
      This sets our size (Width, Height and Depth)
      to match Source image, and copies pixels from the Source image,
      converting them as closely as possible.
      For example, converting RGBA to RGB will strip alpha channel,
      but copy RGB values.

      When implementing descendants: the base implementation of this method
      in TCastleImage handles only the case when Image class equals our own class.
      And raises EImageAssignmentError in other cases.
      Override this method if you want to actually handle some conversions
      when assignning.

      @raises(EImageAssignmentError If it's not possible to convert from
        Source class to us.)
    }
    procedure Assign(const Source: TCastleImage); virtual;

    { Append code to embed this image inside Pascal source code. }
    procedure SaveToPascalCode(const ImageName: string;
      const ShowProgress: boolean;
      var CodeInterface, CodeImplementation, CodeInitialization, CodeFinalization: string);

    { Set the RGB colors for transparent pixels to the nearest non-transparent
      colors. This fixes problems with black/white borders around the texture
      regions, when the texture is scaled down (by any means --
      on CPU, during rendering on GPU...).

      @bold(The algorithm implemented here, for now, is really slow
      (but also really correct).)
      It should only be used as a last resort, when your normal tool
      (like Spine atlas packer) cannot do a decent job on a given image.
      You should use this when creating assets, and save the resulting
      image to disk (avoid doing this at runtime during the game,
      since it's really really slow).

      @groupBegin }
    procedure AlphaBleed(const ProgressTitle: string = ''); virtual;
    function MakeAlphaBleed(const ProgressTitle: string = ''): TCastleImage; virtual;
    { @groupEnd }
  public
    { Draw simple geometric shapes like circles, rectangles, lines, etc.
      @groupBegin }
    procedure FillEllipse(const x, y: single; const aRadiusX, aRadiusY: single;
      const aColor: TCastleColor); virtual;
    procedure Ellipse(const x, y: single; const aRadiusX, aRadiusY: single;
      const aWidth: single; const aColor: TCastleColor); virtual;
    procedure FillRectangle(const x1, y1, x2, y2: single;
      const aColor: TCastleColor); virtual;
    procedure Rectangle(const x1, y1, x2, y2: single;
      const aWidth: single; const aColor: TCastleColor); virtual;
    procedure Line(const x1, y1, x2, y2: single;
      const aWidth: single; const aColor: TCastleColor); virtual;
    procedure FloodFill(const x, y: integer; const aColor: TCastleColor;
      const aThreshold: single = 0);
    { @groupEnd }
  end;

  TCastleImageList = {$ifdef FPC}specialize{$endif} TObjectList<TCastleImage>;

  TEncodedImageList = {$ifdef FPC}specialize{$endif} TObjectList<TEncodedImage>;

  { Possible compression of textures for GPU.
    The compressed texture formats may be automatically created for you by CGE,
    see https://castle-engine.io/creating_data_auto_generated_textures.php . }
  TTextureCompression = (
    { S3TC DXT1 compression, @bold(for opaque RGB images (no alpha channel)).
      This compression format is often supported by desktop OpenGL implementations.
      See http://en.wikipedia.org/wiki/S3_Texture_Compression about S3TC.
      It is also supported by a small number of Android devices.

      Note that the tcDxt1_RGB and tcDxt1_RGBA are the same compression method.
      Their behavior only differs when rendering:
      in case of tcDxt1_RGB, the alpha information is not used,
      while in case of tcDxt1_RGBA, the renderer is using alpha-testing. }
    tcDxt1_RGB,

    { S3TC DXT1 compression, @bold(for RGBA images with simple yes/no alpha channel).
      The renderer will use alpha-testing when rendering such images.
      See above tcDxt1_RGB description for details. }
    tcDxt1_RGBA,

    { S3TC DXT3 compression, @bold(for RGBA images with full alpha channel),
      best for images with sharp alpha transitions.
      This compression format is often supported by desktop OpenGL implementations.
      See http://en.wikipedia.org/wiki/S3_Texture_Compression about S3TC. }
    tcDxt3,

    { S3TC DXT5 compression, @bold(for RGBA images with full alpha channel),
      best for images with smooth alpha transitions.
      This compression format is often supported by desktop OpenGL implementations.
      See http://en.wikipedia.org/wiki/S3_Texture_Compression about S3TC. }
    tcDxt5,

    { PowerVR texture compression (PVRTC) format.
      Supported by some Android and iOS devices,
      using PowerVR GPU by Imagination Technologies.
      See http://en.wikipedia.org/wiki/PVRTC . }
    tcPvrtc1_4bpp_RGB,
    tcPvrtc1_2bpp_RGB,
    tcPvrtc1_4bpp_RGBA,
    tcPvrtc1_2bpp_RGBA,
    tcPvrtc2_4bpp,
    tcPvrtc2_2bpp,

    { ATI texture compression format, @bold(for RGB images without alpha).
      Supported by some Android devices (Adreno GPU from Qualcomm). }
    tcATITC_RGB,

    { ATI texture compression format, @bold(with sharp alpha).
      Supported by some Android devices (Adreno GPU from Qualcomm). }
    tcATITC_RGBA_ExplicitAlpha,

    { ATI texture compression format, @bold(with smooth alpha).
      Supported by some Android devices (Adreno GPU from Qualcomm). }
    tcATITC_RGBA_InterpolatedAlpha,

    { ETC texture compression, @bold(without alpha).
      See http://en.wikipedia.org/wiki/Ericsson_Texture_Compression .
      Available on almost all Android OpenGLES 2.0 devices,
      unfortunately it doesn't support alpha channel. }
    tcETC1,
    { ASTC compression with alpha - should be available on all modern mobile GPU.
      See https://www.khronos.org/registry/OpenGL/extensions/KHR/KHR_texture_compression_astc_hdr.txt}
    tcASTC_4x4_RGBA,
    tcASTC_5x4_RGBA,
    tcASTC_5x5_RGBA,
    tcASTC_6x5_RGBA,
    tcASTC_6x6_RGBA,
    tcASTC_8x5_RGBA,
    tcASTC_8x6_RGBA,
    tcASTC_8x8_RGBA,
    tcASTC_10x5_RGBA,
    tcASTC_10x6_RGBA,
    tcASTC_10x8_RGBA,
    tcASTC_10x10_RGBA,
    tcASTC_12x10_RGBA,
    tcASTC_12x12_RGBA,
    tcASTC_4x4_SRGB8_ALPHA8,
    tcASTC_5x4_SRGB8_ALPHA8,
    tcASTC_5x5_SRGB8_ALPHA8,
    tcASTC_6x5_SRGB8_ALPHA8,
    tcASTC_6x6_SRGB8_ALPHA8,
    tcASTC_8x5_SRGB8_ALPHA8,
    tcASTC_8x6_SRGB8_ALPHA8,
    tcASTC_8x8_SRGB8_ALPHA8,
    tcASTC_10x5_SRGB8_ALPHA8,
    tcASTC_10x6_SRGB8_ALPHA8,
    tcASTC_10x8_SRGB8_ALPHA8,
    tcASTC_10x10_SRGB8_ALPHA8,
    tcASTC_12x10_SRGB8_ALPHA8,
    tcASTC_12x12_SRGB8_ALPHA8
  );
  TTextureCompressions = set of TTextureCompression;

  { Image compressed using one of the GPU texture compression algorithms. }
  TGPUCompressedImage = class(TEncodedImage)
  private
    FCompression: TTextureCompression;
    FSize: Cardinal;
  public
    constructor Create(const AWidth, AHeight, ADepth: Cardinal;
      const ACompression: TTextureCompression);

    property Compression: TTextureCompression read FCompression;

    { Size of the whole image data inside RawPixels, in bytes. }
    function Size: Cardinal; override;

    function HasAlpha: boolean; override;
    function AlphaChannel(
      const AlphaTolerance: Byte): TAlphaChannel; override;

    { Flip compressed image vertically, losslessly.

      This works only for S3TC images, and only when their height is 1, 2, 3
      or a multiple of 4. Note that this is always satisfied if image height
      is a power of two (as common for textures).
      It uses the knowledge of how S3TC compression works
      to losslessly flip the image, without re-compressing it.
      The idea is described here
      [http://users.telenet.be/tfautre/softdev/ddsload/explanation.htm]. }
    procedure FlipVertical; override;

    { Decompress the image.

      This uses DecompressTexture variable, so you have to initialialize it
      first (for example to CastleGLImages.GLDecompressTexture) before using this.

      @raises(ECannotDecompressTexture If we cannot decompress the texture,
        because decompressor is not set or there was some other error
        within decompressor.) }
    function Decompress: TCastleImage;

    { Create a new image object that has exactly the same class
      and the same data (size, pixels) as this image. }
    function MakeCopy: TGPUCompressedImage;

    { Create a new image object that has exactly the same class
      and the same data (size, pixels) as this image.

      Equivalent to MakeCopy, but virtual and declared as returning TEncodedImage class. }
    function CreateCopy: TEncodedImage; override;
  end;

  { Deprecated alias for TGPUCompressedImage }
  TS3TCImage = TGPUCompressedImage deprecated;

  ECannotDecompressTexture = class(Exception);

  TDecompressTextureFunction = function (Image: TGPUCompressedImage): TCastleImage;

var
  { Assign here texture decompression function that is available.
    This way the "decompressor" is pluggable, which means that
    you can even use OpenGL to decompress textures, if you're going
    to load images while some OpenGL context is active. }
  DecompressTexture: TDecompressTextureFunction;

{ TCastleImageClass and arrays of TCastleImageClasses ----------------------------- }

type
  { }
  TCastleImageClass = class of TCastleImage;
  TEncodedImageClass = class of TEncodedImage;

{ Check is ImageClass one of the items in the ImageClasses array,
  or a descendant of one of them. }
function InImageClasses(ImageClass: TEncodedImageClass;
  const ImageClasses: array of TEncodedImageClass): boolean; overload;

{ Check is Image class one of the items in the ImageClasses array,
  or a descendant of one of them.
  This is a shortcut for InImageClasses(Image.ClassType, ImageClasses). }
function InImageClasses(Image: TEncodedImage;
  const ImageClasses: array of TEncodedImageClass): boolean; overload;

(*Check if both arrays contain exactly the same classes in the same order.

  May be extended in the future to do better checks and return true
  also if both array contain the same classes but in different order,
  and one array may contain the same classes duplicated any times.
  So the intention is that you should treat both arrays as sets
  (i.e. order of elements is ignored).

  The problem is that this function should be lighting fast.
  As the main purpose of it is to use it in constructions like
  setting property values, e.g.

  @longCode(#
    if ImageClassesArraysEqual(Value, SomeProperty) then
    begin
      SomeProperty := Value;
      { ... do some lengthy operations to update new value of SomeProperty ... }
    end;
  #)

  Doing smarter checks may cost us a little time.

  So for now this function returns
  @unorderedList(
    @item @true if for sure both arrays contain the same classes and
    @item @false if @italic(possibly) they don't contain the same classes.
  ) *)
function ImageClassesEqual(const Ar1, Ar2: array of TEncodedImageClass): boolean;

{ TCastleImage basic descendants --------------------------------------------- }

type
  TRGBAlphaImage = class;
  TRGBFloatImage = class;
  TGrayscaleImage = class;
  TGrayscaleAlphaImage = class;

  { Image with pixel represented as a TVector3Byte (red, green, blue). }
  TRGBImage = class(TCastleImage)
  private
    function GetPixels: PVector3Byte;
    function GetPixelsArray: PVector3ByteArray;
    {$ifdef FPC}
    procedure FromFpImage(const FPImage: TInternalCastleFpImage); override;
    {$endif FPC}
  protected
    procedure DrawFromCore(Source: TCastleImage;
      X, Y, SourceX, SourceY, SourceWidth, SourceHeight: Integer;
      const Mode: TDrawMode); override;
    function GetColors(const X, Y, Z: Integer): TCastleColor; override;
    procedure SetColors(const X, Y, Z: Integer; const C: TCastleColor); override;
  public
    { Pointer to pixels. Same as RawPixels, only typecasted to PVector3Byte. }
    property Pixels: PVector3Byte read GetPixels;
    property RGBPixels: PVector3Byte read GetPixels; {$ifdef FPC} deprecated 'use Pixels'; {$endif}
    { Pointer to pixels. Same as RawPixels, only typecasted to PVector3ByteArray. }
    property PixelsArray: PVector3ByteArray read GetPixelsArray;

    class function PixelSize: Cardinal; override;
    class function ColorComponentsCount: Cardinal; override;

    function PixelPtr(const X, Y: Cardinal; const Z: Cardinal = 0): PVector3Byte;
    function RowPtr(const Y: Cardinal; const Z: Cardinal = 0): PVector3ByteArray;

    procedure InvertColors; override;

    procedure Clear(const Pixel: TVector4Byte); override;
    function IsClear(const Pixel: TVector4Byte): boolean; override;

    procedure TransformRGB(const Matrix: TMatrix3); override;
    procedure ModulateRGB(const ColorModulator: TColorModulatorByteFunc); override;

    { Create a new TRGBAlphaImage instance with RGB contents copied from this
      image, and alpha fully opaque. }
    function ToRGBAlphaImage: TRGBAlphaImage; deprecated 'create TRGBAlphaImage and use TRGBAlphaImage.Assign';

    { Convert image to an TRGBFloatImage format.

      Although float format offers superior precision compared to 8bit RGB,
      there is a slight chance of some unnoticeable loss of information
      in such conversion, since floating-point values are involved
      in calculation.

      But generally this conversion is relatively safe (contrary to
      conversion float -> 8-bit RGB, which must be lossy).

      But still you should note that doing such conversion has little
      sense since float format is useful only when you have colors that can't
      be expressed as simple 8-bit RGB. But by using this conversion
      you initially fill float image with data that does not have
      precision beyond standard 0..255 discreet range for each RGB component... }
    function ToRGBFloat: TRGBFloatImage; deprecated 'create TRGBFloatImage and use TRGBFloatImage.Assign';

    function ToGrayscale: TGrayscaleImage; deprecated 'create TGrayscaleImage and use TGrayscaleImage.Assign';

    {$ifdef FPC}
    function ToFpImage: TInternalCastleFpImage; override;
    {$endif FPC}

    { Draw horizontal line. Must be y1 <= y2, else it is NOOP. }
    procedure HorizontalLine(const x1, x2, y: Integer;
      const Color: TVector3Byte); overload;
    procedure HorizontalLine(const x1, x2, y: Integer;
      const Color: TCastleColor); overload;

    { Draw vertical line. Must be x1 <= x2, else it is NOOP. }
    procedure VerticalLine(const x, y1, y2: Integer;
      const Color: TVector3Byte); overload;
    procedure VerticalLine(const x, y1, y2: Integer;
      const Color: TCastleColor); overload;

    { Create image by merging two images according to a (third) mask image.
      This is a very special constructor.
      It creates image with the same size as MapImage.
      It also resizes ReplaceWhiteImage, ReplaceBlackImage
      to the size of MapImage.

      Then it inits color of each pixel of our image with
      combined colors of two pixels on the same coordinates from
      ReplaceWhiteImage, ReplaceBlackImage, something like

      @preformatted(
        Pixel[x, y] := ReplaceWhiteImage[x, y] * S +
                       ReplaceBlackImage[x, y] * (S-1);
      )

      where S = average of red, gree, blue of color MapImage[x, y].

      This means that final image will look like ReplaceWhiteImage
      in the areas where MapImage is white, and it will look like
      ReplaceBlackImage in the areas where MapImage is black. }
    constructor CreateCombined(const MapImage: TRGBImage;
      var ReplaceWhiteImage, ReplaceBlackImage: TRGBImage);

    procedure LerpWith(const Value: Single; SecondImage: TCastleImage); override;
    class procedure MixColors(const OutputColor: Pointer;
       const Weights: TVector4; const AColors: TVector4Pointer); override;

    procedure Assign(const Source: TCastleImage); override;

  public
    procedure FillEllipse(const x, y: single; const aRadiusX, aRadiusY: single;
      const aColor: TCastleColor); override;
    procedure Ellipse(const x, y: single; const aRadiusX, aRadiusY: single;
      const aWidth: single; const aColor: TCastleColor); override;
    procedure FillRectangle(const x1, y1, x2, y2: single;
      const aColor: TCastleColor); override;
    procedure Rectangle(const x1, y1, x2, y2: single;
      const aWidth: single; const aColor: TCastleColor); override;
    procedure Line(const x1, y1, x2, y2: single;
      const aWidth: single; const aColor: TCastleColor); override;
  end;

  TRGBAlphaImage = class(TCastleImage)
  private
    FPremultipliedAlpha: boolean;
    function GetPixels: PVector4Byte;
    function GetPixelsArray: PVector4ByteArray;
    {$ifdef FPC}
    procedure FromFpImage(const FPImage: TInternalCastleFpImage); override;
    {$endif}
  protected
    procedure DrawFromCore(Source: TCastleImage;
      X, Y, SourceX, SourceY, SourceWidth, SourceHeight: Integer;
      const Mode: TDrawMode); override;
    function GetColors(const X, Y, Z: Integer): TCastleColor; override;
    procedure SetColors(const X, Y, Z: Integer; const C: TCastleColor); override;
  public
    { Pointer to pixels. Same as RawPixels, only typecasted to PVector4Byte. }
    property Pixels: PVector4Byte read GetPixels;
    {$ifdef FPC}property AlphaPixels: PVector4Byte read GetPixels; deprecated 'use Pixels';{$endif}
    { Pointer to pixels. Same as RawPixels, only typecasted to PVector4ByteArray. }
    property PixelsArray: PVector4ByteArray read GetPixelsArray;

    class function PixelSize: Cardinal; override;
    class function ColorComponentsCount: Cardinal; override;

    function PixelPtr(const X, Y: Cardinal; const Z: Cardinal = 0): PVector4Byte;
    function RowPtr(const Y: Cardinal; const Z: Cardinal = 0): PVector4ByteArray;

    procedure InvertColors; override;

    procedure Clear(const Pixel: TVector4Byte); override;
    function IsClear(const Pixel: TVector4Byte): boolean; override;

    { Set alpha channel on every pixel to the same given value. }
    procedure ClearAlpha(const Alpha: Byte);

    procedure TransformRGB(const Matrix: TMatrix3); override;
    procedure ModulateRGB(const ColorModulator: TColorModulatorByteFunc); override;

    { Set alpha of every pixel to either AlphaOnColor
      (when color of pixel is equal to AlphaColor with Tolerance,
      see @link(EqualRGB)) or AlphaOnNoColor. }
    procedure AlphaDecide(const AlphaColor: TVector3Byte;
      Tolerance: Byte; AlphaOnColor: Byte; AlphaOnNoColor: Byte);

    { Copy RGB contents from one image, and alpha contents from the other.
      RGB channels are copied from the RGB image,
      alpha channel is copied from the Grayscale image. Given RGB and Grayscale
      images must have the same size, and this is the resulting
      size of this image after Compose call. }
    procedure Compose(RGB: TRGBImage; AGrayscale: TGrayscaleImage);

    function HasAlpha: boolean; override;

    function AlphaChannel(
      const AlphaTolerance: Byte): TAlphaChannel; override;

    procedure LerpWith(const Value: Single; SecondImage: TCastleImage); override;
    class procedure MixColors(const OutputColor: Pointer;
       const Weights: TVector4; const AColors: TVector4Pointer); override;

    procedure Assign(const Source: TCastleImage); override;

    { Remove alpha channel. }
    function ToRGBImage: TRGBImage; deprecated 'create TRGBImage and use TRGBImage.Assign';

    { Flatten to grayscale. }
    function ToGrayscaleAlphaImage: TGrayscaleAlphaImage; deprecated 'create TGrayscaleAlphaImage and use TGrayscaleAlphaImage.Assign';

    { Flatten to grayscale and remove alpha channel. }
    function ToGrayscaleImage: TGrayscaleImage; deprecated 'create TGrayscaleImage and use TGrayscaleImage.Assign';
    {$ifdef FPC}
    function ToFpImage: TInternalCastleFpImage; override;
    {$endif}

    { Premultiply the RGB channel with alpha, to make it faster
      to use this image as source for TCastleImage.DrawTo and
      TCastleImage.DrawFrom operations. Changes @link(PremultipliedAlpha)
      from @false to @true. Unless @link(PremultipliedAlpha) was
      already @true, in which case this method does nothing --- this way
      it is safe to call this many times, we will not repeat multiplying.

      @italic(The image with premultiplied alpha can only be used
      with a subset of image routines that actually support premultiplied alpha.)
      Right now, these are only TCastleImage.DrawTo and
      TCastleImage.DrawFrom. Image with PremultipliedAlpha can be used
      as a source for drawing, and the results will be the same as without
      premultiplying, but faster. }
    procedure PremultiplyAlpha;
    property PremultipliedAlpha: boolean read FPremultipliedAlpha;

    procedure AlphaBleed(const ProgressTitle: string = ''); override;
    function MakeAlphaBleed(const ProgressTitle: string = ''): TCastleImage; override;
  public
    procedure FillEllipse(const x, y: single; const aRadiusX, aRadiusY: single;
      const aColor: TCastleColor); override;
    procedure Ellipse(const x, y: single; const aRadiusX, aRadiusY: single;
      const aWidth: single; const aColor: TCastleColor); override;
    procedure FillRectangle(const x1, y1, x2, y2: single;
      const aColor: TCastleColor); override;
    procedure Rectangle(const x1, y1, x2, y2: single;
      const aWidth: single; const aColor: TCastleColor); override;
    procedure Line(const x1, y1, x2, y2: single;
      const aWidth: single; const aColor: TCastleColor); override;
  end;

  { Image with high-precision RGB colors encoded as 3 floats. }
  TRGBFloatImage = class(TCastleImage)
  private
    function GetPixels: PVector3;
    function GetPixelsArray: PVector3Array;
    {$ifdef FPC}
    procedure FromFpImage(const FPImage: TInternalCastleFpImage); override;
    {$endif}
  protected
    function GetColors(const X, Y, Z: Integer): TCastleColor; override;
    procedure SetColors(const X, Y, Z: Integer; const C: TCastleColor); override;
  public
    { Pointer to pixels. Same as RawPixels, only typecasted to PVector3. }
    property Pixels: PVector3 read GetPixels;
    property RGBFloatPixels: PVector3 read GetPixels; {$ifdef FPC} deprecated 'use Pixels'; {$endif}
    { Pointer to pixels. Same as RawPixels, only typecasted to PVector3Array. }
    property PixelsArray: PVector3Array read GetPixelsArray;

    class function PixelSize: Cardinal; override;
    class function ColorComponentsCount: Cardinal; override;

    function PixelPtr(const X, Y: Cardinal; const Z: Cardinal = 0): PVector3;
    function RowPtr(const Y: Cardinal; const Z: Cardinal = 0): PVector3Array;

    procedure InvertColors; override;

    procedure Clear(const Pixel: TVector4Byte); overload; override;
    function IsClear(const Pixel: TVector4Byte): boolean; overload; override;

    procedure Clear(const Pixel: TVector3); reintroduce; overload;
    function IsClear(const Pixel: TVector3): boolean; reintroduce; overload;

    { Converts TRGBFloatImage to TRGBImage.
      Colors in pixels are simply rounded using @link(Vector3Byte).
      So such conversion not only kills the floating-point
      precision in float format but also clamps color components
      to 0..1. }
    function ToRGBImage: TRGBImage; deprecated 'create TRGBImage and use TRGBImage.Assign';
    {$ifdef FPC}
    function ToFpImage: TInternalCastleFpImage; override;
    {$endif}

    { Every component (red, green, blue) of every pixel
      is multiplied by Scale. }
    procedure ScaleColors(const Scale: Single);

    { Every component (red, green, blue) or every pixel
      is changed to Power(Value, Exp).
      So e.g. Exp = 1/2.2 gives commonly used gamma correction. }
    procedure ExpColors(const Exp: Single);

    procedure LerpWith(const Value: Single; SecondImage: TCastleImage); override;
    class procedure MixColors(const OutputColor: Pointer;
       const Weights: TVector4; const AColors: TVector4Pointer); override;
    procedure Assign(const Source: TCastleImage); override;
  end;

  { Grayscale image. Color is a simple Byte value. }
  TGrayscaleImage = class(TCastleImage)
  private
    FTreatAsAlpha: boolean;
    FColorWhenTreatedAsAlpha: TVector3Byte;
    FGrayscaleColorWhenTreatedAsAlpha: Byte;
    function GetPixels: PByte;
    function GetPixelsArray: PByteArray;
    procedure SetColorWhenTreatedAsAlpha(const Value: TVector3Byte);
    {$ifdef FPC}
    procedure FromFpImage(const FPImage: TInternalCastleFpImage); override;
    {$endif}
  protected
    procedure DrawFromCore(Source: TCastleImage;
      X, Y, SourceX, SourceY, SourceWidth, SourceHeight: Integer;
      const Mode: TDrawMode); override;
    function GetColors(const X, Y, Z: Integer): TCastleColor; override;
    procedure SetColors(const X, Y, Z: Integer; const C: TCastleColor); override;
  public
    constructor Create; overload; override;

    { Pointer to pixels. Same as RawPixels, only typecasted to PByte. }
    property Pixels: PByte read GetPixels;
    property GrayscalePixels: PByte read GetPixels; {$ifdef FPC} deprecated 'use Pixels'; {$endif}
    { Pointer to pixels. Same as RawPixels, only typecasted to PByteArray. }
    property PixelsArray: PByteArray read GetPixelsArray;

    class function PixelSize: Cardinal; override;
    class function ColorComponentsCount: Cardinal; override;

    function PixelPtr(const X, Y: Cardinal; const Z: Cardinal = 0): PByte;
    function RowPtr(const Y: Cardinal; const Z: Cardinal = 0): PByteArray;

    procedure InvertColors; override;

    procedure Clear(const Pixel: TVector4Byte); override;
    function IsClear(const Pixel: TVector4Byte): boolean; override;

    procedure Clear(const Pixel: Byte); reintroduce; overload;
    function IsClear(const Pixel: Byte): boolean; reintroduce; overload;

    { Every pixels value is halved (divided by 2).
      This is done by simple bitshift, so you can be sure that all
      components are < 2^7 after this. }
    procedure HalfColors;

    { Add alpha channel.

      If TreatAsAlpha = @false: add constant opaque alpha.

      If TreatAsAlpha = @true: output alpha will be derived from source grayscale,
      output intensity will be derived from ColorWhenTreatedAsAlpha. }
    function ToGrayscaleAlphaImage: TGrayscaleAlphaImage; deprecated 'create TGrayscaleAlphaImage and use TGrayscaleAlphaImage.Assign';

    {$ifdef FPC}
    function ToFpImage: TInternalCastleFpImage; override;
    {$endif}

    procedure LerpWith(const Value: Single; SecondImage: TCastleImage); override;
    class procedure MixColors(const OutputColor: Pointer;
       const Weights: TVector4; const AColors: TVector4Pointer); override;

    { Should we treat grayscale image as pure alpha channel (without any color
      information) when using this as a texture.

      This property is meaningful only for a small subset of operations.

      @orderedList(
        @item(
          When creating OpenGL texture from this image.
          If @true, then the grayscale pixel data will be loaded as alpha channel
          contents (GL_ALPHA texture for OpenGL,
          it modifies only the fragments alpha value,
          it doesn't have any "color" in the normal sense).
          It is also the only way for TGrayscaleImage to return AlphaChannel <> acNone.)

        @item(
          When using @link(DrawFrom) / @link(DrawTo) methods or being assigned to something using @link(Assign).
          If @true, this image is drawn like an RGBA image,
          with constant RGB color ColorWhenTreatedAsAlpha, and alpha channel
          taken from contents of this image.)
      )
    }
    property TreatAsAlpha: boolean
      read FTreatAsAlpha write FTreatAsAlpha default false;

    { Used for drawing/assigning when TreatAsAlpha is @true, and we need the base
      (not alpha) color for some equation.
      By default white (255, 255, 255). }
    property ColorWhenTreatedAsAlpha: TVector3Byte
      read FColorWhenTreatedAsAlpha write SetColorWhenTreatedAsAlpha;

    { Automatically derived from ColorWhenTreatedAsAlpha by averaging RGB components
      to calculate grayscale intensity.
      By default 255. }
    property GrayscaleColorWhenTreatedAsAlpha: Byte
      read FGrayscaleColorWhenTreatedAsAlpha;

    function AlphaChannel(
      const AlphaTolerance: Byte): TAlphaChannel; override;

    procedure Assign(const Source: TCastleImage); override;
  public
    procedure FillEllipse(const x, y: single; const aRadiusX, aRadiusY: single;
      const aColor: TCastleColor); override;
    procedure Ellipse(const x, y: single; const aRadiusX, aRadiusY: single;
      const aWidth: single; const aColor: TCastleColor); override;
    procedure FillRectangle(const x1, y1, x2, y2: single;
      const aColor: TCastleColor); override;
    procedure Rectangle(const x1, y1, x2, y2: single;
      const aWidth: single; const aColor: TCastleColor); override;
    procedure Line(const x1, y1, x2, y2: single;
      const aWidth: single; const aColor: TCastleColor); override;
  end;

  { Grayscale image with an alpha channel.
    Each pixel is two bytes: grayscale + alpha. }
  TGrayscaleAlphaImage = class(TCastleImage)
  private
    function GetPixels: PVector2Byte;
    function GetPixelsArray: PVector2ByteArray;
    {$ifdef FPC}
    procedure FromFpImage(const FPImage: TInternalCastleFpImage); override;
    {$endif}
  protected
    procedure DrawFromCore(Source: TCastleImage;
      X, Y, SourceX, SourceY, SourceWidth, SourceHeight: Integer;
      const Mode: TDrawMode); override;
    function GetColors(const X, Y, Z: Integer): TCastleColor; override;
    procedure SetColors(const X, Y, Z: Integer; const C: TCastleColor); override;
  public
    { Pointer to pixels. Same as RawPixels, only typecasted to PVector2Byte. }
    property Pixels: PVector2Byte read GetPixels;
    property GrayscaleAlphaPixels: PVector2Byte read GetPixels; {$ifdef FPC}deprecated 'use Pixels'; {$endif}
    { Pointer to pixels. Same as RawPixels, only typecasted to PVector2ByteArray. }
    property PixelsArray: PVector2ByteArray read GetPixelsArray;

    class function PixelSize: Cardinal; override;
    class function ColorComponentsCount: Cardinal; override;

    { Remove alpha channel. }
    function ToGrayscaleImage: TGrayscaleImage; deprecated 'create TGrayscaleImage and use TGrayscaleImage.Assign';

    function PixelPtr(const X, Y: Cardinal; const Z: Cardinal = 0): PVector2Byte;
    function RowPtr(const Y: Cardinal; const Z: Cardinal = 0): PVector2ByteArray;

    procedure InvertColors; override;

    procedure Clear(const Pixel: TVector4Byte); override;
    function IsClear(const Pixel: TVector4Byte): boolean; override;

    procedure Clear(const Pixel: TVector2Byte); reintroduce; overload;
    function IsClear(const Pixel: TVector2Byte): boolean; reintroduce; overload;

    function HasAlpha: boolean; override;

    function AlphaChannel(
      const AlphaTolerance: Byte): TAlphaChannel; override;

    {$ifdef FPC}
    function ToFpImage: TInternalCastleFpImage; override;
    {$endif}

    procedure LerpWith(const Value: Single; SecondImage: TCastleImage); override;
    class procedure MixColors(const OutputColor: Pointer;
       const Weights: TVector4; const AColors: TVector4Pointer); override;

    procedure Assign(const Source: TCastleImage); override;

    // TODO: this should be implemented, just like for TRGBAlphaImage
    //procedure AlphaBleed(const ProgressTitle: string = ''); override;
    //function MakeAlphaBleed(const ProgressTitle: string = ''): TCastleImage; override;
  public
    procedure FillEllipse(const x, y: single; const aRadiusX, aRadiusY: single;
      const aColor: TCastleColor); override;
    procedure Ellipse(const x, y: single; const aRadiusX, aRadiusY: single;
      const aWidth: single; const aColor: TCastleColor); override;
    procedure FillRectangle(const x1, y1, x2, y2: single;
      const aColor: TCastleColor); override;
    procedure Rectangle(const x1, y1, x2, y2: single;
      const aWidth: single; const aColor: TCastleColor); override;
    procedure Line(const x1, y1, x2, y2: single;
      const aWidth: single; const aColor: TCastleColor); override;
  end;

{ RGBE <-> 3 Single color conversion --------------------------------- }

{ Encode RGB color as Red + Green + Blue + Exponent format.
  This allows you to encode high-precision colors in 4 bytes,
  see ifRGBE image format for pointers why this is useful.

  Each component of V (red, green, blue) must be from range
  [0, +infinity), not merely from [0, 1].
  That is, V must have only nonnegative values. }
function Vector3ToRGBE(const v: TVector3): TVector4Byte; deprecated 'RGBE compression should be internal in CGE or Vampyre';

{ Decode Red + Green + Blue + Exponent back into RGB (3 floats). }
function VectorRGBETo3Single(const v: TVector4Byte): TVector3; deprecated 'RGBE compression should be internal in CGE or Vampyre';

{ File formats managing ----------------------------------------------------- }

{ Does this MIME type correspond to image. }
function IsImageMimeType(const MimeType: string;
  const OnlyLoadable, OnlySaveable: boolean): boolean;

{ List available image file formats.

  This is basically for debug/info purposes, you can show this to user
  to let him know which formats are supported (and by which extensions
  they are recognized). Although almost always a better way to show
  this to user is just to use SaveImage_FileFilters with a save dialog
  like TCastleWindow.FileDialog,
  this shows file types in the open/save dialog,
  so it's most natural and convenient to user.

  ListImageExtsLong produces a multiline info (separated by NL, last line not terminated
  by NL), shows all extensions and FormatName for each file format.
  Each line starts with LinePrefix.

  ListImageExtsShort writes all recognized extensions separated by comma (', ').

  @groupBegin }
function ListImageExtsLong(OnlyLoadable, OnlySaveable: boolean; const LinePrefix: string): string;
function ListImageExtsShort(OnlyLoadable, OnlySaveable: boolean): string;
{ @groupEnd }

{ Guess MIME type from image extension. Empty string if cannot guess. }
function ImageExtToMimeType(Ext: string): string; deprecated 'use URIMimeType';

{ loading image -------------------------------------------------------------- }

type
  { }
  EImageLoadError = class(Exception);
  EInvalidImageFormat = class(EImageLoadError);
  EUnableToLoadImage = class(EImageLoadError);

  EImageFormatNotSupported = class(Exception);

type
  TLoadImageOption = (liFlipVertically);
  TLoadImageOptions = set of TLoadImageOption;

{ TODO: add LoadImageGuess which guesses the format based on content. }

(*The ultimate procedure to load an image from a file or URL.

  URL is downloaded using CastleDownload unit.
  As always, if you all you care about is loading normal files, then just pass
  a normal filename (absolute or relative to the current directory)
  as the URL parameter.

  Simple examples:

  @longCode(#
    { When you don't care what TCastleImage descendant you get: }
    Image := LoadImage('image.png');

    { When you insist on getting TRGBImage, that is 8-bit color image
      without an alpha channel. }
    ImageRGB := LoadImage('image.png', [TRGBImage]) as TRGBImage;
  #)

  Image file format may be given explicitly (overloaded version with
  Format parameter), or guessed based on URL extension
  (which can be given explicitly by TypeExt,
  or automatically calculated from full URL).
  For now, we cannot guess the file format based on file contents
  or MIME type (the latter case would be sensible for http URLs).

  AllowedImageClasses says what image classes are allowed.
  As a special case, AllowedImageClasses = [] is equivalent to
  AllowedImageClasses = [TCastleImage] which says that all TCastleImage descendants
  are allowed. Then this function will do everything it can to load
  any image into the best subclass of TCastleImage, losing as little image
  information it can.

  Example: consider you're loading a PNG file. Let's suppose you're
  loading it with AllowedImageClasses = []. Then you can get
  TGrayscaleImage, TGrayscaleAlphaImage, TRGBImage, TRGBAlphaImage,
  depending on whether PNG file is grayscale or not and has alpha or not.
  Now let's suppose you specified AllowedImageClasses = [TRGBImage].
  If PNG file will not be grayscale and not have alpha channel,
  LoadImage will return TRGBImage descendant, as before.
  But if PNG fill *will* have alpha channel then
  LoadImage will simply ignore (strip) alpha channel and return you TRGBImage.

  Similar thing for grayscale: if image file was grayscale but you requested
  only TRGBImage, then grayscale may be "expanded" into full three-channel
  RGB.

  There can also happen reverse situation: you e.g. insist that
  AllowedImageClasses = [TRGBAlphaImage] but given PNG image does not
  have alpha channel. In this case LoadImage may add "dummy" alpha channel
  (everywhere equal to 1.0 or High(Byte)).
  Similar thing when you e.g. gave AllowedImageClasses = [TRGBFloatImage]
  but you're loading from PNG image. In this case you want float precision,
  but image file cannot offer it. So LoadImage can simply convert
  discreet values to appropriating floating point values.

  If at any point LoadImage will find that it's unable to satisfy
  AllowedImageClasses, it will raise @link(EUnableToLoadImage).

  @raises(EUnableToLoadImage If Image cannot be loaded into
    allowed AllowedImageClasses.)

  @raises(EImageFormatNotSupported If image file format cannot be loaded at all.
    This can happen if format is totally unknown (not recognized
    MIME type, derived from file extension in case of local files)
    or if this image format cannot be loaded at all.)

  @raises(EImageLoadError If the image file cannot be processed for some reason.)

  @raises(Exception Various TStream instances (used internally by the
    @link(Download) function) may raise exceptions in case the stream cannot
    be created for reading.
    Right now, we simply let these exceptions to "pass through" from this function
    (instead of catching and re-raising).
    So be ready that this function may raise @italic(any) Exception class.
    In case of local files (file:// URLs), the typical exceptions are
    EFOpenError and EReadError.)

  @seealso LoadEncodedImage

  @groupBegin *)
function LoadImage(Stream: TStream; const MimeType: string;
  const AllowedImageClasses: array of TEncodedImageClass)
  :TCastleImage; overload;

function LoadImage(const URL: string): TCastleImage; overload;
function LoadImage(const URL: string;
  const AllowedImageClasses: array of TEncodedImageClass)
  :TCastleImage; overload;
function LoadImage(const URL: string;
  const AllowedImageClasses: array of TEncodedImageClass;
  const ResizeWidth, ResizeHeight: Cardinal;
  const Interpolation: TResizeInterpolation = riBilinear;
  const Options: TLoadImageOptions = []): TCastleImage; overload;
{ @groupEnd }

{ Load image to TEncodedImage format.
  This allows loading image compressed with GPU, which is good for optimally
  loading it to GPU. However, the operations on GPU-compressed image are very
  limited, we generally cannot do much with GPU-compressed data except
  rendering it.

  @seealso LoadImage

  @groupBegin }
function LoadEncodedImage(Stream: TStream; const MimeType: string;
  const AllowedImageClasses: array of TEncodedImageClass;
  const Options: TLoadImageOptions = [])
  :TEncodedImage; overload;
function LoadEncodedImage(const URL: string;
  const Options: TLoadImageOptions = []): TEncodedImage; overload;
function LoadEncodedImage(URL: string;
  const AllowedImageClasses: array of TEncodedImageClass;
  const Options: TLoadImageOptions = [])
  :TEncodedImage; overload;
{ @groupEnd }

{ saving image --------------------------------------------------------------- }

type
  { Raised by SaveImage when it's not possible to save image. }
  EImageSaveError = class(Exception);

{ Save image to a file. Takes URL as parameter, you can give @code(file) URL
  or just a normal filename.

  File format is determined by looking at URL (guessing MIME type using
  URIMimeType), or given explicitly as MimeType,
  or just given explicitly as Format parameter.

  Image class does @bold(not)
  affect the created image file format, on the assumption that the
  "memory format" of the image (what TCastleImage descendant is used)
  can be orthogonal to the actual "file format" used to save this file.

  Tries to write the image preserving it as closely as possible in this
  image format. When it's not possible, according conversions may be done:
  floating point precision of TRGBFloatImage may be lost (if saving
  to any file format besides RGBE file, although saving to OpenEXR may also
  preserve it once implemented), alpha channel may be lost,
  grayscale may be expanded and such.

  Although not absolutely all conversions are implemented for now.
  You can be sure that
  all image formats (that allow any saving at all) can be saved
  from TRGBImage. Also TRGBFloatImage can be saved to RGBE file.
  Also PNG format supports full collection (grayscale/rgb, alpha/no alpha
  are all perfectly possible in PNG file; and TRGBFloatImage will be just converted
  to 8-bit RGB before saving to PNG).

  @raises(EImageSaveError When it's not possible to save image,
    because of Img class (memory format) and/or image file format.)

  @groupBegin }
procedure SaveImage(const Img: TEncodedImage; const MimeType: string; Stream: TStream); overload;
procedure SaveImage(const Img: TEncodedImage; const URL: string); overload;
{ @groupEnd }

{ Other TCastleImage processing ---------------------------------------------------- }

{ Choose TCastleImage descendant best matching for this image file format.
  The only purpose of this for now is to pick TRGBFloatImage for RGBE files,
  chooses TRGBImage for anything else.

  For the overloaded version with URL, file format is determined
  by guessing based on file extension.

  @groupBegin }
function ImageClassBestForSavingToFormat(const URL: string): TCastleImageClass;
  deprecated 'implement this logic yourself; the fact that this may return TRGBImage, disregarging possible alpha, is misleading';
{ @groupEnd }

var
  { File filters if you want to choose a file that can be loaded/saved
    by appropriate functions from Images unit.

    These objects should be treated as read-only outside this unit.
    Initialization / finalization of this unit automatically take care of them.

    @groupBegin }
  LoadImage_FileFilters: TFileFilterList;
  SaveImage_FileFilters: TFileFilterList;
  { @groupEnd }

{ Maximum alpha channel type. Chooses "full range" if anything is "full range",
  otherwise choose "simple yes/no" if anything is "simple yes/no",
  otherwise returns "no alpha channel". }
procedure AlphaMaxVar(var A: TAlphaChannel; const B: TAlphaChannel);

function StringToAlpha(S: string; var WarningDone: boolean): TAutoAlphaChannel;

const
  AlphaToString: array [TAutoAlphaChannel] of string =
  ('AUTO', 'NONE', 'TEST', 'BLENDING');

type
  TTextureCompressionInfo = {$ifdef FPC} object {$else} record {$endif}
    Name: string;
    RequiresPowerOf2: boolean;
    AlphaChannel: TAlphaChannel;

    { When generating to DDS (that has reverted row order with respect to OpenGL),
      most of the compressed textures should be stored as flipped.
      When reading, we expect them to be already flipped.
      When loading to OpenGL, they will effectively be flipped again
      (since OpenGL expects bottom-to-top order, while we load it
      image in top-to-bottom order), thus making the image correct.

      The exceptions are DXT* formats, that we can read correctly (unflipped)
      from DDS.

      This is only a limitation of the DDS format.

      For KTX, we can generate KTX images using PowerVR Texture Tools
      that already have a correct (bottom-to-top) orientation.
      So we can have textures compressed to PVRTC1_4bpp_RGB
      with correct orientation.

      This field is ignored if FileExtension is not .dds. }
    DDSFlipped: boolean;

    { File extension/format the engine expects when try load GPU compressed
      version of texture. }
    FileExtension: String;
  end;

const
  TextureCompressionInfo: array [TTextureCompression] of TTextureCompressionInfo =
  ( (Name: 'DXT1_RGB'                    ; RequiresPowerOf2: false; AlphaChannel: acNone    ; DDSFlipped: false; FileExtension: '.dds'),
    (Name: 'DXT1_RGBA'                   ; RequiresPowerOf2: false; AlphaChannel: acTest    ; DDSFlipped: false; FileExtension: '.dds'),
    (Name: 'DXT3'                        ; RequiresPowerOf2: false; AlphaChannel: acBlending; DDSFlipped: false; FileExtension: '.dds'),
    (Name: 'DXT5'                        ; RequiresPowerOf2: false; AlphaChannel: acBlending; DDSFlipped: false; FileExtension: '.dds'),
    { See http://community.imgtec.com/files/pvrtc-texture-compression-user-guide/
      "PVRTC2 vs PVRTC1" section --- PVRTC1 require power-of-two. } { }
    (Name: 'PVRTC1_4bpp_RGB'             ; RequiresPowerOf2: true ; AlphaChannel: acNone    ; DDSFlipped: true; FileExtension: '.dds'),
    (Name: 'PVRTC1_2bpp_RGB'             ; RequiresPowerOf2: true ; AlphaChannel: acNone    ; DDSFlipped: true; FileExtension: '.dds'),
    (Name: 'PVRTC1_4bpp_RGBA'            ; RequiresPowerOf2: true ; AlphaChannel: acBlending; DDSFlipped: true; FileExtension: '.dds'),
    (Name: 'PVRTC1_2bpp_RGBA'            ; RequiresPowerOf2: true ; AlphaChannel: acBlending; DDSFlipped: true; FileExtension: '.dds'),
    (Name: 'PVRTC2_4bpp'                 ; RequiresPowerOf2: false; AlphaChannel: acBlending; DDSFlipped: true; FileExtension: '.dds'),
    (Name: 'PVRTC2_2bpp'                 ; RequiresPowerOf2: false; AlphaChannel: acBlending; DDSFlipped: true; FileExtension: '.dds'),
    { Tests show that ATITC does not need power-of-two sizes. }
    (Name: 'ATITC_RGB'                   ; RequiresPowerOf2: false; AlphaChannel: acNone    ; DDSFlipped: true; FileExtension: '.dds'),
    (Name: 'ATITC_RGBA_ExplicitAlpha'    ; RequiresPowerOf2: false; AlphaChannel: acBlending; DDSFlipped: true; FileExtension: '.dds'),
    (Name: 'ATITC_RGBA_InterpolatedAlpha'; RequiresPowerOf2: false; AlphaChannel: acBlending; DDSFlipped: true; FileExtension: '.dds'),
    { TODO: unconfirmed RequiresPowerOf2 for ETC1. } { }
    (Name: 'ETC1'                        ; RequiresPowerOf2: true ; AlphaChannel: acNone    ; DDSFlipped: true; FileExtension: '.ktx'),

    (Name: 'ASTC_4x4_RGBA'               ; RequiresPowerOf2: false; AlphaChannel: acBlending; DDSFlipped: true; FileExtension: '.astc'),
    (Name: 'ASTC_5x4_RGBA'               ; RequiresPowerOf2: false; AlphaChannel: acBlending; DDSFlipped: true; FileExtension: '.astc'),
    (Name: 'ASTC_5x5_RGBA'               ; RequiresPowerOf2: false; AlphaChannel: acBlending; DDSFlipped: true; FileExtension: '.astc'),
    (Name: 'ASTC_6x5_RGBA'               ; RequiresPowerOf2: false; AlphaChannel: acBlending; DDSFlipped: true; FileExtension: '.astc'),
    (Name: 'ASTC_6x6_RGBA'               ; RequiresPowerOf2: false; AlphaChannel: acBlending; DDSFlipped: true; FileExtension: '.astc'),
    (Name: 'ASTC_8x5_RGBA'               ; RequiresPowerOf2: false; AlphaChannel: acBlending; DDSFlipped: true; FileExtension: '.astc'),
    (Name: 'ASTC_8x6_RGBA'               ; RequiresPowerOf2: false; AlphaChannel: acBlending; DDSFlipped: true; FileExtension: '.astc'),
    (Name: 'ASTC_8x8_RGBA'               ; RequiresPowerOf2: false; AlphaChannel: acBlending; DDSFlipped: true; FileExtension: '.astc'),
    (Name: 'ASTC_10x5_RGBA'              ; RequiresPowerOf2: false; AlphaChannel: acBlending; DDSFlipped: true; FileExtension: '.astc'),
    (Name: 'ASTC_10x6_RGBA'              ; RequiresPowerOf2: false; AlphaChannel: acBlending; DDSFlipped: true; FileExtension: '.astc'),
    (Name: 'ASTC_10x8_RGBA'              ; RequiresPowerOf2: false; AlphaChannel: acBlending; DDSFlipped: true; FileExtension: '.astc'),
    (Name: 'ASTC_10x10_RGBA'             ; RequiresPowerOf2: false; AlphaChannel: acBlending; DDSFlipped: true; FileExtension: '.astc'),
    (Name: 'ASTC_12x10_RGBA'             ; RequiresPowerOf2: false; AlphaChannel: acBlending; DDSFlipped: true; FileExtension: '.astc'),
    (Name: 'ASTC_12x12_RGBA'             ; RequiresPowerOf2: false; AlphaChannel: acBlending; DDSFlipped: true; FileExtension: '.astc'),
    (Name: 'ASTC_4x4_SRGB8_ALPHA8'       ; RequiresPowerOf2: false; AlphaChannel: acBlending; DDSFlipped: true; FileExtension: '.astc'),
    (Name: 'ASTC_5x4_SRGB8_ALPHA8'       ; RequiresPowerOf2: false; AlphaChannel: acBlending; DDSFlipped: true; FileExtension: '.astc'),
    (Name: 'ASTC_5x5_SRGB8_ALPHA8'       ; RequiresPowerOf2: false; AlphaChannel: acBlending; DDSFlipped: true; FileExtension: '.astc'),
    (Name: 'ASTC_6x5_SRGB8_ALPHA8'       ; RequiresPowerOf2: false; AlphaChannel: acBlending; DDSFlipped: true; FileExtension: '.astc'),
    (Name: 'ASTC_6x6_SRGB8_ALPHA8'       ; RequiresPowerOf2: false; AlphaChannel: acBlending; DDSFlipped: true; FileExtension: '.astc'),
    (Name: 'ASTC_8x5_SRGB8_ALPHA8'       ; RequiresPowerOf2: false; AlphaChannel: acBlending; DDSFlipped: true; FileExtension: '.astc'),
    (Name: 'ASTC_8x6_SRGB8_ALPHA8'       ; RequiresPowerOf2: false; AlphaChannel: acBlending; DDSFlipped: true; FileExtension: '.astc'),
    (Name: 'ASTC_8x8_SRGB8_ALPHA8'       ; RequiresPowerOf2: false; AlphaChannel: acBlending; DDSFlipped: true; FileExtension: '.astc'),
    (Name: 'ASTC_10x5_SRGB8_ALPHA8'      ; RequiresPowerOf2: false; AlphaChannel: acBlending; DDSFlipped: true; FileExtension: '.astc'),
    (Name: 'ASTC_10x6_SRGB8_ALPHA8'      ; RequiresPowerOf2: false; AlphaChannel: acBlending; DDSFlipped: true; FileExtension: '.astc'),
    (Name: 'ASTC_10x8_SRGB8_ALPHA8'      ; RequiresPowerOf2: false; AlphaChannel: acBlending; DDSFlipped: true; FileExtension: '.astc'),
    (Name: 'ASTC_10x10_SRGB8_ALPHA8'     ; RequiresPowerOf2: false; AlphaChannel: acBlending; DDSFlipped: true; FileExtension: '.astc'),
    (Name: 'ASTC_12x10_SRGB8_ALPHA8'     ; RequiresPowerOf2: false; AlphaChannel: acBlending; DDSFlipped: true; FileExtension: '.astc'),
    (Name: 'ASTC_12x12_SRGB8_ALPHA8'     ; RequiresPowerOf2: false; AlphaChannel: acBlending; DDSFlipped: true; FileExtension: '.astc')
  );

{ Convert TTextureCompression enum to string. }
function TextureCompressionToString(const TextureCompression: TTextureCompression): string;

{ Convert string to TTextureCompression enum. Possible values correspond
  to names listed in TextureCompressionInfo array, they are also equal
  to enum Pascal names without leading "tc".
  Compares given strig ignoring the case.
  @raises(Exception If the string value does not name any
    TTextureCompression value.) }
function StringToTextureCompression(const S: string): TTextureCompression;

type
  { Listener type for @link(AddLoadImageListener). }
  TLoadImageEvent = procedure (var ImageUrl: string) of object;

var
  { Is the value of @link(SupportedTextureCompression) determined
    by the renderer (like OpenGL context) parameters. }
  SupportedTextureCompressionKnown: boolean;

  { Which texture compression values are supported by
    the renderer (like OpenGL context). }
  SupportedTextureCompression: TTextureCompressions;

{ All image URLs are processed by this event before loading.
  This allows to globally modify / observe your images paths,
  e.g. to use GPU compressed alternative versions.

  The URL processing is automatically used by
  @link(LoadImage), @link(LoadEncodedImage),
  @link(TCompositeImage.LoadFromFile).

  The URL processing is automatically registered by
  @link(TMaterialProperties MaterialProperties)
  to automatically use GPU compressed textures.
  See https://castle-engine.io/creating_data_material_properties.php .
  You can also use it yourself, instead or in addition
  to @link(TMaterialProperties MaterialProperties) processing.

  @italic(An example:) To work on any GPU, you want to have various
  versions of your textures (uncompressed, and also compressed with
  various GPU algorithms) in your data.
  Use this procedure to redirect all image loading to use your
  compressed versions, when they are supported by the GPU.
  By doing it like this we capture all kinds of image loading --- from TDrawableImage,
  from TCastleScene and so on.

  @longCode(#
    uses ..., CastleURIUtils, CastleGLUtils, CastleLog, CastleStringUtils,
      CastleFilesUtils;

    procedure TTextureUtils.GPUTextureAlternative(var ImageUrl: string);
    begin
      if IsPrefix('castle-data:/animation/dragon/', ImageUrl) then
      begin
        if GLFeatures = nil then
          WritelnWarning('TextureCompression', 'Cannot determine whether to use GPU compressed version for ' + ImageUrl + ' because the image is loaded before GPU capabilities are known') else
        if tcPvrtc1_4bpp_RGBA in GLFeatures.TextureCompression then
        begin
          ImageUrl := ExtractURIPath(ImageUrl) + 'compressed/pvrtc1_4bpp_rgba/' +
            ExtractURIName(ImageUrl) + '.dds';
          WritelnLog('TextureCompression', 'Using compressed alternative ' + ImageUrl);
        end;
      end;
    end;

    initialization
      AddLoadImageListener(@TTextureUtils(nil).GPUTextureAlternative);
    finalization
      RemoveLoadImageListener(@GPUTextureAlternative);
    end.
  #)
}
procedure AddLoadImageListener(const Event: TLoadImageEvent);

{ Remove listener added by @link(AddLoadImageListener). }
procedure RemoveLoadImageListener(const Event: TLoadImageEvent);

{ Process URL through events registered by @link(AddLoadImageListener).
  This is used internally by the engine. }
function ProcessImageUrl(const URL: string): string;

{ @exclude }
function InternalDetectClassPNG(const Stream: TStream): TEncodedImageClass;

{$undef read_interface}

implementation

{$warnings off} // TODO: temporarily, this uses deprecated CastleProgress
uses {$ifdef FPC} ExtInterpolation, FPCanvas, FPImgCanv, {$endif}
  {$ifdef USE_VAMPYRE_IMAGING} Imaging, ImagingClasses, ImagingTypes,
    { Using ImagingExtFileFormats explicitly is necessary to include extra formats when
      being compiled through Lazarus (LPI / LPK).
      That is because VampyreImagingPackage.lpk defines DONT_LINK_EXTRAS,
      which means that Imaging unit doesn't use ImagingExtFileFormats
      (because otherwise there would be circular dependency between
      VampyreImagingPackage.lpk and VampyreImagingPackageExt.lpk). }
    ImagingExtFileFormats,
  {$endif}
  CastleProgress, CastleStringUtils, CastleFilesUtils, CastleLog,
  CastleInternalCompositeImage, CastleDownload, CastleURIUtils, CastleTimeUtils,
  CastleStreamUtils;
{$warnings on}

{ parts ---------------------------------------------------------------------- }

{$I castleimages_vampyre_imaging.inc}
{$I castleimages_file_formats.inc} // must be included after castleimages_vampyre_imaging.inc
{$I castleimages_draw.inc}
{$I castleimages_paint.inc}
{$I castleimages_astc.inc}
{$I castleimages_libpng.inc}
{$I castleimages_fpimage.inc}
{$I castleimages_loading_saving_func.inc}
{$I castleimages_vcl_imaging.inc}
{$I castleimages_png.inc} // must be included after castleimages_libpng.inc and castleimages_fpimage.inc
{$I castleimages_ipl.inc}
{$I castleimages_composite.inc}
{$I castleimages_assign.inc}

{ Colors ------------------------------------------------------------------ }

function EqualRGB(const Color1, Color2: TVector3Byte; Tolerance: Byte): boolean;
begin
 result:=(Abs(Smallint(Color1.Data[0]) - Color2.Data[0]) <= Tolerance) and
         (Abs(Smallint(Color1.Data[1]) - Color2.Data[1]) <= Tolerance) and
         (Abs(Smallint(Color1.Data[2]) - Color2.Data[2]) <= Tolerance);
end;

{ TEncodedImage -------------------------------------------------------------- }

destructor TEncodedImage.Destroy;
begin
  FreeMemNiling(FRawPixels);
  inherited;
end;

function TEncodedImage.Dimensions: TVector3Cardinal;
begin
  Result.Data[0] := Width;
  Result.Data[1] := Height;
  Result.Data[2] := Depth;
end;

function TEncodedImage.IsEmpty: boolean;
begin
 Result := RawPixels = nil;
end;

function TEncodedImage.HasAlpha: boolean;
begin
  Result := false;
end;

function TEncodedImage.AlphaChannel(
  const AlphaTolerance: Byte): TAlphaChannel;
begin
  Result := acNone;
end;

function TEncodedImage.Rect: TRectangle;
begin
  Result := Rectangle(0, 0, Width, Height);
end;

procedure TEncodedImage.NotImplemented(const AMethodName: string);
begin
  raise EInternalError.Create(AMethodName +
    ' method not implemented for the image class ' + ClassName);
end;

{ TCastleImage --------------------------------------------------------------- }

constructor TCastleImage.Create;
begin
  inherited;
  { Everything is already initialized to nil and 0. }
end;

constructor TCastleImage.Create(
  const AWidth, AHeight: Cardinal;
  const ADepth: Cardinal = 1);
begin
  Create;
  SetSize(AWidth, AHeight, ADepth);
end;

procedure TCastleImage.Empty;
begin
  FreeMemNiling(FRawPixels);
  FWidth := 0;
  FHeight := 0;
  FDepth := 0;
end;

procedure TCastleImage.SetSize(const AWidth, AHeight: Cardinal;
  const ADepth: Cardinal = 1);
begin
  if (FWidth <> AWidth) or
     (FHeight <> AHeight) or
     (FDepth <> ADepth) then
  begin
    FreeMemNiling(FRawPixels);
    FWidth := AWidth;
    FHeight := AHeight;
    FDepth := ADepth;
    if (AWidth <> 0) and (AHeight <> 0) and (ADepth <> 0) then
      FRawPixels := GetMem(PixelSize * AWidth * AHeight * ADepth);
  end;
end;

procedure TCastleImage.SetSize(const Source: TCastleImage);
begin
  SetSize(Source.Width, Source.Height, Source.Depth);
end;

function TCastleImage.PixelPtr(const X, Y: Cardinal; const Z: Cardinal = 0): Pointer;
begin
  Result := PointerAdd(RawPixels, PixelSize * (Width * (Height * Z + Y) + X));
end;

function TCastleImage.RowPtr(const Y: Cardinal; const Z: Cardinal = 0): Pointer;
begin
  Result := PointerAdd(RawPixels, PixelSize * (Width * (Height * Z + Y)));
end;

procedure TCastleImage.InvertColors;
begin
  NotImplemented('InvertColors');
end;

procedure TCastleImage.SetColorRGB(const X, Y: Integer; const V: TVector3);
begin
  SetColors(X, Y, 0, Vector4(V, 1));
end;

function TCastleImage.GetColors(const X, Y, Z: Integer): TCastleColor;
begin
  NotImplemented('GetColor');
  Result := TVector4.Zero; // silence warning
end;

procedure TCastleImage.SetColors(const X, Y, Z: Integer; const C: TCastleColor);
begin
  NotImplemented('SetColor');
end;

function TCastleImage.Size: Cardinal;
begin
  Result := Width * Height * Depth * PixelSize;
end;

function TCastleImage.ImageSize: Cardinal;
begin
  Result := Size;
end;

function TCastleImage.MakeCopy: TCastleImage;
begin
  Result := CreateCopy as TCastleImage;
end;

function TCastleImage.CreateCopy: TEncodedImage;
begin
  Result := TCastleImageClass(Self.ClassType).Create;
  TCastleImage(Result).Assign(Self);
end;

type
  TMixColorsFunction = procedure (const OutputColor: Pointer;
    const Weights: TVector4; const AColors: TVector4Pointer) of object;

{ This does the real resizing work.
  It assumes that SourceData and DestinData pointers are already allocated.
  DestinWidth, DestinHeight must not be 0. }
procedure InternalResize(PixelSize: Cardinal;
  const SourceData: Pointer; const SourceRect: TRectangle; const SourceWidth, SourceHeight: Cardinal;
  const DestinData: Pointer; const DestinRect: TRectangle; const DestinWidth, DestinHeight: Cardinal;
  const Interpolation: TResizeInterpolationInternal;
  const MixColors: TMixColorsFunction);
var
  DestinY: Integer;

  procedure MakeLineNearest;
  { write row DestinY of DestinData }
  var
    DestinX, SourceX, SourceY: Integer;
    SourceRow, DestinRow: PtrUInt;
  begin
    SourceY := SourceRect.ClampY(DestinY * SourceHeight div DestinHeight);
    SourceRow := PtrUInt(SourceData) + SourceWidth * SourceY * PixelSize;
    DestinRow := PtrUInt(DestinData) + DestinWidth * DestinY * PixelSize;

    for DestinX := DestinRect.Left to DestinRect.Right - 1 do
    begin
      SourceX := SourceRect.ClampX(DestinX * SourceWidth div DestinWidth);
      Move(Pointer(PtrUInt(SourceRow + SourceX * PixelSize))^,
           Pointer(PtrUInt(DestinRow + DestinX * PixelSize))^,
           PixelSize);
    end;
  end;

  procedure MakeLineBilinear;
  var
    { For every destination pixel, we consider 4 neighbor source pixels.
      - SourceX1 / SourceX2 are smaller / larger X coordinates in source.
      - SourceY1 / SourceY2 are smaller / larger Y coordinates in source.
      - SourceXFrac / SourceYFrac are fractional parts (in [0..1])
        that say how close our perfect point (from which we should take
        destination color) is to 4 neighbor pixels. }
    DestinX, SourceX1, SourceX2, SourceY1, SourceY2: Integer;
    Source1Row, Source2Row, DestinRow: PtrUInt;
    SourceXFrac, SourceYFrac: Single;
    Weights: TVector4;
    Colors: TVector4Pointer;
  begin
    SourceYFrac := DestinY * SourceHeight / DestinHeight;
    SourceY1 := Max(Trunc(SourceYFrac), SourceRect.Bottom);
    SourceY2 := Min(SourceY1 + 1, SourceRect.Top - 1);
    SourceYFrac := Frac(SourceYFrac);
    Source1Row := PtrUInt(SourceData) + SourceWidth * SourceY1 * PixelSize;
    Source2Row := PtrUInt(SourceData) + SourceWidth * SourceY2 * PixelSize;
    DestinRow  := PtrUInt(DestinData) + DestinWidth * DestinY  * PixelSize;

    for DestinX := DestinRect.Left to DestinRect.Right - 1 do
    begin
      SourceXFrac := DestinX * SourceWidth / DestinWidth;

      SourceX1 := Trunc(SourceXFrac);
      if SourceX1 < SourceRect.Left then
        SourceX1 := SourceRect.Left;

      SourceX2 := SourceX1 + 1;
      if SourceX2 >= SourceRect.Right then
        SourceX2 := SourceRect.Right - 1;

      SourceX1 := SourceX1 * PixelSize;
      SourceX2 := SourceX2 * PixelSize;

      SourceXFrac := Frac(SourceXFrac);
      Weights.Data[0] := SourceXFrac * SourceYFrac;
      Colors.Data[0] := Pointer(PtrUInt(Source2Row + SourceX2));
      Weights.Data[1] := (1 - SourceXFrac) * SourceYFrac;
      Colors.Data[1] := Pointer(PtrUInt(Source2Row + SourceX1));
      Weights.Data[2] := (1 - SourceXFrac) * (1 - SourceYFrac);
      Colors.Data[2] := Pointer(PtrUInt(Source1Row + SourceX1));
      Weights.Data[3] :=  SourceXFrac * (1 - SourceYFrac);
      Colors.Data[3] := Pointer(PtrUInt(Source1Row + SourceX2));
      MixColors(Pointer(PtrUInt(DestinRow + DestinX * PixelSize)), Weights, Colors);
    end;
  end;

begin
  case Interpolation of
    riNearest:
      for DestinY := DestinRect.Bottom to DestinRect.Top - 1 do
        MakeLineNearest;
    riBilinear:
      for DestinY := DestinRect.Bottom to DestinRect.Top - 1 do
        MakeLineBilinear;
    {$ifndef COMPILER_CASE_ANALYSIS}
    else raise EInternalError.Create('Unknown Interpolation for InternalResize');
    {$endif}
  end;
end;

procedure TCastleImage.Resize(ResizeWidth, ResizeHeight: Cardinal;
  const Interpolation: TResizeInterpolation);
var
  NewPixels: Pointer;
{$ifdef FPC}
  NewFpImage: TInternalCastleFpImage;
{$endif FPC}
begin
  if (Interpolation >= Low(TResizeInterpolationFpImage)) and
     (Interpolation <= High(TResizeInterpolationFpImage)) then
  begin
    {$ifdef FPC}
    NewFpImage := MakeResizedToFpImage(ResizeWidth, ResizeHeight, Interpolation);
    try
      FromFpImage(NewFpImage);
    finally FreeAndNil(NewFpImage) end;
    {$else FPC}
    WritelnWarning('Resizing with interpolation %d not supported with Delphi, falling back to bilinear', [
      Ord(Interpolation)
    ]);
    Resize(ResizeWidth, ResizeHeight, riBilinear);
    {$endif FPC}
  end else
  begin
    if ((ResizeWidth <> 0) and (ResizeWidth <> Width)) or
       ((ResizeHeight <> 0) and (ResizeHeight <> Height)) then
    begin
      { Make both ResizeTo* non-zero. }
      if ResizeWidth = 0 then ResizeWidth := Width;
      if ResizeHeight = 0 then ResizeHeight := Height;

      NewPixels := GetMem(ResizeWidth * ResizeHeight * PixelSize);
      InternalResize(PixelSize,
        RawPixels, Rect, Width, Height,
        NewPixels, CastleRectangles.Rectangle(0, 0, ResizeWidth, ResizeHeight), ResizeWidth, ResizeHeight,
        Interpolation, {$ifdef FPC}@{$endif} MixColors);
      FreeMemNiling(FRawPixels);

      FRawPixels := NewPixels;
      FWidth := ResizeWidth;
      FHeight := ResizeHeight;
    end;
  end;
end;

function TCastleImage.MakeResized(ResizeWidth, ResizeHeight: Cardinal;
  const Interpolation: TResizeInterpolation): TCastleImage;
{$ifdef FPC}
var
  NewFpImage: TInternalCastleFpImage;
{$endif FPC}
begin
  if (Interpolation >= Low(TResizeInterpolationFpImage)) and
     (Interpolation <= High(TResizeInterpolationFpImage)) then
  begin
    {$ifdef FPC}
    NewFpImage := MakeResizedToFpImage(ResizeWidth, ResizeHeight, Interpolation);
    try
      // since we request our own class as output, CreateFromFpImage must return some TCastleImage
      Result := CreateFromFpImage(NewFpImage, [TCastleImageClass(ClassType)]) as TCastleImage;
    finally FreeAndNil(NewFpImage) end;
    {$else FPC}
    WritelnWarning('Resizing with interpolation %d not supported with Delphi, falling back to bilinear', [
      Ord(Interpolation)
    ]);
    Result := MakeResized(ResizeWidth, ResizeHeight, riBilinear);
    {$endif FPC}
  end else
  begin
    { Make both ResizeTo* non-zero. }
    if ResizeWidth = 0 then ResizeWidth := Width;
    if ResizeHeight = 0 then ResizeHeight := Height;

    Result := TCastleImageClass(ClassType).Create(ResizeWidth, ResizeHeight);
    try
      Result.FURL := URL;
      if not IsEmpty then
        InternalResize(PixelSize,
                 RawPixels,        Rect,        Width,        Height,
          Result.RawPixels, Result.Rect, Result.Width, Result.Height,
          Interpolation, {$ifdef FPC}@{$endif} MixColors);
    except Result.Free; raise end;
  end;
end;

procedure TCastleImage.Resize3x3(const ResizeWidth, ResizeHeight: Cardinal;
  var Corners: TVector4Integer;
  const Interpolation: TResizeInterpolationInternal);
var
  NewPixels: Pointer;
  NewCorners: TVector4Integer;
  { Position that delimit parts along X or Y, for source and destination images. }
  SourceXs, SourceYs, DestXs, DestYs: TVector4Integer;
type
  TPart = 0..2;

  procedure ResizePart(const X, Y: TPart);
  var
    SourceRect, DestRect: TRectangle;
  begin
    SourceRect := CastleRectangles.Rectangle(SourceXs.Data[X], SourceYs.Data[Y],
      SourceXs.Data[Integer(X) + 1] - SourceXs.Data[X],
      SourceYs.Data[Integer(Y) + 1] - SourceYs.Data[Y]);
    DestRect := CastleRectangles.Rectangle(DestXs.Data[X], DestYs.Data[Y],
      DestXs.Data[Integer(X) + 1] - DestXs.Data[X],
      DestYs.Data[Integer(Y) + 1] - DestYs.Data[Y]);
    InternalResize(PixelSize,
      RawPixels, SourceRect, Width, Height,
      NewPixels, DestRect, ResizeWidth, ResizeHeight,
      Interpolation, {$ifdef FPC}@{$endif} MixColors);
  end;

var
  X, Y: TPart;
begin
  if (ResizeWidth <> Width) or (ResizeHeight <> Height) then
  begin
    NewCorners.Data[0] := Corners.Data[0] * ResizeWidth div Width;
    NewCorners.Data[1] := Corners.Data[1] * ResizeHeight div Height;
    NewCorners.Data[2] := Corners.Data[2] * ResizeWidth div Width;
    NewCorners.Data[3] := Corners.Data[3] * ResizeHeight div Height;

    if not ( (Corners.Data[3] + Corners.Data[1] < Width) and
             (Corners.Data[2] + Corners.Data[0] < Height) and
             (NewCorners.Data[3] + NewCorners.Data[1] < ResizeWidth) and
             (NewCorners.Data[2] + NewCorners.Data[0] < ResizeHeight) ) then
      raise Exception.CreateFmt('TCastleImage.Resize3x3: Cannot resize image with corners because corners are larger then image size. Source corners: %s, source size: %dx%d, destination corners: %s, destination size: %dx%d',
        [Corners.ToString, Width, Height,
         NewCorners.ToString, ResizeWidth, ResizeHeight]);

    SourceXs.Data[0] := 0;
    SourceXs.Data[1] := Corners.Data[3];
    SourceXs.Data[2] := Width - Corners.Data[1];
    SourceXs.Data[3] := Width;

    SourceYs.Data[0] := 0;
    SourceYs.Data[1] := Corners.Data[2];
    SourceYs.Data[2] := Height - Corners.Data[0];
    SourceYs.Data[3] := Height;

    DestXs.Data[0] := 0;
    DestXs.Data[1] := NewCorners.Data[3];
    DestXs.Data[2] := ResizeWidth - NewCorners.Data[1];
    DestXs.Data[3] := ResizeWidth;

    DestYs.Data[0] := 0;
    DestYs.Data[1] := NewCorners.Data[2];
    DestYs.Data[2] := ResizeHeight - NewCorners.Data[0];
    DestYs.Data[3] := ResizeHeight;

    NewPixels := GetMem(ResizeWidth * ResizeHeight * PixelSize);
    for X := Low(TPart) to High(TPart) do
      for Y := Low(TPart) to High(TPart) do
        ResizePart(X, Y);
    FreeMemNiling(FRawPixels);

    FRawPixels := NewPixels;
    FWidth := ResizeWidth;
    FHeight := ResizeHeight;
    Corners := NewCorners;
  end;
end;

function TCastleImage.MakeRotated(Angle: Integer): TCastleImage;

  procedure Rotate90;
  var
    X, Y: Integer;
  begin
    Result := TCastleImageClass(ClassType).Create(Height, Width);
    { It is nice to keep URL meaningful,
      shown e.g. for rotated cubemap sides loaded to OpenGL, in TextureProfiler. }
    Result.URL := URL + '[rotated]';
    for X := 0 to Width - 1 do
      for Y := 0 to Height - 1 do
        Move(PixelPtr(X, Y)^, Result.PixelPtr(Y, Width - 1 - X)^, PixelSize);
  end;

  procedure Rotate180;
  var
    X, Y: Integer;
  begin
    Result := TCastleImageClass(ClassType).Create(Width, Height);
    Result.URL := URL + '[rotated]';
    for X := 0 to Width - 1 do
      for Y := 0 to Height - 1 do
        Move(PixelPtr(X, Y)^, Result.PixelPtr(Width - 1 - X, Height - 1 - Y)^, PixelSize);
  end;

  procedure Rotate270;
  var
    X, Y: Integer;
  begin
    Result := TCastleImageClass(ClassType).Create(Height, Width);
    Result.URL := URL + '[rotated]';
    for X := 0 to Width - 1 do
      for Y := 0 to Height - 1 do
        Move(PixelPtr(X, Y)^, Result.PixelPtr(Height - 1 - Y, X)^, PixelSize);
  end;

begin
  { convert Angle to 0..3 range }
  Angle := Angle mod 4;
  if Angle < 0 then Angle := Angle + 4;

  case Angle of
    1: Rotate90;
    2: Rotate180;
    3: Rotate270;
    else Result := MakeCopy; // else Angle = 0
  end;
end;

procedure TCastleImage.Rotate(const Angle: Integer);
var
  New: TCastleImage;
begin
  if Angle mod 4 = 0 then Exit; // nothing to do

  New := MakeRotated(Angle);
  try
    Assign(New);
  finally FreeAndNil(New) end;
end;

procedure TCastleImage.FlipHorizontal;
var
  ImageRow, TmpPixel, Pix1, Pix2: Pointer;
  x, y: Integer;
begin
  TmpPixel := GetMem(PixelSize);
  try
    for Y := 0 to Height-1 do
    begin
      ImageRow := RowPtr(y);
      for x := 0 to (Width - 1) div 2 do
      begin
        Pix1 := PointerAdd(ImageRow, Cardinal(x) * PixelSize);
        Pix2 := PointerAdd(ImageRow, (Width - 1 - Cardinal(x)) * PixelSize);
        Move(Pix1^, TmpPixel^, PixelSize);
        Move(Pix2^, Pix1^, PixelSize);
        Move(TmpPixel^, Pix2^, PixelSize);
      end;
    end;
  finally FreeMem(TmpPixel) end;
end;

procedure TCastleImage.FlipVertical;
var
  TmpRow, Row1, Row2: Pointer;
  Y, RowSize: Integer;
begin
  RowSize := PixelSize * Width;
  TmpRow := GetMem(RowSize);
  try
    for Y := 0 to Height div 2 - 1 do
    begin
      Row1 := RowPtr(Y);
      Row2 := RowPtr(Height - Y - 1);
      Move(Row1^, TmpRow^, RowSize);
      Move(Row2^, Row1^, RowSize);
      Move(TmpRow^, Row2^, RowSize);
    end;
  finally FreeMem(TmpRow) end;
end;

function TCastleImage.MakeTiled(TileX, TileY: Cardinal): TCastleImage;
var
  i, j: Cardinal;
begin
  Result := TCastleImageClass(ClassType).Create(TileX * Width, TileY * Height);
  try
    { Correct but naive version:

    for i := 0 to result.Width-1 do
     for j := 0 to result.Height-1 do
      move(Image.PixelPtr(i mod Image.Width, j mod Image.Height)^,
           Result.PixelPtr( i, j)^,
           Result.PixelSize );

    This can be speeded up copying whole rows at once: }

    for i := 0 to TileX - 1 do
      for j := 0 to Result.Height - 1 do
        Move(PixelPtr(0, j mod Height)^,
             Result.PixelPtr(i * Width, j)^,
             PixelSize * Width );
  except Result.Free; raise end;
end;

function TCastleImage.MakeExtracted(X0, Y0, ExtractWidth, ExtractHeight: Cardinal): TCastleImage;
var
  y: Cardinal;
begin
  if x0 + ExtractWidth > Width then
    raise EImagePosOutOfRange.Create('x0 in MakeExtracted out of range');
  if y0 + ExtractHeight > Height then
    raise EImagePosOutOfRange.Create('y0 in MakeExtracted out of range');

  Result := TCastleImageClass(ClassType).Create(ExtractWidth, ExtractHeight);
  try
    for Y := 0 to ExtractHeight - 1 do
      Move(PixelPtr(x0, y + y0)^, Result.RowPtr(y)^, PixelSize * ExtractWidth);
  except Result.Free; raise end;
end;

procedure TCastleImage.Clear(const Pixel: TVector4Byte);
begin
  NotImplemented('Clear');
end;

procedure TCastleImage.Clear(const Pixel: TCastleColor);
begin
  Clear(Vector4Byte(Pixel));
end;

function TCastleImage.IsClear(const Pixel: TVector4Byte): boolean;
begin
  NotImplemented('IsClear');
  { code will never get here (NotImplemented always raises an exception),
    and code "Result := false;" below is only to avoid compiler warning
    that function result is undefined. }
  Result := false;
end;

procedure TCastleImage.TransformRGB(const Matrix: TMatrix3);
begin
  NotImplemented('TransformRGB');
end;

procedure TCastleImage.ModulateRGB(const ColorModulator: TColorModulatorByteFunc);
begin
  NotImplemented('ModulateRGB');
end;

function TCastleImage.MakeModulatedRGB(
  const ColorModulator: TColorModulatorByteFunc): TCastleImage;
begin
  Result := MakeCopy;
  Result.ModulateRGB(ColorModulator);
end;

procedure TCastleImage.Grayscale;
begin
  ModulateRGB({$ifdef FPC}@{$endif} ColorGrayscaleByte);
end;

procedure TCastleImage.ConvertToChannelRGB(Channel: Integer);
begin
  case Channel of
    0: ModulateRGB({$ifdef FPC}@{$endif} ColorRedConvertByte);
    1: ModulateRGB({$ifdef FPC}@{$endif} ColorGreenConvertByte);
    2: ModulateRGB({$ifdef FPC}@{$endif} ColorBlueConvertByte);
    else raise EInternalError.Create(
      'ConvertToChannelRGB: Channel must be 0, 1 or 2');
  end;
end;

procedure TCastleImage.StripToChannelRGB(Channel: Integer);
begin
  case Channel of
    0: ModulateRGB({$ifdef FPC}@{$endif} ColorRedStripByte);
    1: ModulateRGB({$ifdef FPC}@{$endif} ColorGreenStripByte);
    2: ModulateRGB({$ifdef FPC}@{$endif} ColorBlueStripByte);
    else raise EInternalError.Create(
      'StripToChannelRGB: Channel must be 0, 1 or 2');
  end;
end;

function TCastleImage.IsEqual(Image: TCastleImage): boolean;
begin
  Result :=
    (Image.ClassType = ClassType) and
    (Image.Width = Width) and
    (Image.Height = Height) and
    (Image.Depth = Depth) and
    (CompareMem(Image.RawPixels, RawPixels, Size));
end;

function TCastleImage.ArePartsEqual(
  const SelfX0, SelfY0, SelfWidth, SelfHeight: Cardinal;
  Image: TCastleImage;
  const ImageX0, ImageY0, ImageWidth, ImageHeight: Cardinal): boolean;
var
  Y: Integer;
  SelfPtr: Pointer;
  ImagePtr: Pointer;
  SelfRowByteWidth, ImageRowByteWidth, RowByteWidth: Cardinal;
begin
  Result :=
    (Image.ClassType = ClassType) and
    (SelfWidth = ImageWidth) and
    (SelfHeight = ImageHeight);
  if Result then
  begin
    SelfPtr := PixelPtr(SelfX0, SelfY0);
    ImagePtr := Image.PixelPtr(ImageX0, ImageY0);
    RowByteWidth := ImageWidth * PixelSize;
    SelfRowByteWidth := Self.Width * PixelSize;
    ImageRowByteWidth := Image.Width * Image.PixelSize;
    for Y := 0 to Integer(ImageHeight) - 1 do
    begin
      if not CompareMem(SelfPtr, ImagePtr, RowByteWidth) then
      begin
        Result := false;
        Exit;
      end;
      PtrUInt(SelfPtr) := PtrUInt(SelfPtr) + SelfRowByteWidth;
      PtrUInt(ImagePtr) := PtrUInt(ImagePtr) + ImageRowByteWidth;
    end;
  end;
end;

function TCastleImage.ArePartsEqual(
  Image: TCastleImage;
  const ImageX0, ImageY0, ImageWidth, ImageHeight: Cardinal): boolean;
begin
  Result := ArePartsEqual(
    0, 0, Width, Height,
    Image,
    ImageX0, ImageY0, ImageWidth, ImageHeight);
end;

function TCastleImage.ArePartsEqual(
  const SelfX0, SelfY0, SelfWidth, SelfHeight: Cardinal;
  Image: TCastleImage): boolean;
begin
  Result := ArePartsEqual(
    SelfX0, SelfY0, SelfWidth, SelfHeight,
    Image,
    0, 0, Image.Width, Image.Height);
end;

procedure TCastleImage.LerpSimpleCheckConditions(SecondImage: TCastleImage);
begin
  if (Width <> SecondImage.Width) or
     (Height <> SecondImage.Height) then
    raise EImageLerpDifferentSizes.CreateFmt('Linear interpolation not possible, images have different sizes: first has %d x %d, second has %d x %d',
      [Width, Height, SecondImage.Width, SecondImage.Height]);

  if not (SecondImage is Self.ClassType) then
    raise EImageLerpInvalidClasses.CreateFmt('Linear interpolation between %s and %s class not possible',
      [ClassName, SecondImage.ClassName]);
end;

procedure TCastleImage.LerpWith(const Value: Single; SecondImage: TCastleImage);
begin
  raise EImageLerpInvalidClasses.Create('Linear interpolation (TCastleImage.LerpWith) not possible with the base TCastleImage class');
end;

class procedure TCastleImage.MixColors(const OutputColor: Pointer;
  const Weights: TVector4; const AColors: TVector4Pointer);
begin
  raise EImageLerpInvalidClasses.Create('Mixing colors (TCastleImage.MixColors) not possible with the base TCastleImage class');
end;

procedure TCastleImage.SaveToPascalCode(const ImageName: string;
  const ShowProgress: boolean;
  var CodeInterface, CodeImplementation, CodeInitialization, CodeFinalization: string);
var
  NameWidth, NameHeight, NameDepth, NamePixels: string;
  pb: PByte;
  I: Integer;
begin
  { calculate Name* variables }
  NameWidth := ImageName + 'Width';
  NameHeight := ImageName + 'Height';
  NameDepth := ImageName + 'Depth';
  NamePixels := ImageName + 'Pixels';

  CodeInterface := CodeInterface +
    'function ' +ImageName+ ': ' +ClassName+ ';' +nl + nl;

  CodeImplementation := CodeImplementation +
    'var' + NL +
    '  F' +ImageName+ ': ' +ClassName+ ';' + NL +
    'const' + NL +
    '  ' +NameWidth+ ' = ' +IntToStr(Width)+ ';' + NL +
    '  ' +NameHeight+ ' = ' +IntToStr(Height)+ ';' + NL +
    '  ' +NameDepth+ ' = ' +IntToStr(Depth)+ ';' + NL +
    '  ' +NamePixels+ ': array[0 .. '
      +NameWidth+ ' * '
      +NameHeight+ ' * '
      +NameDepth+ ' * '
      +IntToStr(PixelSize) + ' - 1] of Byte = (' + NL +
    '    ';

  if ShowProgress then
    Progress.Init((Size - 1) div 12,
      Format('Generating %s (%s, alpha: %s)',
        [ImageName, ClassName, AlphaToString[AlphaChannel]]));

  pb := PByte(RawPixels);
  for I := 1 to Size - 1 do
  begin
    CodeImplementation := CodeImplementation + Format('%4d,', [pb^]);
    if (i mod 12) = 0 then
    begin
      CodeImplementation := CodeImplementation + NL + '    ';
      if ShowProgress then Progress.Step;
    end else
      CodeImplementation := CodeImplementation + ' ';
    Inc(pb);
  end;
  CodeImplementation := CodeImplementation +
    Format('%4d);', [pb^]) + NL +
    NL +
    'function ' +ImageName+ ': ' +ClassName+ ';' + NL +
    'begin' + NL +
    '  if F' +ImageName + ' = nil then' + NL +
    '  begin' + NL +
    '    F' +ImageName+ ' := ' +ClassName+ '.Create(' +NameWidth+', ' +NameHeight+ ', ' +NameDepth+ ');' + NL +
    '    Move(' +NamePixels+ ', F' +ImageName+ '.RawPixels^, SizeOf(' +NamePixels+ '));' + NL +
    '    F' +ImageName+ '.URL := ''embedded-image:/' +ImageName+ ''';' + NL +
    '  end;' + NL +
    '  Result := F' +ImageName+ ';' + NL +
    'end;' + NL +
    NL +
    '';

  if ShowProgress then Progress.Fini;

  CodeFinalization := CodeFinalization +
    '  FreeAndNil(F' +ImageName+ ');' +nl;
end;

procedure TCastleImage.AlphaBleed(const ProgressTitle: string);
begin
  { default implementation does nothing.
    This is OK for images without alpha channel. }
end;

function TCastleImage.MakeAlphaBleed(const ProgressTitle: string): TCastleImage;
begin
  { default implementation returns a copy.
    This is OK for images without alpha channel. }
  Result := MakeCopy;
end;

procedure TCastleImage.DrawFrom3x3(const DestinationRect: TRectangle;
  const Source: TCastleImage; const SourceCorners: TVector4Integer;
  const DrawMode: TDrawMode; const Interpolation: TResizeInterpolation);

  procedure Draw(
    const DestX, DestY, DestWidth, DestHeight: Integer;
    const SourceX, SourceY, SourceWidth, SourceHeight: Integer);
  var
    Temp: TCastleImage;
  begin
    if (DestWidth = SourceWidth) and (DestHeight = SourceHeight) then
      { Optimized version -- no need to scale.
        This should happen at least for 4 corners. }
      DrawFrom(Source, DestX, DestY, SourceX, SourceY, SourceWidth, SourceHeight, DrawMode)
    else
    begin
      // create Temp with the same type as Source, to make Draw with dmOverwrite fast
      Temp := TCastleImageClass(Source.ClassType).Create(SourceWidth, SourceHeight);
      try
        Temp.DrawFrom(Source, 0, 0, SourceX, SourceY, SourceWidth, SourceHeight, dmOverwrite);
        Temp.Resize(DestWidth, DestHeight, Interpolation);
        DrawFrom(Temp, DestX, DestY, 0, 0, DestWidth, DestHeight, DrawMode);
      finally FreeAndNil(Temp) end;
    end;
  end;

var
  CornerTop, CornerRight, CornerBottom, CornerLeft: Integer;
  DestWidth, DestHeight: Integer;
  XDestLeft, XDestRight, YDestBottom, YDestTop,
    HorizontalDestSize, VerticalDestSize: Integer;
  XSourceLeft, XSourceRight, YSourceBottom, YSourceTop,
    HorizontalSourceSize, VerticalSourceSize: Integer;
begin
  CornerTop := SourceCorners[0];
  CornerRight := SourceCorners[1];
  CornerBottom := SourceCorners[2];
  CornerLeft := SourceCorners[3];

  DestWidth := DestinationRect.Width;
  DestHeight := DestinationRect.Height;

  if not ( (CornerLeft + CornerRight < Source.Width) and
           (CornerLeft + CornerRight < DestWidth) and
           (CornerBottom + CornerTop < Source.Height) and
           (CornerBottom + CornerTop < DestHeight)) then
  begin
    WritelnLog('TCastleImage.Dest3x3', 'Image corners are too large to draw it: corners are %d %d %d %d, image size is %d %d, draw area size is %d %d',
      [CornerTop, CornerRight, CornerBottom, CornerLeft,
       Source.Width, Source.Height,
       DestWidth, DestHeight]);
    Exit;
  end;

  XDestLeft := DestinationRect.Left;
  XSourceLeft := 0;
  XDestRight := DestinationRect.Left + DestWidth - CornerRight;
  XSourceRight :=                   Source.Width - CornerRight;

  YDestBottom := DestinationRect.Bottom;
  YSourceBottom := 0;
  YDestTop := DestinationRect.Bottom + DestHeight - CornerTop;
  YSourceTop :=                     Source.Height - CornerTop;

  { 4 corners }
  Draw(XDestLeft  , YDestBottom  , CornerLeft, CornerBottom,
       XSourceLeft, YSourceBottom, CornerLeft, CornerBottom);
  Draw(XDestRight  , YDestBottom  , CornerRight, CornerBottom,
       XSourceRight, YSourceBottom, CornerRight, CornerBottom);
  Draw(XDestRight  , YDestTop  , CornerRight, CornerTop,
       XSourceRight, YSourceTop, CornerRight, CornerTop);
  Draw(XDestLeft  , YDestTop  , CornerLeft, CornerTop,
       XSourceLeft, YSourceTop, CornerLeft, CornerTop);

  { 4 sides }
  HorizontalDestSize    := DestWidth    - CornerLeft - CornerRight;
  HorizontalSourceSize  := Source.Width - CornerLeft - CornerRight;
  VerticalDestSize    := DestHeight    - CornerTop - CornerBottom;
  VerticalSourceSize  := Source.Height - CornerTop - CornerBottom;

  Draw(XDestLeft   + CornerLeft, YDestBottom  , HorizontalDestSize,   CornerBottom,
       XSourceLeft + CornerLeft, YSourceBottom, HorizontalSourceSize, CornerBottom);
  Draw(XDestLeft   + CornerLeft, YDestTop  , HorizontalDestSize,   CornerTop,
       XSourceLeft + CornerLeft, YSourceTop, HorizontalSourceSize, CornerTop);

  Draw(XDestLeft   , YDestBottom   + CornerBottom, CornerLeft, VerticalDestSize,
        XSourceLeft, YSourceBottom + CornerBottom, CornerLeft, VerticalSourceSize);
  Draw(XDestRight   , YDestBottom   + CornerBottom, CornerRight, VerticalDestSize,
        XSourceRight, YSourceBottom + CornerBottom, CornerRight, VerticalSourceSize);

  Draw(DestinationRect.Left + CornerLeft, DestinationRect.Bottom + CornerBottom, HorizontalDestSize, VerticalDestSize,
                              CornerLeft,                          CornerBottom, HorizontalSourceSize, VerticalSourceSize);
end;

{ TGPUCompressedImage ----------------------------------------------------------------- }

constructor TGPUCompressedImage.Create(
  const AWidth, AHeight, ADepth: Cardinal;
  const ACompression: TTextureCompression);
begin
  inherited Create;
  FWidth := AWidth;
  FHeight := AHeight;
  FDepth := ADepth;
  FCompression := ACompression;

  case Compression of
    { Size formula for S3TC textures:
      All DXT* compression methods compress 4x4 pixels into some constant size.
      When Width / Height is not divisible by 4, we have to round up.

      This matches what MSDN docs say about DDS with mipmaps:
      http://msdn.microsoft.com/en-us/library/bb205578(VS.85).aspx
      When mipmaps are used, DDS Width/Height must be power-of-two,
      so the base level is usually divisible by 4. But on the following mipmap
      levels the size decreases, eventually to 1x1, so this still matters.
      And MSDN says then explicitly that with DXT1, you have always
      minimum 8 bytes, and with DXT2-5 minimum 16 bytes.

      This also means that we cannot simply calculate size of mipmap in a DDS
      by looking at size of base image, and dividing by 2/4/8 as mipmap size
      decreases. We have to calculate size always rounding up to 4x4 block of pixels.
    }
    tcDxt1_RGB, tcDxt1_RGBA:
      FSize := FDepth * DivRoundUp(FWidth, 4) * DivRoundUp(FHeight, 4) * 8 { 8 bytes for each 16 pixels };
    tcDxt3, tcDxt5:
      FSize := FDepth * DivRoundUp(FWidth, 4) * DivRoundUp(FHeight, 4) * 16 { 16 bytes for each 16 pixels };

    { see https://www.khronos.org/registry/gles/extensions/IMG/IMG_texture_compression_pvrtc2.txt
      for size formula size.
      Note that minimum size is 32 bytes,
      see https://developer.apple.com/library/ios/qa/qa1611/_index.html }
    tcPvrtc1_2bpp_RGB, tcPvrtc1_2bpp_RGBA:
      FSize := Max(32, (FDepth * Max(FWidth, 16) * Max(FHeight, 8) * 2 + 7) div 8);
    tcPvrtc1_4bpp_RGB, tcPvrtc1_4bpp_RGBA:
      FSize := Max(32, (FDepth * Max(FWidth,  8) * Max(FHeight, 8) * 4 + 7) div 8);

    { see https://www.khronos.org/registry/gles/extensions/IMG/IMG_texture_compression_pvrtc2.txt
      for size formula source }
    tcPvrtc2_2bpp:
      FSize := FDepth * DivRoundUp(FWidth, 8) * DivRoundUp(FHeight, 4) * 8;
    tcPvrtc2_4bpp:
      FSize := FDepth * DivRoundUp(FWidth, 4) * DivRoundUp(FHeight, 4) * 8;

    { see https://www.khronos.org/registry/gles/extensions/AMD/AMD_compressed_ATC_texture.txt
      for size formula source }
    tcATITC_RGB:
      FSize := FDepth * DivRoundUp(FWidth, 4) * DivRoundUp(FHeight, 4) * 8;
    tcATITC_RGBA_ExplicitAlpha,
    tcATITC_RGBA_InterpolatedAlpha:
      FSize := FDepth * DivRoundUp(FWidth, 4) * DivRoundUp(FHeight, 4) * 16;

    { size formula from
      http://en.wikipedia.org/wiki/Ericsson_Texture_Compression
      "ETC1 takes 4x4 groups of pixel data and compresses each into a single 64-bit word" }
    tcETC1:
      FSize := FDepth * DivRoundUp(FWidth, 4) * DivRoundUp(FHeight, 4) * 8;

    { size formula from
      https://www.khronos.org/registry/OpenGL/extensions/KHR/KHR_texture_compression_astc_hdr.txt }
    tcASTC_4x4_RGBA, tcASTC_4x4_SRGB8_ALPHA8:
      FSize := FDepth * DivRoundUp(FWidth, 4) * DivRoundUp(FHeight, 4) * 16;
    tcASTC_5x4_RGBA, tcASTC_5x4_SRGB8_ALPHA8:
      FSize := FDepth * DivRoundUp(FWidth, 5) * DivRoundUp(FHeight, 4) * 16;
    tcASTC_5x5_RGBA, tcASTC_5x5_SRGB8_ALPHA8:
      FSize := FDepth * DivRoundUp(FWidth, 5) * DivRoundUp(FHeight, 5) * 16;
    tcASTC_6x5_RGBA, tcASTC_6x5_SRGB8_ALPHA8:
      FSize := FDepth * DivRoundUp(FWidth, 6) * DivRoundUp(FHeight, 5) * 16;
    tcASTC_6x6_RGBA, tcASTC_6x6_SRGB8_ALPHA8:
      FSize := FDepth * DivRoundUp(FWidth, 6) * DivRoundUp(FHeight, 6) * 16;
    tcASTC_8x5_RGBA, tcASTC_8x5_SRGB8_ALPHA8:
      FSize := FDepth * DivRoundUp(FWidth, 8) * DivRoundUp(FHeight, 5) * 16;
    tcASTC_8x6_RGBA, tcASTC_8x6_SRGB8_ALPHA8:
      FSize := FDepth * DivRoundUp(FWidth, 8) * DivRoundUp(FHeight, 6) * 16;
    tcASTC_8x8_RGBA, tcASTC_8x8_SRGB8_ALPHA8:
      FSize := FDepth * DivRoundUp(FWidth, 8) * DivRoundUp(FHeight, 8) * 16;
    tcASTC_10x5_RGBA, tcASTC_10x5_SRGB8_ALPHA8:
      FSize := FDepth * DivRoundUp(FWidth, 10) * DivRoundUp(FHeight, 5) * 16;
    tcASTC_10x6_RGBA, tcASTC_10x6_SRGB8_ALPHA8:
      FSize := FDepth * DivRoundUp(FWidth, 10) * DivRoundUp(FHeight, 6) * 16;
    tcASTC_10x8_RGBA, tcASTC_10x8_SRGB8_ALPHA8:
      FSize := FDepth * DivRoundUp(FWidth, 10) * DivRoundUp(FHeight, 8) * 16;
    tcASTC_10x10_RGBA, tcASTC_10x10_SRGB8_ALPHA8:
      FSize := FDepth * DivRoundUp(FWidth, 10) * DivRoundUp(FHeight, 10) * 16;
    tcASTC_12x10_RGBA, tcASTC_12x10_SRGB8_ALPHA8:
      FSize := FDepth * DivRoundUp(FWidth, 12) * DivRoundUp(FHeight, 10) * 16;
    tcASTC_12x12_RGBA, tcASTC_12x12_SRGB8_ALPHA8:
      FSize := FDepth * DivRoundUp(FWidth, 12) * DivRoundUp(FHeight, 12) * 16;

    {$ifndef COMPILER_CASE_ANALYSIS}
    else raise EInvalidDDS.CreateFmt('Cannot calculate size for texture compressed with %s',
      [TextureCompressionInfo[Compression].Name]);
    {$endif}
  end;

  FRawPixels := GetMem(FSize);
end;

function TGPUCompressedImage.Size: Cardinal;
begin
  Result := FSize;
end;

function TGPUCompressedImage.HasAlpha: boolean;
begin
  Result := TextureCompressionInfo[Compression].AlphaChannel <> acNone;
end;

function TGPUCompressedImage.AlphaChannel(
  const AlphaTolerance: Byte): TAlphaChannel;
begin
  { Compressed data doesn't analyze alpha channel, instead
    we determine alpha channel from the compression type. }
  Result := TextureCompressionInfo[Compression].AlphaChannel;
end;

{$I castleimages_s3tc_flip_vertical.inc}

function TGPUCompressedImage.Decompress: TCastleImage;
begin
  if Assigned(DecompressTexture) then
    Result := DecompressTexture(Self)
  else
    raise ECannotDecompressTexture.Create('Cannot decompress GPU-compressed texture: no decompressor initialized');
end;

function TGPUCompressedImage.MakeCopy: TGPUCompressedImage;
begin
  Result := CreateCopy as TGPUCompressedImage;
end;

function TGPUCompressedImage.CreateCopy: TEncodedImage;
begin
  Result := TGPUCompressedImage.Create(Width, Height, Depth, Compression);
  Assert(Result.Size = Size);
  Move(RawPixels^, Result.RawPixels^, Size);
  Result.URL := URL;
end;

{ TCastleImageClass and arrays of TCastleImageClasses ----------------------------- }

function InImageClasses(ImageClass: TEncodedImageClass;
  const ImageClasses: array of TEncodedImageClass): boolean;
var
  i: Integer;
begin
  for i := 0 to High(ImageClasses) do
    if ImageClass.InheritsFrom(ImageClasses[i]) then
    begin
      Result := true;
      Exit;
    end;
  Result := false;
end;

function InImageClasses(Image: TEncodedImage;
  const ImageClasses: array of TEncodedImageClass): boolean;
begin
  Result := InImageClasses(TEncodedImageClass(Image.ClassType), ImageClasses);
end;

function ImageClassesEqual(const Ar1, Ar2: array of TEncodedImageClass): boolean;
var
  i: Integer;
begin
  if High(Ar1) <> High(Ar2) then
  begin
    Result := false;
    Exit;
  end;

  for i := 0 to High(Ar1) do
    if Ar1[I] <> Ar2[I] then
    begin
      Result := false;
      Exit;
    end;

  Result := true;
end;

{ TRGBImage ------------------------------------------------------------ }

constructor TRGBImage.CreateCombined(const MapImage: TRGBImage;
  var ReplaceWhiteImage, ReplaceBlackImage: TRGBImage);
var
  Map, White, Black, Res: PVector3Byte;
  s: single;
  i: integer;
begin
  Create(MapImage.Width, MapImage.Height);

  ReplaceWhiteImage.Resize(MapImage.Width, MapImage.Height);
  ReplaceBlackImage.Resize(MapImage.Width, MapImage.Height);

  Map := MapImage.Pixels;
  White := ReplaceWhiteImage.Pixels;
  Black := ReplaceBlackImage.Pixels;
  Res := Pixels;

  for i := 1 to Width * Height * Depth do
  begin
    s := (Map^.Data[0] + Map^.Data[1] + Map^.Data[2]) / 255 / 3;
    Res^.Data[0] := Round(s * White^.Data[0] + (1-s) * Black^.Data[0]);
    Res^.Data[1] := Round(s * White^.Data[1] + (1-s) * Black^.Data[1]);
    Res^.Data[2] := Round(s * White^.Data[2] + (1-s) * Black^.Data[2]);
    Inc(Map);
    Inc(White);
    Inc(Black);
    Inc(Res);
  end;
end;

function TRGBImage.GetPixels: PVector3Byte;
begin
  Result := PVector3Byte(RawPixels);
end;

function TRGBImage.GetPixelsArray: PVector3ByteArray;
begin
  Result := PVector3ByteArray(RawPixels);
end;

class function TRGBImage.PixelSize: Cardinal;
begin
  Result := 3;
end;

class function TRGBImage.ColorComponentsCount: Cardinal;
begin
  Result := 3;
end;

function TRGBImage.PixelPtr(const X, Y, Z: Cardinal): PVector3Byte;
begin
  Result := PVector3Byte(inherited PixelPtr(X, Y, Z));
end;

function TRGBImage.RowPtr(const Y, Z: Cardinal): PVector3ByteArray;
begin
  Result := PVector3ByteArray(inherited RowPtr(Y, Z));
end;

procedure TRGBImage.InvertColors;
var
  i: Cardinal;
  prgb: PVector3Byte;
begin
  prgb := Pixels;
  for i := 1 to Width * Height * Depth do
  begin
    prgb^.Data[0] := High(byte) - prgb^.Data[0];
    prgb^.Data[1] := High(byte) - prgb^.Data[1];
    prgb^.Data[2] := High(byte) - prgb^.Data[2];
    Inc(prgb);
  end;
end;

function TRGBImage.GetColors(const X, Y, Z: Integer): TCastleColor;
var
  Pixel: PVector3Byte;
begin
  Pixel := PixelPtr(X, Y, Z);
  Result.Data[0] := Pixel^.Data[0] / 255;
  Result.Data[1] := Pixel^.Data[1] / 255;
  Result.Data[2] := Pixel^.Data[2] / 255;
  Result.Data[3] := 1.0;
end;

procedure TRGBImage.SetColors(const X, Y, Z: Integer; const C: TCastleColor);
var
  Pixel: PVector3Byte;
begin
  Pixel := PixelPtr(X, Y, Z);
  Pixel^.Data[0] := Clamped(Round(C.Data[0] * 255), Low(Byte), High(Byte));
  Pixel^.Data[1] := Clamped(Round(C.Data[1] * 255), Low(Byte), High(Byte));
  Pixel^.Data[2] := Clamped(Round(C.Data[2] * 255), Low(Byte), High(Byte));
end;

procedure TRGBImage.Clear(const Pixel: TVector4Byte);
var
  P: PVector3Byte;
  I: Cardinal;
begin
  P := Pixels;
  for I := 1 to Width * Height * Depth do
  begin
    Move(Pixel, P^, SizeOf(TVector3Byte));
    Inc(P);
  end;
end;

function TRGBImage.IsClear(const Pixel: TVector4Byte): boolean;
var
  P: PVector3Byte;
  I: Cardinal;
begin
  P := Pixels;
  for I := 1 to Width * Height * Depth do
  begin
    if not CompareMem(@Pixel, P, SizeOf(TVector3Byte)) then
    begin
      Result := false;
      Exit;
    end;
    Inc(P);
  end;
  Result := true;
end;

procedure TRGBImage.TransformRGB(const Matrix: TMatrix3);
type PPixel = PVector3Byte;
{$I castleimages_transformrgb_implement.inc}

procedure TRGBImage.ModulateRGB(const ColorModulator: TColorModulatorByteFunc);
type PPixel = PVector3Byte;
{$I castleimages_modulatergb_implement.inc}

function TRGBImage.ToRGBAlphaImage: TRGBAlphaImage;
begin
  Result := TRGBAlphaImage.Create;
  Result.Assign(Self);
end;

function TRGBImage.ToRGBFloat: TRGBFloatImage;
begin
  Result := TRGBFloatImage.Create;
  Result.Assign(Self);
end;

function TRGBImage.ToGrayscale: TGrayscaleImage;
begin
  Result := TGrayscaleImage.Create;
  Result.Assign(Self);
end;

procedure TRGBImage.HorizontalLine(const x1, x2, y: Integer;
  const Color: TVector3Byte);
var
  P: PVector3Byte;
  i: Integer;
begin
  P := PixelPtr(x1, y);
  for i := 0 to x2 - x1 do begin P^ := Color; Inc(P) end;
end;

procedure TRGBImage.HorizontalLine(const X1, X2, Y: Integer;
  const Color: TCastleColor);
begin
  HorizontalLine(X1, X2, Y, Vector3Byte(Color.XYZ));
end;

procedure TRGBImage.VerticalLine(const x, y1, y2: Integer;
  const Color: TVector3Byte);
var P: PVector3Byte;
    i: Integer;
begin
 P := PixelPtr(x, y1);
 for i := 0 to y2 - y1 do
 begin
  P^ := Color;
  P := PointerAdd(P, SizeOf(TVector3Byte) * Width);
 end;
end;

procedure TRGBImage.VerticalLine(const x, y1, y2: Integer;
  const Color: TCastleColor);
begin
  VerticalLine(X, Y1, Y2, Vector3Byte(Color.XYZ));
end;

procedure TRGBImage.LerpWith(const Value: Single; SecondImage: TCastleImage);
var
  SelfPtr: PVector3Byte;
  SecondPtr: PVector3Byte;
  I: Cardinal;
begin
  LerpSimpleCheckConditions(SecondImage);

  SelfPtr := Pixels;
  SecondPtr := TRGBImage(SecondImage).Pixels;
  for I := 1 to Width * Height * Depth do
  begin
    SelfPtr^ := Lerp(Value, SelfPtr^, SecondPtr^);
    Inc(SelfPtr);
    Inc(SecondPtr);
  end;
end;

{ $define FAST_UNSAFE_MIX_COLORS}

class procedure TRGBImage.MixColors(const OutputColor: Pointer;
  const Weights: TVector4; const AColors: TVector4Pointer);
var
  OutputCol: PVector3Byte absolute OutputColor;
  Cols: array [0..3] of PVector3Byte absolute AColors;
begin
  {$I norqcheckbegin.inc}
  OutputCol^.Data[0] := {$ifndef FAST_UNSAFE_MIX_COLORS} Clamped( {$endif} Round(
    Weights.Data[0] * Cols[0]^.Data[0] +
    Weights.Data[1] * Cols[1]^.Data[0] +
    Weights.Data[2] * Cols[2]^.Data[0] +
    Weights.Data[3] * Cols[3]^.Data[0]) {$ifndef FAST_UNSAFE_MIX_COLORS} , 0, High(Byte)) {$endif};
  OutputCol^.Data[1] := {$ifndef FAST_UNSAFE_MIX_COLORS} Clamped( {$endif} Round(
    Weights.Data[0] * Cols[0]^.Data[1] +
    Weights.Data[1] * Cols[1]^.Data[1] +
    Weights.Data[2] * Cols[2]^.Data[1] +
    Weights.Data[3] * Cols[3]^.Data[1]) {$ifndef FAST_UNSAFE_MIX_COLORS} , 0, High(Byte)) {$endif};
  OutputCol^.Data[2] := {$ifndef FAST_UNSAFE_MIX_COLORS} Clamped( {$endif} Round(
    Weights.Data[0] * Cols[0]^.Data[2] +
    Weights.Data[1] * Cols[1]^.Data[2] +
    Weights.Data[2] * Cols[2]^.Data[2] +
    Weights.Data[3] * Cols[3]^.Data[2]) {$ifndef FAST_UNSAFE_MIX_COLORS} , 0, High(Byte)) {$endif};
  {$I norqcheckend.inc}
end;

{ TRGBAlphaImage ------------------------------------------------------------ }

function TRGBAlphaImage.GetPixels: PVector4Byte;
begin
  Result := PVector4Byte(RawPixels);
end;

function TRGBAlphaImage.GetPixelsArray: PVector4ByteArray;
begin
  Result := PVector4ByteArray(RawPixels);
end;

class function TRGBAlphaImage.PixelSize: Cardinal;
begin
  Result := 4;
end;

class function TRGBAlphaImage.ColorComponentsCount: Cardinal;
begin
  Result := 4;
end;

function TRGBAlphaImage.PixelPtr(const X, Y, Z: Cardinal): PVector4Byte;
begin
  Result := PVector4Byte(inherited PixelPtr(X, Y, Z));
end;

function TRGBAlphaImage.RowPtr(const Y, Z: Cardinal): PVector4ByteArray;
begin
  Result := PVector4ByteArray(inherited RowPtr(Y, Z));
end;

procedure TRGBAlphaImage.InvertColors;
var
  i: Cardinal;
  palpha: PVector4Byte;
begin
  palpha := Pixels;
  for i := 1 to Width * Height * Depth do
  begin
    palpha^.Data[0] := High(byte) - palpha^.Data[0];
    palpha^.Data[1] := High(byte) - palpha^.Data[1];
    palpha^.Data[2] := High(byte) - palpha^.Data[2];
    Inc(palpha);
  end;
end;

function TRGBAlphaImage.GetColors(const X, Y, Z: Integer): TCastleColor;
var
  Pixel: PVector4Byte;
begin
  Pixel := PixelPtr(X, Y, Z);
  Result.Data[0] := Pixel^.Data[0] / 255;
  Result.Data[1] := Pixel^.Data[1] / 255;
  Result.Data[2] := Pixel^.Data[2] / 255;
  Result.Data[3] := Pixel^.Data[3] / 255;
end;

procedure TRGBAlphaImage.SetColors(const X, Y, Z: Integer; const C: TCastleColor);
var
  Pixel: PVector4Byte;
begin
  Pixel := PixelPtr(X, Y, Z);
  Pixel^.Data[0] := Clamped(Round(C.Data[0] * 255), Low(Byte), High(Byte));
  Pixel^.Data[1] := Clamped(Round(C.Data[1] * 255), Low(Byte), High(Byte));
  Pixel^.Data[2] := Clamped(Round(C.Data[2] * 255), Low(Byte), High(Byte));
  Pixel^.Data[3] := Clamped(Round(C.Data[3] * 255), Low(Byte), High(Byte));
end;

procedure TRGBAlphaImage.Clear(const Pixel: TVector4Byte);
begin
  FillDWord(RawPixels^, Width*Height, LongWord(Pixel));
end;

procedure TRGBAlphaImage.ClearAlpha(const Alpha: Byte);
var
  i: Cardinal;
  palpha: PVector4Byte;
begin
  palpha := Pixels;
  for i := 1 to Width * Height * Depth do
  begin
    palpha^.Data[3] := Alpha;
    Inc(palpha);
  end;
end;

function TRGBAlphaImage.IsClear(const Pixel: TVector4Byte): boolean;
begin
  Result := IsMemDWordFilled(RawPixels^, Width * Height * Depth, LongWord(Pixel));
end;

procedure TRGBAlphaImage.TransformRGB(const Matrix: TMatrix3);
type PPixel = PVector4Byte;
{$I castleimages_transformrgb_implement.inc}

procedure TRGBAlphaImage.ModulateRGB(const ColorModulator: TColorModulatorByteFunc);
type PPixel = PVector4Byte;
{$I castleimages_modulatergb_implement.inc}

procedure TRGBAlphaImage.AlphaDecide(const AlphaColor: TVector3Byte;
  Tolerance: Byte; AlphaOnColor: Byte; AlphaOnNoColor: Byte);
var
  pa: PVector4Byte;
  i: Cardinal;
begin
  pa := Pixels;
  for i := 1 to Width * Height * Depth do
  begin
    if EqualRGB(AlphaColor, PVector3Byte(pa)^, Tolerance) then
      pa^.Data[3] := AlphaOnColor else
      pa^.Data[3] := AlphaOnNoColor;
    Inc(pa);
  end;
end;

procedure TRGBAlphaImage.Compose(RGB: TRGBImage; AGrayscale: TGrayscaleImage);
var
  PtrAlpha: PVector4Byte;
  PtrRGB: PVector3Byte;
  PtrGrayscale: PByte;
  I: Cardinal;
begin
  Check( (RGB.Width = AGrayscale.Width) and
         (RGB.Height = AGrayscale.Height) and
         (RGB.Depth = AGrayscale.Depth),
    'For TRGBAlphaImage.Compose, RGB and alpha images must have the same sizes');

  SetSize(RGB);

  PtrAlpha := Pixels;
  PtrRGB := RGB.Pixels;
  PtrGrayscale := AGrayscale.Pixels;

  for I := 1 to Width * Height * Depth do
  begin
    System.Move(PtrRGB^, PtrAlpha^, SizeOf(TVector3Byte));
    PtrAlpha^.Data[3] := PtrGrayscale^;

    Inc(PtrAlpha);
    Inc(PtrRGB);
    Inc(PtrGrayscale);
  end;
end;

function TRGBAlphaImage.HasAlpha: boolean;
begin
  Result := true;
end;

function TRGBAlphaImage.AlphaChannel(
  const AlphaTolerance: Byte): TAlphaChannel;
var
  PtrAlpha: PVector4Byte;
  I: Cardinal;
begin
  PtrAlpha := Pixels;

  for I := 1 to Width * Height * Depth do
  begin
    if (PtrAlpha^.Data[3] > AlphaTolerance) and
       (PtrAlpha^.Data[3] < 255 - AlphaTolerance) then
      Exit(acBlending);
    Inc(PtrAlpha);
  end;

  Result := acTest;
end;

procedure TRGBAlphaImage.LerpWith(const Value: Single; SecondImage: TCastleImage);
var
  SelfPtr: PVector4Byte;
  SecondPtr: PVector4Byte;
  I: Cardinal;
begin
  LerpSimpleCheckConditions(SecondImage);

  SelfPtr := Pixels;
  SecondPtr := TRGBAlphaImage(SecondImage).Pixels;
  for I := 1 to Width * Height * Depth do
  begin
    SelfPtr^ := Lerp(Value, SelfPtr^, SecondPtr^);
    Inc(SelfPtr);
    Inc(SecondPtr);
  end;
end;

class procedure TRGBAlphaImage.MixColors(const OutputColor: Pointer;
  const Weights: TVector4; const AColors: TVector4Pointer);
var
  OutputCol: PVector4Byte absolute OutputColor;
  Cols: array [0..3] of PVector4Byte absolute AColors;
begin
  {$I norqcheckbegin.inc}
  OutputCol^.Data[0] := {$ifndef FAST_UNSAFE_MIX_COLORS} Clamped( {$endif} Round(
    Weights.Data[0] * Cols[0]^.Data[0] +
    Weights.Data[1] * Cols[1]^.Data[0] +
    Weights.Data[2] * Cols[2]^.Data[0] +
    Weights.Data[3] * Cols[3]^.Data[0]) {$ifndef FAST_UNSAFE_MIX_COLORS} , 0, High(Byte)) {$endif};
  OutputCol^.Data[1] := {$ifndef FAST_UNSAFE_MIX_COLORS} Clamped( {$endif} Round(
    Weights.Data[0] * Cols[0]^.Data[1] +
    Weights.Data[1] * Cols[1]^.Data[1] +
    Weights.Data[2] * Cols[2]^.Data[1] +
    Weights.Data[3] * Cols[3]^.Data[1]) {$ifndef FAST_UNSAFE_MIX_COLORS} , 0, High(Byte)) {$endif};
  OutputCol^.Data[2] := {$ifndef FAST_UNSAFE_MIX_COLORS} Clamped( {$endif} Round(
    Weights.Data[0] * Cols[0]^.Data[2] +
    Weights.Data[1] * Cols[1]^.Data[2] +
    Weights.Data[2] * Cols[2]^.Data[2] +
    Weights.Data[3] * Cols[3]^.Data[2]) {$ifndef FAST_UNSAFE_MIX_COLORS} , 0, High(Byte)) {$endif};
  OutputCol^.Data[3] := {$ifndef FAST_UNSAFE_MIX_COLORS} Clamped( {$endif} Round(
    Weights.Data[0] * Cols[0]^.Data[3] +
    Weights.Data[1] * Cols[1]^.Data[3] +
    Weights.Data[2] * Cols[2]^.Data[3] +
    Weights.Data[3] * Cols[3]^.Data[3]) {$ifndef FAST_UNSAFE_MIX_COLORS} , 0, High(Byte)) {$endif};
  {$I norqcheckend.inc}
end;

function TRGBAlphaImage.ToRGBImage: TRGBImage;
begin
  Result := TRGBImage.Create;
  Result.Assign(Self);
end;

function TRGBAlphaImage.ToGrayscaleImage: TGrayscaleImage;
begin
  Result := TGrayscaleImage.Create;
  Result.Assign(Self);
end;

function TRGBAlphaImage.ToGrayscaleAlphaImage: TGrayscaleAlphaImage;
begin
  Result := TGrayscaleAlphaImage.Create;
  Result.Assign(Self);
end;

procedure TRGBAlphaImage.PremultiplyAlpha;
var
  P: PVector4Byte;
  I: Integer;
begin
  if not FPremultipliedAlpha then
  begin
    FPremultipliedAlpha := true;
    P := Pixels;
    for I := 1 to Width * Height * Depth do
    begin
      P^.Data[0] := Clamped(Round(P^.Data[0] * P^.Data[3] / 255), 0, 255);
      P^.Data[1] := Clamped(Round(P^.Data[1] * P^.Data[3] / 255), 0, 255);
      P^.Data[2] := Clamped(Round(P^.Data[2] * P^.Data[3] / 255), 0, 255);
      Inc(P);
    end;
  end;
end;

procedure TRGBAlphaImage.AlphaBleed(const ProgressTitle: string);
var
  Copy: TCastleImage;
begin
  Copy := MakeAlphaBleed(ProgressTitle);
  try
    Assert(Size = Copy.Size);
    Move(Copy.RawPixels^, RawPixels^, Size);
  finally FreeAndNil(Copy) end;
end;

function TRGBAlphaImage.MakeAlphaBleed(const ProgressTitle: string): TCastleImage;

  function FindNearestNonTransparentPixel(X, Y, Z: Integer): PVector4Byte;

    function TryPixelOpaque(const DX, DY: Integer;
      var SomePixelWithinImage: boolean): PVector4Byte;
    var
      NX, NY, GX, GY: Integer;
    begin
      NX := X + DX;
      NY := Y + DY;
      GX := Clamped(NX, 0, Width - 1);
      GY := Clamped(NY, 0, Height - 1);
      { does not search in Z.
        This is faster for 2D images.
        Also this way we do not look if we're outside Z range below,
        which would stop the search too quickly for 2D images. }
      if (NX = GX) and (NY = GY) then
        SomePixelWithinImage := true;
      Result := PixelPtr(GX, GY, Z);
      if Result^.Data[3] <> High(Byte) then
        Result := nil; // nope, tried pixel is not opaque
    end;

  var
    Distance: Cardinal;
    SomePixelWithinImage: boolean;
  begin
    Distance := 1;
    Result := nil;
    repeat
      SomePixelWithinImage := false;
      Result := TryPixelOpaque(-Distance,         0, SomePixelWithinImage); if Result <> nil then Exit;
      Result := TryPixelOpaque( Distance,         0, SomePixelWithinImage); if Result <> nil then Exit;
      Result := TryPixelOpaque(        0, -Distance, SomePixelWithinImage); if Result <> nil then Exit;
      Result := TryPixelOpaque(        0,  Distance, SomePixelWithinImage); if Result <> nil then Exit;
      Result := TryPixelOpaque(-Distance, -Distance, SomePixelWithinImage); if Result <> nil then Exit;
      Result := TryPixelOpaque(-Distance,  Distance, SomePixelWithinImage); if Result <> nil then Exit;
      Result := TryPixelOpaque( Distance, -Distance, SomePixelWithinImage); if Result <> nil then Exit;
      Result := TryPixelOpaque( Distance,  Distance, SomePixelWithinImage); if Result <> nil then Exit;
      Inc(Distance);
    until not SomePixelWithinImage;
  end;

var
  P, NewP: PVector4Byte;
  X, Y, Z: Integer;
begin
  Result := MakeCopy;
  if ProgressTitle <> '' then
    Progress.Init(Width * Height * Depth, ProgressTitle);
  try
    for X := 0 to Width - 1 do
      for Y := 0 to Height - 1 do
        for Z := 0 to Depth - 1 do
        begin
          P := Result.PixelPtr(X, Y, Z);
          if P^.Data[3] <> High(Byte) then
          begin
            NewP := FindNearestNonTransparentPixel(X, Y, Z);
            if NewP <> nil then
              Move(NewP^, P^, SizeOf(TVector3Byte));
          end;
          if ProgressTitle <> '' then
            Progress.Step;
        end;
  finally
    if ProgressTitle <> '' then
      Progress.Fini;
  end;
end;

{ TRGBFloatImage ------------------------------------------------------------ }

function TRGBFloatImage.GetPixels: PVector3;
begin
  Result := PVector3(RawPixels);
end;

function TRGBFloatImage.GetPixelsArray: PVector3Array;
begin
  Result := PVector3Array(RawPixels);
end;

class function TRGBFloatImage.PixelSize: Cardinal;
begin
  Result := SizeOf(TVector3);
end;

class function TRGBFloatImage.ColorComponentsCount: Cardinal;
begin
  Result := 3;
end;

function TRGBFloatImage.PixelPtr(const X, Y, Z: Cardinal): PVector3;
begin
  Result := PVector3(inherited PixelPtr(X, Y, Z));
end;

function TRGBFloatImage.RowPtr(const Y, Z: Cardinal): PVector3Array;
begin
  Result := PVector3Array(inherited RowPtr(Y, Z));
end;

function TRGBFloatImage.GetColors(const X, Y, Z: Integer): TCastleColor;
var
  Pixel: PVector3;
begin
  Pixel := PixelPtr(X, Y, Z);
  Result.Data[0] := Pixel^.Data[0];
  Result.Data[1] := Pixel^.Data[1];
  Result.Data[2] := Pixel^.Data[2];
  Result.Data[3] := 1.0;
end;

procedure TRGBFloatImage.SetColors(const X, Y, Z: Integer; const C: TCastleColor);
var
  Pixel: PVector3;
begin
  Pixel := PixelPtr(X, Y, Z);
  Pixel^.Data[0] := C.Data[0];
  Pixel^.Data[1] := C.Data[1];
  Pixel^.Data[2] := C.Data[2];
end;

procedure TRGBFloatImage.Clear(const Pixel: TVector4Byte);
begin
  Clear(Vector3(
    Pixel.Data[0] * 255,
    Pixel.Data[1] * 255,
    Pixel.Data[2] * 255));
end;

function TRGBFloatImage.IsClear(const Pixel: TVector4Byte): boolean;
begin
  Result := IsClear(Vector3(
    Pixel.Data[0] * 255,
    Pixel.Data[1] * 255,
    Pixel.Data[2] * 255));
end;

procedure TRGBFloatImage.Clear(const Pixel: TVector3);
var
  P: PVector3;
  I: Cardinal;
begin
  P := Pixels;
  for I := 1 to Width * Height * Depth do
  begin
    Move(Pixel, P^, SizeOf(TVector3));
    Inc(P);
  end;
end;

function TRGBFloatImage.IsClear(const Pixel: TVector3): boolean;
var
  P: PVector3;
  I: Cardinal;
begin
  P := Pixels;
  for I := 1 to Width * Height * Depth do
  begin
    if not CompareMem(@Pixel, P, SizeOf(TVector3)) then
    begin
      Result := false;
      Exit;
    end;
    Inc(P);
  end;
  Result := true;
end;

function TRGBFloatImage.ToRGBImage: TRGBImage;
begin
  Result := TRGBImage.Create;
  Result.Assign(Self);
end;

procedure TRGBFloatImage.ScaleColors(const Scale: Single);
var
  pFloat: PVector3;
  i: Cardinal;
begin
  PFloat := Pixels;
  for i := 1 to Width * Height * Depth do
  begin
    PFloat^ := PFloat^ * Scale;
    Inc(PFloat);
  end;
end;

function VectorPowerComponents(const V: TVector3; const Exp: Single): TVector3;
begin
  Result.Data[0] := Power(V.Data[0], Exp);
  Result.Data[1] := Power(V.Data[1], Exp);
  Result.Data[2] := Power(V.Data[2], Exp);
end;

procedure TRGBFloatImage.ExpColors(const Exp: Single);
var
  pFloat: PVector3;
  i: Cardinal;
begin
  PFloat := Pixels;
  for i := 1 to Width * Height * Depth do
  begin
    PFloat^ := VectorPowerComponents(PFloat^, Exp);
    Inc(PFloat);
  end;
end;

procedure TRGBFloatImage.LerpWith(const Value: Single; SecondImage: TCastleImage);
var
  SelfPtr: PVector3;
  SecondPtr: PVector3;
  I: Cardinal;
begin
  LerpSimpleCheckConditions(SecondImage);

  SelfPtr := Pixels;
  SecondPtr := TRGBFloatImage(SecondImage).Pixels;
  for I := 1 to Width * Height * Depth do
  begin
    SelfPtr^ := Lerp(Value, SelfPtr^, SecondPtr^);
    Inc(SelfPtr);
    Inc(SecondPtr);
  end;
end;

class procedure TRGBFloatImage.MixColors(const OutputColor: Pointer;
  const Weights: TVector4; const AColors: TVector4Pointer);
var
  OutputCol: PVector3 absolute OutputColor;
  Cols: array [0..3] of PVector3 absolute AColors;
begin
  OutputCol^.Data[0] :=
    Weights.Data[0] * Cols[0]^.Data[0] +
    Weights.Data[1] * Cols[1]^.Data[0] +
    Weights.Data[2] * Cols[2]^.Data[0] +
    Weights.Data[3] * Cols[3]^.Data[0];
  OutputCol^.Data[1] :=
    Weights.Data[0] * Cols[0]^.Data[1] +
    Weights.Data[1] * Cols[1]^.Data[1] +
    Weights.Data[2] * Cols[2]^.Data[1] +
    Weights.Data[3] * Cols[3]^.Data[1];
  OutputCol^.Data[2] :=
    Weights.Data[0] * Cols[0]^.Data[2] +
    Weights.Data[1] * Cols[1]^.Data[2] +
    Weights.Data[2] * Cols[2]^.Data[2] +
    Weights.Data[3] * Cols[3]^.Data[2];
end;

procedure TRGBFloatImage.InvertColors;
var
  I: Cardinal;
  P: PVector3;
begin
  P := Pixels;
  for I := 1 to Width * Height * Depth do
  begin
    P^.Data[0] := Max(1-P^.Data[0], 0.0);
    P^.Data[1] := Max(1-P^.Data[1], 0.0);
    P^.Data[2] := Max(1-P^.Data[2], 0.0);
    Inc(P);
  end;
end;

{ TGrayscaleImage ------------------------------------------------------------ }

constructor TGrayscaleImage.Create;
begin
  inherited;
  FColorWhenTreatedAsAlpha := Vector3Byte(255, 255, 255);
  FGrayscaleColorWhenTreatedAsAlpha := GrayscaleValue(FColorWhenTreatedAsAlpha);
end;

function TGrayscaleImage.GetPixels: PByte;
begin
  Result := PByte(RawPixels);
end;

function TGrayscaleImage.GetPixelsArray: PByteArray;
begin
  Result := PByteArray(RawPixels);
end;

class function TGrayscaleImage.PixelSize: Cardinal;
begin
  Result := 1;
end;

class function TGrayscaleImage.ColorComponentsCount: Cardinal;
begin
  Result := 1;
end;

function TGrayscaleImage.PixelPtr(const X, Y, Z: Cardinal): PByte;
begin
  Result := PByte(inherited PixelPtr(X, Y, Z));
end;

function TGrayscaleImage.RowPtr(const Y, Z: Cardinal): PByteArray;
begin
  Result := PByteArray(inherited RowPtr(Y, Z));
end;

procedure TGrayscaleImage.Clear(const Pixel: TVector4Byte);
begin
  Clear(GrayscaleValue(Pixel));
end;

function TGrayscaleImage.IsClear(const Pixel: TVector4Byte): boolean;
begin
  Result := IsClear(GrayscaleValue(Pixel));
end;

procedure TGrayscaleImage.Clear(const Pixel: Byte);
begin
  FillChar(RawPixels^, Size, Pixel);
end;

function TGrayscaleImage.IsClear(const Pixel: Byte): boolean;
begin
  Result := IsMemCharFilled(RawPixels^, Size, Char(Pixel));
end;

procedure TGrayscaleImage.HalfColors;
var
  P: PByte;
  I: Cardinal;
begin
  P := Pixels;
  for I := 1 to Width * Height * Depth do
  begin
    P^ := P^ shr 1;
    Inc(P);
  end;
end;

procedure TGrayscaleImage.LerpWith(const Value: Single; SecondImage: TCastleImage);
var
  SelfPtr: PByte;
  SecondPtr: PByte;
  I: Cardinal;
begin
  LerpSimpleCheckConditions(SecondImage);

  SelfPtr := Pixels;
  SecondPtr := TGrayscaleImage(SecondImage).Pixels;
  for I := 1 to Width * Height * Depth do
  begin
    SelfPtr^ := Clamped(Round(Lerp(Value, SelfPtr^, SecondPtr^)), 0, High(Byte));
    Inc(SelfPtr);
    Inc(SecondPtr);
  end;
end;

class procedure TGrayscaleImage.MixColors(const OutputColor: Pointer;
  const Weights: TVector4; const AColors: TVector4Pointer);
var
  OutputCol: PByte absolute OutputColor;
  Cols: array [0..3] of PByte absolute AColors;
begin
  {$I norqcheckbegin.inc}
  OutputCol^ := {$ifndef FAST_UNSAFE_MIX_COLORS} Clamped( {$endif} Round(
    Weights.Data[0] * Cols[0]^ +
    Weights.Data[1] * Cols[1]^ +
    Weights.Data[2] * Cols[2]^ +
    Weights.Data[3] * Cols[3]^) {$ifndef FAST_UNSAFE_MIX_COLORS} , 0, High(Byte)) {$endif};
  {$I norqcheckend.inc}
end;

function TGrayscaleImage.ToGrayscaleAlphaImage: TGrayscaleAlphaImage;
begin
  Result := TGrayscaleAlphaImage.Create;
  Result.Assign(Self);
end;

function TGrayscaleImage.AlphaChannel(
  const AlphaTolerance: Byte): TAlphaChannel;
var
  PtrAlpha: PByte;
  I: Cardinal;
begin
  if not TreatAsAlpha then
    Exit(inherited AlphaChannel(AlphaTolerance));

  PtrAlpha := Pixels;

  for I := 1 to Width * Height * Depth do
  begin
    if (PtrAlpha^ > AlphaTolerance) and
       (PtrAlpha^ < 255 - AlphaTolerance) then
      Exit(acBlending);
    Inc(PtrAlpha);
  end;

  Result := acTest;
end;

procedure TGrayscaleImage.InvertColors;
var
  I: Cardinal;
  P: PByte;
begin
  P := Pixels;
  for I := 1 to Width * Height * Depth do
  begin
    P^ := High(Byte)-P^;
    Inc(P);
  end;
end;

function TGrayscaleImage.GetColors(const X, Y, Z: Integer): TCastleColor;
var
  Pixel: PByte;
begin
  Pixel := PixelPtr(X, Y, Z);
  Result.Data[0] := Pixel^;
  Result.Data[1] := Pixel^;
  Result.Data[2] := Pixel^;
  Result.Data[3] := 1.0;
end;

procedure TGrayscaleImage.SetColors(const X, Y, Z: Integer; const C: TCastleColor);
var
  Pixel: PByte;
begin
  Pixel := PixelPtr(X, Y, Z);
  Pixel^ := Clamped(Round(GrayscaleValue(C) * 255), Low(Byte), High(Byte));
end;

procedure TGrayscaleImage.SetColorWhenTreatedAsAlpha(const Value: TVector3Byte);
begin
  FColorWhenTreatedAsAlpha := Value;
  FGrayscaleColorWhenTreatedAsAlpha := GrayscaleValue(Value);
end;

{ TGrayscaleAlphaImage ------------------------------------------------------------ }

function TGrayscaleAlphaImage.GetPixels: PVector2Byte;
begin
  Result := PVector2Byte(RawPixels);
end;

function TGrayscaleAlphaImage.GetPixelsArray: PVector2ByteArray;
begin
  Result := PVector2ByteArray(RawPixels);
end;

class function TGrayscaleAlphaImage.PixelSize: Cardinal;
begin
  Result := 2;
end;

class function TGrayscaleAlphaImage.ColorComponentsCount: Cardinal;
begin
  Result := 2;
end;

function TGrayscaleAlphaImage.PixelPtr(const X, Y, Z: Cardinal): PVector2Byte;
begin
  Result := PVector2Byte(inherited PixelPtr(X, Y, Z));
end;

function TGrayscaleAlphaImage.RowPtr(const Y, Z: Cardinal): PVector2ByteArray;
begin
  Result := PVector2ByteArray(inherited RowPtr(Y, Z));
end;

procedure TGrayscaleAlphaImage.Clear(const Pixel: TVector4Byte);
begin
  Clear(Vector2Byte(GrayscaleValue(Pixel), Pixel.Data[3]));
end;

function TGrayscaleAlphaImage.IsClear(const Pixel: TVector4Byte): boolean;
begin
  Result := IsClear(Vector2Byte(GrayscaleValue(Pixel), Pixel.Data[3]));
end;

procedure TGrayscaleAlphaImage.Clear(const Pixel: TVector2Byte);
var
  P: PVector2Byte;
  I: Cardinal;
begin
  P := Pixels;
  for I := 1 to Width * Height * Depth do
  begin
    Move(Pixel, P^, SizeOf(Pixel));
    Inc(P);
  end;
end;

function TGrayscaleAlphaImage.IsClear(const Pixel: TVector2Byte): boolean;
var
  P: PVector2Byte;
  I: Cardinal;
begin
  P := Pixels;
  for I := 1 to Width * Height * Depth do
  begin
    if not CompareMem(@Pixel, P, SizeOf(Pixel)) then
    begin
      Result := false;
      Exit;
    end;
    Inc(P);
  end;
  Result := true;
end;

function TGrayscaleAlphaImage.HasAlpha: boolean;
begin
  Result := true;
end;

function TGrayscaleAlphaImage.AlphaChannel(
  const AlphaTolerance: Byte): TAlphaChannel;
var
  PtrAlpha: PVector2Byte;
  I: Cardinal;
begin
  PtrAlpha := Pixels;

  for I := 1 to Width * Height * Depth do
  begin
    if (PtrAlpha^.Data[1] > AlphaTolerance) and
       (PtrAlpha^.Data[1] < 255 - AlphaTolerance) then
      Exit(acBlending);
    Inc(PtrAlpha);
  end;

  Result := acTest;
end;

procedure TGrayscaleAlphaImage.LerpWith(const Value: Single; SecondImage: TCastleImage);
var
  SelfPtr: PVector2Byte;
  SecondPtr: PVector2Byte;
  I: Cardinal;
begin
  LerpSimpleCheckConditions(SecondImage);

  SelfPtr := Pixels;
  SecondPtr := TGrayscaleAlphaImage(SecondImage).Pixels;
  for I := 1 to Width * Height * Depth do
  begin
    SelfPtr^ := Lerp(Value, SelfPtr^, SecondPtr^);
    Inc(SelfPtr);
    Inc(SecondPtr);
  end;
end;

class procedure TGrayscaleAlphaImage.MixColors(const OutputColor: Pointer;
  const Weights: TVector4; const AColors: TVector4Pointer);
var
  OutputCol: PVector2Byte absolute OutputColor;
  Cols: array [0..3] of PVector2Byte absolute AColors;
begin
  {$I norqcheckbegin.inc}
  OutputCol^.Data[0] := {$ifndef FAST_UNSAFE_MIX_COLORS} Clamped( {$endif} Round(
    Weights.Data[0] * Cols[0]^.Data[0] +
    Weights.Data[1] * Cols[1]^.Data[0] +
    Weights.Data[2] * Cols[2]^.Data[0] +
    Weights.Data[3] * Cols[3]^.Data[0]) {$ifndef FAST_UNSAFE_MIX_COLORS} , 0, High(Byte)) {$endif};
  OutputCol^.Data[1] := {$ifndef FAST_UNSAFE_MIX_COLORS} Clamped( {$endif} Round(
    Weights.Data[0] * Cols[0]^.Data[1] +
    Weights.Data[1] * Cols[1]^.Data[1] +
    Weights.Data[2] * Cols[2]^.Data[1] +
    Weights.Data[3] * Cols[3]^.Data[1]) {$ifndef FAST_UNSAFE_MIX_COLORS} , 0, High(Byte)) {$endif};
  {$I norqcheckend.inc}
end;

procedure TGrayscaleAlphaImage.InvertColors;
var
  I: Cardinal;
  P: PVector2Byte;
begin
  P := Pixels;
  for I := 1 to Width * Height * Depth do
  begin
    P^.Data[0] := High(Byte) - P^.Data[0];
    Inc(P);
  end;
end;

function TGrayscaleAlphaImage.GetColors(const X, Y, Z: Integer): TCastleColor;
var
  Pixel: PVector2Byte;
begin
  Pixel := PixelPtr(X, Y, Z);
  Result.Data[0] := Pixel^.Data[0] / 255;
  Result.Data[1] := Pixel^.Data[0] / 255;
  Result.Data[2] := Pixel^.Data[0] / 255;
  Result.Data[3] := Pixel^.Data[1] / 255;
end;

procedure TGrayscaleAlphaImage.SetColors(const X, Y, Z: Integer; const C: TCastleColor);
var
  Pixel: PVector2Byte;
begin
  Pixel := PixelPtr(X, Y, Z);
  Pixel^.Data[0] := Clamped(Round(GrayscaleValue(C) * 255), Low(Byte), High(Byte));
  Pixel^.Data[1] := Clamped(Round(C.Data[3]         * 255), Low(Byte), High(Byte));
end;

function TGrayscaleAlphaImage.ToGrayscaleImage: TGrayscaleImage;
begin
  Result := TGrayscaleImage.Create;
  Result.Assign(Self);
end;

{ RGBE <-> 3 Single color conversion --------------------------------- }

const
  { do signed Exponent dodaj RGBEExponentOffset zeby zapisac exponent jako Byte }
  RGBEExponentOffset = 128;
  { RGBEMin/MaxExponent = min i max wartosci dla exponent ktore moga dac
    (Exponent + RGBEExponentOffset) w zakresie Byte.
    Czyli RGBEMinExponent + RGBEExponentOffset = 0,
          RGBEMaxExponent + RGBEExponentOffset = High(Byte),
    stad  RGBEMinExponent = -RGBEExponentOffset,
          RGBEMaxExponent = High(Byte) - RGBEExponentOffset }
  RGBEMinExponent = -RGBEExponentOffset;
  RGBEMaxExponent = High(Byte) - RGBEExponentOffset;

  { zero musi byc reprezentowane w specjalny sposob w formacie RGBE,
    podobnie jak w kazdym formacie zmiennoprzec. }
  RGBEZero: TVector4Byte=(Data: (0, 0, 0, 0));

  RGBELow :TVector4Byte=(Data: (0, 0, 0, 0)); { = RGBEZero }
  RGBEHigh: TVector4Byte=(Data: (High(Byte), High(Byte), High(Byte), High(Byte)));

function Vector3ToRGBE(const v: TVector3): TVector4Byte;
{ implementacja : jak Graphic Gems II.5 ale z poprawkami -
  - nazwy MaxVal i V sa osobne (dla czytelnosci),
  - checki czy Exponent jest w granicach RGBEMin/MaxExponent }
{ uwagi : moznaby sadzic ze Multiplier powinien byc liczony jako
    Mantissa * 255 / MaxVal (255 = High(Byte) zamiast 256),
    zeby poprawnie mapowac zakres 0..1 na zakres bajta.
    Ale,
    - po pierwsze, specyfikacja formatu RGBE (czyli Graphic Gems II.5)
      mowi zeby uzywac 256
    - po drugie, uzywanie 256 podaje nam prosty warunek na sprawdzenie
      czy czworka bajtow jest poprawnym RGBE : mianowicie, przynajmniej
      jeden z pierwszych trzech bajtow musi byc >= 128
      (czyli musi miec najstarszy bit = 1). Tym samym ten bajt jest >= 0.5
      a wiec jest poprawna mantysa. Ten prosty test na poprawnosc ma zastosowanie
      przy kodowaniu plikow rgbe przy uzyciu prostego RLE, gdzie wykorzystujemy
      takie niepoprawne czworki RGBE to kodowania specjalnych informacji.
    - po trzecie i chyba najwazniejsze, gdyby uzywac 256 to wartosc
      mantysy = 255 byla bezuzyteczna bo odpowiadalaby wartosci float = 1.0
      a mantysa zawsze musi byc ostro mniejsza od 1, z definicji.
      I to jest chyba koronny argument za mnozeniem tutaj przez 256.
}
var
  MaxVal, Multiplier: Single;
  Mantissa: Extended;
  Exponent: Integer;
begin
  MaxVal := V.Max;

  { rozpatrujemy tu nie tylko przypadek gdy liczba jest = 0 ale takze
    gdy jest bliska zeru. To jest standardowe zachowanie, ale uwaga -
    - w tym przypadku mogloby sie (blednie) wydawac ze mozemy tutaj zrobic
    wyjatek i sprawdzac ponizej tylko MaxVal = 0.0 (dokladna rownosc)
    a sprawdzanie bliskosci do zera zrzucic na test Exponent < RGBEMinExponent
    ponizej. ALE to nie jest prawda - test Exponent < RGBEMinExponent przejdzie
    dopiero dla niesamowicie mikroskopijnych liczb (< 1 / 2^127) podczas gdy liczby
    pomiedzy tymi "mikroskopijnie malymi" a SINGLE_EQUALITY_EPSILON ciagle
    beda powodowac problemy (bo przy liczeniu Multiplier dzielimy przez MaxVal
    wiec male MaxVal -> Float overflow). }
  if IsZero(MaxVal) then begin Result := RGBEZero; Exit end;

  Frexp(MaxVal, Mantissa, Exponent);

  if Exponent < RGBEMinExponent then begin result := RGBELow; Exit end;
  if Exponent > RGBEMaxExponent then begin result := RGBEHigh; Exit end;

  Multiplier := Mantissa * 256 / MaxVal;

  { MaxVal * Multiplier daje Mantissa * High(byte) a wiec cos w zakresie
    0 .. High(Byte) bo Mantissa <= 1 (de facto, Mantissa >= 0.5 wiec
    mozna podac dokladniejsze ograniczenie na Mantissa * High(byte)).
    Wszystkie pozostale v[] sa mniejsze od MaxVal wiec one tez dadza cos
    w zakresie bajta. }
  Result.Data[0] := Clamped(Round(v.Data[0] * Multiplier), 0, High(Byte));
  Result.Data[1] := Clamped(Round(v.Data[1] * Multiplier), 0, High(Byte));
  Result.Data[2] := Clamped(Round(v.Data[2] * Multiplier), 0, High(Byte));

  { sprawdzajac czy Exponent in RGBEMin/MaxExponent wczesniej juz zapewnilem
    sobie ze ponizsze przypisanie jest Ok, wynik zmiesci sie w zakresie bajta. }
  Result.Data[3] := Exponent + RGBEExponentOffset;
end;

function VectorRGBETo3Single(const v: TVector4Byte): TVector3;
{ Implementation like in Graphic Gems II.5.

  Note: Multiplier is from 1/256 (not 1/255).
  Same reasons as in Vector3ToRGBE implementation. }
var
  Multiplier: Single;
begin
  if v.Data[3] = 0 then begin Result := TVector3.Zero; Exit end;

  Multiplier := Ldexp(1 / 256, Integer(v.Data[3]) - RGBEExponentOffset);
  Result.Data[0] := v.Data[0] * Multiplier;
  Result.Data[1] := v.Data[1] * Multiplier;
  Result.Data[2] := v.Data[2] * Multiplier;
end;

{ TLoadImageEventList -------------------------------------------------------- }

type
  { List of TLoadImageEvent methods. }
  TLoadImageEventList = class({$ifdef FPC}specialize{$endif} TList<TLoadImageEvent>)
    procedure Execute(var URL: string);
  end;

procedure TLoadImageEventList.Execute(var URL: string);
var
  I: Integer;
begin
  for I := 0 to Count - 1 do
    Items[I](URL);
end;

var
  LoadImageEvents: TLoadImageEventList;

{ LoadEncodedImage ----------------------------------------------------------- }

function LoadEncodedImage(Stream: TStream; const StreamFormat: TImageFormat;
  const AllowedImageClasses: array of TEncodedImageClass;
  const Options: TLoadImageOptions = []): TEncodedImage; overload;

  procedure FixImageClass;

    { ClassAllowed is only a shortcut to global utility. }
    function ClassAllowed(ImageClass: TEncodedImageClass): boolean;
    begin
      Result := CastleImages.ClassAllowed(ImageClass, AllowedImageClasses);
    end;

    { Input: TGPUCompressedImage, output: anything else than TGPUCompressedImage. }
    procedure ImageDecompressVar(var Image: TEncodedImage);
    var
      NewResult: TEncodedImage;
    begin
      NewResult := (Image as TGPUCompressedImage).Decompress;

      FreeAndNil(Image);
      Image := NewResult;
    end;

    procedure ReplaceResult(const NewResultClass: TCastleImageClass);
    var
      NewResult: TCastleImage;
    begin
      NewResult := NewResultClass.Create;
      NewResult.Assign(Result as TCastleImage);

      FreeAndNil(Result);
      Result := NewResult;
    end;

  begin
    if not ClassAllowed(TEncodedImageClass(Result.ClassType)) then
    begin
      if Result is TGPUCompressedImage then
      begin
        ImageDecompressVar(Result);
        if ClassAllowed(TEncodedImageClass(Result.ClassType)) then
          Exit; // ClassAllowed was fixed by just decompressing GPU image, testcase: castle-view-image
      end;

      { For each possible Result class,
        try various possible target classes we can convert to
        (using castleimages_assign.inc)
        in the order from the most preferred (sensible/losssless) conversion
        to least preferred. }

      if (Result is TRGBAlphaImage) and ClassAllowed(TRGBImage) then
        ReplaceResult(TRGBImage)
      else
      if (Result is TRGBAlphaImage) and ClassAllowed(TGrayscaleAlphaImage) then
        ReplaceResult(TGrayscaleAlphaImage)
      else
      if (Result is TRGBAlphaImage) and ClassAllowed(TGrayscaleImage) then
        ReplaceResult(TGrayscaleImage)
      else
      if (Result is TRGBAlphaImage) and ClassAllowed(TRGBFloatImage) then
        ReplaceResult(TRGBFloatImage)
      else

      if (Result is TRGBImage) and ClassAllowed(TRGBAlphaImage) then
        ReplaceResult(TRGBAlphaImage)
      else
      if (Result is TRGBImage) and ClassAllowed(TGrayscaleImage) then
        ReplaceResult(TGrayscaleImage)
      else
      if (Result is TRGBImage) and ClassAllowed(TGrayscaleAlphaImage) then
        ReplaceResult(TGrayscaleAlphaImage)
      else
      if (Result is TRGBImage) and ClassAllowed(TRGBFloatImage) then
        ReplaceResult(TRGBFloatImage)
      else

      if (Result is TGrayscaleAlphaImage) and ClassAllowed(TRGBAlphaImage) then
        ReplaceResult(TRGBAlphaImage)
      else
      if (Result is TGrayscaleAlphaImage) and ClassAllowed(TGrayscaleImage) then
        ReplaceResult(TGrayscaleImage)
      else
      if (Result is TGrayscaleAlphaImage) and ClassAllowed(TRGBImage) then
        ReplaceResult(TRGBImage)
      else
      if (Result is TGrayscaleAlphaImage) and ClassAllowed(TRGBFloatImage) then
        ReplaceResult(TRGBFloatImage)
      else

      if (Result is TGrayscaleImage) and ClassAllowed(TGrayscaleAlphaImage) then
        ReplaceResult(TGrayscaleAlphaImage)
      else
      if (Result is TGrayscaleImage) and ClassAllowed(TRGBAlphaImage) then
        ReplaceResult(TRGBAlphaImage)
      else
      if (Result is TGrayscaleImage) and ClassAllowed(TRGBImage) then
        ReplaceResult(TRGBImage)
      else
      if (Result is TGrayscaleImage) and ClassAllowed(TRGBFloatImage) then
        ReplaceResult(TRGBFloatImage)
      else

      if (Result is TRGBFloatImage) and ClassAllowed(TRGBImage) then
        ReplaceResult(TRGBImage)
      else
      if (Result is TRGBFloatImage) and ClassAllowed(TRGBAlphaImage) then
        ReplaceResult(TRGBAlphaImage)
      else
      if (Result is TRGBFloatImage) and ClassAllowed(TGrayscaleImage) then
        ReplaceResult(TGrayscaleImage)
      else
      if (Result is TRGBFloatImage) and ClassAllowed(TGrayscaleAlphaImage) then
        ReplaceResult(TGrayscaleAlphaImage)
      else

        raise EUnableToLoadImage.CreateFmt('LoadEncodedImage cannot satisfy the requested output format, we got %s, but we want %s. Use less restrictive AllowedImageClasses argument.', [
          Result.ClassName,
          LoadEncodedImageParams(AllowedImageClasses)
        ]);
    end;
  end;

var
  Load: TImageLoadFunc;
begin
  Result := nil;
  try
    if Assigned(ImageFormatInfos[StreamFormat].Load) then
    begin
      Load := ImageFormatInfos[StreamFormat].Load;
      Result := Load(Stream, AllowedImageClasses);

      { Fix the loaded image class.
        Although loaders should also attempt to do it inside (with better speed),
        but it is not required, e.g. Load_VampyreImaging ignores AllowedImageClasses value.
        And we want code like

          LoadImage('a.png', [TRGBImage]) as TRGBImage

        to always work, testcase: examples/fps_game.
      }
      FixImageClass;
    end else
    begin
      raise EImageFormatNotSupported.CreateFmt('Can''t load image format "%s"', [
        ImageFormatInfos[StreamFormat].FormatName
      ]);
    end;

    { TODO: This flip may be implemented at lower level, inside particular image loaders,
      some day. It would have 0 cost then. }
    if liFlipVertically in Options then
      Result.FlipVertical;

  except
    Result.Free;
    raise
  end;
end;

function LoadEncodedImage(Stream: TStream; const MimeType: string;
  const AllowedImageClasses: array of TEncodedImageClass;
  const Options: TLoadImageOptions = [])
  :TEncodedImage;
var
  iff: TImageFormat;
begin
  if MimeTypeToImageFormat(MimeType, true, false, iff) then
    result := LoadEncodedImage(Stream, iff, AllowedImageClasses, Options)
  else
    raise EImageFormatNotSupported.Create('Unrecognized image MIME type: "'+MimeType+'"');
end;

function LoadEncodedImage(URL: string;
  const AllowedImageClasses: array of TEncodedImageClass;
  const Options: TLoadImageOptions = []): TEncodedImage;
const
  SLoadError = 'Error loading image from URL "%s": %s';
var
  F: TStream;
  MimeType: string;
  TimeStart: TCastleProfilerTime;
begin
  F := nil;
  TimeStart := Profiler.Start('Loading "' + URIDisplay(URL) + '" (CastleImages)');
  try
    try
      LoadImageEvents.Execute(URL);
      F := Download(URL, [soForceMemoryStream], MimeType);
      Result := LoadEncodedImage(F, MimeType, AllowedImageClasses, Options);
      Result.FURL := URL;
    except
      { capture some exceptions to add URL to exception message }
      on E: EReadError do // maybe be raised by Download
      begin
        E.Message := Format(SLoadError, [URIDisplay(URL), E.Message]);
        raise;
      end;
      on E: EImageLoadError do
      begin
        E.Message := Format(SLoadError, [URIDisplay(URL), E.Message]);
        raise;
      end;
      on E: EImageFormatNotSupported do
      begin
        E.Message := Format(SLoadError, [URIDisplay(URL), E.Message]);
        raise;
      end;
    end;
  finally
    FreeAndNil(F);
    Profiler.Stop(TimeStart);
  end;
end;

function LoadEncodedImage(const URL: string;
  const Options: TLoadImageOptions = []): TEncodedImage;
begin
  Result := LoadEncodedImage(URL, [], Options);
end;

{ LoadImage ------------------------------------------------------------------ }

function LoadImage(Stream: TStream; const StreamFormat: TImageFormat;
  const AllowedImageClasses: array of TEncodedImageClass): TCastleImage; overload;
var
  E: TEncodedImage;
begin
  E := LoadEncodedImage(Stream, StreamFormat, AllowedImageClasses);
  if not (E is TCastleImage) then
    raise EImageLoadError.Create('Image is compressed for GPU, cannot load it to uncompressed format. You can only render such image.');
  Result := TCastleImage(E);
end;

function LoadImage(Stream: TStream; const MimeType: string;
  const AllowedImageClasses: array of TEncodedImageClass): TCastleImage;
var
  E: TEncodedImage;
begin
  E := LoadEncodedImage(Stream, MimeType, AllowedImageClasses);
  if not (E is TCastleImage) then
    raise EImageLoadError.Create('Image is compressed for GPU, cannot load it to uncompressed format. You can only render such image.');
  Result := TCastleImage(E);
end;

function LoadImage(const URL: string;
  const AllowedImageClasses: array of TEncodedImageClass): TCastleImage;
var
  E: TEncodedImage;
begin
  E := LoadEncodedImage(URL, AllowedImageClasses);
  if not (E is TCastleImage) then
    raise EImageLoadError.CreateFmt('Image "%s" is compressed for GPU, cannot load it to uncompressed format. You can only render such image.',
      [URIDisplay(URL)]);
  Result := TCastleImage(E);
end;

function LoadImage(const URL: string): TCastleImage;
var
  E: TEncodedImage;
begin
  E := LoadEncodedImage(URL);
  if not (E is TCastleImage) then
    raise EImageLoadError.CreateFmt('Image "%s" is compressed for GPU, cannot load it to uncompressed format. You can only render such image.',
      [URIDisplay(URL)]);
  Result := TCastleImage(E);
end;

function LoadImage(const URL: string;
  const AllowedImageClasses: array of TEncodedImageClass;
  const ResizeWidth, ResizeHeight: Cardinal;
  const Interpolation: TResizeInterpolation = riBilinear;
  const Options: TLoadImageOptions = []): TCastleImage; overload;
var
  E: TEncodedImage;
begin
  E := LoadEncodedImage(URL, AllowedImageClasses, Options);
  if not (E is TCastleImage) then
    raise EImageLoadError.CreateFmt('Image "%s" is compressed for GPU, cannot load it to uncompressed format. You can only render such image.',
      [URIDisplay(URL)]);
  Result := TCastleImage(E);
  Result.Resize(ResizeWidth, ResizeHeight, Interpolation);
end;

{ SaveImage on TEncodedImage ---------------------------------------------------- }

procedure SaveImage(const Img: TEncodedImage; const Format: TImageFormat; Stream: TStream); overload;
var
  ImgRGB: TRGBImage;
  Save: TImageSaveFunc;
begin
  if Assigned(ImageFormatInfos[Format].Save) then
  begin
    Save := ImageFormatInfos[Format].Save;
    case ImageFormatInfos[Format].SavedClasses of
      scRGB:
        begin
          if Img is TRGBImage then
            Save(Img, Stream) else
          if Img is TRGBFloatImage then
          begin
            ImgRGB := TRGBImage.Create;
            try
              ImgRGB.Assign(TRGBFloatImage(Img));
              SaveImage(ImgRGB, Format, Stream);
            finally FreeAndNil(ImgRGB) end;
          end else
            raise EImageSaveError.CreateFmt('Saving image not possible: Cannot save image class %s to this format', [Img.ClassName]);
        end;
      scG_GA_RGB_RGBA, scG_GA_RGB_RGBA_GPUCompressed:
        begin
          if (Img is TRGBImage) or
             (Img is TRGBAlphaImage) or
             (Img is TGrayscaleImage) or
             (Img is TGrayscaleAlphaImage) or
             ( (Img is TGPUCompressedImage) and
               (ImageFormatInfos[Format].SavedClasses = scG_GA_RGB_RGBA_GPUCompressed) ) then
            Save(Img, Stream) else
          if Img is TRGBFloatImage then
          begin
            ImgRGB := TRGBImage.Create;
            try
              ImgRGB.Assign(TRGBFloatImage(Img));
              SaveImage(ImgRGB, Format, Stream);
            finally FreeAndNil(ImgRGB) end;
          end else
            raise EImageSaveError.CreateFmt('Saving image not possible: Cannot save image class %s to this format', [Img.ClassName]);
        end;
      scRGB_RGBFloat:
        begin
          if (Img is TRGBImage) or
             (Img is TRGBFloatImage) then
            Save(Img, Stream) else
            raise EImageSaveError.CreateFmt('Saving image not possible: Cannot save image class %s to this format', [Img.ClassName]);
        end;
      {$ifndef COMPILER_CASE_ANALYSIS}
      else raise EInternalError.Create('SaveImage: SavedClasses?');
      {$endif}
    end;
  end else
    raise EImageSaveError.CreateFmt('Saving image class %s not implemented', [Img.ClassName]);
end;

procedure SaveImage(const Img: TEncodedImage; const MimeType: string; Stream: TStream);
var
  Format: TImageFormat;
begin
  if not MimeTypeToImageFormat(MimeType, false, true, Format) then
    raise EImageSaveError.CreateFmt('Unknown image MIME type "%s", cannot save. Make sure the filename/URL you want to save has one of the recognized extensions',
      [MimeType]);
  SaveImage(Img, Format, Stream);
end;

procedure SaveImage(const Img: TEncodedImage; const URL: string);
var
  Stream: TStream;
  Format: TImageFormat;
  MimeType: string;
begin
  { Do not call SaveImage with MimeType: string parameter, instead calculate
    Format here. This way we can make better error messaage. }
  MimeType := URIMimeType(URL);
  if not MimeTypeToImageFormat(MimeType, false, true, Format) then
    raise EImageSaveError.CreateFmt('Unknown image MIME type "%s", cannot save URL "%s". Make sure the filename/URL you want to save has one of the recognized extensions',
      [MimeType, URL]);

  Stream := URLSaveStream(URL);
  try
    SaveImage(Img, Format, Stream);
  finally FreeAndNil(Stream) end;
end;

{ others --------------------------------------------------------------------- }

procedure AlphaMaxVar(var A: TAlphaChannel; const B: TAlphaChannel);
begin
  if B > A then A := B;
end;

function StringToAlpha(S: string; var WarningDone: boolean): TAutoAlphaChannel;
begin
  S := UpperCase(S);
  for Result := Low(Result) to High(Result) do
    if S = AlphaToString[Result] then
      Exit;

  if S = 'SIMPLE_YES_NO' then
  begin
    if not WarningDone then
    begin
      WritelnWarning('alphaChannel', '"alphaChannel" value "SIMPLE_YES_NO" is deprecated, use "TEST" instead');
      WarningDone := true;
    end;
    Exit(acTest);
  end;

  if S = 'FULL_RANGE' then
  begin
    if not WarningDone then
    begin
      WritelnWarning('alphaChannel', '"alphaChannel" value "FULL_RANGE" is deprecated, use "BLENDING" instead');
      WarningDone := true;
    end;
    Exit(acBlending);
  end;

  if not WarningDone then
  begin
    WritelnWarning('alphaChannel', Format('Invalid "alphaChannel" value "%s"', [S]));
    WarningDone := true;
  end;
  Result := acAuto;
end;

function TextureCompressionToString(const TextureCompression: TTextureCompression): string;
begin
  Result := TextureCompressionInfo[TextureCompression].Name;
end;

function StringToTextureCompression(const S: string): TTextureCompression;
var
  SLower: string;
begin
  SLower := LowerCase(S);
  for Result := Low(Result) to High(Result) do
    if SLower = LowerCase(TextureCompressionInfo[Result].Name) then
      Exit;
  raise Exception.CreateFmt('Invalid texture compression name "%s"', [S]);
end;

procedure AddLoadImageListener(const Event: TLoadImageEvent);
begin
  LoadImageEvents.Add(Event);
end;

procedure RemoveLoadImageListener(const Event: TLoadImageEvent);
begin
  LoadImageEvents.Remove(Event);
end;

function ProcessImageUrl(const URL: string): string;
begin
  Result := URL;
  LoadImageEvents.Execute(Result);
end;

{ unit initialization / finalization ----------------------------------------- }

initialization
  RegisterMimeTypes;
  InitializeImagesFileFilters;

  { If LibPng *can* be available (the LibPng unit is available at compile-time),
    do InitializePNGUsingLibpng.

    This is determined by "CASTLE_PNG_DYNAMIC or CASTLE_PNG_STATIC"
    (at most one of them can be defined, castleconf.inc guarantees it).

    However, we actually don't want to call InitializePNGUsingLibpng when
    CASTLE_PNG_DYNAMIC is defined, but without ALLOW_DLOPEN_FROM_UNIT_INITIALIZATION.
    This would mean that InitializePNGUsingLibpng can only do now a warning
    "LibPng not initialized" which would be confusing on platforms without
    ALLOW_DLOPEN_FROM_UNIT_INITIALIZATION (like Android) that initialize LibPng
    later, and call InitializePNGUsingLibpng from LoadPng. }

  {$if (defined(CASTLE_PNG_DYNAMIC) and defined(ALLOW_DLOPEN_FROM_UNIT_INITIALIZATION)) or defined(CASTLE_PNG_STATIC)}
  InitializePNGUsingLibpng;
  {$endif}
  LoadImageEvents := TLoadImageEventList.Create;
finalization
  FreeAndNil(LoadImage_FileFilters);
  FreeAndNil(SaveImage_FileFilters);
  FreeAndNil(LoadImageEvents);
end.<|MERGE_RESOLUTION|>--- conflicted
+++ resolved
@@ -73,16 +73,11 @@
 uses SysUtils, Classes, Math, Generics.Collections,
   {$ifdef FPC}
   { FPImage and related units }
-<<<<<<< HEAD
-  FPImage, FPReadPCX, FPReadGIF, FPReadPSD, FPReadTGA, FPReadTiff, FPReadXPM, FPWriteXPM,
-  FPReadJPEG, FPWriteJPEG, FPReadPNM, FPReadPNG, FPWritePNG,
-=======
   FPImage, FPReadPCX, FPReadGIF, FPReadPSD, FPReadTGA, FPReadTiff, FPReadXPM,
   FPReadBMP, FPWriteBMP,
   FPReadJPEG, FPWriteJPEG,
   FPReadPNM, FPWritePNM,
   FPReadPNG, FPWritePNG,
->>>>>>> f1ad2e62
   {$else}
   { Delphi units }
   Vcl.Imaging.PngImage,
