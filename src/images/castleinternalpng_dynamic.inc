--- conflicted
+++ resolved
@@ -48,11 +48,6 @@
       See LIBPNG_DEPRECATED define.)
 
     @item(
-<<<<<<< HEAD
-      Compileable with Delphi (under Delphi use "{$ALIGN 4}" instead of
-      "{$PACKRECORDS C}", "pointer" instead of "jmp_buf").
-      Also DWord is Cardinal, so it doesn't require Types unit under Delphi.)
-=======
       We account for breaking changes in LibPng 1.4 to some types (size_t vs
       32-bit difference, which matters on non-32-bit systems).
       See http://www.libpng.org/pub/png/src/libpng-1.2.x-to-1.4.x-summary.txt .
@@ -64,17 +59,12 @@
 
     @item(
       Compatible and tested with both FPC and Delphi.)
->>>>>>> 8f3104f2
   )
 *)
 
 interface
 
-<<<<<<< HEAD
 uses CTypes, CastleInternalZLib;
-=======
-uses CastleInternalZLib, CTypes;
->>>>>>> 8f3104f2
 
 { Automatically converted by H2Pas 0.99.15 from png.h }
 { The following command line parameters were used:
@@ -269,17 +259,8 @@
   PNG_FILTER_HEURISTIC_LAST = 3  { Not a valid value };
 
 type
-<<<<<<< HEAD
-   { @noAutoLinkHere }
-   size_t = CInt32;
-   { @noAutoLinkHere }
-   time_t = CInt32;
-   { @noAutoLinkHere }
-   int = CInt32;
-=======
-   png_time_t = longint;
-   png_int = longint;
->>>>>>> 8f3104f2
+   png_time_t = CInt32;
+   png_int = CInt32;
    z_stream = TZStream;
 
    png_uint_32 = UInt32;
@@ -701,17 +682,11 @@
   png_sig_cmp: function(sig: png_bytep; start: png_size_t; num_to_check: png_size_t): CInt32;{$ifndef LIBPNG_CDECL} stdcall {$else} cdecl {$endif};
   png_create_read_struct: function(user_png_ver: png_const_charp; error_ptr: png_voidp; error_fn: png_error_ptr; warn_fn: png_error_ptr): png_structp;{$ifndef LIBPNG_CDECL} stdcall {$else} cdecl {$endif};
   png_create_write_struct: function(user_png_ver: png_const_charp; error_ptr: png_voidp; error_fn: png_error_ptr; warn_fn: png_error_ptr): png_structp;{$ifndef LIBPNG_CDECL} stdcall {$else} cdecl {$endif};
-<<<<<<< HEAD
-  png_get_compression_buffer_size: function(png_ptr: png_structp): {$ifdef LIBPNG_1_4} png_size_t {$else} png_uint_32 {$endif};{$ifndef LIBPNG_CDECL} stdcall {$else} cdecl {$endif};
-  png_set_compression_buffer_size: procedure(png_ptr: png_structp; size: {$ifdef LIBPNG_1_4} png_size_t {$else} png_uint_32 {$endif});{$ifndef LIBPNG_CDECL} stdcall {$else} cdecl {$endif};
-  png_reset_zstream: function(png_ptr: png_structp): CInt32;{$ifndef LIBPNG_CDECL} stdcall {$else} cdecl {$endif};
-=======
   {$ifdef LIBPNG_1_4}
   png_get_compression_buffer_size: function(png_ptr: png_structp): png_size_t { png_uint_32 in libpng < 1.4 };{$ifndef LIBPNG_CDECL} stdcall {$else} cdecl {$endif};
   png_set_compression_buffer_size: procedure(png_ptr: png_structp; size: png_size_t { png_uint_32 in libpng < 1.4 });{$ifndef LIBPNG_CDECL} stdcall {$else} cdecl {$endif};
   {$endif}
-  png_reset_zstream: function(png_ptr: png_structp): longint;{$ifndef LIBPNG_CDECL} stdcall {$else} cdecl {$endif};
->>>>>>> 8f3104f2
+  png_reset_zstream: function(png_ptr: png_structp): CInt32;{$ifndef LIBPNG_CDECL} stdcall {$else} cdecl {$endif};
   png_write_chunk: procedure(png_ptr: png_structp; chunk_name: png_bytep; data: png_bytep; length: png_size_t);{$ifndef LIBPNG_CDECL} stdcall {$else} cdecl {$endif};
   png_write_chunk_start: procedure(png_ptr: png_structp; chunk_name: png_bytep; length: png_uint_32);{$ifndef LIBPNG_CDECL} stdcall {$else} cdecl {$endif};
   png_write_chunk_data: procedure(png_ptr: png_structp; data: png_bytep; length: png_size_t);{$ifndef LIBPNG_CDECL} stdcall {$else} cdecl {$endif};
@@ -871,15 +846,9 @@
   png_set_unknown_chunks: procedure(png_ptr: png_structp; info_ptr: png_infop; unknowns: png_unknown_chunkp; num_unknowns: CInt32);{$ifndef LIBPNG_CDECL} stdcall {$else} cdecl {$endif};
   png_set_unknown_chunk_location: procedure(png_ptr: png_structp; info_ptr: png_infop; chunk: CInt32; location: CInt32);{$ifndef LIBPNG_CDECL} stdcall {$else} cdecl {$endif};
   png_get_unknown_chunks: function(png_ptr: png_structp; info_ptr: png_infop; entries: png_unknown_chunkpp): png_uint_32;{$ifndef LIBPNG_CDECL} stdcall {$else} cdecl {$endif};
-<<<<<<< HEAD
   png_set_invalid: procedure(png_ptr: png_structp; info_ptr: png_infop; mask: CInt32);{$ifndef LIBPNG_CDECL} stdcall {$else} cdecl {$endif};
-  png_read_png: procedure(png_ptr: png_structp; info_ptr: png_infop; transforms: CInt32; params: voidp);{$ifndef LIBPNG_CDECL} stdcall {$else} cdecl {$endif};
-  png_write_png: procedure(png_ptr: png_structp; info_ptr: png_infop; transforms: CInt32; params: voidp);{$ifndef LIBPNG_CDECL} stdcall {$else} cdecl {$endif};
-=======
-  png_set_invalid: procedure(png_ptr: png_structp; info_ptr: png_infop; mask: longint);{$ifndef LIBPNG_CDECL} stdcall {$else} cdecl {$endif};
-  png_read_png: procedure(png_ptr: png_structp; info_ptr: png_infop; transforms: longint; params: png_voidp);{$ifndef LIBPNG_CDECL} stdcall {$else} cdecl {$endif};
-  png_write_png: procedure(png_ptr: png_structp; info_ptr: png_infop; transforms: longint; params: png_voidp);{$ifndef LIBPNG_CDECL} stdcall {$else} cdecl {$endif};
->>>>>>> 8f3104f2
+  png_read_png: procedure(png_ptr: png_structp; info_ptr: png_infop; transforms: CInt32; params: png_voidp);{$ifndef LIBPNG_CDECL} stdcall {$else} cdecl {$endif};
+  png_write_png: procedure(png_ptr: png_structp; info_ptr: png_infop; transforms: CInt32; params: png_voidp);{$ifndef LIBPNG_CDECL} stdcall {$else} cdecl {$endif};
   png_get_header_ver: function(png_ptr: png_structp): png_charp;{$ifndef LIBPNG_CDECL} stdcall {$else} cdecl {$endif};
   png_get_header_version: function(png_ptr: png_structp): png_charp;{$ifndef LIBPNG_CDECL} stdcall {$else} cdecl {$endif};
 
