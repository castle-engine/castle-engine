{
  Copyright 2010-2019 Michalis Kamburelis.

  This file is part of "Castle Game Engine".

  "Castle Game Engine" is free software; see the file COPYING.txt,
  included in this distribution, for details about the copyright.

  "Castle Game Engine" is distributed in the hope that it will be useful,
  but WITHOUT ANY WARRANTY; without even the implied warranty of
  MERCHANTABILITY or FITNESS FOR A PARTICULAR PURPOSE.

  ----------------------------------------------------------------------------
}
{ Group and transform scenes (TCastleTransform). }
unit CastleTransform;

{$I castleconf.inc}

interface

uses SysUtils, Classes, Math, Generics.Collections, Contnrs, Kraft,
  CastleVectors, CastleFrustum, CastleBoxes, CastleClassUtils, CastleKeysMouse,
  CastleRectangles, CastleUtils, CastleTimeUtils,
  CastleSoundEngine, CastleCameras, CastleTriangles, CastleRenderOptions;

type
  TCastleAbstractRootTransform = class;
  TCastleTransform = class;
  TRenderingCamera = class;

  TCastleTransformClass = class of TCastleTransform;

  ECannotAddToAnotherWorld = class(Exception);
  ETransformParentUndefined = class(Exception);
  EMultipleReferencesInWorld = class(ETransformParentUndefined);
  ENotAddedToWorld = class(ETransformParentUndefined);
  EPhysicsError = class(Exception);

  TRenderFromViewFunction = procedure (const RenderingCamera: TRenderingCamera) of object;

  { Describe what visible thing changed for TCastleTransform.VisibleChangeHere. }
  TVisibleChange = (
    { Visible geometry (actual 3D shape) changed.
      It's not used when only light conditions, materials, textures
      and such changed.

      In practice, this means that the depth buffer from some point in space
      changed. Which means that shadow maps should be regenerated. }
    vcVisibleGeometry,

    { Something visible, but not the geometry shape, changes.
      For example, material or texture on a visible surface changed. }
    vcVisibleNonGeometry
  );
  TVisibleChanges = set of TVisibleChange;

  TVisibleChangeEvent = procedure (const Sender: TCastleTransform; const Changes: TVisibleChanges) of object;

  { Various things that TCastleTransform.PrepareResources may prepare. }
  TPrepareResourcesOption = (
    { Prepare resources for rendering *this* scene
      (on which TCastleTransform.PrepareResources is called). }
    prRenderSelf,
    { Prepare resources for rendering clones of the scene.
      E.g. textures, which are shared by clones using the cache. }
    prRenderClones,
    prBackground,
    prBoundingBox,
    prShadowVolume,
    { Prepare octrees (determined by things like TCastleSceneCore.Spatial). }
    prSpatial,
    prScreenEffects);
  TPrepareResourcesOptions = set of TPrepareResourcesOption;

  { Shadow volumes helper, not depending on OpenGL. }
  TBaseShadowVolumeRenderer = class
  end;

  TCastleTransformList = class;

  { Information about ray collision with a single 3D object.
    Everything (Point, RayOrigin, RayDirection) is expressed
    in the parent coordinate system of this TCastleTransform (in @link(Item)). }
  TRayCollisionNode = object
  public
    { Colliding object. }
    Item: TCastleTransform;

    { Position, in local coordinate system of this 3D object,
      of the picked 3D point.

      If the ray hit empty space (@link(Triangle) field is @nil),
      then this is undefined.
      Such case may occur because, once TCastleTransform
      handles TCastleTransform.PointingDevicePress,
      we make sure to inform it about PointingDeviceMove and PointingDeviceRelease,
      regardless if ray still hits this TCastleTransform instance. }
    Point: TVector3;

    { Triangle that was hit. This triangle is always a part of @link(Item).

      If the ray hit empty space then this is @nil.
      Such case may occur because, once TCastleTransform
      handles TCastleTransform.PointingDevicePress,
      we make sure to inform it about PointingDeviceMove and PointingDeviceRelease,
      regardless if ray still hits this TCastleTransform instance.

      May also be @nil if RayCollision implementation for the 3D object
      simply left it @nil. For example,

      @unorderedList(
        @item(If the collision occured with a TCastleSceneCore with
          @link(TCastleSceneCore.Spatial) that includes a collidable
          structure (ssDynamicCollisions or ssStaticCollisions),
          then this triangle is set.)

        @item(If the collision occured merely with a TCastleTransform bounding box,
          the triangle is left as @nil.)
      )
    }
    Triangle: PTriangle;

    { Ray used to cause the collision,
      in the parent coordinate system of this TCastleTransform.
      RayDirection is @italic(not) necessarily normalized! }
    RayOrigin, RayDirection: TVector3;
  end;
  PRayCollisionNode = ^TRayCollisionNode;

  { Represents a @bold(ray) collision with a 3D objects tree.
    Just access the @code(First) item for the collision information
    with the final 3D object. The rest of items are containers of this 3D
    object (a path within @link(TCastleViewport.Items) hierarchy tree,
    usually).

    This list is a path in the TCastleTransform tree leading from the
    final colliding object (usually TCastleScene)
    to the root of the TCastleTransform tree.
    This allows you to track the TCastleTransform
    containers that contain given collision.

    This is never an empty list when returned by RayCollision. }
  TRayCollision = class({$ifdef CASTLE_OBJFPC}specialize{$endif} TStructList<TRayCollisionNode>)
  public
    { Distance, in world coordinate system, from the current
      camera to the picked point. The suggested usage is to decide if player
      is close enough to reach the 3D object --- for example, you may not
      want to allow player to open a door by clicking on it from a far distance.

      If the ray hit empty space, the distance is MaxSingle.
      Such case may occur because, once TCastleTransform
      handles TCastleTransform.PointingDevicePress,
      we make sure to inform it about PointingDeviceMove and PointingDeviceRelease,
      regardless if ray still hits this TCastleTransform instance. }
    Distance: Single;

    { Index of node with given Item, -1 if none. }
    function IndexOfItem(const Item: TCastleTransform): Integer;

    { Index of node with given ItemClass, -1 if none. }
    function IndexOfItem(const ItemClass: TCastleTransformClass): Integer;
  end;

  { Detailed information about collision with a single 3D object. }
  TCollisionDetailsItem = object
  public
    { Colliding 3D object. }
    Item: TCastleTransform;
  end;
  PCollisionDetailsItem = ^TCollisionDetailsItem;

  { Represents a collision with a 3D objects tree.
    Just access the @code(First) item for the collision information
    with the final 3D object. The rest of items are containers of this 3D
    object (a path within @link(TCastleViewport.Items) hierarchy tree,
    usually).

    This list is a path in the TCastleTransform tree leading from the
    final colliding object to the root of the TCastleTransform tree.
    This allows you to track the TCastleTransform
    containers that contain given collision.

    This is never an empty list when returned by XxxCollision method. }
  TCollisionDetails = class({$ifdef CASTLE_OBJFPC}specialize{$endif} TStructList<TCollisionDetailsItem>)
  public
    { Index of node with given Item. }
    function IndexOfItem(const Item: TCastleTransform): Integer;
    procedure Add(const Item: TCastleTransform); reintroduce;
  end;

  TPhysicsCollisionDetails = record
  public
    Transforms: array[0..1] of TCastleTransform;
    OtherTransform: TCastleTransform;
  end;

  TRemoveType = (rtNone, rtRemove, rtRemoveAndFree);

  {$define read_interface}
  {$I castletransform_renderparams.inc}
  {$I castletransform_behavior.inc}
  {$undef read_interface}

  { Information that a TCastleTransform object needs to prepare rendering.

    This is @bold(mostly an internal class). You should not need to create it,
    you should not need to read anything inside or deal with this class otherwise.

    The only official usage allowed is to pass an instance of this class
    taken from @link(TCastleViewport.PrepareParams)
    as a parameter to @link(TCastleTransform.PrepareResources) and friends
    like @link(T3DResource.Prepare). You should treat this class as a "black box"
    in normal applications. }
  TPrepareParams = class
    { Include a headlight, or global lights that shine on all
      scenes (see @link(TCastleViewport.UseGlobalLights)).

      It is not necessary to define this (it may be @nil).
      And all the lighting is dynamic, so of course you can always
      turn on / off things like a headlight during the game.
      However, passing here the appropriate lights will mean that the shaders
      are immediately prepared for the current lighting.

      @exclude }
    InternalBaseLights: TAbstractLightInstancesList;

    { World fog, in any, to prepare for.
      @exclude }
    InternalGlobalFog: TAbstractFogNode;
  end;

  { List of TCastleTransform instances.
    This inherits from TCastleObjectList, getting many
    features like TList notification mechanism.
    You should not create instances of this class yourself
    --- instead use TCastleTransform to group your scenes and transformations. }
  TCastleTransformList = class(TCastleObjectList)
  private
    FOwner: TCastleTransform;

    function GetItem(const I: Integer): TCastleTransform;
    procedure SetItem(const I: Integer; const Item: TCastleTransform);
  public
    constructor Create(const FreeObjects: boolean; const AOwner: TCastleTransform);
    procedure Notify(Ptr: Pointer; Action: TListNotification); override;
    property Items[I: Integer]: TCastleTransform read GetItem write SetItem; default;

    function First: TCastleTransform;
    function Last: TCastleTransform;

    { TCastleTransform instance that owns this list.
      May be @nil, for example when this list is used by TRayCollision. }
    property Owner: TCastleTransform read FOwner;
  end;

  { Orientation of the model is 3D world, determining where is
    the conceptual "up" direction of the model,
    and where is it facing. Used by the @link(TCastleTransform.Orientation)
    and @link(TCastleTransform.DefaultOrientation). }
  TOrientationType = (
    { Orientation sensible for models oriented around Y axis,
      using default export from Blender to X3D.

      Gravity pulls in -Y and GravityUp vector is +Y.
      Transformation makes -Z and +Y match (respectively) Direction and Up.

      This matches default direction/up of OpenGL and VRML/X3D cameras.

      For example, using this value for @link(TCastleTransform.Orientation) (or even
      @link(TCastleTransform.DefaultOrientation)) is sensible if you use default
      Blender X3D exporter, and you let the exporter to make
      a default transformation (to make +Z up into +Y up). This is the default setting.
      Then you can follow the standard Blender view names
      ("front", "top" and such) when modelling, and Blender tools like
      "X-axis mirror" will work best. }
    otUpYDirectionMinusZ,

    { Orientation sensible for models oriented around Y axis,
      using default export from Blender to glTF or Wavefront OBJ.
      This matches glTF specification that explicitly says "The front of a glTF asset faces +Z".

      Gravity pulls in -Y and GravityUp vector is +Y.
      Transformation makes +Z and +Y match (respectively) Direction and Up.

      This does not match default direction/up of OpenGL and VRML/X3D cameras.
      When viewed from the default direction/up of OpenGL and VRML/X3D cameras,
      you will see the front of the model,
      which means that the model's direction is the opposite of the camera direction.

      For example, using this value for @link(TCastleTransform.Orientation) (or even
      @link(TCastleTransform.DefaultOrientation)) is sensible if you use default
      Blender glTF or OBJ exporter, and you let the exporter to make
      a default transformation (to make +Z up into +Y up). This is the default setting.
      Then you can follow the standard Blender view names
      ("front", "top" and such) when modelling, and Blender tools like
      "X-axis mirror" will work best. }
    otUpYDirectionZ,

    { Orientation sensible for models oriented around Z axis.
      Transformation makes -Y and +Z match (respectively) Direction and Up.

      Using this value for @link(TCastleTransform.Orientation) (or even
      @link(TCastleTransform.DefaultOrientation)) is sensible if you export your models
      from Blender @italic(without transforming them during export).
      Note that @italic(this is not the default Blender X3D exporter behavior).
      But you can configure the exporter to work like this (not transform),
      and then you can follow the standard Blender view names
      ("front", "top" and such) when modelling. }
    otUpZDirectionMinusY,

    { @deprecated Up in +Z (like otUpZDirectionMinusY) and direction
      in +X. Should not be used in new models. }
    otUpZDirectionX
  );

  TRigidBody = class;

  { Group and transform (move, rotate, scale) children objects.

    Add and remove children using the @link(Add), @link(Remove) and similar methods.
    A child can be any @link(TCastleTransform) instance,
    in particular it can be a @link(TCastleScene) instance
    (which allows to load and render any 3D or 2D model).

    Control the transformation using these properties:

    @orderedList(
      @item(Move using @link(Translation).)

      @item(Rotate using @link(Rotation).
        The rotation is performed around the @link(Center) point.
        The rotation may be alternatively controlled using the
        @link(Direction) and @link(Up) vectors.)

      @item(Change size using @link(Scale).
        Scale is done around @link(Center) and with orientation given by
        @link(ScaleOrientation).)
    )

    This class is the base object that is managed by the @link(TCastleViewport).
    You insert instances of this class into @link(TCastleViewport.Items),
    which is actually an instance of @link(TCastleTransform) too.

    This class implements also optional gravity and physics.
    See the @link(Gravity) property for a simple unrealistic gravity model.
    See the @link(RigidBody) for a proper rigid-bidy simulation,
    with correct gravity model and collisions with other rigid bodies. }
  TCastleTransform = class(TCastleComponent)
  private
    type
      TEnumerator = class
      private
        FList: TCastleTransformList;
        FPosition: Integer;
        function GetCurrent: TCastleTransform;
      public
        constructor Create(AList: TCastleTransformList);
        function MoveNext: Boolean;
        property Current: TCastleTransform read GetCurrent;
      end;
    class var
      NextTransformId: Cardinal;
    var
      FCastShadowVolumes: boolean;
      FExists: boolean;
      FCollides: boolean;
      FPickable: boolean;
      FVisible: boolean;
      FCursor: TMouseCursor;
      FCollidesWithMoving: boolean;
      Disabled: Cardinal;
      FExcludeFromGlobalLights, FExcludeFromStatistics,
        FInternalExcludeFromParentBoundingVolume: boolean;
      FWorld: TCastleAbstractRootTransform;
      FWorldReferences: Cardinal;
      FList: TCastleTransformList;
      FBehaviors: TComponentList;
      FParent: TCastleTransform;
      FCollisionSphereRadius: Single;
      FListenPressRelease: Boolean;

      // transformation
      FCenter: TVector3;
      FRotation: TVector4;
      FScale: TVector3;
      FScaleOrientation: TVector4;
      FTranslation: TVector3;

      // transformation extras
      FGravity: boolean;
      FFallingStartMiddle: TVector3;
      FFalling: boolean;
      FFallSpeed: Single;
      FGrowSpeed: Single;
      FMiddleHeight: Single;
      FRigidBody: TRigidBody;
      FOrientation: TOrientationType;
      FOnlyTranslation: boolean;

      FTransformation: TTransformation;
      FTransformationValid: boolean;

      FWorldTransformation: TTransformation;
      FWorldTransformationId: Cardinal;
      FWorldTransformationValid: boolean;

      FLastParentWorldTransformation: TTransformation;
      FLastParentWorldTransformationId: Cardinal;

    procedure SetCursor(const Value: TMouseCursor);
    procedure SetCenter(const Value: TVector3);
    procedure SetRotation(const Value: TVector4);
    procedure SetScale(const Value: TVector3);
    procedure SetScaleOrientation(const Value: TVector4);
    procedure SetTranslation(const Value: TVector3);
    function GetTranslationXY: TVector2;
    procedure SetTranslationXY(const Value: TVector2);
    procedure SetRigidBody(const Value: TRigidBody);
    function GetDirection: TVector3;
    function GetUp: TVector3;
    procedure SetDirection(const Value: TVector3);
    procedure SetUp(const Value: TVector3);
    function RotationFromDirectionUp(const D, U: TVector3): TVector4;
    function RotationToDirection(const ARotation: TVector4): TVector3;
    function RotationToUp(const ARotation: TVector4): TVector3;
    procedure UpdateSimpleGravity(const SecondsPassed: Single);
    procedure UpdatePhysicsEngine(const SecondsPassed: Single);
    function GetItem(const I: Integer): TCastleTransform;
    procedure SetItem(const I: Integer; const Item: TCastleTransform);
    procedure PhysicsDestroy;
    procedure PhysicsNotification(AComponent: TComponent; Operation: TOperation);
    procedure PhysicsChangeWorldDetach;
    procedure PhysicsChangeWorldAttach;
    procedure InternalTransformationMult(var T: TTransformation);
    procedure InternalTransformation(out T: TTransformation);
    { Update our FWorldTransformation, FWorldTransformationId. }
    procedure UpdateWorldTransformation;
    { Return non-nil parent, making sure it's valid. }
    function Parent: TCastleTransform;
    procedure WarningMatrixNan(const NewParamsInverseTransformValue: TMatrix4);
<<<<<<< HEAD
    { Change to new world, or (if not needed) just increase FWorldReferences.
      Value must not be @nil. }
    procedure AddToWorld(const Value: TCastleAbstractRootTransform);
    { Decrease FWorldReferences, then (if needed) change world to @nil.
      Value must not be @nil. }
    procedure RemoveFromWorld(const Value: TCastleAbstractRootTransform);
    procedure RemoveBehaviorIndex(const BehaviorIndex: Integer);
=======
    procedure SetListenPressRelease(const Value: Boolean);
>>>>>>> c42a9cc2
  protected
    { Workaround for descendants where BoundingBox may suddenly change
      but their logic depends on stable (not suddenly changing) Middle.
      If InternalMiddleForceBox then we will use given InternalMiddleForceBoxValue
      instead of LocalBoundingBox for Middle and PreferredHeight
      calculation. Descendants that deal with this should usually have
      some timeout when they restore InternalMiddleForceBox to false.

      This is quite internal hack and you should not use this in your own programs.
      This is used only by TWalkAttackCreature.
      @exclude
      @groupBegin }
    InternalMiddleForceBox: boolean;
    { @exclude }
    InternalMiddleForceBoxValue: TBox3D;
    { @groupEnd }

    { Called when the current @link(World) that contains this object changes.
      In the usual case, @link(World) corresponds to a @link(TCastleViewport.Items)
      instance, and when this method is called it means that object
      is added/removed from a viewport.

      You can ignore this when called with Value equal to current @link(World).

      Note that each TCastleTransform instance can only be part of one world
      (TCastleAbstractRootTransform) at a time.
      Although we may be present many times within the same world.
      Always remove the TCastleTransform from previous world
      before adding it to a new one. }
    procedure ChangeWorld(const Value: TCastleAbstractRootTransform); virtual;

    procedure Notification(AComponent: TComponent; Operation: TOperation); override;

    { Height of a point above the 3D model.
      This checks ray collision, from APosition along the negated GravityUp vector.
      Measures distance to the nearest scene item (called "ground" here).

      @returns(If the 3D scene is hit.
        @false means that APosition floats above an empty space.
        That is, if you turn gravity on, it will fall down forever,
        as far as this 3D scene is concerned.)

      @param(AboveHeight Height above the ground.
        @italic(One height unit equals one GravityUp vector).
        Always use normalized GravityUp vector if you expect
        to receive here a normal distance.

        AboveHeight is always set to MaxSingle when returned result is @false
        (this guarantee simplifies some code).)

      @param(AboveGround Pointer to PTriangle representing the ground.
        Must be @nil if returned result is @false.
        @bold(May) be @nil even if we returned @true (not all 3D
        objects may be able to generate PTriangle information about collision).

        This may be useful for example to make a footsteps sound dependent
        on texture of the ground.
        Or to decrease player life points for walking on hot lava.
        See "The Castle" game for examples.)
    }
    function HeightCollision(const APosition, GravityUp: TVector3;
      const TrianglesToIgnoreFunc: TTriangleIgnoreFunc;
      out AboveHeight: Single; out AboveGround: PTriangle): boolean;

    { Can other 3D object (maybe a player) move without colliding with this object.

      If IsRadius, then you should prefer to perform exact collision with sphere
      of given radius (must be > 0).
      At the very least, this checks that the line segment
      between OldPos and NewPos doesn't collide,
      @bold(and) that sphere with given Radius centered around NewPos
      doesn't collide.

      If not IsRadius, or if checking for collisions with sphere is not possible
      for some reasons, then you can check for collisions with boxes.
      OldBox should usually be ignored (it can be useful when collision-checking
      has to be approximate in some corner cases, see TCreature.MoveCollision).
      NewBox plays the same role as "sphere centered around NewPos" in paragraph
      above.

      Overloaded version with separate ProposedNewPos and NewPos parameters
      allows you to accept the move, but for NewPos (that should be some slightly
      modified version of ProposedNewPos). This allows to implement wall-sliding:
      when camera tries to walk into the wall, we will change movement
      to move alongside the wall (instead of just completely blocking the move).
      When this version returns @false, it's undefined what is the NewPos.

      @groupBegin }
    function MoveCollision(
      const OldPos, ProposedNewPos: TVector3; out NewPos: TVector3;
      const IsRadius: boolean; const Radius: Single;
      const OldBox, NewBox: TBox3D;
      const TrianglesToIgnoreFunc: TTriangleIgnoreFunc): boolean; overload;
    function MoveCollision(
      const OldPos, NewPos: TVector3;
      const IsRadius: boolean; const Radius: Single;
      const OldBox, NewBox: TBox3D;
      const TrianglesToIgnoreFunc: TTriangleIgnoreFunc): boolean; overload;
    { @groupEnd }

    { Check collision with a line segment, that is: a line between 2 points in 3D. }
    function SegmentCollision(const Pos1, Pos2: TVector3;
      const TrianglesToIgnoreFunc: TTriangleIgnoreFunc;
      const ALineOfSight: boolean): boolean;

    { Check collision with a 3D sphere.

      This works precisely when transformation hierarchy has uniform scaling,
      i.e. scale is the same in all X, Y, Z axes.
      In case of non-uniform scaling, this is an approximation. }
    function SphereCollision(const Pos: TVector3; const Radius: Single;
      const TrianglesToIgnoreFunc: TTriangleIgnoreFunc): boolean;

    { Check collision with a sphere in 2D (a circle, extruded to infinity along the Z axis).

      Note that PointCollision2D and SphereCollision2D @italic(do not work
      reliably on objects that have 3D rotations). See @link(PointCollision2D)
      for details.

      This works precisely when transformation hierarchy has uniform scaling,
      i.e. scale is the same in all X, Y, Z axes.
      In case of non-uniform scaling, this is an approximation.

      @param(Details If non-nil, these are automatically filled with the details
        about the collision.
        If the result is @false, the Details contents are untouched.
        If the result is @true, the Details contents are set to describe
        the 3D objects hierarchy that caused this collision.) }
    function SphereCollision2D(const Pos: TVector2; const Radius: Single;
      const TrianglesToIgnoreFunc: TTriangleIgnoreFunc;
      const Details: TCollisionDetails = nil): boolean;

    { Check collision with a point in 2D (which is an infinite line along the Z axis
      in 3D).

      Note that PointCollision2D and SphereCollision2D @italic(do not work
      reliably on objects that have 3D rotations), that is: rotations that change
      the direction of Z axis! This applies to all ways of rotating --
      using the @link(TCastleTransform)
      or using the X3D node @link(TTransformNode) (within a TCastleSce).

      @orderedList(
        @item(@italic(The reason): we transform the point (or sphere center)
          to the local coordinates, and we should also transform the Z axis to
          the local coordinates, to be always correct. Right now, we don't do
          the latter.)

        @item(And we don't want to do it (at least not in all cases)!
          The simple 2D point collision check would then actually perform
          a 3D line collision check, thus PointCollision2D would lose all the speed
          benefits over LineCollision. PointCollision2D would become
          a simple shortcut to perform @italic(LineCollision with
          a line parallel to Z axis).

          And in case of 2D games, or mostly 2D games, this speed loss
          would not be justified. Often you @italic(know) that your objects
          have no 3D rotations, for example if your animations are done in Spine.)

        @item(In the future, we may overcome this limitation.
          To do this, we will detect whether the transformation is "only 2D"
          (actually this part is easy, you can detect it by looking at the matrix
          even, so check whether appropriate numbers are zero).
          And then PointCollision2D will change to LineCollision,
          and SphereCollision2D will change to something like ExtrudedCircleCollision,
          @italic(only when necessary).)
      )
    }
    function PointCollision2D(const Point: TVector2;
      const TrianglesToIgnoreFunc: TTriangleIgnoreFunc): boolean;

    { Check collision with axis-aligned box in 3D. }
    function BoxCollision(const Box: TBox3D;
      const TrianglesToIgnoreFunc: TTriangleIgnoreFunc): boolean;

    { Check collision with a ray, building a TRayCollision result.
      Returns a collision as TRayCollision instance, or @nil if no collision.
      Caller is responsible for freeing the returned TRayCollision instance.

      Contrary to other collision routines, this should @italic(ignore
      the @link(Collides) property). The @link(Collides) property
      specifies whether item collides with camera. And this method is used
      for picking (pointing) 3D stuff --- everything visible can be picked,
      collidable or not. Instead, this looks at @link(Pickable) property
      (actually, at @link(GetPickable) method result).

      This always returns the first collision with the world, that is
      the one with smallest TRayCollision.Distance. For example, when
      implemented in TCastleTransform, this checks collisions for all list items,
      and chooses the closest one. }
    function RayCollision(const RayOrigin, RayDirection: TVector3;
      const TrianglesToIgnoreFunc: TTriangleIgnoreFunc): TRayCollision;

    function LocalHeightCollision(const APosition, GravityUp: TVector3;
      const TrianglesToIgnoreFunc: TTriangleIgnoreFunc;
      out AboveHeight: Single; out AboveGround: PTriangle): boolean; virtual;
    function LocalMoveCollision(
      const OldPos, ProposedNewPos: TVector3; out NewPos: TVector3;
      const IsRadius: boolean; const Radius: Single;
      const OldBox, NewBox: TBox3D;
      const TrianglesToIgnoreFunc: TTriangleIgnoreFunc): boolean; virtual;
    function LocalMoveCollision(
      const OldPos, NewPos: TVector3;
      const IsRadius: boolean; const Radius: Single;
      const OldBox, NewBox: TBox3D;
      const TrianglesToIgnoreFunc: TTriangleIgnoreFunc): boolean; virtual;
    function LocalSegmentCollision(const Pos1, Pos2: TVector3;
      const TrianglesToIgnoreFunc: TTriangleIgnoreFunc;
      const ALineOfSight: boolean): boolean; virtual;
    function LocalSphereCollision(const Pos: TVector3; const Radius: Single;
      const TrianglesToIgnoreFunc: TTriangleIgnoreFunc): boolean; virtual;
    function LocalSphereCollision2D(const Pos: TVector2; const Radius: Single;
      const TrianglesToIgnoreFunc: TTriangleIgnoreFunc;
      const Details: TCollisionDetails = nil): boolean; virtual;
    function LocalPointCollision2D(const Point: TVector2;
      const TrianglesToIgnoreFunc: TTriangleIgnoreFunc): boolean; virtual;
    function LocalBoxCollision(const Box: TBox3D;
      const TrianglesToIgnoreFunc: TTriangleIgnoreFunc): boolean; virtual;
    function LocalRayCollision(const RayOrigin, RayDirection: TVector3;
      const TrianglesToIgnoreFunc: TTriangleIgnoreFunc): TRayCollision; virtual;

    { Render with given Params (includes a full transformation of this scene).

      This is @bold(mostly an internal method). You should not need to override
      it during normal engine usage. Instead, you should render everything using
      TCastleScene, which allows to load or build (by code) nodes to display
      meshes, light and everything else.
      But overriding this may be useful for special customized rendering. }
    procedure LocalRender(const Params: TRenderParams); virtual;

    { Render shadow volumes (with a full transformation of this scene).

      This is @bold(mostly an internal method). You should not need to override
      it during normal engine usage. If you render everything using TCastleScene,
      then rendering shadow volumes is also automatically handled by TCastleScene. }
    procedure LocalRenderShadowVolume(
      ShadowVolumeRenderer: TBaseShadowVolumeRenderer;
      const ParentTransformIsIdentity: boolean;
      const ParentTransform: TMatrix4); virtual;

    { Can we use simple @link(Translation) to express our whole transformation
      (IOW, we have no scaling, no rotation).
      Returning @true allows optimization in some cases.
      @bold(Internal. Protected instead of private only for testing.)
      @exclude }
    function OnlyTranslation: boolean;

    { Get translation in 2D (uses @link(Translation), ignores Z coord). }
    function Translation2D: TVector2; deprecated 'use TranslationXY';

    { Transformation matrices, like @link(Transform) and @link(InverseTransform). }
    procedure TransformMatricesMult(var M, MInverse: TMatrix4); deprecated 'do not use this directly, instead use Transform and InverseTransform methods';
    procedure TransformMatrices(out M, MInverse: TMatrix4); deprecated 'do not use this directly, instead use Transform and InverseTransform methods';

    { Average value of 3D scale in @link(Scale).
      It is not calculated as a simple average, it's a little smarter
      to prevent from weird results sometimes, see @link(Approximate3DScale). }
    function AverageScale: Single;

    { Average value of 2D scale, from XY components of @link(Scale).
      It is not calculated as a simple average, it's a little smarter
      to prevent from weird results sometimes, see @link(Approximate2DScale). }
    function AverageScale2D: Single;

    { Called when fall ended. You can use FallHeight to decrease creature
      life or such. }
    procedure Fall(const FallHeight: Single); virtual;

    { Override this to be notified about every transformation change.
      By default, this calls VisibleChangeHere, which causes the window to redraw. }
    procedure ChangedTransform; virtual;

    procedure GetChildren(Proc: TGetChildProc; Root: TComponent); override;
  public
    const
      DefaultMiddleHeight = 0.5;
      DefaultDirection: array [TOrientationType] of TVector3 = (
        (Data: (0,  0, -1)),
        (Data: (0,  0, +1)),
        (Data: (0, -1,  0)),
        (Data: (1,  0,  0))
      );
      DefaultUp: array [TOrientationType] of TVector3 = (
        (Data: (0, 1, 0)),
        (Data: (0, 1, 0)),
        (Data: (0, 0, 1)),
        (Data: (0, 0, 1))
      );

    var
      { Default value of @link(TCastleTransform.Orientation) for new instances.
        By default @link(otUpYDirectionZ), matching glTF orientation
        (as exported from Blender and other software). }
      DefaultOrientation: TOrientationType; static;

    constructor Create(AOwner: TComponent); override;
    destructor Destroy; override;

    procedure InternalAddChild(const C: TComponent); override;
    function PropertySection(const PropertyName: String): TPropertySection; override;
    function GetEnumerator: TEnumerator;

    { Does item really exist, see @link(Exists) and @link(Enable),
      @link(Disable).
      It TCastleTransform class, returns @true if @link(Exists) and not disabled.
      May be modified in subclasses, to return something more complicated. }
    function GetExists: boolean; virtual;

    { Does item really collide, see @link(Collides).
      It TCastleTransform class, returns @link(Collides) and @link(GetExists).
      May be modified in subclasses, to return something more complicated. }
    function GetCollides: boolean; virtual;

    { Is item really pickable, see @link(Pickable).
      It TCastleTransform class, returns @link(Pickable) and @link(GetExists).
      May be modified in subclasses, to return something more complicated. }
    function GetPickable: boolean; virtual;

    { Is item really visible, see @link(Visible).
      It v class, returns @link(Visible) and @link(GetExists).
      May be modified in subclasses, to return something more complicated. }
    function GetVisible: boolean; virtual;

    { Items that are at least once disabled are treated like not existing.
      Every @link(Disable) call should always be paired with @link(Enable) call
      (usually using @code(try ... finally .... end) block).
      Internally, we keep a counter of how many times the object is disabled,
      and if this counter is <> 0 then GetExists returns @false.
      Using this is useful for taming collisions, especially to avoid self-collisions
      (when a creature moves, it checks for collision with other creatures,
      but it doesn't want to check for collisions with it's own bounding volume).
      @groupBegin }
    procedure Disable;
    procedure Enable;
    { @groupEnd }

    { Operate on 3D objects contained in the list.
      You can also operate directly on @link(List) instance.

      Note that adding and removing from this hierarchy is guaranteed to be fast,
      so you can do it even in the middle of the game.
      In particular calling @link(Remove) doesn't free rendering reasources
      of the removed scene,
      so removing scene only to add it later to another TCastleViewport.Items is blazingly fast.
      @groupBegin }
    procedure Add(const Item: TCastleTransform);
    procedure Insert(const Index: Integer; const Item: TCastleTransform);
    procedure Remove(const Item: TCastleTransform);
    property Items[I: Integer]: TCastleTransform read GetItem write SetItem; default;
    function Count: Integer;
    procedure Clear;
    procedure Exchange(const Index1, Index2: Integer);
    { @groupEnd }

    { Return parent TCastleTransform, but only if this TCastleTransform
      is a child of exactly one other TCastleTransform.

      In general, the same TCastleTransform instance may be used
      multiple times as a child of other TCastleTransform instances
      (as long as they are all within the same TCastleViewport),
      in which case this property is @nil.

      It is also @nil if this is the root transform, not added to any parent. }
    property UniqueParent: TCastleTransform read FParent;

    { Sort objects back-to-front @italic(right now)
      following one of the blending sorting algorithms.
      Only the immediate list items are reordered,
      looking at their bounding boxes.

      Calling this method makes sense if you have a list
      of objects, and some of them are partially-transparent and may
      be visible at the same place on the screen.
      It may even make sense to call this method every frame (like in every
      @link(TCastleWindowBase.OnUpdate)),
      if you move or otherwise change the objects (changing their bounding boxes),
      or if the CameraPosition may change (note that CameraPosition is only
      relevant if BlendingSort = bs3D).

      Sorting partially-transparent objects avoids artifacts when rendering.

      Note that this doesn't take care of sorting the shapes
      within the scenes. For this, you should set
      @link(TCastleRenderOptions.BlendingSort Scene.RenderOptions.BlendingSort)
      to a value like bs3D, to keep it sorted.
      It is actually the default now.

      See the TBlendingSort documentation for the exact specification
      of sorting algorithms. Using BlendingSort = bsNone does nothing. }
    procedure SortBackToFront(const BlendingSort: TBlendingSort;
      const CameraPosition: TVector3);

    { Sort objects back-to-front @italic(right now)
      following the 2D blending sorting algorithm.
      See @link(SortBackToFront) for documentation, this method
      is only a shortcut for @code(SortBackToFront(bs2D, TVector3.Zero)). }
    procedure SortBackToFront2D;

    { Bounding box of this object, taking into account current transformation
      (like @link(Translation), @link(Rotation))
      although not parent transformations (for this, see @link(WorldBoundingBox)).

      Takes into account both collidable and visible objects.
      For example, invisible walls (not visible) and fake walls
      (not collidable) should all be accounted here.

      It's a @italic(bounding) volume, it should be as large as necessary
      to include the object inside. At the same time, it should be
      as "tight" as it can, to make various optimizations work best. }
    function BoundingBox: TBox3D;

    { Bounding box of this object, ignoring the transformations of this scene and parents. }
    function LocalBoundingBox: TBox3D; virtual;

    { Bounding box of this object, taking into account
      all transformations of this and parents. }
    function WorldBoundingBox: TBox3D;

    { Render given object.
      Should check and immediately exit when @link(GetVisible) is @false.

      The rendering transformation, frustum, and filtering
      is specified inside TRenderParams class.
      This method should only update @code(TRenderParams.Statistics). }
    procedure Render(const Params: TRenderParams); virtual; overload;

    procedure Render(const Frustum: TFrustum; const Params: TRenderParams); overload;
      deprecated 'use Render method without an explicit Frustum parameter, it is in Params.Frustum now';

    { Does the 3D object cast shadows by shadow volumes.
      See also TCastleScene.ReceiveShadowVolumes. }
    property CastShadowVolumes: boolean
      read FCastShadowVolumes write FCastShadowVolumes default true;

    { Render shadow quads for all the things rendered by @link(Render).
      This is done only if @link(Exists) and @link(CastShadowVolumes).

      It does shadow volumes culling inside (so ShadowVolumeRenderer should
      have FrustumCullingInit already initialized).

      ParentTransform and ParentTransformIsIdentity describe the transformation
      of this object in the world.
      TCastleTransform objects may be organized in a hierarchy when
      parent transforms it's children. When ParentTransformIsIdentity,
      ParentTransform must be TMatrix4.Identity (it's not guaranteed
      that when ParentTransformIsIdentity = @true, Transform value will be
      ignored !). }
    procedure RenderShadowVolume(
      ShadowVolumeRenderer: TBaseShadowVolumeRenderer;
      const ParentTransformIsIdentity: boolean;
      const ParentTransform: TMatrix4);

    { Prepare resources, making various methods (like rendering and such)
      to execute fast.

      It is usually simpler to call @link(TCastleViewport.PrepareResources)
      then this method. Calling @code(Viewport.PrepareResources(MyScene))
      will automatically call @code(MyScene.PrepareResources(...)) underneath,
      with proper parameters.

      It is best to call this when the rendering context is initailized,
      e.g. at Application.OnInitialize or later.
      Calling this method before the rendering context is initialized
      (e.g. from initializaton section of some unit)
      will have to skip some preparations, thus reducing the effectiveness of this method.

      This makes sure that appropriate methods execute as fast as possible.
      It's never required to call this method
      --- everything will be prepared "as needed" anyway.
      But if you allow everything to be prepared "as needed",
      then e.g. the first @link(Render) call may take a long time because it may
      have to prepare resources that will be reused in next @link(Render) calls.
      This may make your program seem slow at the beginning
      (when rendering resources are being prepared, so at the first frame,
      or a couple of first animation frames). To avoid this, call this method,
      showing the user something like "now we're preparing
      the resources --- please wait".

      @param(Options What features should be prepared to execute fast.
        See TPrepareResourcesOption,
        the names should be self-explanatory (they refer to appropriate
        methods of TCastleTransform, TCastleSceneCore or TCastleScene).)

      @param(ProgressStep Says that we should call Progress.Step.
        It will be called PrepareResourcesSteps times.
        Useful to show progress bar to the user during long preparation.)

      @param(Params
        Rendering parameters to prepare for.
        It is used only if Options contains prRenderSelf or prRenderClones.
      )
    }
    procedure PrepareResources(const Options: TPrepareResourcesOptions;
      const ProgressStep: boolean; const Params: TPrepareParams); virtual;

    { How many times PrepareResources will call Progress.Step.
      Useful only if you want to pass ProgressStep = @true to PrepareResources.
      In the base class TCastleTransform this just returns 0.  }
    function PrepareResourcesSteps: Cardinal; virtual;

    { Press and release events of key and mouse, passed only to instances that set ListenPressRelease.
      Return @true if you handled the event, and it should not be passed to other objects.
      See also TCastleUserInterface analogous events.
      @groupBegin }
    function Press(const Event: TInputPressRelease): boolean; virtual;
    function Release(const Event: TInputPressRelease): boolean; virtual;
    { @groupEnd }

    { Are @link(Press) and @link(Release) virtual methods called. }
    property ListenPressRelease: Boolean
      read FListenPressRelease write SetListenPressRelease default false;

    { Pointing device (mouse or touch) events, you can override these to handle pointing device events.
      These methods are automatically called by the TCastleViewport.
      They are exposed here only to allow overriding them.
      Return @true if you handled the event.

      @unorderedList(
        @item(PointingDevicePress signals that the picking button (usually,
          left mouse button) was pressed.

          Note that the exact key or mouse responsible for this is configurable
          in our engine by Input_Interact. By default it's the left mouse button,
          as is usual for VRML/X3D browsers. But it can be configured to be other
          mouse button or a key, for example most 3D games use "e" key to interact.
        )

        @item(PointingDeviceRelease signals that the picking button is released.

          An extra parameter CancelAction indicates
          whether this pointing device "press and release" sequence may be
          considered a "click". When CancelAction = @true, then you should not make
          a "click" event (e.g. TouchSensor should not send touchTime event etc.).
        )

        @item(PointingDeviceMove signals that pointer moves over this object.)
      )

      They receive Pick information (TRayCollisionNode) about what exactly is hit
      by the 3D ray corresponding to the current pointing device position.
      It contains the detailed information about the point, triangle
      and ray (all in local coordinate system of this TCastleTransform) that are indicated
      by the pointing device.
      TRayCollisionNode.Triangle is @nil when it was not possible to determine,
      and TRayCollisionNode.Point is undefined in this case.

      They also receive Distance to the collision point,
      in world coordinates. See TRayCollision.Distance.
      The Distance may be MaxSingle when it was not possible to determine.

      There is a concept of a TCastleTransform that is currently "capturing"
      the pointing device events. Once TCastleTransform
      handles TCastleTransform.PointingDevicePress (returns @true for it),
      it captures the following PointingDeviceMove and PointingDeviceRelease events,
      regardless if ray still hits this TCastleTransform instance.
      The "capturing" instance of TCastleTransform is informed first about
      pointing device move/release.

      After the "capturing" instance,
      every pointing device event (press, release or move) is send to the leaf
      in TCastleTransform hierarchy (usually a TCastleScene) that is under the mouse/touch
      position.
      If the event is not handled, it is passed to other objects under the mouse/touch
      position.

      The PointingDeviceMove event is also always passed to @link(TCastleRootTransform.MainScene)
      at the end (if it wasn't already the "capturing" transform,
      or under the mouse/touch position).
      This way @link(TCastleRootTransform.MainScene) is always informed about pointing device movement.

      These methods are called only if the object GetExists.
      There's no need to check this condition inside the method implementation.

      @groupBegin }
    function PointingDevicePress(const Pick: TRayCollisionNode;
      const Distance: Single): Boolean; virtual;
    function PointingDeviceRelease(const Pick: TRayCollisionNode;
      const Distance: Single; const CancelAction: Boolean): Boolean; virtual;
    function PointingDeviceMove(const Pick: TRayCollisionNode;
      const Distance: Single): Boolean; virtual;
    { @groupEnd }

    { Continuously occuring event, for various tasks.
      @param(RemoveMe Set this to rtRemove or rtRemoveAndFree to remove
        this item from parent after this call finished.
        rtRemoveAndFree additionally will free this item.
        Initially it's rtNone when this method is called.) }
    procedure Update(const SecondsPassed: Single; var RemoveMe: TRemoveType); virtual;

    { Something visible changed inside @italic(this) object.
      This is usually called by implementation of this object,
      to notify others that it changed.

      Changes is a set describing what changes occurred.
      See TVisibleChange docs for more information.
      It must specify all things that possibly changed.

      Changes can be [], meaning "something tells us to redraw, but no visible change
      happened yet, maybe something will happen during a redraw"
      (this is used when e.g. possibly LOD level changed).
      We still broadcast VisibleChangeNotification, even when Changes=[].

      The information about visibility changed is passed upward,
      to the Parent, and eventually to the TCastleViewport,
      that broadcasts this to all 3D objects
      by VisibleChangeNotification. If you want to @italic(react) to visibility
      changes, you should override VisibleChangeNotification,
      not this method.

      Be careful when handling this, various changes may cause this,
      so be prepared to handle this at every time. }
    procedure VisibleChangeHere(const Changes: TVisibleChanges); virtual;

    { Root transformation (TCastleAbstractRootTransform) containing us.
      @nil if we are not (yet) part of some hierarchy rooted in TCastleAbstractRootTransform. }
    property World: TCastleAbstractRootTransform read FWorld;

    { Something visible changed in the world.
      This is usually called by our container (like TCastleViewport),
      to allow this object to react (e.g. by regenerating mirror textures)
      to changes in the world (not necessarily in this object,
      maybe in some other TCastleScene instance).

      If you want to @italic(react) to visibility
      changes, you should override this. }
    procedure VisibleChangeNotification(const Changes: TVisibleChanges); virtual;

    { Main camera observing this 3D object changed.
      This is usually called by our container (like TCastleViewport)
      to notify that camera changed. }
    procedure CameraChanged(const ACamera: TCastleCamera); overload; virtual;
    procedure CameraChanged(const ACamera: TCastleNavigation); overload;
      deprecated 'use CameraChanged with TCastleCamera instance';

    { Mouse cursor over this object. }
    property Cursor: TMouseCursor read FCursor write SetCursor default mcDefault;

    { Called when OpenGL context of the window is destroyed.
      This will be also automatically called from destructor.

      Control should clear here any resources that are tied to the GL context. }
    procedure GLContextClose; virtual;

    procedure UpdateGeneratedTextures(
      const RenderFunc: TRenderFromViewFunction;
      const ProjectionNear, ProjectionFar: Single); virtual;

    { Are we in the middle of dragging something by moving the mouse.

      This should be set to @true to disable camera navigation
      methods that also use mouse move. In practice, to disable TCastleExamineNavigation
      view rotation/movement by moving the mouse, as it makes (comfortable)
      dragging practically impossible (at each mouse move, view changes...).

      In particular, when you operate on active X3D pointing-device sensors
      (like drag sensors, e.g. PlaneSensor, but also TouchSensor may
      use it). }
    function Dragging: boolean; virtual;

    { Middle point, usually "eye point", of the 3D model.
      This is used for sphere center
      (if @link(CollisionSphereRadius) is non-zero or @link(Sphere) returns @true)
      and is the central point from which collisions of this object
      are checked (Move, MoveAllowed, Height, LineOfSight).
      It's useful for dynamic objects like player and moving creatures,
      which rely on @link(MoveAllowed) and gravity.

      In short, it's usually most comfortable to think about this as
      a position of the eye, or the middle of the creature's head.

      In an ideal situation, it should not be based on anything dynamic.
      For example, when this is based on the current bounding box of the animation,
      there is a risk that a large and sudden change in animation
      box could make the Middle point to jump to the other side of
      the wall (breaking collisions, as it changes Middle without a chance
      to check for collisions by MoveAllowed).
      Ideally, it should remain constant even when the shape of the object changes,
      and be possible to change only when MoveAllowed is checked
      (so only when @link(TCastleTransform.Translation) can change).

      In this class this returns something sensible above the bottom
      of the box. See @link(TCastleTransform.MiddleHeight).

      This is expressed in the parent coordinate system
      (so it is close to the @link(Translation) value, but moved up, following GravityUp).
      It ignores parent transformations (using @code(Transform.UniqueParent.LocalToWorld(Transform.Middle))
      to convert this to world coordinates. }
    function Middle: TVector3; virtual;

    { Can the approximate sphere (around Middle point)
      be used for some collision-detection
      tasks. If @true then Radius (and Middle point) determine the approximate
      sphere surrounding the 3D object (it does not have to be a perfect
      bounding sphere around the object), and it may be used for some
      collisions instead of BoundingBox.
      See @link(CollidesWithMoving) and @link(MoveAllowed) for when it may happen.

      Must return @false when not GetExists (because we can't express
      "empty sphere" by @link(Sphere) method for now, but BoundingBox can express
      TBox3D.Empty).

      By default, in TCastleTransform class, this returns @true if @link(CollisionSphereRadius)
      is non-zero.

      The advantages of using a sphere, that does not have to be a perfect
      bounding sphere (it may be smaller than necessary, and only
      account e.g. for upper body part of the creature), are:

      @unorderedList(
        @item(It can have constant radius, even though the actual
          creature animates. This allows us to perfectly, reliably guarantee
          that sphere absolutely never collides with level and such.

          In case of a tight bounding volume (box or sphere) that animates,
          this guarantee is not really possible. Simply increasing time changes
          the animation to the next frame, which may be slightly larger
          in one dimension because e.g. creature moves a hand in this direction.
          This means that simply increasing time may change the non-collidable
          creature into a collidable one, if creature stands close to a wall/other
          creature and such. And we cannot simply stop/reverse an arbitrary animation
          at an arbitrary time (to avoid collision), this would look weird
          for some animations and would require some additional work
          at preparing animations and designing AI (as then "every action can
          be interrupted").

          Also using a bounding volume large enough to account for all
          possible positions is not doable, as it would be too large.
          Consider that for humanoid creatures, walking animation usually
          has tall and thin bounding box (creature stands) but dead/lying animation
          usually has flat and wide bounding box.

          So, only a bounding volume (like a sphere) that
          @italic(may be smaller than bounding volume) can remain constant
          and easily guarantee the assertion "it never collides".

          This means that using such sphere results in simpler collision
          detection routines, as they may assume that collision doesn't occur.
          In contrast, detection routines looking at our (possibly animated)
          BoundingBox must take into account that collision may already be happening,
          and they must incorporate code to allow creatures/players to "get unstruck".)

        @item(Using smaller sphere also allows to naturally ascend the stairs
          and upward slopes. Sphere can move forward slightly, and then creature
          may raise up, to reach it's preferred height. Then sphere can move
          further forward, and so on. This alllows to allow stair climbing
          for creatures without any extra effort in the code.

          The downside is that creature legs will temporarily "sink into the floor"
          when climbing up the stairs. But it's not noticeable if "growing up"
          mechanism works fast enough.)
      )

      Sphere disadvantage:

      @unorderedList(
        @item(Sphere is far from perfect as a bounding volume --- it's too small,
          sometimes also too large, sometimes both at the same time...

          Since the Sphere radius remains always the same, it must be good
          for many creature animation frames. In cases where the sphere
          isn't suitable, and you don't need advantages above --- you can
          make @name return @false.
          E.g. a dead creature may be stuck in a wall,
          and it doesn't have to climb stairs. So you don't really need
          sphere advantages listed above, and @name may return @false
          when creature is in dying state.

          But still it may be a problem sometimes, if some creature states
          have entirely different animations and bounding boxes. Then you
          will be forced to choose one universal Radius for all creature
          states. And you need constant radius to keep the advantage above
          of "guarantee".

          1. Obviously you can't set radius too small, because if it's much smaller
          than actual creature's geometry then the creature will noticeably collide
          with level geometry and other creatures.

          2. On the other hand, you can't set radius too large
          (or move sphere center, Middle, much lower).
          This would block stair climbing.
        )
      ) }
    function Sphere(out Radius: Single): boolean; virtual;

    { Can this object be pushed by (or block movement of) doors, elevators
      and other moving level parts (TCastleMoving instances).

      Some 3D moving objects may try to avoid crushing this item.
      Like an automatic door that stops it's closing animation
      to not crush things standing in the doorway.

      Some other 3D moving objects may push this object.
      Like elevators (vertical, or horizontal moving platforms).
      We may use sphere (see @link(CollisionSphereRadius) and @link(Sphere)) for checking
      collisions, or bounding box (@link(TCastleTransform.BoundingBox)), depending on need. }
    property CollidesWithMoving: boolean read FCollidesWithMoving write FCollidesWithMoving default false;

    { Get height of my point above the rest of the world.

      The given MyPosition, and returned AboveHeight, are in the parent
      coordinate system of this TCastleTransform.
      So for example query like this works naturally:
      @code(MyTransform.Height(MyTransform.Translation, ...)).

      This ignores the geometry of this 3D object (to not accidentaly collide
      with your own geometry), and checks collisions with the rest of the world.
      @groupBegin }
    function Height(const MyPosition: TVector3;
      out AboveHeight: Single): boolean; overload;
    function Height(const MyPosition: TVector3;
      out AboveHeight: Single; out AboveGround: PTriangle): boolean; overload;
    { @groupEnd }

    { Whether there is line of sight (the line segment does not collide with anything
      opaque) between these 2 points.

      The given Pos1, Pos2 are in the parent
      coordinate system of this TCastleTransform.
      So for example query like this works naturally:
      @code(MyTransform.LineOfSight(MyTransform.Translation, MyTransform.Translation + MyTransform.Direction * 10)).

      This ignores the geometry of this 3D object (to not accidentaly collide
      with your own geometry), and checks collisions with the rest of the world. }
    function LineOfSight(const Pos1, Pos2: TVector3): boolean;

    { Is the move from OldPos to ProposedNewPos possible for this object.
      Returns true and sets NewPos if some move is allowed.

      The NewPos may be different than ProposedNewPos,
      which allows to perform wall-sliding.
      Wall sliding will only work if collision sphere is defined,
      which should be configured by setting CollisionSphereRadius to something non-zero.
      Otherwise, the move uses only box collisions, and wall sliding doesn't happen.

      When checking collisions, it avoids colliding with itself,
      so it only checks collisions with the rest of the world (things outside of this TCastleTransform).

      The given OldPos, ProposedNewPos, NewPos are in the parent
      coordinate system of this TCastleTransform.
      Intuitively, you are asking @italic("Can I change @link(Translation)
      from OldPos to NewPos").
      So this method is consistent with @link(Move), @link(Translate). }
    function MoveAllowed(const OldPos, ProposedNewPos: TVector3;
      out NewPos: TVector3;
      const BecauseOfGravity: boolean): boolean; overload;

    { Is the move from OldPos to NewPos possible for this object.

      This overloaded version of MoveAllowed doesn't do wall-sliding
      (use the version with ProposedNewPos for wall-sliding).

      If this object allows to use sphere for collisions
      (see @link(CollisionSphereRadius) and @link(Sphere)) then sphere will be used.
      Otherwise, it will collide as a bounding box.

      When checking collisions, it avoids colliding with itself,
      so it only checks collisions with the rest of the world (things outside of this TCastleTransform).

      The given OldPos, NewPos are in the parent
      coordinate system of this TCastleTransform.
      Intuitively, you are asking @italic("Can I change @link(Translation)
      from OldPos to NewPos").
      So this method is consistent with @link(Move), @link(Translate). }
    function MoveAllowed(const OldPos, NewPos: TVector3;
      const BecauseOfGravity: boolean): boolean; overload;

    { Cast a ray, see what is hit.

      The given RayOrigin, RayDirection are in the parent
      coordinate system of this TCastleTransform.
      So for example query like this works naturally:
      @code(MyTransform.Ray(MyTransform.Translation, MyTransform.Direction)).

      This ignores the geometry of this object (to not accidentaly collide
      with your own geometry), and checks collisions with the rest of the world. }
    function Ray(const RayOrigin, RayDirection: TVector3): TRayCollision;

    { Cast a ray, see what is hit.

      The given RayOrigin, RayDirection are in the parent
      coordinate system of this TCastleTransform.
      So for example query like this works naturally:
      @code(MyTransform.RayCast(MyTransform.Translation, MyTransform.Direction)).
      In case of the overloaded version with Distance parameter,
      the Distance is consistently in the same, parent coordinate system.

      This ignores the geometry of this object (to not accidentaly collide
      with your own geometry), and checks collisions with the rest of the world.

      This returns the TCastleTransform that is hit (this is the "leaf" TCastleTransform
      in the TCastleTransform tree that is hit)
      and a distance from RayOrigin to the hit point.
      Returns @nil (Distance is undefined in this case) if nothing was hit.
      Use @link(Ray) for a more advanced version of this, with more complicated result.
      @groupBegin }
    function RayCast(const RayOrigin, RayDirection: TVector3): TCastleTransform;
    function RayCast(const RayOrigin, RayDirection: TVector3; out Distance: Single): TCastleTransform;
    { @groupEnd }

    { Is this object's bounding volume (@link(BoundingBox))
      included in parent bounding volume.
      This should be always @true for non-debug scenes.
      Violating this may cause rendering artifacts, things could
      disappear when they should not.
      Using this is reasonable only if you attach a debug geometry
      to your scene, and you don't want to enlarge your bounding volume
      (e.g. because this debug geometry visualizes something determined
      by the bounding volume, and it would create a "feedback loop"
      if the visualization itself would enlarge the bounding box). }
    property InternalExcludeFromParentBoundingVolume: boolean
      read FInternalExcludeFromParentBoundingVolume
      write FInternalExcludeFromParentBoundingVolume;

    { Convert position between local and outside coordinate system.
      This is called OutsideToLocal, not WorldToLocal, because it only handles transformation
      defined in this item --- it does not recursively apply all transform on the way to root.
      @groupBegin }
    function OutsideToLocal(const Pos: TVector3): TVector3;
    function LocalToOutside(const Pos: TVector3): TVector3;
    { @groupEnd }

    { Convert position between local and world coordinate system.
      This applies all the transformations on the way to root,
      so it looks at this object as well as all parents' transformations.
      @groupBegin }
    function WorldToLocal(const Pos: TVector3): TVector3;
    function LocalToWorld(const Pos: TVector3): TVector3;
    { @groupEnd }

    { Convert direction between local and world coordinate system.
      This applies all the transformations on the way to root,
      so it looks at this object as well as all parents' transformations.
      @groupBegin }
    function WorldToLocalDirection(const Dir: TVector3): TVector3;
    function LocalToWorldDirection(const Dir: TVector3): TVector3;
    { @groupEnd }

    { Convert distance, like sphere radius, between local and world coordinate system.
      This applies all the scaling on the way to root,
      so it looks at this object as well as all parents' transformations.
      @groupBegin }
    function LocalToWorldDistance(const Distance: Single): Single;
    function WorldToLocalDistance(const Distance: Single): Single;
    { @groupEnd }

    { Gravity may make this object fall down (see FallSpeed)
      or grow up (see GrowSpeed). See also PreferredHeight.

      Special notes for TPlayer: player doesn't use this (TPlayer.Gravity
      should remain @false), instead player relies on
      TPlayer.Navigation.Gravity = @true, that does a similar thing (with some
      extras, to make camera effects). This will change in the future,
      to merge these two gravity implementations.
      Although the TPlayer.Fall method still works as expected
      (it's linked to TCastleWalkNavigation.OnFall in this case).

      TODO: This will be deprecated at some point, and you will be adviced
      to always use physics, through @link(TCastleTransform.RigidBody),
      to have realistic gravity. }
    property Gravity: boolean read FGravity write FGravity default false;

    { Falling speed, in units per second, for @link(Gravity).

      This is relevant only if @link(Gravity) and PreferredHeight <> 0.
      0 means no falling.

      TODO: In CGE 7.x this will be deprecated, and you will be adviced
      to always use physics, through @link(TCastleTransform.RigidBody),
      to have realistic gravity. }
    property FallSpeed: Single read FFallSpeed write FFallSpeed default 0;

    { Growing (raising from crouching to normal standing position)
      speed, in units per second.
      This is used by non-flying creatures when climbing up stairs,
      in which case @link(Translation) ("legs positon") may be sometimes under
      the ground while Middle ("eyes position") will be always above the ground
      and will try to grow to be at PreferredHeight above the ground.

      This is relevant only if @link(Gravity) and PreferredHeight <> 0.
      0 means no growing. }
    property GrowSpeed: Single read FGrowSpeed write FGrowSpeed default 0;

    { The preferred height of the object @link(Middle) above the ground,
      when the object is standing on the ground firmly.
      This is used by objects affected by gravity (like non-flying creatures
      and items) to know how far they should fall down or grow up.

      The default implementation in this class looks at MiddleHeight property,
      see the algorithm described there.
      This may be dynamic (may change during creature lifetime,
      so you can make the creature duck or grow if you want). }
    function PreferredHeight: Single; virtual;

    { How high are creature eyes in the model.
      Value 0 means that eyes are at the bottom of the model,
      0.5 means the middle, 1 means top.

      The @italic(top) is always considered to be at the top of the bounding box.

      Definition of @italic(bottom) depends on @link(Gravity):

      @unorderedList(
        @item(
          When Gravity is @true, then the @italic(bottom) is considered to be
          the plane where World.GravityCoordinate (like Z or Y axis) is zero.
          The actual bottom (lowest point) of the bounding box doesn't matter.
          This means that things placed below zero plane (like a creature tentacle
          or leg) will sink into the ground, instead of causing whole creature
          to move up. It also means that the creature can easily float above
          the ground, just model it a little above the zero plane.

          In other words, this allows you to model the creature
          with respect to the ground (zero plane), which is comfortable.

          Note that setting MiddleHeight to exact 0 means that gravity will not work,
          as it means that the PreferredHeight above the ground
          is to be stuck right at the ground level.

          For gravity to work right, the MiddleHeight should be large enough
          to cause PreferredHeight to be > @link(Sphere) radius,
          for all possible animation states (for all possible bounding box values).
        )

        @item(
          When Gravity is @false, then the @italic(bottom) is considered
          at the bottom of the bounding box.

          This way it works regardless of where (0,0,0) is in your model
          (regardless if (0,0,0) represents legs, or middle of your creature),
          since we adjust to the BoundingBox position.
        )
      )

      This property determines how the TCastleTransform
      handles the @link(Middle) implementation
      (this is the point used for various collision detection routines)
      and @link(PreferredHeight) (this is the preferred height of @link(Middle)
      above the ground). You can override these two methods to use a different
      approach, and then ignore MiddleHeight completely. }
    property MiddleHeight: Single read FMiddleHeight write FMiddleHeight
      default DefaultMiddleHeight;

    { Transformation (from local to outside) as a matrix.
      This matrix represents a concise version of properties like @link(Translation),
      @link(Rotation), @link(Scale). It does not take into account the
      transformation of parent TCastleTransform (for this, use @link(WorldTransform)). }
    function Transform: TMatrix4;

    { Inverse transformation as a matrix, thus transforming from outside to local
      coordinate system. This is an inverse of @link(Transform). }
    function InverseTransform: TMatrix4;

    { All conditions are satisfied to have @link(WorldTransform).
      When this returns @true, you know that @link(WorldTransform)
      and @link(WorldInverseTransform) will not raise @link(ETransformParentUndefined). }
    function HasWorldTransform: boolean;

    { Transformation (from local to world) as a matrix.
      This accumulates the transformation of this instance
      (derived from properties like @link(Translation), @link(Rotation), @link(Scale))
      with the transformation of parent @link(TCastleTransform) instances,
      all the way up to and including the root transformation
      (@link(TCastleAbstractRootTransform)).
      Thus, this is a transformation to the world known to the
      @link(TCastleViewport) instance.

      Two conditions are necessary to make this available:

      @unorderedList(
        @item(
          This instance must be part of some @link(World).
          So it must be added to @link(TCastleViewport.Items Viewport.Items),
          or to some other @link(TCastleTransform) that is part of @link(World).

          Otherwise reading this raises @link(ENotAddedToWorld).
        )

        @item(
          This instance must not be present multiple times inside the @link(World).
          Ever (even in the past).

          In general, it is allowed to have multiple references to the same TCastleTransform
          within the same @link(World). So you can add
          the same TCastleTransform or TCastleScene many times to
          @link(TCastleViewport.Items Viewport.Items).
          This is a useful optimization (sharing), and is explicitly allowed.
          But if you do this --- you cannot rely on WorldTransform property.

          Otherwise reading this raises @link(EMultipleReferencesInWorld)
          or @link(ETransformParentUndefined).
        )
      )

      You can check HasWorldTransform before calling this method,
      to avoid catching an exception.

      Note that the WorldTransform is not updated in @link(Update),
      it is smartly updated on-demand.
      So you do not have to wait for @link(Update) or other method to be called
      before accessing the @link(WorldTransform).

      @raises(ENotAddedToWorld
        When this instance is not yet part of @link(World).)
      @raises(EMultipleReferencesInWorld
        When this instance is added multiple times to @link(World).)
      @raises(ETransformParentUndefined
        When this instance was once added multiple times to @link(World),
        or for some other reason cannot be calculated.
        This is an ancestor of ENotAddedToWorld and EMultipleReferencesInWorld
        too.)
    }
    function WorldTransform: TMatrix4;

    { Inverse transformation of @link(WorldTransform),
      thus transforming from world to local coordinate system.

      See @link(WorldTransform) for more details how this works.

      @raises(ENotAddedToWorld
        When this instance is not yet part of @link(World).)
      @raises(EMultipleReferencesInWorld
        When this instance is added multiple times to @link(World).)
      @raises(EMultipleReferencesInWorld
        When this instance was once added multiple times to @link(World),
        or for some other reason cannot be calculated.
        This is an ancestor of ENotAddedToWorld and EMultipleReferencesInWorld
        too.)
    }
    function WorldInverseTransform: TMatrix4;

    { Unconditionally move this object by a given vector.

      To move and check collisions, use @link(Move) instead of this method.

      The provided TranslationChange should be a direction in the parent
      coordinate system of this TCastleTransform.
      Using this routine is exactly equivalent to
      @code(Translation := Translation + TranslationChange). }
    procedure Translate(const TranslationChange: TVector3);

    { Move, if possible (checking collisions with other objects in world).
      This is the simplest way to move an object,
      and a basic building block for artificial intelligence of creatures.

      Checks move possibility by MoveAllowed, using @link(Middle) point.
      Actual move is done using @link(Translate).

      Note that wall sliding will only work if collision sphere is defined,
      which should be configured by setting CollisionSphereRadius to something non-zero.
      Otherwise, the move uses only box collisions, and wall sliding doesn't happen.

      The provided TranslationChange should be a direction in the parent
      coordinate system of this TCastleTransform,
      so using this routine is consistent with doing
      @code(Translation := Translation + TranslationChange)
      however this checks collisions. }
    function Move(const TranslationChange: TVector3;
      const BecauseOfGravity: boolean;
      const EnableWallSliding: boolean = true): boolean;

    { Translation (move) the children. Zero by default. }
    property Translation: TVector3 read FTranslation write SetTranslation;

    { Get or set the XY components of the translation.
      Useful for 2D games. }
    property TranslationXY: TVector2 read GetTranslationXY write SetTranslationXY;

    function GetTranslation: TVector3; deprecated 'use Translation';

    { Center point around which the @link(Rotation) and @link(Scale) is performed. }
    property Center: TVector3 read FCenter write SetCenter;

    { Rotation in 3D, around a specified axis.
      Rotation is expressed as a 4D vector, in which the first 3 components
      specify the rotation axis (does not need to be normalized, but must be non-zero),
      and the last component is the rotation angle @italic(in radians).

      Rotation is done around @link(Center). }
    property Rotation: TVector4 read FRotation write SetRotation;

    { Scale in 3D. Scaling is done around @link(Center)
      and with orientation given by @link(ScaleOrientation).

      We do the best we can to work with @italic(any) scale value,
      even negative or zero. But usually, it's best to keep the scale
      positive. More information:

      @orderedList(
        @item(If you can, keep the scale uniform, that is scale equal amount
          in X, Y and Z. For example set scale = @code((3.0, 3.0, 3.0))
          to scale 3x times, and avoid scale like @code((3.0, 1.0, 1.0))
          that scales more in one direction.

          Non-uniform scale works, but some collisions are not perfectly
          calculated then. In particular sphere collision routines
          (@link(TCastleAbstractRootTransform.WorldSphereCollision),
          @link(TCastleAbstractRootTransform.WorldSphereCollision2D))
          only do an approximation in case of non-uniform scale.

          Note that @link(ScaleOrientation) matters only in case of non-uniform scale.
        )

        @item(All scale components should > 0 if you want 3D lighting
          to work corrrectly. That is, avoid negative scale, that changes
          the normals and orientation of faces (counter-clockwise becomes clockwise,
          if all scale components are -1), or standard
          lighting may not work Ok.

          For unlit stuff, or custom lighting, negative scale may be Ok.
          For many 2D games that use no lighting/custom lighting,
          negative scale is Ok.)

        @item(At least, keep all scale components non-zero.
          Otherwise the scaling operation is not invertible,
          and generally collisions will not work correctly.

          If you really need to set zero scale, at least consider
          using @link(Collides) = @false.)
      )
    }
    property Scale: TVector3 read FScale write SetScale;

    { Orientation in which 3D @link(Scale) is performed. }
    property ScaleOrientation: TVector4 read FScaleOrientation write SetScaleOrientation;

    { Make the transform do nothing --- zero @link(Translation), zero @link(Rotation),
      @link(Scale) to one. Also resets @link(ScaleOrientation). }
    procedure Identity;

    { Participate in rigid body physics simulation.
      This makes this object collidable with other rigid bodies
      (if @link(Collides))
      and it allows to move and rotate because of gravity
      or because of collisions with other objects
      (if @link(TRigidBody.Dynamic) is @true).

      Setting this property makes this 3D object
      a single rigid body for the physics engine.

      If this property is assigned and the @link(TRigidBody.Dynamic) is @true
      (and @link(TRigidBody.Dynamic) is @true by default)
      then this object is moved and rotated using the physics engine.
      It will move because of gravity (if @link(TRigidBody.Gravity),
      also @true by default),
      and because of collisions with other objects.

      The @link(TRigidBody.Collider) property must be initialized
      @italic(before) assigning the @link(TRigidBody) instance here.
      So you must create a @link(TCollider) descendant, specyfying the given
      @link(TRigidBody) as a parent.
      A rigid body without a collider would in theory not collide with anything,
      and (if @link(TRigidBody.Dynamic)) would simply fall down because of gravity.
      In practice, a rigid body without a collider is simply not allowed.
      If you really need this, assign anything to @link(TRigidBody.Collider)
      and just set @link(Collides) to @false.

      @bold(Our engine (for now) also has an internal, simple physics simulation,
      used to perform collisions with player, creatures, and optional
      (unrealistic) gravity.)
      So we have two independent physics systems,
      but they try to not get into each others way (they each perform
      a different task).
      In the future there will be an option to use
      the full-featured physics engine for all simulations,
      also for player and creatures, at which point our "internal physics
      simulation" will become deprecated.
      For now, be aware of these:

      @unorderedList(
        @item(@link(TCastleTransform.Collides) property affects @italic(both our
          "simple physics simulation" and the "full-featured physics engine").
          It determines whether the object is collidable.
        )

        @item(@link(TCastleTransform.Gravity) property @italic(only affects the
          "simple physics simulation"). It is by default @false.

          It has no effect on the "full-featured physics engine" behaviour,
          that has an independent property @link(TRigidBody.Gravity),
          which is @true by default.

          You should not set both @link(TCastleTransform.Gravity) to @true
          and @link(TRigidBody.Gravity) to @true, it would mean that
          @italic(gravity simulation is performed twice).
          In the future, @link(TCastleTransform.Gravity) may be removed
          (or merged with @link(TRigidBody.Gravity), but then old games
          may by surprised by a new default @true.)
        )

        @item(The collider used by our internal, simple physics is independent
          from the @link(TRigidBody.Collider).
          The internal, simple physics uses colliders implicitly implemented
          in the overridden @link(TCastleTransform.HeightCollision),
          @link(TCastleTransform.MoveCollision) and friends.
          In case of @link(TCastleSceneCore), the rule is simple:

          @unorderedList(
            @item(If the @link(TCastleSceneCore.Spatial) contains
              ssDynamicCollisions or ssStaticCollisions, then the object collides
              as a mesh. This makes precise collisions with all the triangles.
              Any mesh, convex or concave, is correctly solved.)
            @item(Otherwise, the object collides as it's axis-aligned bounding box.)
          )
        )
      )

      Note that an object can only be present once in the @link(World)
      to be a rigid body. Breaking this rule will cause the
      @link(EMultipleReferencesInWorld) exception at an undefined time.
    }
    property RigidBody: TRigidBody read FRigidBody write SetRigidBody;

    property Position: TVector3 read FTranslation write SetTranslation;
      deprecated 'use Translation';

    { Direction the creature is facing, and up vector.
      These properties provide an alternative way to get and set the @link(Rotation)
      of the transformation.
      Thinking in terms of "direction" and "up" is often more natural
      when transforming creatures and player.

      The @link(Orientation) determines what is your default direction and up
      (when the @link(Rotation) is zero).
      By default we follow X3D standard vectors suitable for gravity along
      the Y axis. So direction is -Z (DefaultCameraDirection),
      up is +Y (DefaultCameraUp).

      The @link(Direction) and @link(Up) vectors should always be normalized
      (have length 1). When setting them by these properties, we will normalize
      them automatically.

      They must also always be orthogonal.
      When setting @link(Direction), @link(Up) will always be automatically
      adjusted to be orthogonal to @link(Direction). And vice versa ---
      when setting @link(Up), @link(Direction) will be adjusted.

      @groupBegin }
    property Direction: TVector3 read GetDirection write SetDirection;
    property Up: TVector3 read GetUp write SetUp;
    { @groupEnd }

    { Get at once vectors: position, direction, up. }
    procedure GetView(out APos, ADir, AUp: TVector3);

    { Set at once vectors: position, direction, up.

      ADir and AUp given here do not have to be normalized
      (they will be normalized if needed).
      They will be automatically fixed to be orthogonal, if necessary:
      when AdjustUp = @true (the default) we will adjust the up vector
      (preserving the given direction value),
      otherwise we will adjust the direction (preserving the given up value). }
    procedure SetView(const APos, ADir, AUp: TVector3;
      const AdjustUp: boolean = true); overload;
    procedure SetView(const ADir, AUp: TVector3;
      const AdjustUp: boolean = true); overload;

    { Change up vector, keeping the direction unchanged.
      If necessary, the up vector provided here will be fixed to be orthogonal
      to direction.

      This is similar to assigning @link(Up) vector using it's property setter,
      but different behavior happens when we need to fix vectors to have
      direction orthogonal to up (which must be always true).
      In case of assigning @link(Up) by property setter,
      the @link(Direction) vector is changed (if necessary, to be orthogonal to up).
      In case of this method, the up vector is changed (if necessary,
      to be orthogonal to direction).

      It's good to use this if you have a preferred up vector for creatures,
      but still preserving the direction vector has the highest priority. }
    procedure UpPrefer(const AUp: TVector3);

    { How the direction and up vectors determine transformation.
      See TOrientationType for values documentation.

      The default value of this is determined by static variable
      DefaultOrientation, this is usually comfortable (because almost
      always you use the same Orientation throughout your game).
      By default it's otUpYDirectionMinusZ (matching default cameras
      of OpenGL and VRML/X3D).

      This value determines how you should model your 3D models,
      like the creatures, the items, and the player weapons.
      Generally, it applies to every 3D model that is used as
      a child of this TCastleTransform instance. }
    property Orientation: TOrientationType read FOrientation write FOrientation;

    { Transformation objects inside.
      Freeing these items automatically removes them from this list. }
    property List: TCastleTransformList read FList;

    { Add a TCastleBehavior to this TCastleTransform.
      In effect, the virtual methods of TCastleBehavior, like @link(TCastleBehavior.Update),
      will be automatically called.
      Also the @link(TCastleBehavior.Parent) gets assigned.
      If the TCastleBehavior was part of another TCastleTransform, it is removed from it. }
    procedure AddBehavior(const Behavior: TCastleBehavior);

    { Remove TCastleBehavior from this TCastleTransform.
      In effect, the virtual methods of TCastleBehavior, like @link(TCastleBehavior.Update),
      will no longer be automatically called.
      The @link(TCastleBehavior.Parent) is set to @nil. }
    procedure RemoveBehavior(const Behavior: TCastleBehavior);

    { Find the first behavior of the given class, @nil if none. }
    function FindBehavior(const BehaviorClass: TCastleBehaviorClass): TCastleBehavior;
  published
    { Is this object visible and colliding.

      Setting this to @false pretty much turns everything of this 3D object
      to "off". This is useful for objects that disappear completely from
      the level when something happens. You could just as well remove
      this object from @link(TCastleViewport.Items) tree, but sometimes it's more
      comfortable to simply turn this property to @false.

      Descendants may also override GetExists method.

      @noAutoLinkHere }
    property Exists: boolean read FExists write FExists default true;

    { Should this 3D object participate in collision detection.
      You can turn this off, useful to make e.g. "fake" walls
      (to some secret places on level).

      This describes collision resolution with almost everything --- camera,
      player (in third-person perspective, camera may differ from player),
      other creatures. That is because everything
      resolves collisions through our methods MoveCollision and HeightCollision
      (high-level) or SegmentCollision, SphereCollision, SphereCollision2D,
      PointCollision2D, BoxCollision (low-level).

      (Note that RayCollision is excluded from this,
      it exceptionally ignores Collides value, as it's primarily used for picking.
      Same for SegmentCollision with LineOfSight=true.)

      The only exception are the collisions with TCastleMoving instances
      (movable world parts like elevators and doors) that have their own
      detection routines and look at CollidesWithMoving property of other objects.
      That is, the TCastleMoving instance itself must still have Collides = @true,
      but it interacts with @italic(other) objects if and only if they have
      CollidesWithMoving = @true (ignoring their Collides value).
      This allows items to be moved by elevators, but still player and creatures
      can pass through them.

      Note that if not @link(Exists) then this doesn't matter
      (not existing objects never participate in collision detection).

      Descendants may also override GetCollides method. Sometimes it's more
      comfortable than changing the property value.

      @noAutoLinkHere }
    property Collides: boolean read FCollides write FCollides default true;

    { Is item pickable by @link(RayCollision) method.
      Note that if not @link(Exists) then this doesn't matter
      (not existing objects are never pickable).
      This is independent from @link(Collides), as @link(RayCollision)
      does not look at @link(Collides), it only looks at @link(Pickable).

      Descendants may also override GetPickable method. Sometimes it's more
      comfortable than changing the property value.

      @noAutoLinkHere }
    property Pickable: boolean read FPickable write FPickable default true;

    { Is item visible.
      Note that if not @link(Exists) then this doesn't matter
      (not existing objects are never visible).
      This is independent from @link(Collides) or @link(Pickable).

      Descendants may also override GetVisible method. Sometimes it's more
      comfortable than changing the property value.

      @noAutoLinkHere }
    property Visible: boolean read FVisible write FVisible default true;

    { If this 3D object is rendered as part of TCastleViewport,
      and @link(TCastleViewport.UseGlobalLights) is @true, then this property allows
      to make an exception for this 3D object: even though
      @link(TCastleViewport.UseGlobalLights) is @true,
      do not use global lights @italic(for this 3D object).

      Note that this is not applied recursively. Instead, it is checked at each TCastleTransform instance
      that checks TRenderParams.BaseLights. In practice, it is only checked at TCastleScene,
      unless you do custom rendering on your own. }
    property ExcludeFromGlobalLights: boolean
      read FExcludeFromGlobalLights write FExcludeFromGlobalLights default false;

    { Exclude from rendering statistics in
      @link(TCastleViewport.Statistics). }
    property ExcludeFromStatistics: boolean
      read FExcludeFromStatistics write FExcludeFromStatistics default false;

    { When non-zero, we can approximate collisions with this object using a sphere
      in certain situations (@link(MoveAllowed), @link(Gravity)).
      This usually makes dynamic objects, like player and creatures, collide better. }
    property CollisionSphereRadius: Single read FCollisionSphereRadius write FCollisionSphereRadius;

  {$define read_interface_class}
  {$I auto_generated_persistent_vectors/tcastletransform_persistent_vectors.inc}
  {$undef read_interface_class}
  end;

  TPhysicsProperties = class;

  TSceneManagerWorld = TCastleAbstractRootTransform deprecated 'use TCastleRootTransform';

  { Root of transformations and scenes (tree of TCastleTransform and TCastleScene).
    This is the base abstract class, the non-abstract descendant is @link(TCastleRootTransform). }
  TCastleAbstractRootTransform = class(TCastleTransform)
  strict private
    WasPhysicsStep: boolean;
    TimeAccumulator: TFloatTime;
    FCameraPosition, FCameraDirection, FCameraUp, FCameraGravityUp: TVector3;
    FCameraKnown: boolean;
    FEnablePhysics: boolean;
    FMoveLimit: TBox3D;
    FPhysicsProperties: TPhysicsProperties;
    UpdateGeneratedTexturesFrameId, UpdateFrameId: TFrameId;
    FTimeScale: Single;
    FPaused: boolean;
    FMainCamera: TCastleCamera;
    FInternalPressReleaseListeners: TCastleTransformList;
    procedure SetPaused(const Value: boolean);
    procedure SetMainCamera(const Value: TCastleCamera);
  private
    FKraftEngine: TKraft;
    { Create FKraftEngine, if not assigned yet. }
    procedure InitializePhysicsEngine;
    { Destroy everything related to physics, if present. }
    procedure DestroyPhysicsEngine;
    procedure RegisterPressRelease(const T: TCastleTransform);
    procedure UnregisterPressRelease(const T: TCastleTransform);
  public
    OnCursorChange: TNotifyEvent;
    OnVisibleChange: TVisibleChangeEvent;

    constructor Create(AOwner: TComponent); override;
    destructor Destroy; override;
    procedure UpdateGeneratedTextures(
      const RenderFunc: TRenderFromViewFunction;
      const ProjectionNear, ProjectionFar: Single); override;
    procedure Update(const SecondsPassed: Single; var RemoveMe: TRemoveType); override;

    property InternalPressReleaseListeners: TCastleTransformList read FInternalPressReleaseListeners;

    { The major axis of gravity vector: 0, 1 or 2.
      This is trivially derived from the known camera
      GravityUp value. It can only truly express
      GravityUp vector values (1,0,0) or (0,1,0) or (0,0,1),
      although in practice this is enough for normal games (normal 3D scenes
      use up either +Y or +Z).

      We try to avoid using it in
      the engine, and use full GravityUp vector wherever possible.
      Full GravityUp vector may allow for more fun with weird gravity
      in future games. }
    function GravityCoordinate: Integer;

    function GravityUp: TVector3;
      // TODO: I would like to deprecate it,
      // but it is so often useful, and the alternative name with Camera prefix looks convoluted.
      // Leave it be for now.
      // TODO: deprecated 'use CameraGravityUp after checking CameraKnown';

    { Is the move from OldPos to ProposedNewPos possible.
      Returns true and sets NewPos if some move is allowed, thus allows for wall-sliding.

      This checks collisions with world
      (everything inside this @link(TCastleAbstractRootTransform)).

      This checks collision with all objects that have @link(Collides)
      and @link(Exists) equal @true.
      To be more exact, it checks @link(GetCollides) virtual method,
      which by default returns @link(Collides) property and @link(GetExists),
      and @link(GetExists) in turn by default checks @link(Exists) property
      and whether the object is not between @link(Disable) and @link(Enable).

      If your query originates from some existing TCastleTransform instance,
      you should prefer to instead use @link(TCastleTransform.MoveAllowed)
      method, that automatically prevents "collisions with yourself".

      @seealso TCastleTransform.MoveAllowed }
    function WorldMoveAllowed(
      const OldPos, ProposedNewPos: TVector3; out NewPos: TVector3;
      const IsRadius: boolean; const Radius: Single;
      const OldBox, NewBox: TBox3D;
      const BecauseOfGravity: boolean): boolean; overload;

    { Is the move from OldPos to NewPos possible.

      This checks collisions with world
      (everything inside this @link(TCastleAbstractRootTransform)).

      This checks collision with all objects that have @link(Collides)
      and @link(Exists) equal @true.
      To be more exact, it checks @link(GetCollides) virtual method,
      which by default returns @link(Collides) property and @link(GetExists),
      and @link(GetExists) in turn by default checks @link(Exists) property
      and whether the object is not between @link(Disable) and @link(Enable).

      If your query originates from some existing TCastleTransform instance,
      you should prefer to instead use @link(TCastleTransform.MoveAllowed)
      method, that automatically prevents "collisions with yourself".

      @seealso TCastleTransform.MoveAllowed }
    function WorldMoveAllowed(
      const OldPos, NewPos: TVector3;
      const IsRadius: boolean; const Radius: Single;
      const OldBox, NewBox: TBox3D;
      const BecauseOfGravity: boolean): boolean; overload;

    { Get height of point APosition above the world.

      This checks collisions with world
      (everything inside this @link(TCastleAbstractRootTransform)).

      This checks collision with all objects that have @link(Collides)
      and @link(Exists) equal @true.
      To be more exact, it checks @link(GetCollides) virtual method,
      which by default returns @link(Collides) property and @link(GetExists),
      and @link(GetExists) in turn by default checks @link(Exists) property
      and whether the object is not between @link(Disable) and @link(Enable).

      If your query originates from some existing TCastleTransform instance,
      you should prefer to instead use @link(TCastleTransform.MoveAllowed)
      method, that automatically prevents "collisions with yourself". }
    function WorldHeight(const APosition: TVector3;
      out AboveHeight: Single; out AboveGround: PTriangle): boolean;

    { Check that the line segment between 2 points that not collide with anything
      (that has opaque material).

      This checks collisions with world
      (everything inside this @link(TCastleAbstractRootTransform)).

      This checks collision with all objects that have @link(Collides)
      and @link(Exists) equal @true.
      To be more exact, it checks @link(GetCollides) virtual method,
      which by default returns @link(Collides) property and @link(GetExists),
      and @link(GetExists) in turn by default checks @link(Exists) property
      and whether the object is not between @link(Disable) and @link(Enable). }
    function WorldLineOfSight(const Pos1, Pos2: TVector3): boolean;

    { What is hit by this ray.

      This checks collisions with world
      (everything inside this @link(TCastleAbstractRootTransform)).

      This checks collision with all objects that have @link(Collides)
      and @link(Exists) equal @true.
      To be more exact, it checks @link(GetCollides) virtual method,
      which by default returns @link(Collides) property and @link(GetExists),
      and @link(GetExists) in turn by default checks @link(Exists) property
      and whether the object is not between @link(Disable) and @link(Enable). }
    function WorldRay(const RayOrigin, RayDirection: TVector3): TRayCollision;

    { What is hit by this ray.
      Returns the TCastleTransform that is hit (this is the "leaf" TCastleTransform
      in the TCastleTransform tree that is hit)
      and a distance from RayOrigin to the hit point.
      Returns @nil (Distance is undefined in this case) if nothing was hit.
      Use @link(WorldRay) for a more advanced version of this, with more complicated result.
      @groupBegin }
    function WorldRayCast(const RayOrigin, RayDirection: TVector3; out Distance: Single): TCastleTransform;
    function WorldRayCast(const RayOrigin, RayDirection: TVector3): TCastleTransform;
    { @groupEnd }

    { Check whether something collides with axis-aligned box in 3D.

      This checks collisions with world
      (everything inside this @link(TCastleAbstractRootTransform)).

      This checks collision with all objects that have @link(Collides)
      and @link(Exists) equal @true.
      To be more exact, it checks @link(GetCollides) virtual method,
      which by default returns @link(Collides) property and @link(GetExists),
      and @link(GetExists) in turn by default checks @link(Exists) property
      and whether the object is not between @link(Disable) and @link(Enable). }
    function WorldBoxCollision(const Box: TBox3D): boolean;

    { Check whether something collides with a line segment.

      This checks collisions with world
      (everything inside this @link(TCastleAbstractRootTransform)).

      This checks collision with all objects that have @link(Collides)
      and @link(Exists) equal @true.
      To be more exact, it checks @link(GetCollides) virtual method,
      which by default returns @link(Collides) property and @link(GetExists),
      and @link(GetExists) in turn by default checks @link(Exists) property
      and whether the object is not between @link(Disable) and @link(Enable). }
    function WorldSegmentCollision(const Pos1, Pos2: TVector3): boolean;

    { Check whether something collides with a sphere.

      This checks collisions with world
      (everything inside this @link(TCastleAbstractRootTransform)).

      This checks collision with all objects that have @link(Collides)
      and @link(Exists) equal @true.
      To be more exact, it checks @link(GetCollides) virtual method,
      which by default returns @link(Collides) property and @link(GetExists),
      and @link(GetExists) in turn by default checks @link(Exists) property
      and whether the object is not between @link(Disable) and @link(Enable). }
    function WorldSphereCollision(const Pos: TVector3; const Radius: Single): boolean;

    { Check whether something collides with a sphere in 2D
      (a circle, extruded to infinity along the Z axis).

      This checks collisions with world
      (everything inside this @link(TCastleAbstractRootTransform)).

      This checks collision with all objects that have @link(Collides)
      and @link(Exists) equal @true.
      To be more exact, it checks @link(GetCollides) virtual method,
      which by default returns @link(Collides) property and @link(GetExists),
      and @link(GetExists) in turn by default checks @link(Exists) property
      and whether the object is not between @link(Disable) and @link(Enable). }
    function WorldSphereCollision2D(const Pos: TVector2; const Radius: Single;
      const Details: TCollisionDetails = nil): boolean;

    { Check whether something collides with a point in 2D
      (which is an infinite line along the Z axis in 3D).

      This checks collisions with world
      (everything inside this @link(TCastleAbstractRootTransform)).

      This checks collision with all objects that have @link(Collides)
      and @link(Exists) equal @true.
      To be more exact, it checks @link(GetCollides) virtual method,
      which by default returns @link(Collides) property and @link(GetExists),
      and @link(GetExists) in turn by default checks @link(Exists) property
      and whether the object is not between @link(Disable) and @link(Enable). }
    function WorldPointCollision2D(const Point: TVector2): boolean;

    { Camera position, direction, up and gravity up vectors.
      Expressed in the coordinate space of this TCastleAbstractRootTransform,
      which means: the coordinate space of enclosing @link(TCastleViewport).

      Note that some features of TCastleScene (like LOD or Billboard or ProximitySensor)
      need to transform this camera to scene local space.
      Which is not possible if the same scene instance
      is used multiple times (e.g. under many different TCastleTransform parents).
      If you need to use these features of TCastleScene,
      then simply do not use the same scene reference multiple times
      (instead clone the scene by @link(TCastleScene.Clone)).

      CameraKnown = @false means that
      CameraChanged was never called, and so camera settings are not known,
      and so other Camera* properties have undefined values.

      @groupBegin }
    property CameraPosition: TVector3 read FCameraPosition;
    property CameraDirection: TVector3 read FCameraDirection;
    property CameraUp: TVector3 read FCameraUp;
    property CameraGravityUp: TVector3 read FCameraGravityUp;
    property CameraKnown: boolean read FCameraKnown;
    { @groupEnd }

    procedure CameraChanged(const ACamera: TCastleCamera); override;

    { Yoo can temporarily disable physics (no transformations will be updated
      by the physics engine) by setting this property to @false. }
    property EnablePhysics: boolean read FEnablePhysics write FEnablePhysics
      default true;

    { Limit the movement allowed by @link(WorldMoveAllowed).
      Ignored when empty (default).

      This property allows to easily limit the possible places
      where player and creatures go.
      Player is honoring this if it uses @link(WorldMoveAllowed),
      in particular our @link(TCastleWalkNavigation) navigation honors it.
      Creatures honor it if they use @link(WorldMoveAllowed)
      for their decision,
      in particular all creatures in @link(CastleCreatures) use it.

      Note that the @link(TLevel.Load) always
      assigns this property to be non-empty.
      It either determines it by CasMoveLimit placeholder
      in the level 3D model, or by calculating
      to include level bounding box + some space for flying.
    }
    property MoveLimit: TBox3D read FMoveLimit write FMoveLimit;

    { The central camera, that controls the features that require
      a single "main" camera (features that do not make sense
      with multiple cameras from multiple viewports).

      This camera controls:

      - the X3D nodes that "sense" camera like ProximitySensor, Billboard.
      - an audio listener (controlling the spatial sound).
      - the headlight.
      - when X3D nodes change Viewport/NavigationInfo,
        they apply these changes to this camera.

      Note that it means that "headlight" is assigned to one camera
      in case of multiple viewports looking at the same world.
      You cannot have a different "headlight" in each viewport,
      this would cause subtle problems since it's not how it would work in reality
      (where every light is visible in all viewports),
      e.g. mirror textures (like GeneratedCubeMapTexture)
      would need different contents in different viewpoints.

      By default this is set to @link(TCastleViewport.Camera) of the @link(TCastleViewport)
      that created this @link(TCastleAbstractRootTransform) instance.
      So in simple cases (when you just create one @link(TCastleViewport)
      and add your scenes to it's already-created @link(TCastleViewport.Items))
      you don't have to do anything, it just works.
      In general, you can change this to any camera of any associated @link(TCastleViewport),
      or @nil (in case no camera should be that "central" camera).

      TODO: Use free notification to automatically nil this.
      For now, be sure to unassign it early enough, before freeing the camera. }
    property MainCamera: TCastleCamera read FMainCamera write SetMainCamera;
  published
    { Adjust physics behaviour. }
    property PhysicsProperties: TPhysicsProperties read FPhysicsProperties;

    { Time scale used when not @link(Paused). }
    property TimeScale: Single read FTimeScale write FTimeScale default 1;

    { Pausing means that no events (key, mouse, update) are processed.
      So time doesn't move, and input is not processed.

      Navigation also doesn't work (this part is implemented by TCastleViewport
      and each TCastleNavigation).

      This is useful if you want to unconditionally make your world temporary
      still (for example, useful when entering some modal dialog box
      and you want the world to behave as a still background).

      @italic(See also): For other pausing methods,
      there are other methods of pausing / disabling
      some events processing for the world:

      @unorderedList(
        @item(You can set TCastleScene.TimePlaying to @false.
          This is roughly equivalent to not running their @link(Update) methods.
          This means that time will "stand still" for them,
          so their animations will not play. Although they may
          still react and change in response to mouse clicks / key presses,
          if TCastleScene.ProcessEvents.)

        @item(You can set TCastleScene.ProcessEvents to @false.
          This means that scene will not receive and process any
          key / mouse and other events (through VRML/X3D sensors).
          Some animations (not depending on VRML/X3D events processing)
          may still run, for example MovieTexture will still animate,
          if only TCastleScene.TimePlaying.)

        @item(For navigation, you can set @code(TCastleNavigation.Input := []) to ignore
          key / mouse clicks.

          Or you can set @code(TCastleNavigation.Exists) to @false,
          this is actually equivalent to what pausing does now for TCastleNavigation.
        )
      ) }
    property Paused: boolean read FPaused write SetPaused default false;
  end;

  {$define read_interface}
  {$I castletransform_physics.inc}
  {$undef read_interface}

procedure TransformMatricesMult(var Transform, InverseTransform: TMatrix4;
  const Center: TVector3;
  const Rotation: TVector4;
  const Scale: TVector3;
  const ScaleOrientation: TVector4;
  const Translation: TVector3);
  deprecated 'use TTransformation.Multiply';

const
  rfOffScreen = rfRenderedTexture deprecated 'use rfRenderedTexture';

function StrToOrientationType(const S: String): TOrientationType;

implementation

uses CastleLog, CastleQuaternions, CastleComponentSerialize, X3DTriangles;

{$define read_implementation}
{$I castletransform_physics.inc}
{$I castletransform_collisions.inc}
{$I castletransform_renderparams.inc}
{$I castletransform_behavior.inc}
{$undef read_implementation}

{ TransformMatricesMult ------------------------------------------------------ }

{ Workaround FPC bug on Darwin for AArch64 (not on other platforms),
  causes "Fatal: Internal error 2014121702".
  Occurs with 3.0.4 and with 3.3.1 (r44333 from 2020/03/22). }
{$if defined(DARWIN) and defined(CPUAARCH64)}
  {$define COMPILER_BUGGY_PARAMETERS}
{$endif}

procedure TransformMatricesMult(var Transform, InverseTransform: TMatrix4;
  const Center: TVector3;
  const Rotation: TVector4;
  const Scale: TVector3;
  const ScaleOrientation: TVector4;
  const Translation: TVector3);

{$ifdef COMPILER_BUGGY_PARAMETERS}
  type
    TTransformData = record
      Transform, InverseTransform: TMatrix4;
      Center: TVector3;
      Rotation: TVector4;
      Scale: TVector3;
      ScaleOrientation: TVector4;
      Translation: TVector3;
    end;

  procedure MultiplyWorkaround(var T: TTransformation; const TransformData: TTransformData);
  begin
    T.Multiply(
      TransformData.Center,
      TransformData.Rotation,
      TransformData.Scale,
      TransformData.ScaleOrientation,
      TransformData.Translation);
  end;

var
  TransformData: TTransformData;
{$endif COMPILER_BUGGY_PARAMETERS}

var
  T: TTransformation;
begin
  T.Transform := Transform;
  T.InverseTransform := InverseTransform;
  // T.Scale := 1; // doesn't matter
{$ifdef COMPILER_BUGGY_PARAMETERS}
  TransformData.Center := Center;
  TransformData.Rotation := Rotation;
  TransformData.Scale := Scale;
  TransformData.ScaleOrientation := ScaleOrientation;
  TransformData.Translation := Translation;
  MultiplyWorkaround(T, TransformData);
{$else}
  T.Multiply(
    Center,
    Rotation,
    Scale,
    ScaleOrientation,
    Translation);
{$endif}
  Transform := T.Transform;
  InverseTransform := T.InverseTransform;
end;

{ TRayCollision --------------------------------------------------------------- }

function TRayCollision.IndexOfItem(const Item: TCastleTransform): Integer;
begin
  for Result := 0 to Count - 1 do
    if List^[Result].Item = Item then Exit;
  Result := -1;
end;

function TRayCollision.IndexOfItem(const ItemClass: TCastleTransformClass): Integer;
begin
  for Result := 0 to Count - 1 do
    if List^[Result].Item is ItemClass then Exit;
  Result := -1;
end;

{ TCollisionDetails ------------------------------------------------------------ }

function TCollisionDetails.IndexOfItem(const Item: TCastleTransform): Integer;
begin
  for Result := 0 to Count - 1 do
    if List^[Result].Item = Item then Exit;
  Result := -1;
end;

procedure TCollisionDetails.Add(const Item: TCastleTransform);
var
  NewItem: PCollisionDetailsItem;
begin
  NewItem := inherited Add();
  NewItem^.Item := Item;
end;

{ TCastleTransformList ------------------------------------------------------------ }

constructor TCastleTransformList.Create(const FreeObjects: boolean; const AOwner: TCastleTransform);
begin
  inherited Create(FreeObjects);
  FOwner := AOwner;
end;

procedure TCastleTransformList.Notify(Ptr: Pointer; Action: TListNotification);
var
  B: TCastleTransform;
begin
  inherited;

  if Owner <> nil then
  begin
    B := TCastleTransform(Ptr);

    case Action of
      lnAdded:
        begin
          { assign FParent before calling AddToWorld
            (that may cause PhysicsChangeWorldAttach that may use Parent). }
          B.FParent := Owner;
          if Owner.World <> nil then
            B.AddToWorld(Owner.World);
          { Register Owner to be notified of item destruction. }
          B.FreeNotification(Owner);
        end;
      lnExtracted, lnDeleted:
        begin
          if (Owner.World <> nil) and
             { It is possible that "B.World <> Owner.World" when B is getting
               freed and has World set to nil in constructor already. }
             (B.World = Owner.World) then
            B.RemoveFromWorld(Owner.World);
          { It may seem that setting Parent to nil is not really needed,
            nothing should use it when FWorldReferences <> 1.
            But what if FWorldReferences was > 1
            but then it goes back FWorldReferences = 1, we don't want to suddenly
            use FParent that was not watched (it may be invalid reference by now). }
          B.FParent := nil;
          { Do not call RemoveFreeNotification when Owner is equal to B.World,
            this would prevent getting notification when to nil FWorld in
            TCastleTransform.Notification. }
          if B.World <> Owner then
            B.RemoveFreeNotification(Owner);
        end;
      {$ifndef COMPILER_CASE_ANALYSIS}
      else raise EInternalError.Create('TCastleTransformList.Notify action?');
      {$endif}
    end;

    if (Owner.World <> nil) and Assigned(Owner.World.OnCursorChange) then
      Owner.World.OnCursorChange(Owner);
  end;
end;

function TCastleTransformList.GetItem(const I: Integer): TCastleTransform;
begin
  Result := TCastleTransform(inherited Items[I]);
end;

procedure TCastleTransformList.SetItem(const I: Integer; const Item: TCastleTransform);
begin
  inherited Items[I] := Item;
end;

function TCastleTransformList.First: TCastleTransform;
begin
  Result := (inherited First) as TCastleTransform;
end;

function TCastleTransformList.Last: TCastleTransform;
begin
  Result := (inherited Last) as TCastleTransform;
end;

{ TCastleTransform.TEnumerator ------------------------------------------------- }

function TCastleTransform.TEnumerator.GetCurrent: TCastleTransform;
begin
  Result := FList[FPosition];
end;

constructor TCastleTransform.TEnumerator.Create(AList: TCastleTransformList);
begin
  inherited Create;
  FList := AList;
  FPosition := -1;
end;

function TCastleTransform.TEnumerator.MoveNext: Boolean;
begin
  Inc(FPosition);
  Result := FPosition < FList.Count;
end;

{ TCastleTransform ---------------------------------------------------------------- }

const
  NoScale: TVector3 = (Data: (1, 1, 1));

constructor TCastleTransform.Create(AOwner: TComponent);
begin
  inherited;
  FCastShadowVolumes := true;
  FExists := true;
  FCollides := true;
  FPickable := true;
  FVisible := true;
  FCursor := mcDefault;
  FList := TCastleTransformList.Create(false, Self);
  FBehaviors := TComponentList.Create(false);
  FMiddleHeight := DefaultMiddleHeight;
  FOnlyTranslation := true;
  FScale := NoScale;
  FOrientation := DefaultOrientation;

  {$define read_implementation_constructor}
  {$I auto_generated_persistent_vectors/tcastletransform_persistent_vectors.inc}
  {$undef read_implementation_constructor}
end;

destructor TCastleTransform.Destroy;
begin
  {$define read_implementation_destructor}
  {$I auto_generated_persistent_vectors/tcastletransform_persistent_vectors.inc}
  {$undef read_implementation_destructor}

  PhysicsDestroy;
  FreeAndNil(FList);
  FreeAndNil(FBehaviors);
  { set to nil, to detach free notification }
  ChangeWorld(nil);
  GLContextClose;
  inherited;
end;

procedure TCastleTransform.VisibleChangeHere(const Changes: TVisibleChanges);
begin
  if (World <> nil) and Assigned(World.OnVisibleChange) then
    World.OnVisibleChange(Self, Changes);
end;

procedure TCastleTransform.SetCursor(const Value: TMouseCursor);
begin
  if FCursor <> Value then
  begin
    FCursor := Value;
    if (World <> nil) and Assigned(World.OnCursorChange) then
      World.OnCursorChange(Self);
  end;
end;

function TCastleTransform.GetExists: boolean;
begin
  Result := FExists and (Disabled = 0);
end;

function TCastleTransform.GetCollides: boolean;
begin
  Result := FCollides and GetExists;
end;

function TCastleTransform.GetPickable: boolean;
begin
  Result := FPickable and GetExists;
end;

function TCastleTransform.GetVisible: boolean;
begin
  Result := FVisible and GetExists;
end;

function TCastleTransform.Sphere(out Radius: Single): boolean;
begin
  Radius := CollisionSphereRadius;
  Result := Radius <> 0;
end;

procedure TCastleTransform.Disable;
begin
  Inc(Disabled);
end;

procedure TCastleTransform.Enable;
begin
  Dec(Disabled);
end;

procedure TCastleTransform.AddToWorld(const Value: TCastleAbstractRootTransform);
var
  I: Integer;
begin
  Assert(Value <> nil);
  if FWorld <> Value then
  begin
    if FWorld <> nil then
      raise ECannotAddToAnotherWorld.Create('Cannot add object existing in one TCastleRootTransform to another. This usually means that your object is part of "Viewport1.Items", and you are adding it to "Viewport2.Items". You have to remove it from "Viewport1.Items" first, or set both "Viewport1.Items" and "Viewport2.Items" to be equal.');
    ChangeWorld(Value);
  end else
    Inc(FWorldReferences);

  // list stuff
  if FList <> nil then // when one list is within another, this may be called during own destruction by TCastleTransformList.Notify
    for I := 0 to List.Count - 1 do
      List[I].AddToWorld(Value);
end;

procedure TCastleTransform.RemoveFromWorld(const Value: TCastleAbstractRootTransform);
var
  I: Integer;
begin
  Assert(Value <> nil);
  Assert(FWorldReferences > 0);
  if FWorld <> Value then
    WritelnWarning('TCastleTransform.RemoveFromWorld: Removing from World you were not part of. This probably means that you added one TCastleTransform instance to multiple TCastleRootTransform trees, which is not allowed. Always remove TCastleTransform from previous viewport (e.g. by "Viewport1.Items.Remove(xxx)") before adding to the new viewport.');

  Dec(FWorldReferences);
  if FWorldReferences = 0 then
    ChangeWorld(nil);

  // list stuff
  if FList <> nil then // when one list is within another, this may be called during own destruction by TCastleTransformList.Notify
    for I := 0 to List.Count - 1 do
      List[I].RemoveFromWorld(Value);
end;

procedure TCastleTransform.ChangeWorld(const Value: TCastleAbstractRootTransform);
begin
  if FWorld <> Value then
  begin
    if FWorld <> nil then
    begin
      if ListenPressRelease then
        FWorld.UnregisterPressRelease(Self);

      PhysicsChangeWorldDetach;

      { Do not call RemoveFreeNotification when FWorld is also our list owner,
        this would prevent getting notification in TCastleTransform.Notification. }
      if (FWorld.List = nil) or (FWorld.List.IndexOf(Self) = -1) then
        FWorld.RemoveFreeNotification(Self);
    end;

    FWorld := Value;
    FWorldReferences := Iff(Value <> nil, 1, 0);

    if FWorld <> nil then
    begin
      // Ignore FWorld = Self case, when this is done by TCastleAbstractRootTransform.Create? No need to.
      //if FWorld <> Self then
      FWorld.FreeNotification(Self);

      PhysicsChangeWorldAttach;

      if ListenPressRelease then
        FWorld.RegisterPressRelease(Self);
    end;

    // otherwise changing TCastleSceneCore.ExposeTransforms would not update CGE editor hierarchy view
    if not (csTransient in ComponentStyle) then
      InternalCastleDesignInvalidate := true;
  end;
end;

procedure TCastleTransform.Notification(AComponent: TComponent; Operation: TOperation);
begin
  inherited;

  { make sure to nil FWorld reference }
  if (Operation = opRemove) and (AComponent = FWorld) then
    ChangeWorld(nil);

  { We have to remove a reference to the object from the List.
    This is crucial: TCastleTransformList.Notify,
    and e.g. GLContextClose call, assume that all objects on
    the List are always valid objects (no invalid references,
    even for a short time). }

  { About List <> nil check:

    How situation with List = nil may happen? When our List is destroyed,
    it calls B.FreeNotification on all it's items, so it (falsely) seems we will
    not get any more notifications.

    It turns out that we may get notifications,
    and they are notifications about our own destruction (AComponent = Self).
    That is because TComponent.Notification passes down the notification to
    all it's FComponents, that is rtl/objpas/classes/compon.inc
    (in FPC sources) contains code

    Procedure TComponent.Notification(AComponent: TComponent; Operation: TOperation);
    begin
      ...
      For Runner:=0 To FComponents.Count-1 do
        TComponent(FComponents.Items[Runner]).Notification(AComponent,Operation);
    end;

    And FComponents contain all components that are owned.
    So we are informed when something is removed from the owner,
    including about our own removal. (And in this case, we are a TCastleTransform descendant
    ourselves, just like our children; so check "AComponent is TCastleTransform" doesn't
    protect us.)
    Practical situation when it happens is in testcases
    TTestCastleTransform.TestNotifications and TTestCastleTransform.TestNotificationsSceneManager. }

  if (Operation = opRemove) and (AComponent is TCastleTransform) and (List <> nil) then
    List.RemoveAll(AComponent);

  PhysicsNotification(AComponent, Operation);
end;

function TCastleTransform.Height(const MyPosition: TVector3;
  out AboveHeight: Single): boolean;
var
  AboveGroundIgnored: PTriangle;
begin
  Result := Height(MyPosition, AboveHeight, AboveGroundIgnored);
end;

function TCastleTransform.Height(const MyPosition: TVector3;
  out AboveHeight: Single; out AboveGround: PTriangle): boolean;
var
  MyPositionWorld: TVector3;
begin
  MyPositionWorld := UniqueParent.LocalToWorld(MyPosition);
  Disable;
  try
    Result := World.WorldHeight(MyPositionWorld, AboveHeight, AboveGround);
    if Result then
      AboveHeight := UniqueParent.WorldToLocalDistance(AboveHeight);
  finally Enable end;
end;

function TCastleTransform.LineOfSight(const Pos1, Pos2: TVector3): boolean;
var
  Pos1World, Pos2World: TVector3;
begin
  Pos1World := UniqueParent.LocalToWorld(Pos1);
  Pos2World := UniqueParent.LocalToWorld(Pos2);
  Disable;
  try
    Result := World.WorldLineOfSight(Pos1World, Pos2World);
  finally Enable end;
end;

function TCastleTransform.MoveAllowed(const OldPos, ProposedNewPos: TVector3;
  out NewPos: TVector3;
  const BecauseOfGravity: boolean): boolean;
var
  Sp: boolean;
  SpRadius, SpRadiusWorld: Single;
  OldBox, NewBox: TBox3D;
  OldPosWorld, ProposedNewPosWorld, NewPosWorld: TVector3;
begin
  Assert(UniqueParent <> nil, 'Need to know world transformation before MoveAllowed');

  OldPosWorld := UniqueParent.LocalToWorld(OldPos);
  ProposedNewPosWorld := UniqueParent.LocalToWorld(ProposedNewPos);

  { Save bounding volume information before calling Disable, as Disable makes
    bounding volume empty }
  Sp := Sphere(SpRadius);
  if not Sp then
    SpRadius := 0; { something predictable, for safety }
  OldBox := WorldBoundingBox;
  NewBox := OldBox.Translate(ProposedNewPosWorld - OldPosWorld);

  SpRadiusWorld := UniqueParent.LocalToWorldDistance(SpRadius);

  Disable;
  try
    Result := World.WorldMoveAllowed(OldPosWorld, ProposedNewPosWorld, NewPosWorld,
      Sp, SpRadiusWorld, OldBox, NewBox, BecauseOfGravity);
  finally Enable end;

  if Result then
    NewPos := UniqueParent.WorldToLocal(NewPosWorld);
end;

function TCastleTransform.MoveAllowed(const OldPos, NewPos: TVector3;
  const BecauseOfGravity: boolean): boolean;
var
  Sp: boolean;
  SpRadius: Single;
  OldBox, NewBox: TBox3D;
begin
  { save bounding volume information before calling Disable, as Disable makes
    bounding volume empty }
  Sp := Sphere(SpRadius);
  if not Sp then
    SpRadius := 0; { something predictable, for safety }
  OldBox := WorldBoundingBox;
  NewBox := OldBox.Translate(NewPos - OldPos);

  Disable;
  try
    Result := World.WorldMoveAllowed(OldPos, NewPos,
      Sp, SpRadius, OldBox, NewBox, BecauseOfGravity);
  finally Enable end;
end;

function TCastleTransform.Ray(
  const RayOrigin, RayDirection: TVector3): TRayCollision;
var
  RayOriginWorld, RayDirectionWorld: TVector3;
begin
  RayOriginWorld := UniqueParent.LocalToWorld(RayOrigin);
  RayDirectionWorld := UniqueParent.LocalToWorldDirection(RayDirection);
  Disable;
  try
    Result := World.WorldRay(RayOriginWorld, RayDirectionWorld);
  finally Enable end;
end;

function TCastleTransform.RayCast(const RayOrigin, RayDirection: TVector3): TCastleTransform;
var
  RayOriginWorld, RayDirectionWorld: TVector3;
begin
  RayOriginWorld := UniqueParent.LocalToWorld(RayOrigin);
  RayDirectionWorld := UniqueParent.LocalToWorldDirection(RayDirection);
  Disable;
  try
    Result := World.WorldRayCast(RayOriginWorld, RayDirectionWorld);
  finally Enable end;
end;

function TCastleTransform.RayCast(const RayOrigin, RayDirection: TVector3; out Distance: Single): TCastleTransform;
var
  RayOriginWorld, RayDirectionWorld: TVector3;
begin
  RayOriginWorld := UniqueParent.LocalToWorld(RayOrigin);
  RayDirectionWorld := UniqueParent.LocalToWorldDirection(RayDirection);
  Disable;
  try
    Result := World.WorldRayCast(RayOriginWorld, RayDirectionWorld, Distance);
    if Result <> nil then
      Distance := UniqueParent.WorldToLocalDistance(Distance);
  finally Enable end;
end;

{ list stuff ---------------------------------------------------------------- }

procedure TCastleTransform.Add(const Item: TCastleTransform);
begin
  List.Add(Item);
end;

procedure TCastleTransform.Insert(const Index: Integer; const Item: TCastleTransform);
begin
  List.Insert(Index, Item);
end;

function TCastleTransform.GetItem(const I: Integer): TCastleTransform;
begin
  Result := List[I];
end;

procedure TCastleTransform.SetItem(const I: Integer; const Item: TCastleTransform);
begin
  List[I] := Item;
end;

function TCastleTransform.Count: Integer;
begin
  Result := List.Count;
end;

procedure TCastleTransform.Remove(const Item: TCastleTransform);
begin
  { Free notifications of various components (like TVisualizeTransform)
    may want to remove some children from a TCastleTransform that is being
    freed, and has List = nil now.
    Ignore it -- removing from a nil list doesn't require doing anything. }
  if List <> nil then
    List.Remove(Item);
end;

procedure TCastleTransform.Clear;
begin
  List.Clear;
end;

procedure TCastleTransform.Exchange(const Index1, Index2: Integer);
begin
  List.Exchange(Index1, Index2);
end;

function CompareBackToFront2D(A, B: Pointer): Integer;
begin
  Result := TBox3D.CompareBackToFront2D(TCastleTransform(A).BoundingBox, TCastleTransform(B).BoundingBox);
end;

var
  { Has to be global, since TObjectList.Sort
    requires normal function (not "of object"). }
  SortCameraPosition: TVector3;

function CompareBackToFront3D(A, B: Pointer): Integer;
begin
  Result := TBox3D.CompareBackToFront3D(TCastleTransform(A).BoundingBox, TCastleTransform(B).BoundingBox,
    SortCameraPosition);
end;

procedure TCastleTransform.SortBackToFront(const BlendingSort: TBlendingSort;
  const CameraPosition: TVector3);
begin
  case BlendingSort of
    bs2D: List.Sort(@CompareBackToFront2D);
    bs3D:
      begin
        SortCameraPosition := CameraPosition;
        List.Sort(@CompareBackToFront3D);
      end;
    else ;
  end;
end;

procedure TCastleTransform.SortBackToFront2D;
begin
  SortBackToFront(bs2D, TVector3.Zero);
end;

function TCastleTransform.LocalBoundingBox: TBox3D;
var
  I: Integer;
begin
  Result := TBox3D.Empty;
  if GetExists then
  begin
    for I := 0 to List.Count - 1 do
      if not List[I].InternalExcludeFromParentBoundingVolume then
        Result.Include(List[I].BoundingBox);
  end;
end;

procedure TCastleTransform.LocalRender(const Params: TRenderParams);
var
  I: Integer;
begin
  if GetVisible then
  begin
    for I := 0 to List.Count - 1 do
      List[I].Render(Params);
  end;
end;

procedure TCastleTransform.LocalRenderShadowVolume(
  ShadowVolumeRenderer: TBaseShadowVolumeRenderer;
  const ParentTransformIsIdentity: boolean;
  const ParentTransform: TMatrix4);
var
  I: Integer;
begin
  if GetExists and CastShadowVolumes then
  begin
    for I := 0 to List.Count - 1 do
      List[I].RenderShadowVolume(ShadowVolumeRenderer,
        ParentTransformIsIdentity, ParentTransform);
  end;
end;

procedure TCastleTransform.PrepareResources(const Options: TPrepareResourcesOptions;
  const ProgressStep: boolean; const Params: TPrepareParams);
var
  I: Integer;
begin
  for I := 0 to List.Count - 1 do
    List[I].PrepareResources(Options, ProgressStep, Params);
end;

function TCastleTransform.PrepareResourcesSteps: Cardinal;
var
  I: Integer;
begin
  Result := 0;
  for I := 0 to List.Count - 1 do
    Result := Result + List[I].PrepareResourcesSteps;
end;

function TCastleTransform.Press(const Event: TInputPressRelease): boolean;
var
  I: Integer;
begin
  Result := false;
  if not GetExists then Exit;

  for I := 0 to List.Count - 1 do
    if List[I].Press(Event) then Exit(true);
end;

function TCastleTransform.Release(const Event: TInputPressRelease): boolean;
var
  I: Integer;
begin
  Result := false;
  if not GetExists then Exit;

  for I := 0 to List.Count - 1 do
    if List[I].Release(Event) then Exit(true);
end;

function TCastleTransform.PointingDevicePress(const Pick: TRayCollisionNode;
  const Distance: Single): Boolean;
begin
  { This event is not automatically passed to all children on List,
    instead the TCastleViewport has special logic which
    TCastleTransform instances receive the PointingDevicePress call. }
  Result := false;
end;

function TCastleTransform.PointingDeviceRelease(const Pick: TRayCollisionNode;
  const Distance: Single; const CancelAction: Boolean): Boolean;
begin
  { This event is not automatically passed to all children on List,
    instead the TCastleViewport has special logic which
    TCastleTransform instances receive the PointingDeviceRelease call. }
  Result := false;
end;

function TCastleTransform.PointingDeviceMove(const Pick: TRayCollisionNode;
  const Distance: Single): boolean;
begin
  { This event is not automatically passed to all children on List,
    instead the TCastleViewport has special logic which
    TCastleTransform instances receive the PointingDeviceMove call. }
  Result := false;
end;

procedure TCastleTransform.Update(const SecondsPassed: Single; var RemoveMe: TRemoveType);

  procedure UpdateBehaviors;
  var
    I: Integer;
    Beh: TCastleBehavior;
    RemoveItem: TRemoveType;
  begin
    I := 0;
    while I < FBehaviors.Count do
    begin
      Beh := FBehaviors[I] as TCastleBehavior;
      RemoveItem := rtNone;
      Beh.Update(SecondsPassed, RemoveItem);
      if RemoveItem in [rtRemove, rtRemoveAndFree] then
      begin
        RemoveBehaviorIndex(I);
        if RemoveItem = rtRemoveAndFree then
          FreeAndNil(Beh);
      end else
        Inc(I);
    end;
  end;

  procedure UpdateChildren;
  var
    I: Integer;
    Item: TCastleTransform;
    RemoveItem: TRemoveType;
  begin
    I := 0;
    while I < List.Count do
    begin
      Item := List[I];
      RemoveItem := rtNone;
      Item.Update(SecondsPassed, RemoveItem);
      if RemoveItem in [rtRemove, rtRemoveAndFree] then
      begin
        List.Delete(I);
        if RemoveItem = rtRemoveAndFree then
          FreeAndNil(Item);
      end else
        Inc(I);
    end;
  end;

begin
  if GetExists then
  begin
    UpdateBehaviors;
    UpdateChildren;

    { Disable physics and gravity in design mode (in the future we may add optional way to enable them) }
    if not CastleDesignMode then
    begin
      UpdateSimpleGravity(SecondsPassed);
      UpdatePhysicsEngine(SecondsPassed);
    end;
  end;
end;

procedure TCastleTransform.GLContextClose;
begin
  { Does nothing now.
    In particular, this does not call GLContextClose on children.
    This way it keeps their OpenGL resources prepared,
    to be able to quickly readd them to another transform (without time-consuming
    initial PrepareResources). }
end;
(*
var
  I: Integer;
begin
  { this is called from inherited destructor, so check <> nil carefully }
  if FList <> nil then
  begin
    for I := 0 to List.Count - 1 do
      List[I].GLContextClose;
  end;
end;
*)

procedure TCastleTransform.UpdateGeneratedTextures(
  const RenderFunc: TRenderFromViewFunction;
  const ProjectionNear, ProjectionFar: Single);
var
  I: Integer;
begin
  for I := 0 to List.Count - 1 do
    List[I].UpdateGeneratedTextures(RenderFunc, ProjectionNear, ProjectionFar);
end;

procedure TCastleTransform.VisibleChangeNotification(const Changes: TVisibleChanges);
var
  I: Integer;
begin
  for I := 0 to List.Count - 1 do
    List[I].VisibleChangeNotification(Changes);
end;

procedure TCastleTransform.CameraChanged(const ACamera: TCastleCamera);
var
  I: Integer;
begin
  for I := 0 to List.Count - 1 do
    List[I].CameraChanged(ACamera);
end;

procedure TCastleTransform.CameraChanged(const ACamera: TCastleNavigation);
begin
  CameraChanged(ACamera.Camera);
end;

function TCastleTransform.Dragging: boolean;
var
  I: Integer;
begin
  Result := false;

  for I := 0 to List.Count - 1 do
  begin
    Result := List[I].Dragging;
    if Result then Exit;
  end;
end;

{ transform stuff -------------------------------------------------------- }

function TCastleTransform.Translation2D: TVector2;
begin
  Result := Translation.XY;
end;

function TCastleTransform.Transform: TMatrix4;
begin
  if not FTransformationValid then
  begin
    InternalTransformation(FTransformation);
    FTransformationValid := true;
  end;
  Result := FTransformation.Transform;
end;

function TCastleTransform.InverseTransform: TMatrix4;
begin
  if not FTransformationValid then
  begin
    InternalTransformation(FTransformation);
    FTransformationValid := true;
  end;
  Result := FTransformation.InverseTransform;
end;

function TCastleTransform.WorldTransform: TMatrix4;
begin
  UpdateWorldTransformation;
  Result := FWorldTransformation.Transform;
end;

function TCastleTransform.WorldInverseTransform: TMatrix4;
begin
  UpdateWorldTransformation;
  Result := FWorldTransformation.InverseTransform;
end;

function TCastleTransform.Parent: TCastleTransform;
begin
  if FWorldReferences <> 1 then
  begin
    if FWorldReferences = 0 then
      raise ENotAddedToWorld.Create('Parent (and WorldTransform) not available: This instance is not yet added to Viewport.Items')
    else
      raise EMultipleReferencesInWorld.Create('Parent (and WorldTransform) not available: This instance is added multiple times to Viewport.Items, it does not have a single Parent value');
  end;
  if FParent = nil then
  begin
    if Self = World then
      raise ETransformParentUndefined.Create('Parent not available: This is the root node (World)')
    else
      raise ETransformParentUndefined.Create('Parent (and WorldTransform) not available: This instance was once added multiple times to Viewport.Items (it lost link to Parent)');
  end;
  Result := FParent;
end;

function TCastleTransform.HasWorldTransform: boolean;
begin
  Result := (Self = World) or ((FWorldReferences = 1) and (FParent <> nil));
end;

procedure TCastleTransform.UpdateWorldTransformation;
var
  Par: TCastleTransform;
  IsWorld: boolean;
begin
  { The main feature that enables to optimize this (usually reuse previously
    calculated FWorldTransformation) is that we keep
    FWorldTransformationId.
    This id changes every time the FWorldTransform or FWorldInverseTransform changes.
    So a child can save this id, and know that as long as FWorldTransformationId
    didn't change, so also FWorldTransformation didn't change.

    The FWorldTransformationId is never zero after UpdateWorldTransformation.
    So you can safely use FLastParentWorldTransformationId = 0
    as a value that "will never be considered equal". }

  IsWorld := Self = World;

  if not IsWorld then
  begin
    // first, update FLastParentWorldTransform*
    Par := Parent;
    Par.UpdateWorldTransformation;
    if FLastParentWorldTransformationId <> Par.FWorldTransformationId then
    begin
      FLastParentWorldTransformationId := Par.FWorldTransformationId;
      FLastParentWorldTransformation   := Par.FWorldTransformation;
      // need to recalculate our FWorldTransformation
      FWorldTransformationValid := false;
    end;
  end;

  { Note that FWorldTransformationValid is set to false
    - when Par.WorldTransform changes or
    - when our Transform changes
    Both situations imply that our WorldTransform should change.
  }

  if not FWorldTransformationValid then
  begin
    // update NextTransformId
    if NextTransformId = High(NextTransformId) then
    begin
      WritelnLog('Watch out, UpdateWorldTransformation overflows the NextTransformId');
      NextTransformId := 1; // skip over 0
    end else
      Inc(NextTransformId);

    FWorldTransformationId := NextTransformId;

    // actually calculate World[Inverse]Transform here
    if IsWorld then
    begin
      FWorldTransformation.Transform := Transform;
      FWorldTransformation.InverseTransform := InverseTransform;
    end else
    begin
      FWorldTransformation.Transform := FLastParentWorldTransformation.Transform * Transform;
      FWorldTransformation.InverseTransform := InverseTransform * FLastParentWorldTransformation.InverseTransform;
    end;
    FWorldTransformationValid := true;
  end;
end;

procedure TCastleTransform.TransformMatricesMult(var M, MInverse: TMatrix4);
var
  T: TTransformation;
begin
  // call InternalTransformationMult (non-deprecated)
  T.Transform := M;
  T.InverseTransform := MInverse;
  // T.Scale := 1; // doesn't matter
  InternalTransformationMult(T);
  M := T.Transform;
  MInverse := T.InverseTransform;
end;

procedure TCastleTransform.TransformMatrices(out M, MInverse: TMatrix4);
var
  T: TTransformation;
begin
  // call InternalTransformation (non-deprecated)
  InternalTransformation(T);
  M := T.Transform;
  MInverse := T.InverseTransform;
end;

procedure TCastleTransform.InternalTransformationMult(var T: TTransformation);

{$ifdef COMPILER_BUGGY_PARAMETERS}
  type
    TTransformData = record
      Transform, InverseTransform: TMatrix4;
      Center: TVector3;
      Rotation: TVector4;
      Scale: TVector3;
      ScaleOrientation: TVector4;
      Translation: TVector3;
    end;

  procedure MultiplyWorkaround(var T: TTransformation; const TransformData: TTransformData);
  begin
    T.Multiply(
      TransformData.Center,
      TransformData.Rotation,
      TransformData.Scale,
      TransformData.ScaleOrientation,
      TransformData.Translation);
  end;

var
  TransformData: TTransformData;
begin
  TransformData.Center := FCenter;
  TransformData.Rotation := FRotation;
  TransformData.Scale := FScale;
  TransformData.ScaleOrientation := FScaleOrientation;
  TransformData.Translation := FTranslation;
  MultiplyWorkaround(T, TransformData);
{$else}
begin
  T.Multiply(
    FCenter,
    FRotation,
    FScale,
    FScaleOrientation,
    FTranslation);
{$endif}
end;

procedure TCastleTransform.InternalTransformation(out T: TTransformation);
begin
  T.Init;
  InternalTransformationMult(T);
end;

function TCastleTransform.AverageScale: Single;
begin
  Result := Approximate3DScale(Scale);
end;

function TCastleTransform.AverageScale2D: Single;
begin
  Result := Approximate2DScale(Scale.XY);
end;

{ We assume in all methods below that FOnlyTranslation is the most common case,
  and then that Translation = 0,0,0 is the most common case.
  This is true for many 3D objects. And for only translation,
  we can calculate result much faster (and for translation = zero,
  we don't have to do anything besides calling inherited).

  For some simplest operations, we do not check for Translation = 0,0,0
  case --- if applying Translation is very fast, then checking for
  zero translation would be a waste of time. }

function TCastleTransform.BoundingBox: TBox3D;
begin
  if FOnlyTranslation then
    Result := LocalBoundingBox.Translate(Translation)
  else
    Result := LocalBoundingBox.Transform(Transform);
end;

function TCastleTransform.WorldBoundingBox: TBox3D;
begin
  Result := LocalBoundingBox.Transform(WorldTransform);
end;

procedure TCastleTransform.Render(const Frustum: TFrustum; const Params: TRenderParams);
var
  OldFrustum: PFrustum;
begin
  OldFrustum := Params.Frustum;
  Params.Frustum := @Frustum;
  try
    Render(Params);
  finally Params.Frustum := OldFrustum end;
end;

procedure TCastleTransform.WarningMatrixNan(const NewParamsInverseTransformValue: TMatrix4);
begin
  WritelnWarning('Transform', Format(
    'Inverse transform matrix has NaN value inside:' + NL +
    '%s' + NL +
    '  Matrix source: Center %s, Rotation %s, Scale %s, ScaleOrientation %s, Translation %s',
    [NewParamsInverseTransformValue.ToString('  '),
     FCenter.ToString,
     FRotation.ToString,
     FScale.ToString,
     FScaleOrientation.ToString,
     FTranslation.ToString
    ]));
end;

procedure TCastleTransform.Render(const Params: TRenderParams);
var
  T: TVector3;
  OldParamsTransform, OldParamsInverseTransform: PMatrix4;
  NewParamsTransformation: TTransformation;
  OldParamsTransformIdentity: boolean;
  OldFrustum: PFrustum;
  NewFrustumValue: TFrustum;
begin
  T := Translation;
  if FOnlyTranslation and T.IsZero then
    LocalRender(Params)
  else
  begin
    FrameProfiler.Start(fmRenderTransform);

    OldParamsTransformIdentity := Params.TransformIdentity;
    OldParamsTransform         := Params.Transform;
    OldParamsInverseTransform  := Params.InverseTransform;
    OldFrustum                 := Params.Frustum;

    NewParamsTransformation.Transform        := OldParamsTransform^;
    NewParamsTransformation.InverseTransform := OldParamsInverseTransform^;
    NewFrustumValue                          := OldFrustum^;

    Params.TransformIdentity := false;
    Params.Transform        := @NewParamsTransformation.Transform;
    Params.InverseTransform := @NewParamsTransformation.InverseTransform;
    Params.Frustum          := @NewFrustumValue;

    { Update NewXxx to apply the transformation defined by this TCastleTransform.
      LocalRender expects Frustum in local coordinates (without transformation),
      so we subtract transformation below. }
    if FOnlyTranslation then
    begin
      NewParamsTransformation.Translate(T);
      NewFrustumValue.MoveVar(-T);
    end else
    begin
      InternalTransformationMult(NewParamsTransformation);
      if IsNan(NewParamsTransformation.Transform.Data[0, 0]) then
        WarningMatrixNan(NewParamsTransformation.Transform);
      NewFrustumValue := NewFrustumValue.TransformByInverse(Transform);
      // 2x slower: NewFrustumValue := NewFrustumValue.Transform(InverseTransform);
    end;

    FrameProfiler.Stop(fmRenderTransform);

    LocalRender(Params);

    FrameProfiler.Start(fmRenderTransform);
    { Restore OldXxx values.
      They can be restored fast, thanks to using pointers to matrix/frustum. }
    Params.TransformIdentity := OldParamsTransformIdentity;
    Params.Transform         := OldParamsTransform;
    Params.InverseTransform  := OldParamsInverseTransform;
    Params.Frustum           := OldFrustum;
    FrameProfiler.Stop(fmRenderTransform);
  end;
end;

procedure TCastleTransform.RenderShadowVolume(
  ShadowVolumeRenderer: TBaseShadowVolumeRenderer;
  const ParentTransformIsIdentity: boolean;
  const ParentTransform: TMatrix4);
var
  T: TVector3;
begin
  if FOnlyTranslation then
  begin
    T := Translation;
    if T.IsZero then
      LocalRenderShadowVolume(ShadowVolumeRenderer,
        ParentTransformIsIdentity, ParentTransform)
    else
      LocalRenderShadowVolume(ShadowVolumeRenderer,
        false, TranslationMatrix(T) * ParentTransform);
  end else
    LocalRenderShadowVolume(ShadowVolumeRenderer,
      false, Transform * ParentTransform);
end;

function Bottom(const Gravity: boolean; const GravityCoordinate: Integer;
  const BoundingBox: TBox3D): Single;
begin
  if Gravity then
    Result := 0 else
    Result := BoundingBox.Data[0].Data[GravityCoordinate];
end;

function TCastleTransform.Middle: TVector3;
var
  GC: Integer;
  B: TBox3D;
begin
  GC := World.GravityCoordinate;
  if InternalMiddleForceBox then
    B := InternalMiddleForceBoxValue
  else
    B := LocalBoundingBox;

  { More correct version would be to take B bottom point, add PreferredHeight,
    and transform this point just like TCastleTransform transforms everything
    else. Optimized implementation below assumes that instead
    of transforming we can add Translation, so we assume that
    transformations do not change this middle point
    (which is Ok if you think e.g. about a non-flying creature that,
    besides moving, only rotates around it's own up axis). }

  Result := Translation;
  Result.Data[GC] := Result.Data[GC] + (Bottom(Gravity, GC, B) + PreferredHeight);
end;

function TCastleTransform.PreferredHeight: Single;
var
  GC: Integer;
  B: TBox3D;
  { $define CHECK_HEIGHT_VS_RADIUS}
  {$ifdef CHECK_HEIGHT_VS_RADIUS} R: Single; {$endif}
begin
  GC := World.GravityCoordinate;
  if InternalMiddleForceBox then
    B := InternalMiddleForceBoxValue
  else
    B := LocalBoundingBox;
  if B.IsEmpty then
    Result := 0
  else
    Result := MiddleHeight * (B.Data[1].Data[GC] - Bottom(Gravity, GC, B));

  {$ifdef CHECK_HEIGHT_VS_RADIUS}
  if Sphere(R) and (R > Result) then
  begin
    WritelnWarning('3D Radius',
      Format('PreferredHeight %f is smaller than radius %f. Gravity may work weird for this 3D object.',
      [Result, R]));
  end;
  {$endif}
end;

procedure TCastleTransform.UpdateSimpleGravity(const SecondsPassed: Single);

  procedure DoGravity(const PreferredHeight: Single);
  var
    GravityUp: TVector3;

    { TODO: this is a duplicate of similar TCastleWalkNavigation method }
    procedure DoFall;
    var
      BeginPos, EndPos, FallVector: TVector3;
    begin
      { Project Middle and FFallingStartMiddle
        onto GravityUp vector to calculate fall height. }
      BeginPos := PointOnLineClosestToPoint(TVector3.Zero, GravityUp, FFallingStartMiddle);
      EndPos   := PointOnLineClosestToPoint(TVector3.Zero, GravityUp, Middle);
      FallVector := BeginPos - EndPos;

      { Because of various growing and jumping effects (imagine you jump up
        onto a taller pillar) it may turn out that we're higher at the end
        at the end of fall. Do not report it to Fall event in this case. }
      if TVector3.DotProduct(GravityUp, FallVector.Normalize) <= 0 then
        Exit;

      Fall(FallVector.Length);
    end;

  const
    { HeightMargin is used to safeguard against floating point inaccuracy.
      Without this, creature would too often be considered "falling down"
      or "growing up". }
    HeightMargin = 1.01;
  var
    IsAbove: boolean;
    AboveHeight, RadiusIgnored: Single;
    OldFalling: boolean;
    FallingDistance, MaximumFallingDistance: Single;
  begin
    if (World = nil) or not World.CameraKnown then Exit;

    { calculate and save GravityUp once, it's used quite often in this procedure }
    GravityUp := World.CameraGravityUp;

    OldFalling := FFalling;

    IsAbove := Height(Middle, AboveHeight);

    if (FallSpeed <> 0) and
       (AboveHeight > PreferredHeight * HeightMargin) then
    begin
      { Fall down }
      if not FFalling then
        FFallingStartMiddle := Middle;

      FFalling := true;

      FallingDistance := FallSpeed * SecondsPassed;
      if IsAbove then
      begin
        MaximumFallingDistance := AboveHeight - PreferredHeight;

        { If you will fall down by exactly
          AboveHeight - PreferredHeight,
          then you will get exatly into collision with the ground.
          So actually this is too large MaximumFallingDistance.

          But actually it's OK when Sphere is used, because then wall-sliding
          in MoveCollision can correct new position,
          so actually it will be slightly above the ground. So falling
          down will work.

          But when Sphere is not used, the situation is worse,
          because then MoveCollision doesn't do wall-sliding.
          And it will always simply reject such move
          with MaximumFallingDistance.
          If FPS is low (so we would like to fall down at once
          by large distance), this is noticeable: in such case, instead
          of falling down, creature hangs over the ground,
          because MoveCollision simply doesn't allow it fall
          exactly by AboveHeight - PreferredHeight.
          So MaximumFallingDistance has to be a little smaller in this case.
          In particular, this was noticeable for the initially dead alien
          creature on "Doom" level, when shadows were on (when shadows were on,
          FPS is low, that's why the bug was noticeable only with shadows = on).

          TODO: the better version would be to improve
          MoveCollision for Sphere=false case, instead of
          workarounding it here with this epsilon.
          See TBaseTrianglesOctree.MoveCollision. }
        if not Sphere(RadiusIgnored) then
          MaximumFallingDistance := MaximumFallingDistance - 0.01;
        MinVar(FallingDistance, MaximumFallingDistance);
      end;

      if not Move(GravityUp * -FallingDistance, true) then
        FFalling := false;
    end else
    begin
      FFalling := false;

      if (GrowSpeed <> 0) and
         (AboveHeight < PreferredHeight / HeightMargin) then
      begin
        { Growing up }
        Move(GravityUp * Min(GrowSpeed * SecondsPassed,
          PreferredHeight - AboveHeight), false);
      end;
    end;

    if OldFalling and (not FFalling) then
      DoFall;
  end;

var
  PH: Single;
begin
  if Gravity then
  begin
    PH := PreferredHeight;
    if (PH <> 0) and
       ((FallSpeed <> 0) or (GrowSpeed <> 0)) then
      { calculate and save PreferredHeight once,
        as it's used quite often in the DoGravity procedure }
      DoGravity(PH);
  end;
end;

procedure TCastleTransform.Fall(const FallHeight: Single);
begin
  { Nothing to do in this class }
end;

function TCastleTransform.Move(const TranslationChange: TVector3;
  const BecauseOfGravity: boolean; const EnableWallSliding: boolean): boolean;
var
  OldMiddle, ProposedNewMiddle, NewMiddle: TVector3;
begin
  OldMiddle := Middle;

  if EnableWallSliding then
  begin
    ProposedNewMiddle := OldMiddle + TranslationChange;
    Result := MoveAllowed(OldMiddle, ProposedNewMiddle, NewMiddle, BecauseOfGravity);
  end else
  begin
    NewMiddle := OldMiddle + TranslationChange;
    Result := MoveAllowed(OldMiddle, NewMiddle, BecauseOfGravity);
  end;

  if Result then
    Translate(NewMiddle - OldMiddle);
end;

procedure TCastleTransform.ChangedTransform;
begin
  FTransformationValid := false;
  FWorldTransformationValid := false;
  VisibleChangeHere([vcVisibleGeometry]);
end;

procedure TCastleTransform.GetChildren(Proc: TGetChildProc; Root: TComponent);
var
  I: Integer;
begin
  inherited;
  for I := 0 to List.Count - 1 do
    if [csSubComponent, csTransient] * List[I].ComponentStyle = [] then
      Proc(List[I]);
end;

procedure TCastleTransform.InternalAddChild(const C: TComponent);
begin
  // matches TCastleTransform.GetChildren implementation
  Add(C as TCastleTransform)
end;

function TCastleTransform.PropertySection(const PropertyName: String
  ): TPropertySection;
begin
  case PropertyName of
    'Exists':
      Result := psBasic;
    'CenterPersistent',
    'RotationPersistent',
    'ScalePersistent',
    'ScaleOrientationPersistent',
    'TranslationPersistent':
      Result := psLayout;
    else
      Result := inherited PropertySection(PropertyName);
  end;
end;

{ We try hard to keep FOnlyTranslation return fast, and return with true.
  This allows TCastleTransform to be optimized and accurate
  for the (often) case of pure translation. }

function TCastleTransform.OnlyTranslation: boolean;
begin
  Result := FOnlyTranslation;
end;

procedure TCastleTransform.SetCenter(const Value: TVector3);
begin
  FCenter := Value;
  FOnlyTranslation := FOnlyTranslation and Value.IsPerfectlyZero;
  ChangedTransform;
end;

procedure TCastleTransform.SetRotation(const Value: TVector4);
begin
  FRotation := Value;
  FOnlyTranslation := FOnlyTranslation and (Value[3] = 0);
  ChangedTransform;
end;

procedure TCastleTransform.SetScale(const Value: TVector3);
begin
  FScale := Value;
  FOnlyTranslation := FOnlyTranslation and
    (Value[0] = 1) and (Value[1] = 1) and (Value[2] = 1);
  ChangedTransform;
end;

procedure TCastleTransform.SetScaleOrientation(const Value: TVector4);
begin
  FScaleOrientation := Value;
  FOnlyTranslation := FOnlyTranslation and (Value[3] = 0);
  ChangedTransform;
end;

function TCastleTransform.GetTranslation: TVector3;
begin
  Result := FTranslation;
end;

procedure TCastleTransform.SetTranslation(const Value: TVector3);
begin
  FTranslation := Value;
  ChangedTransform;
end;

function TCastleTransform.GetTranslationXY: TVector2;
begin
  Result := Translation.XY;
end;

procedure TCastleTransform.SetTranslationXY(const Value: TVector2);
begin
  Translation := Vector3(Value, Translation.Data[2]);
end;

procedure TCastleTransform.Translate(const TranslationChange: TVector3);
begin
  Translation := Translation + TranslationChange;
end;

procedure TCastleTransform.Identity;
begin
  Center := TVector3.Zero;
  Rotation := TVector4.Zero;
  Scale := NoScale;
  ScaleOrientation := TVector4.Zero;
  Translation := TVector3.Zero;
end;

function TCastleTransform.RotationFromDirectionUp(const D, U: TVector3): TVector4;
begin
  Result := OrientationFromDirectionUp(D, U,
    DefaultDirection[Orientation],
    DefaultUp[Orientation]
  );
end;

function TCastleTransform.RotationToDirection(const ARotation: TVector4): TVector3;
begin
  Result := RotatePointAroundAxis(ARotation, DefaultDirection[Orientation]);
end;

function TCastleTransform.RotationToUp(const ARotation: TVector4): TVector3;
begin
  Result := RotatePointAroundAxis(ARotation, DefaultUp[Orientation]);
end;

function TCastleTransform.GetDirection: TVector3;
begin
  Result := RotationToDirection(Rotation);
end;

function TCastleTransform.GetUp: TVector3;
begin
  Result := RotationToUp(Rotation);
end;

procedure TCastleTransform.SetDirection(const Value: TVector3);
var
  D, U: TVector3;
begin
  D := Value; // no need to normalize here
  U := GetUp;
  MakeVectorsOrthoOnTheirPlane(U, D);
  Rotation := RotationFromDirectionUp(D, U);
end;

procedure TCastleTransform.SetUp(const Value: TVector3);
var
  D, U: TVector3;
begin
  U := Value; // no need to normalize here
  D := GetDirection;
  MakeVectorsOrthoOnTheirPlane(D, U);
  Rotation := RotationFromDirectionUp(D, U);
end;

procedure TCastleTransform.UpPrefer(const AUp: TVector3);
var
  D, U: TVector3;
begin
  U := AUp; // no need to normalize here
  D := GetDirection;
  MakeVectorsOrthoOnTheirPlane(U, D);
  Rotation := RotationFromDirectionUp(D, U);
end;

procedure TCastleTransform.GetView(out APos, ADir, AUp: TVector3);
begin
  APos := Translation;
  ADir := Direction;
  AUp  := Up;
end;

procedure TCastleTransform.SetView(const APos, ADir, AUp: TVector3;
  const AdjustUp: boolean);
begin
  Translation := APos;
  SetView(ADir, AUp, AdjustUp);
end;

procedure TCastleTransform.SetView(const ADir, AUp: TVector3;
  const AdjustUp: boolean);
var
  D, U: TVector3;
begin
  D := ADir; // no need to normalize here
  U := AUp; // no need to normalize here
  if AdjustUp then
    MakeVectorsOrthoOnTheirPlane(U, D)
  else
    MakeVectorsOrthoOnTheirPlane(D, U);
  Rotation := RotationFromDirectionUp(D, U);
end;

function TCastleTransform.GetEnumerator: TEnumerator;
begin
  Result := TEnumerator.Create(FList);
end;

<<<<<<< HEAD
procedure TCastleTransform.AddBehavior(const Behavior: TCastleBehavior);
begin
  if Behavior.FParent <> Self then
  begin
    Behavior.FParent := Self;
    Behavior.ParentChanged;
    FBehaviors.Add(Behavior);
  end;
end;

procedure TCastleTransform.RemoveBehaviorIndex(const BehaviorIndex: Integer);
var
  Beh: TCastleBehavior;
begin
  Beh := FBehaviors[BehaviorIndex] as TCastleBehavior;
  Beh.FParent := nil;
  Beh.ParentChanged;
  FBehaviors.Delete(BehaviorIndex);
end;

procedure TCastleTransform.RemoveBehavior(const Behavior: TCastleBehavior);
var
  I: Integer;
begin
  if Behavior.FParent = Self then
  begin
    I := FBehaviors.IndexOf(Behavior);
    if I = -1 then
    begin
      WritelnWarning('Internal Error: Behavior %s %s has our parent, but is not present on FBehaviors list', [
        Behavior.Name,
        Behavior.ClassType
      ]);
      Exit;
    end;
    RemoveBehaviorIndex(I);
  end;
end;

function TCastleTransform.FindBehavior(const BehaviorClass: TCastleBehaviorClass): TCastleBehavior;
var
  I: Integer;
begin
  for I := 0 to FBehaviors.Count - 1 do
    if FBehaviors[I] is BehaviorClass then
      Exit(TCastleBehavior(FBehaviors[I])); // since it's BehaviorClass, casting to TCastleBehavior must be safe
  Result := nil;
end;

=======
procedure TCastleTransform.SetListenPressRelease(const Value: Boolean);
begin
  if FListenPressRelease <> Value then
  begin
    FListenPressRelease := Value;
    if World <> nil then
    begin
      if Value then
        FWorld.RegisterPressRelease(Self)
      else
        FWorld.UnregisterPressRelease(Self);
    end;
  end;
end;

>>>>>>> c42a9cc2
{$define read_implementation_methods}
{$I auto_generated_persistent_vectors/tcastletransform_persistent_vectors.inc}
{$undef read_implementation_methods}

{ TCastleAbstractRootTransform ------------------------------------------------------------------- }

constructor TCastleAbstractRootTransform.Create(AOwner: TComponent);
begin
  inherited;

  FPhysicsProperties := TPhysicsProperties.Create(Self);
  FPhysicsProperties.SetSubComponent(true);
  FPhysicsProperties.Name := 'PhysicsProperties';
  FPhysicsProperties.RootTransform := Self;

  FTimeScale := 1;
  FMoveLimit := TBox3D.Empty;
  FEnablePhysics := true;
  { This initialization is only to keep deprecated GravityUp/GravityCoordinate
    sensible, even for old code that doesn't look at CameraKnown. }
  FCameraGravityUp := Vector3(0, 1, 0);

  { everything inside is part of this world }
  AddToWorld(Self);
end;

destructor TCastleAbstractRootTransform.Destroy;
begin
  DestroyPhysicsEngine;
  FreeAndNil(FInternalPressReleaseListeners);
  inherited;
end;

function TCastleAbstractRootTransform.GravityUp: TVector3;
begin
  Result := FCameraGravityUp;
end;

function TCastleAbstractRootTransform.GravityCoordinate: Integer;
begin
  Result := MaxAbsVectorCoord(FCameraGravityUp);
end;

function TCastleAbstractRootTransform.WorldBoxCollision(const Box: TBox3D): boolean;
begin
  Result := BoxCollision(Box, nil);
end;

function TCastleAbstractRootTransform.WorldSegmentCollision(const Pos1, Pos2: TVector3): boolean;
begin
  Result := SegmentCollision(Pos1, Pos2, nil, false);
end;

function TCastleAbstractRootTransform.WorldSphereCollision(const Pos: TVector3;
  const Radius: Single): boolean;
begin
  Result := SphereCollision(Pos, Radius, nil);
end;

function TCastleAbstractRootTransform.WorldSphereCollision2D(const Pos: TVector2;
  const Radius: Single;
  const Details: TCollisionDetails): boolean;
begin
  Result := SphereCollision2D(Pos, Radius, nil, Details);
end;

function TCastleAbstractRootTransform.WorldPointCollision2D(const Point: TVector2): boolean;
begin
  Result := PointCollision2D(Point, nil);
end;

function TCastleAbstractRootTransform.WorldHeight(const APosition: TVector3;
  out AboveHeight: Single; out AboveGround: PTriangle): boolean;
begin
  Result := HeightCollision(APosition, CameraGravityUp, nil,
    AboveHeight, AboveGround);
end;

function TCastleAbstractRootTransform.WorldLineOfSight(const Pos1, Pos2: TVector3): boolean;
begin
  Result := not SegmentCollision(Pos1, Pos2,
    { Ignore transparent materials, this means that creatures can see through
      glass --- even though they can't walk through it. }
    @TBaseTrianglesOctree(nil).IgnoreTransparentItem,
    true);
end;

function TCastleAbstractRootTransform.WorldRay(
  const RayOrigin, RayDirection: TVector3): TRayCollision;
begin
  Result := RayCollision(RayOrigin, RayDirection, nil);
end;

function TCastleAbstractRootTransform.WorldRayCast(const RayOrigin, RayDirection: TVector3; out Distance: Single): TCastleTransform;
var
  RayColl: TRayCollision;
begin
  Result := nil;
  Distance := 0; // just to make it defined

  RayColl := WorldRay(RayOrigin, RayDirection);
  if RayColl <> nil then
  try
    if RayColl.Count <> 0 then
    begin
      Result := RayColl.First.Item;
      Distance := RayColl.Distance;
    end;
  finally FreeAndNil(RayColl) end;
end;

function TCastleAbstractRootTransform.WorldRayCast(const RayOrigin, RayDirection: TVector3): TCastleTransform;
var
  IgnoredDistance: Single;
begin
  Result := WorldRayCast(RayOrigin, RayDirection, IgnoredDistance);
end;

function TCastleAbstractRootTransform.WorldMoveAllowed(
  const OldPos, ProposedNewPos: TVector3; out NewPos: TVector3;
  const IsRadius: boolean; const Radius: Single;
  const OldBox, NewBox: TBox3D;
  const BecauseOfGravity: boolean): boolean;
begin
  Result := MoveCollision(OldPos, ProposedNewPos, NewPos, IsRadius, Radius,
    OldBox, NewBox, nil);
  if Result then
    Result := MoveLimit.IsEmpty or MoveLimit.Contains(NewPos);
end;

function TCastleAbstractRootTransform.WorldMoveAllowed(
  const OldPos, NewPos: TVector3;
  const IsRadius: boolean; const Radius: Single;
  const OldBox, NewBox: TBox3D;
  const BecauseOfGravity: boolean): boolean;
begin
  Result := MoveCollision(OldPos, NewPos, IsRadius, Radius,
    OldBox, NewBox, nil);
  if Result then
    Result := MoveLimit.IsEmpty or MoveLimit.Contains(NewPos);
end;

procedure TCastleAbstractRootTransform.CameraChanged(const ACamera: TCastleCamera);
begin
  ACamera.GetView(FCameraPosition, FCameraDirection, FCameraUp, FCameraGravityUp);
  FCameraKnown := true;

  { inherited calls CameraChanged on all items,
    and they may assume that World.Camera* properties are already properly set. }
  inherited;
end;

procedure TCastleAbstractRootTransform.UpdateGeneratedTextures(
  const RenderFunc: TRenderFromViewFunction;
  const ProjectionNear, ProjectionFar: Single);
begin
  { Avoid doing this two times within the same FrameId.
    Important if the same TCastleAbstractRootTransform is present in multiple viewports. }
  if UpdateGeneratedTexturesFrameId = TFramesPerSecond.FrameId then
    Exit;
  UpdateGeneratedTexturesFrameId := TFramesPerSecond.FrameId;

  inherited;
end;

procedure TCastleAbstractRootTransform.SetPaused(const Value: boolean);
begin
  if FPaused <> Value then
  begin
    FPaused := Value;
    { TODO: update the viewport cursor when Paused changed. }
    // RecalculateCursor(Self);
  end;
end;

procedure TCastleAbstractRootTransform.SetMainCamera(const Value: TCastleCamera);
begin
  if FMainCamera <> Value then
  begin
    FMainCamera := Value;
    VisibleChangeHere([]);
  end;
end;

procedure TCastleAbstractRootTransform.RegisterPressRelease(const T: TCastleTransform);
begin
  if FInternalPressReleaseListeners = nil then
    FInternalPressReleaseListeners := TCastleTransformList.Create(false, nil);
  FInternalPressReleaseListeners.Add(T);
end;

procedure TCastleAbstractRootTransform.UnregisterPressRelease(const T: TCastleTransform);
var
  I: Integer;
begin
  if FInternalPressReleaseListeners = nil then
    I := -1
  else
    I := FInternalPressReleaseListeners.IndexOf(T);

  if I = -1 then
  begin
    WritelnWarning('Transformation called UnregisterPressRelease, but it was not listening to Press/Release');
    Exit;
  end;

  FInternalPressReleaseListeners.Delete(I);
end;

{ global routines ------------------------------------------------------------ }

const
  OrientationNames: array [TOrientationType] of String =  (
    'up:y,direction:-z',
    'up:y,direction:z',
    'up:z,direction:-y',
    'up:z,direction:x'
  );

function StrToOrientationType(const S: String): TOrientationType;
begin
  if S = 'default' then
    Exit(TCastleTransform.DefaultOrientation);
  for Result in TOrientationType do
    if OrientationNames[Result] = S then
      Exit;
  raise Exception.CreateFmt('Invalid orientation name "%s"', [S]);
end;

initialization
  TCastleTransform.DefaultOrientation := otUpYDirectionZ;
  GlobalIdentityMatrix := TMatrix4.Identity;
  RegisterSerializableComponent(TCastleTransform, 'Transform');
end.<|MERGE_RESOLUTION|>--- conflicted
+++ resolved
@@ -439,7 +439,6 @@
     { Return non-nil parent, making sure it's valid. }
     function Parent: TCastleTransform;
     procedure WarningMatrixNan(const NewParamsInverseTransformValue: TMatrix4);
-<<<<<<< HEAD
     { Change to new world, or (if not needed) just increase FWorldReferences.
       Value must not be @nil. }
     procedure AddToWorld(const Value: TCastleAbstractRootTransform);
@@ -447,9 +446,7 @@
       Value must not be @nil. }
     procedure RemoveFromWorld(const Value: TCastleAbstractRootTransform);
     procedure RemoveBehaviorIndex(const BehaviorIndex: Integer);
-=======
     procedure SetListenPressRelease(const Value: Boolean);
->>>>>>> c42a9cc2
   protected
     { Workaround for descendants where BoundingBox may suddenly change
       but their logic depends on stable (not suddenly changing) Middle.
@@ -3951,7 +3948,21 @@
   Result := TEnumerator.Create(FList);
 end;
 
-<<<<<<< HEAD
+procedure TCastleTransform.SetListenPressRelease(const Value: Boolean);
+begin
+  if FListenPressRelease <> Value then
+  begin
+    FListenPressRelease := Value;
+    if World <> nil then
+    begin
+      if Value then
+        FWorld.RegisterPressRelease(Self)
+      else
+        FWorld.UnregisterPressRelease(Self);
+    end;
+  end;
+end;
+
 procedure TCastleTransform.AddBehavior(const Behavior: TCastleBehavior);
 begin
   if Behavior.FParent <> Self then
@@ -4001,23 +4012,6 @@
   Result := nil;
 end;
 
-=======
-procedure TCastleTransform.SetListenPressRelease(const Value: Boolean);
-begin
-  if FListenPressRelease <> Value then
-  begin
-    FListenPressRelease := Value;
-    if World <> nil then
-    begin
-      if Value then
-        FWorld.RegisterPressRelease(Self)
-      else
-        FWorld.UnregisterPressRelease(Self);
-    end;
-  end;
-end;
-
->>>>>>> c42a9cc2
 {$define read_implementation_methods}
 {$I auto_generated_persistent_vectors/tcastletransform_persistent_vectors.inc}
 {$undef read_implementation_methods}
