--- conflicted
+++ resolved
@@ -161,13 +161,8 @@
     function Seek(const Offset: Int64; Origin: TSeekOrigin): Int64; override;
 
     { Use this function to register OggVorbis handling with RegisterSoundFormat. }
-<<<<<<< HEAD
-    class function ReadStream(const Url: string; const Stream: TStream;
+    class function ReadStream(const Url: String; const Stream: TStream;
       out DataFormat: TSoundDataFormat; out Frequency: Cardinal;
-=======
-    class function ReadStream(const Url: String; const Stream: TStream;
-      out DataFormat: TSoundDataFormat; out Frequency: LongWord;
->>>>>>> 8f3104f2
       out Duration: TFloatTime): TStream;
   end;
 
@@ -325,13 +320,8 @@
   raise EStreamNotImplementedSeek.Create('TOggVorbisStream.Seek not supported for these arguments (only seeking to current or beginning position are allowed)');
 end;
 
-<<<<<<< HEAD
-class function TOggVorbisStream.ReadStream(const Url: string; const Stream: TStream;
+class function TOggVorbisStream.ReadStream(const Url: String; const Stream: TStream;
   out DataFormat: TSoundDataFormat; out Frequency: Cardinal;
-=======
-class function TOggVorbisStream.ReadStream(const Url: String; const Stream: TStream;
-  out DataFormat: TSoundDataFormat; out Frequency: LongWord;
->>>>>>> 8f3104f2
   out Duration: TFloatTime): TStream;
 begin
   Result := TOggVorbisStream.Create(Stream, DataFormat, Frequency, Duration);
