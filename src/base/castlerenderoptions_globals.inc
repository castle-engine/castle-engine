{%MainUnit castlerenderoptions.pas}
{
  Copyright 2002-2022 Michalis Kamburelis.

  This file is part of "Castle Game Engine".

  "Castle Game Engine" is free software; see the file COPYING.txt,
  included in this distribution, for details about the copyright.

  "Castle Game Engine" is distributed in the hope that it will be useful,
  but WITHOUT ANY WARRANTY; without even the implied warranty of
  MERCHANTABILITY or FITNESS FOR A PARTICULAR PURPOSE.

  ----------------------------------------------------------------------------
}

{$ifdef read_interface}

type
  { Shader types. }
  TShaderType = (stVertex, stGeometry, stFragment);

  { What to do when shader uniform variable is set
    but doesn't exist in the shader.
    See @link(TGLSLProgram.UniformMissing). }
  TUniformMissing = (
    { Report that uniform variable not found to WritelnWarning. }
    umWarning,
    { Report that uniform variable not found by raising EGLSLUniformNotFound.

      This was implemented in the past, but was not useful - we converted it to warnings anyway.
      Because OpenGL aggressively removes unused variables from shader code,
      it was common for perfectly valid shader code to raise this
      (e.g. when using shader for lit objects, but no light is present on the scene).
    }
    //uaException,
    { Ignore the fact that uniform variable doesn't exist in the GLSL shader.
      Do not warn anywhere. }
    umIgnore
  );

  { Type of @link(TAbstractColorNode.Mode). }
  TColorMode = (cmReplace, cmModulate);

  { Type of @link(ToneMapping). }
  TToneMapping = (
    tmNone,

    { Uncharted 2 tone map.
      See http://filmicworlds.com/blog/filmic-tonemapping-operators/ }
    tmUncharted,

    { Hejl Richard tone map.
      See http://filmicworlds.com/blog/filmic-tonemapping-operators/ }
    tmHejlRichard,

    { ACES tone map.
      See https://knarkowicz.wordpress.com/2016/01/06/aces-filmic-tone-mapping-curve/ }
    tmACES
  );

  { Color space. Determines in what color space do we make lighting calculations
    and do we gamma-correct colors when reading textures and writing to screen.
    See https://castle-engine.io/color_space . }
  TColorSpace = (
    (*
    { For now we decided to not implement per-scene RenderOptions.ColorSpace.
      As such csDefault, and special
        TColorSpaceNotDefault = csSRGB..csLinear;
      are not useful. }
    csDefault,
    *)

    { Color calculation is done in sRGB color space.
      That is, gamma correction is @italic(not done).

      This results in marginally faster but also incorrect lighting calculation.

      This was the "old, traditional" way of calculating lighting in 3D applications,
      before linear space (with gamma correction) became popular.
      Some 3D models and their textures may assume it and can look weird
      with calculation in linear space. }
    csSRGB,

    { Color calculation is done in linear space for materials using PBR (TPhysicalMaterialNode),
      otherwise (for unlit and Phong lighting -- @link(TUnlitMaterialNode), @link(TMaterialNode))
      the calculation is done in sRGB space.

      This is like using csSRGB for @link(TUnlitMaterialNode), @link(TMaterialNode),
      and csLinear for TPhysicalMaterialNode.
      It is the default color space for Castle Game Engine,
      as it means that typical materials in modern 3D models (PBR) will behave nicely,
      while also keeping backward compatibility (for Phong and unlit materials). }
    csLinearWhenPhysicalMaterial,

    { Color calculation is always done in linear space. This results in correct lighting calculation.

      It means that texture colors (like for @link(TPhysicalMaterialNode.BaseTexture)
      or @link(TMaterialNode.DiffuseTexture) or
      @link(TAbstractOneSidedMaterialNode.EmissiveTexture TUnlitMaterialNode.EmissiveTexture))
      are converted from sRGB into linear space before using them (to multiply with material
      and lighting colors) and at the end the resulting color is converted back from linear
      to display space (likely sRGB) for proper display.

      See https://castle-engine.io/color_space and
      https://github.com/michaliskambi/x3d-tests/wiki/Gamma-correction-in-X3D-and-glTF
      for more details.

      In other words, @italic(gamma correction is performed). }
    csLinear
  );

  { @deprecated Deprecated name for @link(TColorSpace). }
  TGammaCorrection = (
    { Never do gamma correction. }
    gcNone,
    { Gamma correction only for PhysicalMaterial. }
    gcPhysicalMaterial,
    { Always do gamma correction. }
    gcAlways
  ) deprecated 'use TColorSpace';

  TShadersRendering = (srDisable, srWhenRequired, srAlways) deprecated 'this was only useful with TCastleRenderOptions.Shaders, which is now deprecated in favor of TCastleRenderOptions.PhongShading';

  { Possible bump mapping options.
    Use for @link(TCastleRenderOptions.BumpMapping).
    See https://castle-engine.io/bump_mapping . }
  TBumpMapping = (
    { Do not perform bump mapping. The normal map texture is completely ignored. }
    bmNone,

    { Simple bump mapping: use the information in normal map RGB channels
      to change the normal vector at each pixel.
      Achieves a realistic "rough" surface look.

      See https://en.wikipedia.org/wiki/Bump_mapping . }
    bmBasic,

    { In addition to bmBasic, the texture coordinates
      are perturbed based on the height map and camera direction, to create
      illusion of 3D shape instead of flat surface.

      This makes e.g. the bricks on the texture really
      visible as "standing out", in 3D, from the wall.

      We rely on the height map information which should be in the alpha channel
      of the normal map texture.
      The @link(TCastleRenderOptions.BumpMappingParallaxHeight) can be used
      to scale that information.

      See https://en.wikipedia.org/wiki/Parallax_mapping . }
    bmParallax,

    { Improves the parallax effect, by tracing the ray as it goes through the height map.
      This is more costly, but makes the parallax effect better.

      See http://graphics.cs.brown.edu/games/SteepParallax/index.html . }
    bmSteepParallax,

    { Improves the bmSteepParallax even more, by adding additional shadow calculation.

      See http://graphics.cs.brown.edu/games/SteepParallax/index.html . }
    bmSteepParallaxShadowing
  );

  { Possible values of @link(TCastleRenderOptions.Mode). }
  TRenderingMode = (
    { Normal rendering features. Everything is enabled
      (as long as other TCastleRenderOptions settings allow them). }
    rmFull,

    { Solid color is used for everything. We do not show any color variation,
      materials, lights, fog, textures on surfaces.
      We still do back-face culling and depth test.
      The idea is that we "hit" the same pixels as normal rendering
      (with the exception of alpha test textures, this mode
      doesn't set up alpha test for them).
      But everything has color TCastleRenderOptions.SolidColor.

      This is useful for special tricks. }
    rmSolidColor,

    { Only the rendering fetures that affect depth buffer work reliably,
      everything else is undefined (and works as fast as possible).
      This is suitable if you render only to depth buffer, like for shadow maps.

      It's quite similar to rmSolidColor, except alpha testing must work,
      so (at least some) textures must be applied over the model. }
    rmDepth
  );

  { Values for @link(TCastleRenderOptions.WireframeEffect).

    Generally, two other properties may affect the way wireframe is rendered:
    TCastleRenderOptions.WireframeColor and
    TCastleRenderOptions.LineWidth, quite self-explanatory. }
  TWireframeEffect = (

    { Default setting, model polygons are simply passed to OpenGL.
      Whether this results in filled or wireframe look, depends on OpenGL
      glPolygonMode setting, filled by default. }
    weNormal,

    { The model is rendered in wireframe mode.

      LineWidth is used as wireframe line width (regardless of
      TCastleRenderOptions.Mode).

      Depending on TCastleRenderOptions.Mode value:

      @unorderedList(
        @item(If <> rmFull then WireframeColor is used as wireframe
          line color.)

        @item(If rmFull, then lines are colored
          and potentially lighted and textured just like their corresponding
          triangles would be colored. So you can control lighting using
          @link(TCastleRenderOptions.Lighting),
          @link(TCastleRenderOptions.ReceiveSceneLights),
          @link(TCastleRenderOptions.ReceiveGlobalLights) properties, and you
          can control texturing by @link(TCastleRenderOptions.Textures) property.)
      ) }
    weWireframeOnly,

    { The model is rendered as normal, with it's wireframe version visible
      on top. This is most often called "solid wireframe", since the intention
      is too see wireframe version of the model but still render shapes
      solid (e.g. filled polygons with depth test).

      @link(TCastleRenderOptions.WireframeColor Scene.RenderOptions.WireframeColor) and
      @link(TCastleRenderOptions.LineWidth Scene.RenderOptions.LineWidth) determine the color and width
      of lines.

      This is often used together with the
      @link(TCastleRenderOptions.Mode RenderOptions.Mode)
      set to rmSolidColor. In such case,
      Then @link(TCastleRenderOptions.SolidColor) determinesthe fill color. }
    weSolidWireframe,

    { The model is rendered as normal, with silhouette outlined around it.
      This works quite like weSolidWireframe, except that weSolidWireframe
      makes the wireframe mesh slightly in front the model, while weSilhouette
      makes the wireframe mesh slightly at the back of the model. This way
      only the silhouette is visible from the wireframe rendering.

      @link(TCastleRenderOptions.WireframeColor Scene.RenderOptions.WireframeColor) and
      @link(TCastleRenderOptions.LineWidth Scene.RenderOptions.LineWidth) determine the color and width
      of silhouette lines.

      This is often used together with the
      @link(TCastleRenderOptions.Mode RenderOptions.Mode)
      set to rmSolidColor. In such case,
      Then @link(TCastleRenderOptions.SolidColor) determinesthe fill color. }
    weSilhouette
  );

  { Values for @link(TCastleRenderOptions.ShadowSampling). }
  TShadowSampling = (
    { One sample to shadow map. }
    ssSimple,

    { Percentage Closer Filtering improve shadow maps look, by sampling
      the depth map a couple of times. They also make shadow more blurry
      (increase shadow map size to counteract this), and a little slower.
      They may also introduce new artifacts (due to bad interaction
      with the "polygon offset" of shadow map). }
    ssPCF4,
    ssPCF4Bilinear,
    ssPCF16,

    { Variance Shadow Maps, see http://www.punkuser.net/vsm/ .
      This may generally produce superior
      results, as shadow maps can be then filtered like normal textures
      (bilinear, mipmaps, anisotropic filtering). So shadows look much nicer
      from very close and very far distances.
      However, this requires new GPU, and may cause artifacts on some scenes. }
    ssVarianceShadowMaps
  );

  { Texture minification filter (what happens when many texture pixels
    are squeezed in one screen pixel). }
  TAutoMinificationFilter = (
    minNearest,
    minLinear,
    minNearestMipmapNearest,
    minNearestMipmapLinear,
    minLinearMipmapNearest,
    minLinearMipmapLinear,

    { Interpretation of this filter depends on current
      @link(TCastleRenderOptions.MinificationFilter Scene.RenderOptions.MinificationFilter).
      If that is also minDefault, it depends on current
      @link(TCastleRenderOptions.DefaultMinificationFilter). }
    minDefault,
    { Alias for minNearest. }
    minFastest,
    { Alias for minLinearMipmapLinear. }
    minNicest
  );
  TMinificationFilter = minNearest..minLinearMipmapLinear;

  { Texture magnification filter (what happens when a single texture pixel
    in stretched over many screen pixels). }
  TAutoMagnificationFilter = (
    magNearest,
    magLinear,

    { Interpretation of this filter depends on current
      @link(TCastleRenderOptions.MagnificationFilter Scene.RenderOptions.MagnificationFilter).
      If that is also magDefault, it depends on current
      @link(TCastleRenderOptions.DefaultMagnificationFilter). }
    magDefault,
    { Alias for magnNearest. }
    magFastest,
    { Alias for magLinear. }
    magNicest
  );
  TMagnificationFilter = magNearest..magLinear;

  TBlendingSourceFactor = (
    bsSrcAlpha,
    bsOneMinusSrcAlpha,
    bsZero,
    bsOne,

    bsDstColor,
    bsSrcColor, //< As a source factor only since GL 1.4, check @code(GLFeatures.Version_1_4)
    bsDstAlpha,
    bsOneMinusDstColor,
    bsOneMinusSrcColor, //< As a source factor only since GL 1.4, check @code(GLFeatures.Version_1_4)
    bsOneMinusDstAlpha,

    bsSrcAlphaSaturate,

    bsConstantColor,
    bsOneMinusConstantColor,
    bsConstantAlpha,
    bsOneMinusConstantAlpha
  );
  TBlendingDestinationFactor = (
    bdSrcAlpha,
    bdOneMinusSrcAlpha,
    bdZero,
    bdOne,

    bdDstColor, //< As a destination factor only since GL 1.4, check @code(GLFeatures.Version_1_4)
    bdSrcColor,
    bdDstAlpha,
    bdOneMinusDstColor, //< As a destination factor only since GL 1.4, check @code(GLFeatures.Version_1_4)
    bdOneMinusSrcColor,
    bdOneMinusDstAlpha,

    // not supported by OpenGL for destination factor: bsSrcAlphaSaturate
    { }
    bdConstantColor,
    bdOneMinusConstantColor,
    bdConstantAlpha,
    bdOneMinusConstantAlpha
  );

  { Various ways to sort the 3D objects, in particular useful to correctly
    render the partially-transparent objects.
    @seealso TCastleRenderOptions.BlendingSort }
  TBlendingSort = (
    { Do not sort.
      Using this for @link(TCastleRenderOptions.BlendingSort Scene.RenderOptions.BlendingSort)
      is fastest, but will cause artifacts if multiple
      partially-transparent objects may be visible on top of each other. }
    bsNone,

    { Sort objects by their Z coordinate.
      Using this for @link(TCastleRenderOptions.BlendingSort Scene.RenderOptions.BlendingSort)
      is very useful for 2D worlds, with flat 2D objects
      that have zero (or near-zero) size in the Z axis,
      and they are moved in the Z axis to specify which is on top for another.

      More precisely, we take the minimum bounding box Z coordinate
      of two objects. (We don't bother calculating the middle Z coordinate,
      as we assume that the bounding box is infinitely small along the Z axis.)
      The one with @italic(larger) Z coordinate is considered to be
      @italic(closer), this is consistent with the right-handed coordinate system.

      Note that the actual camera position doesn't matter for this sorting.
      So the 2D object will look OK, @italic(even if viewed from an angle,
      even if viewed from the other side). }
    bs2D,

    { Sort objects by the (3D) distance to the camera.
      Using this for @link(TCastleRenderOptions.BlendingSort Scene.RenderOptions.BlendingSort)
      is the best sorting method for 3D
      scenes with many partially-transparent objects.

      The distance is measured from the middle
      of the bounding box to the camera posotion. }
    bs3D
  );

<<<<<<< HEAD
  T3DCoord = 0..2;
  T3DCoords = set of T3DCoord;
=======
  { Render layer for @link(TCastleTransform.RenderLayer). }
  TRenderLayer = (rlParent, rlBack, rlFront);
>>>>>>> c7c324b2

const
  ShadowSamplingNames: array [TShadowSampling] of string =
  ( 'Simple', 'PCF 4', 'PCF 4 Bilinear', 'PCF 16', 'Variance Shadow Maps (Experimental)' );

  ShaderTypeName: array [TShaderType] of string =
  ( 'Vertex', 'Geometry', 'Fragment' );

  BumpMappingNames: array [TBumpMapping] of string = (
    'None',
    'Basic',
    'Parallax',
    'Steep Parallax',
    'Steep Parallax With Self-Shadowing'
  );

  { Names for TBlendingSourceFactor used by TBlendModeNode when it is read/written in X3D file.
    Deliberately compatible with (a subset of) X3DOM BlendMode specification on
    https://doc.x3dom.org/author/Shape/BlendMode.html . }
  BlendingSourceFactorNames: array [TBlendingSourceFactor] of string =
  (
    'SRC_ALPHA',
    'ONE_MINUS_SRC_ALPHA',
    'ZERO',
    'ONE',

    'DST_COLOR',
    'SRC_COLOR',
    'DST_ALPHA',

    'ONE_MINUS_DST_COLOR',
    'ONE_MINUS_SRC_COLOR',
    'ONE_MINUS_DST_ALPHA',

    'SRC_ALPHA_SATURATE',

    'CONSTANT_COLOR',
    'ONE_MINUS_CONSTANT_COLOR',
    'CONSTANT_ALPHA',
    'ONE_MINUS_CONSTANT_ALPHA'
  );

  { Names for TBlendingDestinationFactor used by TBlendModeNode when it is read/written in X3D file.
    Deliberately compatible with (a subset of) X3DOM BlendMode specification on
    https://doc.x3dom.org/author/Shape/BlendMode.html . }
  BlendingDestinationFactorNames: array [TBlendingDestinationFactor] of string =
  (
    'SRC_ALPHA',
    'ONE_MINUS_SRC_ALPHA',
    'ZERO',
    'ONE',

    'DST_COLOR',
    'SRC_COLOR',
    'DST_ALPHA',

    'ONE_MINUS_DST_COLOR',
    'ONE_MINUS_SRC_COLOR',
    'ONE_MINUS_DST_ALPHA',

    // 'SRC_ALPHA_SATURATE', // NOT SUPPORTED AS DESTINATION FACTOR

    'CONSTANT_COLOR',
    'ONE_MINUS_CONSTANT_COLOR',
    'CONSTANT_ALPHA',
    'ONE_MINUS_CONSTANT_ALPHA'
  );

  DefaultColorSpace = csLinearWhenPhysicalMaterial;

  { Default for TCastleWindow.StencilBits and TCastleControl.StencilBits.

    Non-zero now, which means that in both TCastleWindow and TCastleControl,
    shadow volumes should work by default.

    Note that TCastleWindow implementation makes a smooth fallback:
    if we cannot get stencil, we retry initialization without stencil buffer.
    This way we will open the window reliably, and in the worst case -- shadow volumes
    will not work. }
  DefaultStencilBits = 8;

var
  { Log shadow volume information.
    See https://castle-engine.io/manual_log.php about the log. }
  LogShadowVolumes: Boolean = false;

  { Determines if color calculation is done in linear space (thus performing
    gamma correction when reading textures and when storing pixel color to screen)
    or sRGB (thus not performing gamma correction).

    Using linear color space follows reality better and is advised
    for modern games.

    Whatever you choose, your assets (their colors and textures)
    have to be prepared with the given color space in mind.

    See https://castle-engine.io/color_space
    and possible TColorSpace values documentation. }
  ColorSpace: TColorSpace = DefaultColorSpace;

  { Change the colors you render, to make them visually better.

    Contrary to @link(ColorSpace), tone mapping is not about realism.
    It's just about changing all colors using some visually-pleasing equation.
    Just as with <i@link(ColorSpace), tone mapping is applied to TCastleScene rendering.
    It doesn't affect UI rendering.

    Do you want to implement your own color-changing operation?
    There are two ways to process colors with shaders:

    @orderedList(
      @item(You can define your own color processing using
        our compositing shaders ( https://castle-engine.io/compositing_shaders.php ),
        use PLUG_fragment_modify ( https://castle-engine.io/compositing_shaders_doc/html/section.fragment_plugs.html ).
        See https://github.com/castle-engine/demo-models/blob/master/compositing_shaders/tone_mapping.x3dv
        example.
      )
      @item(You can use screen effects (see https://castle-engine.io/x3d_extensions_screen_effects.php )
        to apply post-processing in screen space.)
      )
    ) }
  ToneMapping: TToneMapping = tmNone;

{$ifdef FPC}
function GetGammaCorrection: TGammaCorrection;
  deprecated 'use ColorSpace';
procedure SetGammaCorrection(const Value: TGammaCorrection);
  deprecated 'use ColorSpace';
property GammaCorrection: TGammaCorrection read GetGammaCorrection write SetGammaCorrection;
  {deprecated 'use ColorSpace';} { cannot deprecate global properties in FPC }
{$endif}

{$endif read_interface}

{$ifdef read_implementation}

{$ifdef FPC}
function GetGammaCorrection: TGammaCorrection;
begin
  case ColorSpace of
    csSRGB                      : Result := gcNone;
    csLinearWhenPhysicalMaterial: Result := gcPhysicalMaterial;
    csLinear                    : Result := gcAlways;
    {$ifndef COMPILER_CASE_ANALYSIS}
    else raise EInternalError.Create('GetGammaCorrection:ColorSpace?');
    {$endif}
  end;
end;

procedure SetGammaCorrection(const Value: TGammaCorrection);
begin
  case Value of
    gcNone            : ColorSpace := csSRGB;
    gcPhysicalMaterial: ColorSpace := csLinearWhenPhysicalMaterial;
    gcAlways          : ColorSpace := csLinear;
    {$ifndef COMPILER_CASE_ANALYSIS}
    else raise EInternalError.Create('SetGammaCorrection:Value?');
    {$endif}
  end;
end;
{$endif}

{$endif read_implementation}<|MERGE_RESOLUTION|>--- conflicted
+++ resolved
@@ -395,13 +395,11 @@
     bs3D
   );
 
-<<<<<<< HEAD
   T3DCoord = 0..2;
   T3DCoords = set of T3DCoord;
-=======
+
   { Render layer for @link(TCastleTransform.RenderLayer). }
   TRenderLayer = (rlParent, rlBack, rlFront);
->>>>>>> c7c324b2
 
 const
   ShadowSamplingNames: array [TShadowSampling] of string =
