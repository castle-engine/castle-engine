--- conflicted
+++ resolved
@@ -25,315 +25,6 @@
 
 uses Classes, CastleColors;
 
-<<<<<<< HEAD
-type
-  { Shader types. }
-  TShaderType = (stVertex, stGeometry, stFragment);
-
-  { Type of @link(TAbstractColorNode.Mode). }
-  TColorMode = (cmReplace, cmModulate);
-
-  { Type of @link(ToneMapping). }
-  TToneMapping = (
-    tmNone,
-
-    { Uncharted 2 tone map.
-      See http://filmicworlds.com/blog/filmic-tonemapping-operators/ }
-    tmUncharted,
-
-    { Hejl Richard tone map.
-      See http://filmicworlds.com/blog/filmic-tonemapping-operators/ }
-    tmHejlRichard,
-
-    { ACES tone map.
-      See https://knarkowicz.wordpress.com/2016/01/06/aces-filmic-tone-mapping-curve/ }
-    tmACES
-  );
-
-  { Type of @link(GammaCorrection).
-    See https://castle-engine.io/manual_gamma_correction.php . }
-  TGammaCorrection = (
-    { Never do gamma correction. }
-    gcNone,
-    { Gamma correction only for PhysicalMaterial. }
-    gcPhysicalMaterial,
-    { Always do gamma correction. }
-    gcAlways
-  );
-
-  TShadersRendering = (srDisable, srWhenRequired, srAlways) deprecated 'this was only useful with TCastleRenderOptions.Shaders, which is now deprecated in favor of TCastleRenderOptions.PhongShading';
-
-  { Possible bump mapping options. Use with @link(TCastleRenderOptions.BumpMapping). }
-  TBumpMapping = (bmNone, bmBasic, bmParallax, bmSteepParallax, bmSteepParallaxShadowing);
-
-  { Possible values of @link(TCastleRenderOptions.Mode). }
-  TRenderingMode = (
-    { Normal rendering features. Everything is enabled
-      (as long as other TCastleRenderOptions settings allow them). }
-    rmFull,
-
-    { Solid color is used for everything. We do not show any color variation,
-      materials, lights, fog, textures on surfaces.
-      We still do back-face culling and depth test.
-      The idea is that we "hit" the same pixels as normal rendering
-      (with the exception of alpha test textures, this mode
-      doesn't set up alpha test for them).
-      But everything has color TCastleRenderOptions.SolidColor.
-
-      This is useful for special tricks. }
-    rmSolidColor,
-
-    { Only the rendering fetures that affect depth buffer work reliably,
-      everything else is undefined (and works as fast as possible).
-      This is suitable if you render only to depth buffer, like for shadow maps.
-
-      It's quite similar to rmSolidColor, except alpha testing must work,
-      so (at least some) textures must be applied over the model. }
-    rmDepth
-  );
-
-  { Values for @link(TCastleRenderOptions.WireframeEffect).
-
-    Generally, two other properties may affect the way wireframe is rendered:
-    TCastleRenderOptions.WireframeColor and
-    TCastleRenderOptions.LineWidth, quite self-explanatory. }
-  TWireframeEffect = (
-
-    { Default setting, model polygons are simply passed to OpenGL.
-      Whether this results in filled or wireframe look, depends on OpenGL
-      glPolygonMode setting, filled by default. }
-    weNormal,
-
-    { The model is rendered in wireframe mode.
-
-      LineWidth is used as wireframe line width (regardless of
-      TCastleRenderOptions.Mode).
-
-      Depending on TCastleRenderOptions.Mode value:
-
-      @unorderedList(
-        @item(If <> rmFull then WireframeColor is used as wireframe
-          line color.)
-
-        @item(If rmFull, then lines are colored
-          and potentially lighted and textured just like their corresponding
-          triangles would be colored. So you can control lighting using
-          @link(TCastleRenderOptions.Lighting),
-          @link(TCastleRenderOptions.ReceiveSceneLights),
-          @link(TCastleRenderOptions.ReceiveGlobalLights) properties, and you
-          can control texturing by @link(TCastleRenderOptions.Textures) property.)
-      ) }
-    weWireframeOnly,
-
-    { The model is rendered as normal, with it's wireframe version visible
-      on top. This is most often called "solid wireframe", since the intention
-      is too see wireframe version of the model but still render shapes
-      solid (e.g. filled polygons with depth test).
-
-      @link(TCastleRenderOptions.WireframeColor Scene.RenderOptions.WireframeColor) and
-      @link(TCastleRenderOptions.LineWidth Scene.RenderOptions.LineWidth) determine the color and width
-      of lines.
-
-      This is often used together with the
-      @link(TCastleRenderOptions.Mode RenderOptions.Mode)
-      set to rmSolidColor. In such case,
-      Then @link(TCastleRenderOptions.SolidColor) determinesthe fill color. }
-    weSolidWireframe,
-
-    { The model is rendered as normal, with silhouette outlined around it.
-      This works quite like weSolidWireframe, except that weSolidWireframe
-      makes the wireframe mesh slightly in front the model, while weSilhouette
-      makes the wireframe mesh slightly at the back of the model. This way
-      only the silhouette is visible from the wireframe rendering.
-
-      @link(TCastleRenderOptions.WireframeColor Scene.RenderOptions.WireframeColor) and
-      @link(TCastleRenderOptions.LineWidth Scene.RenderOptions.LineWidth) determine the color and width
-      of silhouette lines.
-
-      This is often used together with the
-      @link(TCastleRenderOptions.Mode RenderOptions.Mode)
-      set to rmSolidColor. In such case,
-      Then @link(TCastleRenderOptions.SolidColor) determinesthe fill color. }
-    weSilhouette
-  );
-
-  { Values for @link(TCastleRenderOptions.ShadowSampling). }
-  TShadowSampling = (
-    { One sample to shadow map. }
-    ssSimple,
-
-    { Percentage Closer Filtering improve shadow maps look, by sampling
-      the depth map a couple of times. They also make shadow more blurry
-      (increase shadow map size to counteract this), and a little slower.
-      They may also introduce new artifacts (due to bad interaction
-      with the "polygon offset" of shadow map). }
-    ssPCF4,
-    ssPCF4Bilinear,
-    ssPCF16,
-
-    { Variance Shadow Maps, see http://www.punkuser.net/vsm/ .
-      This may generally produce superior
-      results, as shadow maps can be then filtered like normal textures
-      (bilinear, mipmaps, anisotropic filtering). So shadows look much nicer
-      from very close and very far distances.
-      However, this requires new GPU, and may cause artifacts on some scenes. }
-    ssVarianceShadowMaps
-  );
-
-  { Texture minification filter (what happens when many texture pixels
-    are squeezed in one screen pixel). }
-  TAutoMinificationFilter = (
-    minNearest,
-    minLinear,
-    minNearestMipmapNearest,
-    minNearestMipmapLinear,
-    minLinearMipmapNearest,
-    minLinearMipmapLinear,
-
-    { Interpretation of this filter depends on current
-      @link(TCastleRenderOptions.MinificationFilter Scene.RenderOptions.MinificationFilter).
-      If that is also minDefault, it depends on current
-      @link(TCastleRenderOptions.DefaultMinificationFilter). }
-    minDefault,
-    { Alias for minNearest. }
-    minFastest,
-    { Alias for minLinearMipmapLinear. }
-    minNicest
-  );
-  TMinificationFilter = minNearest..minLinearMipmapLinear;
-
-  { Texture magnification filter (what happens when a single texture pixel
-    in stretched over many screen pixels). }
-  TAutoMagnificationFilter = (
-    magNearest,
-    magLinear,
-
-    { Interpretation of this filter depends on current
-      @link(TCastleRenderOptions.MagnificationFilter Scene.RenderOptions.MagnificationFilter).
-      If that is also magDefault, it depends on current
-      @link(TCastleRenderOptions.DefaultMagnificationFilter). }
-    magDefault,
-    { Alias for magnNearest. }
-    magFastest,
-    { Alias for magLinear. }
-    magNicest
-  );
-  TMagnificationFilter = magNearest..magLinear;
-
-  TBlendingSourceFactor = (
-    bsSrcAlpha,
-    bsOneMinusSrcAlpha,
-    bsZero,
-    bsOne,
-
-    bsDstColor,
-    bsSrcColor, //< As a source factor only since GL 1.4, check @code(GLFeatures.Version_1_4)
-    bsDstAlpha,
-    bsOneMinusDstColor,
-    bsOneMinusSrcColor, //< As a source factor only since GL 1.4, check @code(GLFeatures.Version_1_4)
-    bsOneMinusDstAlpha,
-
-    bsSrcAlphaSaturate,
-
-    bsConstantColor,
-    bsOneMinusConstantColor,
-    bsConstantAlpha,
-    bsOneMinusConstantAlpha
-  );
-  TBlendingDestinationFactor = (
-    bdSrcAlpha,
-    bdOneMinusSrcAlpha,
-    bdZero,
-    bdOne,
-
-    bdDstColor, //< As a destination factor only since GL 1.4, check @code(GLFeatures.Version_1_4)
-    bdSrcColor,
-    bdDstAlpha,
-    bdOneMinusDstColor, //< As a destination factor only since GL 1.4, check @code(GLFeatures.Version_1_4)
-    bdOneMinusSrcColor,
-    bdOneMinusDstAlpha,
-
-    // not supported by OpenGL for destination factor: bsSrcAlphaSaturate
-    { }
-    bdConstantColor,
-    bdOneMinusConstantColor,
-    bdConstantAlpha,
-    bdOneMinusConstantAlpha
-  );
-
-  { Various ways to sort the 3D objects, in particular useful to correctly
-    render the partially-transparent objects.
-    @seealso TCastleRenderOptions.BlendingSort }
-  TBlendingSort = (
-    { Do not sort.
-      Using this for @link(TCastleRenderOptions.BlendingSort Scene.RenderOptions.BlendingSort)
-      is fastest, but will cause artifacts if multiple
-      partially-transparent objects may be visible on top of each other. }
-    bsNone,
-
-    { Sort objects by their Z coordinate.
-      Using this for @link(TCastleRenderOptions.BlendingSort Scene.RenderOptions.BlendingSort)
-      is very useful for 2D worlds, with flat 2D objects
-      that have zero (or near-zero) size in the Z axis,
-      and they are moved in the Z axis to specify which is on top for another.
-
-      More precisely, we take the minimum bounding box Z coordinate
-      of two objects. (We don't bother calculating the middle Z coordinate,
-      as we assume that the bounding box is infinitely small along the Z axis.)
-      The one with @italic(larger) Z coordinate is considered to be
-      @italic(closer), this is consistent with the right-handed coordinate system.
-
-      Note that the actual camera position doesn't matter for this sorting.
-      So the 2D object will look OK, @italic(even if viewed from an angle,
-      even if viewed from the other side). }
-    bs2D,
-
-    { Sort objects by the (3D) distance to the camera.
-      Using this for @link(TCastleRenderOptions.BlendingSort Scene.RenderOptions.BlendingSort)
-      is the best sorting method for 3D
-      scenes with many partially-transparent objects.
-
-      The distance is measured from the middle
-      of the bounding box to the camera posotion. }
-    bs3D
-  );
-
-  T3DCoord = 0..2;
-  T3DCoords = set of T3DCoord;
-
-const
-  ShadowSamplingNames: array [TShadowSampling] of string =
-  ( 'Simple', 'PCF 4', 'PCF 4 Bilinear', 'PCF 16', 'Variance Shadow Maps (Experimental)' );
-
-  ShaderTypeName: array [TShaderType] of string =
-  ( 'Vertex', 'Geometry', 'Fragment' );
-
-  BumpMappingNames: array [TBumpMapping] of string = (
-    'None',
-    'Basic',
-    'Parallax',
-    'Steep Parallax',
-    'Steep Parallax With Self-Shadowing'
-  );
-
-var
-  { Log shadow volume information.
-    See https://castle-engine.io/manual_log.php about the log. }
-  LogShadowVolumes: Boolean = false;
-
-  { Gamma correction makes color calculation follow reality better.
-    Use it when you desire more realistic rendering.
-    It changes the colors, and your assets (their colors and textures)
-    need to be prepared with this in mind.
-    See https://castle-engine.io/manual_gamma_correction.php . }
-  GammaCorrection: TGammaCorrection = gcPhysicalMaterial;
-
-  { Change the colors you render, to make them visually better.
-    See https://castle-engine.io/manual_gamma_correction.php . }
-  ToneMapping: TToneMapping = tmNone;
-
-=======
->>>>>>> 1eada6aa
 {$define read_interface}
 {$I castlerenderoptions_globals.inc}
 {$I castlerenderoptions_renderoptions.inc}
