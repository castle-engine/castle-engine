#!/usr/bin/env bash
set -euxo pipefail

# ----------------------------------------------------------------------------
# Pack Castle Game Engine release (source + binaries).
#
# Call with:
#
# - 2 arguments, OS and CPU (names matching CGE build tool and FPC),
#   to pack for the given platform. Example:
#
#     ./pack_release.sh linux x86_64
#     ./pack_release.sh win64 x86_64
#     ./pack_release.sh darwin x86_64
#     ./pack_release.sh freebsd x86_64
#
# - 1 argument 'windows_installer' to build a Windows installer.
#   This requires InnoSetup installed.
#
# Define CGE_PACK_BUNDLE=yes for a special behavior:
# - The generated archive will be named -bundle
# - We will expect fpc-OS-CPU.zip, and we will unpack it and distribute along with CGE
#
# Uses bash strict mode, see http://redsymbol.net/articles/unofficial-bash-strict-mode/
# (but without IFS modification, deliberately, we want to split on space).
#
# Requires a few Unix utilities, like
# - make, sed
# - and fpc, lazbuild on $PATH
#
# Works on
# - Linux
# - Windows (with Cygwin, MSYS2, Git Bash...)
#   Note: We assume that tools that understand Unix paths
#   (like "cp" from Cygwin, MSYS2, Git Bash) are first on $PATH,
#   before equivalent tools in FPC (from old MinGW version).
#   A simple solution to make sure it's true is to execute
#     export PATH="/bin:$PATH"
#   in shell right before this script.
# - FreeBSD (install GNU make and GNU sed)
# - macOS (install GNU sed from Homebrew)
# ----------------------------------------------------------------------------

# ----------------------------------------------------------------------------
# Define global variables

OUTPUT_DIRECTORY=`pwd`
if which cygpath.exe > /dev/null; then
  OUTPUT_DIRECTORY="`cygpath --mixed \"${OUTPUT_DIRECTORY}\"`"
fi

VERBOSE=true

ORIGINAL_CASTLE_ENGINE_PATH="${CASTLE_ENGINE_PATH}"

# Deal with temporary dir -------------------------------------------------

# Calculate temporary directory, where we will put all the temporary files
# during packing.
#
# Notes:
# - We make it unique, using process ID, just in case multiple jobs run in parallel.
# - This cannot be subdirectory of CI workspace (like ${GITHUB_WORKSPACE})
#   as then we'll have "cp -R ..." fail "we cannot copy directory into itself".
#   To clean it up, we use bash trap.
TEMP_PARENT="/tmp/castle-engine-release-$$/"

cleanup_temp ()
{
  echo "Cleaning up temporary dir ${TEMP_PARENT}"
  rm -Rf "${TEMP_PARENT}"
}

trap cleanup_temp EXIT

# ----------------------------------------------------------------------------
# Define functions

# Require building release with latest stable FPC, as supported by CGE,
# see https://castle-engine.io/supported_compilers.php .
check_fpc_version ()
{
  local FPC_VERSION=`fpc -iV | tr -d '\r'`
  echo "FPC version: ${FPC_VERSION}"

  local REQUIRED_FPC_VERSION='3.2.2'

  if [ "${CASTLE_PACK_DISABLE_FPC_VERSION_CHECK:-}" '!=' 'true' ]; then
    if [ "${FPC_VERSION}" '!=' "${REQUIRED_FPC_VERSION}" ]; then
      echo "pack_release: Expected FPC version ${REQUIRED_FPC_VERSION}, but got ${FPC_VERSION}"
      exit 1
    fi
  fi
}

# Require building release with a supported Lazarus (also LCL, lazbuild) version.
# See https://castle-engine.io/supported_compilers.php .
check_lazarus_version ()
{
  # Note that we have to remove lines "using config file", since "lazbuild --version"
  # can answer something like
  #   using config file /Users/jenkins/installed/fpclazarus/fpc322-lazfixes30/lazarus/lazarus.cfg
  #   3.5

  local LAZARUS_VERSION=`lazbuild --version | grep --invert-match 'using config file' | tr -d '\r'`
  echo "Lazarus version: ${LAZARUS_VERSION}"

<<<<<<< HEAD
  if [ "${CASTLE_PACK_DISABLE_LAZARUS_VERSION_CHECK:-}" '!=' 'true' ]; then
    # Note that we have to support Lazarus 3.0,
    # since it's the last supported by https://github.com/gcarreno/setup-lazarus for now,
    # see https://github.com/gcarreno/setup-lazarus/issues/30 .
    if [ "${LAZARUS_VERSION}" '!=' '3.0' -a \
        "${LAZARUS_VERSION}" '!=' '3.2' -a \
        "${LAZARUS_VERSION}" '!=' '3.4' -a \
        "${LAZARUS_VERSION}" '!=' '3.5' -a \
        "${LAZARUS_VERSION}" '!=' '3.6' ]; then
      echo "pack_release: Incorrect Lazarus version to pack release, see ${LAZARUS_VERSION}"
=======
  if [ "${LAZARUS_VERSION}" '!=' '3.2' -a \
       "${LAZARUS_VERSION}" '!=' '3.4' -a \
       "${LAZARUS_VERSION}" '!=' '3.5' -a \
       "${LAZARUS_VERSION}" '!=' '3.6' -a \
       "${LAZARUS_VERSION}" '!=' '3.7' ]; then
    echo "pack_release: Incorrect Lazarus version to pack release, we have ${LAZARUS_VERSION}"
    exit 1
  fi

  # To avoid https://gitlab.com/freepascal.org/lazarus/lazarus/-/merge_requests/291
  # we need Lazarus >= 3.5 on macOS.
  #
  # Note that using https://github.com/gcarreno/setup-lazarus with "lazarus-version: stable"
  # results now in Lazarus version 3.7. This seems to be what the download
  # https://sourceforge.net/projects/lazarus/files/Lazarus%20macOS%20x86-64/Lazarus%203.6/Lazarus-3.6-macosx-x86_64.pkg/download
  # reports.
  if [ "`uname -s`" '=' 'Darwin' ]; then
    if [ "${LAZARUS_VERSION}" '!=' '3.5' -a \
         "${LAZARUS_VERSION}" '!=' '3.6' -a \
         "${LAZARUS_VERSION}" '!=' '3.7' ]; then
      echo "pack_release: macOS: Incorrect Lazarus version to pack release, we have ${LAZARUS_VERSION}"
>>>>>>> 4b7631fb
      exit 1
    fi

    # To avoid https://gitlab.com/freepascal.org/lazarus/lazarus/-/merge_requests/291
    # we need Lazarus 3.5 on macOS.
    if [ "`uname -s`" '=' 'Darwin' ]; then
      if [ "${LAZARUS_VERSION}" '!=' '3.5' -a \
           "${LAZARUS_VERSION}" '!=' '3.6' ]; then
        echo "pack_release: macOS: Incorrect Lazarus version to pack release, see ${LAZARUS_VERSION}"
        exit 1
      fi
    fi
  fi
}

# Detect some platform-dependent variables
detect_platform ()
{
  if which make.exe > /dev/null; then
    HOST_EXE_EXTENSION='.exe'
  else
    HOST_EXE_EXTENSION=''
  fi
  echo "Host exe extension: '${HOST_EXE_EXTENSION}' (should be empty on Unix, '.exe' on Windows)"

  MAKE='make'
  FIND='find'
  SED='sed'

  if which cygpath.exe > /dev/null; then

    # If we're inside Cygwin/MSYS2 (despite the name, cygpath also is in MSYS2,
    # and this is the case on GH hosted runner), then we want to use Cygwin/MSYS2
    # tools. They will call bash properly, and our "make" must be able to call
    # e.g. "tools/build-tool/castle-engine_compile.sh".
    #
    # We don't want to use Embarcadero's make (we need GNU make).
    #
    # we don't want to use FPC make (FPC on Windows is distributed with
    # GNU make 3.8, from MinGW).

    if [ -f /bin/make ]; then
      MAKE='/bin/make'
    else
      if which mingw32-make > /dev/null; then
        MAKE='mingw32-make'
      fi
    fi

    # On Cygwin/MSYS2, make sure to use Cygwin/MSYS2's find, not the one from Windows
    FIND='/bin/find'
  fi

  if [ "`uname -s`" '=' 'FreeBSD' ]; then
    MAKE='gmake'
    SED='gsed'
  fi

  if [ "`uname -s`" '=' 'Darwin' ]; then
    SED='gsed'
    FIND='gfind'
  fi

  # for debugging, output versions of tools
  echo "Using make: ${MAKE}" `${MAKE} --version | head -n 1`
  echo "Using find: ${FIND}" `${FIND} --version | head -n 1`
  echo "Using sed: ${SED}" `${SED} --version | head -n 1`
}

# Compile build tool, put it on $PATH
prepare_build_tool ()
{

  if [ "${VERBOSE}" '!=' 'true' ]; then
    CASTLE_FPC_OPTIONS="-vi-"
  fi

  cd "${CASTLE_ENGINE_PATH}"
  tools/build-tool/castle-engine_compile.sh
  local BIN_TEMP_PATH="${TEMP_PARENT}bin/"
  mkdir -p "${BIN_TEMP_PATH}"
  cp "tools/build-tool/castle-engine${HOST_EXE_EXTENSION}" "${BIN_TEMP_PATH}"
  export PATH="${BIN_TEMP_PATH}:${PATH}"

  # sanity checks
  if ! which castle-engine > /dev/null; then
    echo 'pack_release: After installing CGE build tool, we still cannot find it on $PATH'
    exit 1
  fi
  FOUND_CGE_BUILD_TOOL="`which castle-engine${HOST_EXE_EXTENSION}`"
  # remove double slashes, may happen in which output because the $PATH component we added ends with slash
  FOUND_CGE_BUILD_TOOL="`echo -n \"${FOUND_CGE_BUILD_TOOL}\" | $SED -e 's|//|/|' -`"
  EXPECTED_CGE_BUILD_TOOL="${BIN_TEMP_PATH}castle-engine${HOST_EXE_EXTENSION}"
  if [ "${FOUND_CGE_BUILD_TOOL}" '!=' "${EXPECTED_CGE_BUILD_TOOL}" ]; then
    echo "pack_release: Unexpected CGE build tool on \$PATH: found ${FOUND_CGE_BUILD_TOOL}, expected ${EXPECTED_CGE_BUILD_TOOL}"
    exit 1
  fi
}

# Calculate $CGE_VERSION
calculate_cge_version ()
{
  CGE_VERSION="`castle-engine --version | awk '{print $2}' | tr -d '\r'`"
  echo "Detected CGE version ${CGE_VERSION}"
}

# Call lazbuild $@.
# If it fails, try again.
#
# Workarounds lazbuild crashes with Lazarus 1.8,
# at least for Win32/i386 (when using cross-compiler from Linux/x86_64):
#   $0000000000563D4A line 1220 of ideexterntoolintf.pas
#   $00000000005AB34E line 590 of exttools.pas
#   $00000000005B0061 line 1525 of exttools.pas
#   $00000000005B15DE line 1814 of exttools.pas
lazbuild_twice ()
{
  if ! lazbuild "$@"; then
    echo 'lazbuild failed, trying again'
    lazbuild "$@"
  fi
}

# Download URL $1 into filename $2.
download ()
{
  # Both wget and curl should work OK.
  # But on my Cygwin (possibly some problem specific on Michalis Windows machine), wget fails with "GnuTLS: The request is invalid."
  if which cygpath.exe > /dev/null; then
    curl "$1" > "$2"
  else
    wget "$1" --output-document "$2"
  fi
}

# Download another repository from GitHub, compile with current build tool,
# move result to $3 .
# Assumes $CASTLE_BUILD_TOOL_OPTIONS defined.
# Changes current dir.
add_external_tool ()
{
  local GITHUB_NAME="$1"
  local EXE_NAME="$2"
  local OUTPUT_BIN="$3"
  shift 2

  TOOL_BRANCH_NAME='master'
  # Temporary, may be useful again in future: use castle-model-viewer from another branch, to compile with this CGE branch
  # if [ "${GITHUB_NAME}" = 'castle-model-viewer' ]; then
  #   TOOL_BRANCH_NAME='shapes-rendering-2'
  # fi

  local TEMP_PATH_TOOL="${TEMP_PARENT}tool-${GITHUB_NAME}/"
  mkdir -p "${TEMP_PATH_TOOL}"
  cd "${TEMP_PATH_TOOL}"
  download "https://codeload.github.com/castle-engine/${GITHUB_NAME}/zip/${TOOL_BRANCH_NAME}" "${GITHUB_NAME}".zip
  unzip "${GITHUB_NAME}".zip
  cd "${GITHUB_NAME}-${TOOL_BRANCH_NAME}"

  # special exceptional addition for pascal-language-server, that has jsonstream as a submodule
  if [ "${GITHUB_NAME}" = 'pascal-language-server' ]; then
    download https://codeload.github.com/Isopod/jsonstream/zip/master jsonstream.zip
    unzip jsonstream.zip
    rm -Rf server/deps/jsonstream # zip contains empty dir with it
    mv jsonstream-master server/deps/jsonstream
    lazbuild_twice $CASTLE_LAZBUILD_OPTIONS server/deps/jsonstream/pascal/package/jsonstreampkg.lpk
  fi

  if [ '(' "$OS" '=' 'darwin' ')' -a '(' "${GITHUB_NAME}" != 'pascal-language-server' ')' ]; then
    # on macOS, build app bundle, and move it to output path
    castle-engine $CASTLE_BUILD_TOOL_OPTIONS package --package-format=mac-app-bundle
    mv "${EXE_NAME}".app "${OUTPUT_BIN}"
  else
    castle-engine $CASTLE_BUILD_TOOL_OPTIONS compile
    mv "${EXE_NAME}" "${OUTPUT_BIN}"

    if [ "${GITHUB_NAME}" = 'castle-model-viewer' ]; then
      castle-engine $CASTLE_BUILD_TOOL_OPTIONS compile --manifest-name=CastleEngineManifest.converter.xml
      mv castle-model-converter"${EXE_EXTENSION}" "${OUTPUT_BIN}"
    fi
  fi
}

# Followup to "make clean" that cleans even more stuff,
# good to really have 100% clean state for packing.
# Deletes files in current working directory (and doesn't change current working directory).
#
# Note: It doesn't delete bin-to-keep, created and used in this script.
cge_clean_all ()
{
  # Delete
  # - backup files from
  #     Emacs (*~),
  #     Lazarus (backup),
  #     Delphi (*.~???),
  #     Blender (*.blend?),
  #     QtCreator (*.pro.user).
  # - macOS app bundles (made by "make examples-laz", not cleaned up by "make clean").
	"${FIND}" . \
    '(' -type d -name 'bin-to-keep' -prune ')' -or \
    '(' -type f '(' \
          -iname '*~' -or \
          -iname '*.bak' -or \
          -iname '*.~???' -or \
          -iname '*.pro.user' -or \
          -iname '*.blend?' \
        ')' -exec rm -f '{}' ';' ')' -or \
    '(' -type d '(' \
          -iname 'backup' -or \
          -iname '*.app' \
        ')' -exec rm -Rf '{}' ';' -prune ')'

  # Delete pasdoc generated documentation in doc/pasdoc/ and doc/reference/
	"${MAKE}" -C doc/pasdoc/ clean

  # Delete closed-source libs you may have left in tools/build-tool/data
  # (as some past instructions recommended to copy them into CGE tree).
	rm -Rf tools/build-tool/data/android/integrated-services/chartboost/app/libs/*.jar \
	       tools/build-tool/data/android/integrated-services/startapp/app/libs/*.jar \
	       tools/build-tool/data/ios/services/game_analytics/cge_project_name/game_analytics/GameAnalytics.h \
	       tools/build-tool/data/ios/services/game_analytics/cge_project_name/game_analytics/libGameAnalytics.a

  # Delete previous pack_release.sh leftovers
	rm -f castle-engine*.zip tools/internal/pack_release/castle-engine*.zip

  # Delete bundled FPC leftovers
	rm -Rf fpc-*.zip tools/contrib/fpc/

  # Cleanup .exe more brutally.
  # TODO: This should not be needed "castle-engine clean" done by "make clean"
  # should clean all relevant exes, cross-platform.
  # This is just a temporary workaround of the fact that our Delphi projects right now
  # sometimes leave artifacts -- xxx_standalone.exe, base_tests/Win32/Debug/xxx.exe .
  "${FIND}" examples/ -iname '*.exe' -execdir rm -f '{}' ';'

  # Delete installed subdir (in case you did
  # "make install PREFIX=${CASTLE_ENGINE_PATH}/installed/", as some CI jobs do)
  rm -Rf installed/

  # Remove Vampyre Demos - take up 60 MB space, and are not necessary for users of CGE.
  rm -Rf src/vampyre_imaginglib/src/Demos/

  # Made by "make examples-laz", not cleaned up by "make clean".
  rm -f examples/audio/test_sound_source_allocator/mainf.lrs \
        examples/lazarus/model_3d_with_2d_controls/model_3d_with_2d_controls.obj
}

# Prepare directory with precompiled CGE.
#
# Parameters:
# - $1: OS
# - $2: CPU
#
# Output:
# - $TEMP_PATH: absolute directory that contains castle_game_engine subdir
#   (guaranteed to end with path delimiter,
#   i.e. slash on Unix or backslash on Windows).
# - $ARCHIVE_NAME_BUNDLE: empty string or '-bundle',
#   depending on whether CGE_PACK_BUNDLE was defined.
pack_platform_dir ()
{
  OS="$1"
  CPU="$2"
  shift 2

  # comparisons in this script assume lowercase OS name, like darwin or win32
  OS=`echo -n $OS | tr '[:upper:]' '[:lower:]'`

  # restore CGE path, otherwise it points to a temporary (and no longer existing)
  # dir after one execution of do_pack_platform
  export CASTLE_ENGINE_PATH="${ORIGINAL_CASTLE_ENGINE_PATH}"

  case "$OS" in
    win32|win64) local EXE_EXTENSION='.exe' ;;
    *)           local EXE_EXTENSION=''     ;;
  esac

  # Pass options to compile indicating target OS/CPU for everything
  export CASTLE_FPC_OPTIONS="-T${OS} -P${CPU}"
  export CASTLE_BUILD_TOOL_OPTIONS="--os=${OS} --cpu=${CPU}"
  local  CASTLE_LAZBUILD_OPTIONS="--os=${OS} --cpu=${CPU}"
  # Note: always use it like ${MAKE_OPTIONS}, without double quotes,
  # to *allow* treating spaces inside as argument sepaators.
  # Otherwise we'd get errors that castle-engine doesn't support --quiet.
  local  MAKE_OPTIONS="BUILD_TOOL=castle-engine" # use build tool on $PATH

  if [ "${VERBOSE}" '!=' 'true' ]; then
    CASTLE_FPC_OPTIONS="${CASTLE_FPC_OPTIONS} -vi-"
    CASTLE_BUILD_TOOL_OPTIONS="${CASTLE_BUILD_TOOL_OPTIONS} --compiler-option=-vi-"
    CASTLE_LAZBUILD_OPTIONS="${CASTLE_LAZBUILD_OPTIONS} -q"
    MAKE_OPTIONS="${MAKE_OPTIONS} --quiet"
  fi

  # Create temporary CGE copy, for packing
  TEMP_PATH="${TEMP_PARENT}release/"
  if which cygpath.exe > /dev/null; then
    # must be native (i.e. cannot be Unix path on Cygwin) as this path
    # (or paths derived from it) is used by CGE native tools
    # e.g. for compiling fpc-cge.
    TEMP_PATH="`cygpath --mixed \"${TEMP_PATH}\"`"
  fi
  mkdir -p "$TEMP_PATH"
  local TEMP_PATH_CGE="${TEMP_PATH}castle_game_engine/"
  cp -R "${CASTLE_ENGINE_PATH}" "${TEMP_PATH_CGE}"

  cd "${TEMP_PATH_CGE}"

  # Initial cleanups after "cp -R ...".
  # .cache and .cge-jenkins-lazarus are created in Jenkins + Docker job, where $HOME is equal to CGE dir.
  rm -Rf .git .svn .cache .cge-jenkins-lazarus

  # Extend castleversion.inc with GIT hash
  # (useful to have exact version in case of snapshots).
  # $GIT_COMMIT is defined by Jenkins, see https://wiki.jenkins.io/display/JENKINS/Building+a+software+project#Buildingasoftwareproject-belowJenkinsSetEnvironmentVariables
  if [ -n "${GIT_COMMIT:-}" ]; then
    echo "+ ' (commit ${GIT_COMMIT})'" >> src/base/castleversion.inc
  fi

  # update environment to use CGE in temporary location
  export CASTLE_ENGINE_PATH="${TEMP_PATH_CGE}"

  lazbuild_twice $CASTLE_LAZBUILD_OPTIONS packages/castle_base.lpk
  lazbuild_twice $CASTLE_LAZBUILD_OPTIONS packages/castle_window.lpk
  lazbuild_twice $CASTLE_LAZBUILD_OPTIONS packages/castle_components.lpk
  lazbuild_twice $CASTLE_LAZBUILD_OPTIONS packages/castle_editor_components.lpk

  # Make sure no leftovers from previous compilations remain,
  # to not pack them in release.
  "${MAKE}" clean ${MAKE_OPTIONS}
  cge_clean_all

  # Compile tools (except editor) with just FPC
  "${MAKE}" tools ${MAKE_OPTIONS} BUILD_TOOL="castle-engine ${CASTLE_BUILD_TOOL_OPTIONS}"

  # Compile fpc-cge internal tool
  castle-engine $CASTLE_BUILD_TOOL_OPTIONS --project "${TEMP_PATH_CGE}"tools/internal/fpc-cge/ compile

  # Place tools (except editor) binaries in bin-to-keep subdirectory
  mkdir -p "${TEMP_PATH_CGE}"bin-to-keep
  cp tools/build-tool/castle-engine"${EXE_EXTENSION}" \
     tools/texture-font-to-pascal/texture-font-to-pascal"${EXE_EXTENSION}" \
     tools/image-to-pascal/image-to-pascal"${EXE_EXTENSION}" \
     tools/castle-curves/castle-curves"${EXE_EXTENSION}" \
     tools/to-data-uri/to-data-uri"${EXE_EXTENSION}" \
     tools/internal/fpc-cge/fpc-cge"${EXE_EXTENSION}" \
     "${TEMP_PATH_CGE}"bin-to-keep

  # Compile castle-editor with lazbuild (or CGE build tool, to get macOS app bundle),
  # place it in bin-to-keep subdirectory
  if [ "$OS" '=' 'darwin' ]; then
    cd tools/castle-editor/
    ../build-tool/castle-engine"${EXE_EXTENSION}" $CASTLE_BUILD_TOOL_OPTIONS package --package-format=mac-app-bundle
    cd ../../
    cp -R tools/castle-editor/castle-editor.app \
       "${TEMP_PATH_CGE}"bin-to-keep
  else
    lazbuild_twice $CASTLE_LAZBUILD_OPTIONS tools/castle-editor/castle_editor.lpi
    cp tools/castle-editor/castle-editor"${EXE_EXTENSION}" \
       "${TEMP_PATH_CGE}"bin-to-keep
  fi

  # On Linux compile also Qt5 editor version.
  #
  # But do not do this on Raspberry Pi (Arm), as it fails at linking
  # (too old libqt5-pas-dev on Raspbian, it seems)
  # with
  # /usr/bin/ld: /home/jenkins/.lazarus/lib/LazOpenGLContext/lib/arm-linux/qt5/qlclopenglwidget.o: in function `TQTOPENGLWIDGET__EVENTFILTER':
  # /usr/local/fpc_lazarus/fpc3.2.2-lazarus2.2.2/src/lazarus/2.2.2/components/opengl/qlclopenglwidget.pas:106: undefined reference to `QLCLOpenGLWidget_Create'
  # /usr/bin/ld: /usr/local/fpc_lazarus/fpc3.2.2-lazarus2.2.2/src/lazarus/2.2.2/components/opengl/qlclopenglwidget.pas:104: undefined reference to `QLCLOpenGLWidget_InheritedPaintGL'
  # /usr/bin/ld: /usr/local/fpc_lazarus/fpc3.2.2-lazarus2.2.2/src/lazarus/2.2.2/components/opengl/qlclopenglwidget.pas:105: undefined reference to `QLCLOpenGLWidget_override_paintGL'
  # /usr/bin/ld: /usr/local/fpc_lazarus/fpc3.2.2-lazarus2.2.2/src/lazarus/2.2.2/components/opengl/qlclopenglwidget.pas:106: undefined reference to `QLCLOpenGLWidget_override_paintGL'
  #
  # Same with Lazarus 3.0.0 on Raspberry Pi 64-bit,
  # /usr/bin/ld: /home/michalis/installed/fpc_lazarus/fpc3.2.3-lazarus3.0.0/src/lazarus/3.0.0/lcl/units/aarch64-linux/qt5/qtint.o: in function `CREATE':
  # /home/michalis/installed/fpc_lazarus/fpc3.2.3-lazarus3.0.0/src/lazarus/3.0.0/lcl/interfaces//qt5/qtobject.inc:44: undefined reference to `QGuiApplication_setFallbackSessionManagementEnabled'
  # /usr/bin/ld: /home/michalis/installed/fpc_lazarus/fpc3.2.3-lazarus3.0.0/src/lazarus/3.0.0/lcl/units/aarch64-linux/qt5/qtobjects.o: in function `ENDX11SELECTIONLOCK':
  # /home/michalis/installed/fpc_lazarus/fpc3.2.3-lazarus3.0.0/src/lazarus/3.0.0/lcl/interfaces//qt5/qtobjects.pas:3873: undefined reference to `QTimer_singleShot3'
  #
  # 2024-03-27: Disable building castle-editor-qt5, because Lazarus 3.2 is not compatible
  # with libqt5pas in Debian.
  # We could update libqt5pas using https://github.com/davidbannon/libqt5pas/releases ,
  # but this is pointless if it will fail for users anyway.
  # See also
  # https://github.com/gcarreno/setup-lazarus?tab=readme-ov-file
  # https://forum.lazarus.freepascal.org/index.php/topic,65619.msg500216.html#msg500216
  #
  # if [ "$OS" '=' 'linux' -a "${CPU}" '!=' 'arm' -a "${CPU}" '!=' 'aarch64' ]; then
  #   lazbuild_twice $CASTLE_LAZBUILD_OPTIONS tools/castle-editor/castle_editor.lpi --widgetset=qt5
  #   cp tools/castle-editor/castle-editor"${EXE_EXTENSION}" \
  #      "${TEMP_PATH_CGE}"bin-to-keep/castle-editor-qt5
  # fi

  # Add DLLs on Windows
  case "$OS" in
    win32|win64)
      cp "${CASTLE_ENGINE_PATH}"/tools/build-tool/data/external_libraries/"${CPU}"-"${OS}"/*.dll \
         "${CASTLE_ENGINE_PATH}"/tools/build-tool/data/external_libraries/"${CPU}"-"${OS}"/openssl/*.dll \
         "${TEMP_PATH_CGE}"bin-to-keep
      ;;
  esac

  # Make sure no leftovers from tools compilation remain
  "${MAKE}" clean ${MAKE_OPTIONS}
  cge_clean_all

  # After make clean, make sure bin/ exists and is filled with what we need
  mv "${TEMP_PATH_CGE}"bin-to-keep "${TEMP_PATH_CGE}"bin

  if [ "$OS" '=' 'darwin' ]; then
    if [ ! -d "${TEMP_PATH_CGE}"bin/castle-editor.app ]; then
      echo "Error: castle-editor.app not found in bin/ at packaging macOS release"
      exit 1
    fi
  fi

  # Add PasDoc docs
  "${MAKE}" -C doc/pasdoc/ clean html ${MAKE_OPTIONS}
  # Remove pasdoc leftovers,
  # including pasdoc dir and zip/tar.gz left after tasks like '(Windows) Get PasDoc' and '(macOS) Get PasDoc'.
  # Otherwise they'd get packaged.
  rm -Rf doc/pasdoc/cache/ pasdoc/ pasdoc-*.zip pasdoc-*.tar.gz

  # Add tools
  add_external_tool castle-model-viewer castle-model-viewer"${EXE_EXTENSION}" "${TEMP_PATH_CGE}"bin
  add_external_tool castle-image-viewer castle-image-viewer"${EXE_EXTENSION}" "${TEMP_PATH_CGE}"bin
  add_external_tool pascal-language-server server/pasls"${EXE_EXTENSION}" "${TEMP_PATH_CGE}"bin

  # Add bundled tools (FPC)
  ARCHIVE_NAME_BUNDLE=''
  if [ "${CGE_PACK_BUNDLE:-}" == 'yes' ]; then
    cd "${TEMP_PATH_CGE}"tools/contrib/
    unzip "${ORIGINAL_CASTLE_ENGINE_PATH}/fpc-${OS}-${CPU}.zip"
    ARCHIVE_NAME_BUNDLE='-bundle'
    mv "${TEMP_PATH_CGE}"bin/fpc-cge"${EXE_EXTENSION}" "${TEMP_PATH_CGE}"tools/contrib/fpc/bin
  else
    # remove useless fpc-cge in this case
    rm -f "${TEMP_PATH_CGE}"tools/contrib/fpc/bin/fpc-cge"${EXE_EXTENSION}"
  fi
}

# Prepare zip with precompiled CGE.
# zip is placed in OUTPUT_DIRECTORY.
# Parameters:
# - $1: OS
# - $2: CPU
pack_platform_zip ()
{
  OS="$1"
  CPU="$2"
  shift 2

  pack_platform_dir "${OS}" "${CPU}"

  local ARCHIVE_NAME="castle-engine-${CGE_VERSION}-${OS}-${CPU}${ARCHIVE_NAME_BUNDLE}.zip"

  cd "${TEMP_PATH}"
  rm -f "${ARCHIVE_NAME}"
  zip -r "${ARCHIVE_NAME}" castle_game_engine/
  mv -f "${ARCHIVE_NAME}" "${OUTPUT_DIRECTORY}"
  # seems to sometimes fail with "rm: fts_read failed: No such file or directory" on GH hosted windows runner
  set +e
  rm -Rf "${TEMP_PATH}"
  set -e
}

# Prepare Windows installer with precompiled CGE.
# Requires InnoSetup installed.
# Result is placed in OUTPUT_DIRECTORY.
pack_windows_installer ()
{
  OS="win64"
  CPU="x86_64"

  pack_platform_dir "${OS}" "${CPU}"

  local ARCHIVE_NAME="castle-engine-setup-${CGE_VERSION}"

  # Detect iscc location
  INNO_SETUP_CLI='iscc'
  if ! which "${INNO_SETUP_CLI}" > /dev/null; then
    # if not on $PATH, try default location
    INNO_SETUP_CLI='c:/Program Files (x86)/Inno Setup 6/iscc.exe'
  fi

  # See https://jrsoftware.org/ishelp/index.php?topic=compilercmdline
  # and https://jrsoftware.org/ispphelp/index.php?topic=isppcc (for preprocessor additional options).
  "${INNO_SETUP_CLI}" \
    "${ORIGINAL_CASTLE_ENGINE_PATH}/tools/internal/pack_release/cge-windows-setup.iss" \
    "/O${OUTPUT_DIRECTORY}" \
    "/F${ARCHIVE_NAME}" \
    "/DMyAppSrcDir=${TEMP_PATH}castle_game_engine" \
    "/DMyAppVersion=${CGE_VERSION}"

  # cleanup to save disk space
  rm -Rf "${TEMP_PATH}"
}

# ----------------------------------------------------------------------------
# Main body

detect_platform
check_fpc_version
check_lazarus_version
prepare_build_tool
calculate_cge_version
if [ -n "${1:-}" ]; then
  if [ "$1" '=' 'windows_installer' ]; then
    pack_windows_installer
  else
    pack_platform_zip "${1}" "${2}"
  fi
else
  echo 'pack_release: Requires 2 arguments, OS and CPU, or 1 argument "windows_installer"'
  exit 1
fi<|MERGE_RESOLUTION|>--- conflicted
+++ resolved
@@ -105,18 +105,6 @@
   local LAZARUS_VERSION=`lazbuild --version | grep --invert-match 'using config file' | tr -d '\r'`
   echo "Lazarus version: ${LAZARUS_VERSION}"
 
-<<<<<<< HEAD
-  if [ "${CASTLE_PACK_DISABLE_LAZARUS_VERSION_CHECK:-}" '!=' 'true' ]; then
-    # Note that we have to support Lazarus 3.0,
-    # since it's the last supported by https://github.com/gcarreno/setup-lazarus for now,
-    # see https://github.com/gcarreno/setup-lazarus/issues/30 .
-    if [ "${LAZARUS_VERSION}" '!=' '3.0' -a \
-        "${LAZARUS_VERSION}" '!=' '3.2' -a \
-        "${LAZARUS_VERSION}" '!=' '3.4' -a \
-        "${LAZARUS_VERSION}" '!=' '3.5' -a \
-        "${LAZARUS_VERSION}" '!=' '3.6' ]; then
-      echo "pack_release: Incorrect Lazarus version to pack release, see ${LAZARUS_VERSION}"
-=======
   if [ "${LAZARUS_VERSION}" '!=' '3.2' -a \
        "${LAZARUS_VERSION}" '!=' '3.4' -a \
        "${LAZARUS_VERSION}" '!=' '3.5' -a \
@@ -138,18 +126,7 @@
          "${LAZARUS_VERSION}" '!=' '3.6' -a \
          "${LAZARUS_VERSION}" '!=' '3.7' ]; then
       echo "pack_release: macOS: Incorrect Lazarus version to pack release, we have ${LAZARUS_VERSION}"
->>>>>>> 4b7631fb
       exit 1
-    fi
-
-    # To avoid https://gitlab.com/freepascal.org/lazarus/lazarus/-/merge_requests/291
-    # we need Lazarus 3.5 on macOS.
-    if [ "`uname -s`" '=' 'Darwin' ]; then
-      if [ "${LAZARUS_VERSION}" '!=' '3.5' -a \
-           "${LAZARUS_VERSION}" '!=' '3.6' ]; then
-        echo "pack_release: macOS: Incorrect Lazarus version to pack release, see ${LAZARUS_VERSION}"
-        exit 1
-      fi
     fi
   fi
 }
