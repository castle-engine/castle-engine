--- conflicted
+++ resolved
@@ -5393,7 +5393,6 @@
     end;
   end;
 
-<<<<<<< HEAD
   procedure MoveBehaviorBeforeAfterAnotherBehavior(const Src, Dst: TCastleBehavior);
   var
     BehIndex: Integer;
@@ -5417,10 +5416,7 @@
     end;
   end;
 
-  procedure MoveNonVisual(const SrcParentComponent: TCastleComponent;
-=======
   procedure MoveNonVisual(
->>>>>>> 00f16250
     const Src: TComponent;
     const Dst: TCastleComponent);
   var
@@ -5480,24 +5476,10 @@
       tnsBottom:
         begin
           Src.MoveTo(Dst, naInsertBehind);
-<<<<<<< HEAD
-          if DstComponent is TCastleBehavior then
-            DestinationName := TComponent(Dst.Parent.Parent.Data).Name
-          else
-            DestinationName := TComponent(Dst.Parent.Data).Name;
-=======
->>>>>>> 00f16250
         end;
       tnsTop:
         begin
           Src.MoveTo(Dst, naInsert);
-<<<<<<< HEAD
-          if DstComponent is TCastleBehavior then
-            DestinationName := TComponent(Dst.Parent.Parent.Data).Name
-          else
-            DestinationName := TComponent(Dst.Parent.Data).Name;
-=======
->>>>>>> 00f16250
         end;
     end;
   end;
@@ -5525,70 +5507,6 @@
   begin
     // get destination of drag-and-drop
     Dst := ControlsTreeNodeUnderMouse;
-<<<<<<< HEAD
-    { Paranoidally check ControlsTreeAllowDrag again.
-      It happens that Src is nil, in my tests. }
-    if ControlsTreeAllowDrag(Src, Dst) then
-    begin
-      SrcComponent := TComponent(Src.Data);
-      DstComponent := TComponent(Dst.Data);
-      if (SrcComponent is TCastleUserInterface) and
-         (DstComponent is TCastleUserInterface) then
-      begin
-        MoveUserInterface(
-          TCastleUserInterface(SrcComponent),
-          TCastleUserInterface(DstComponent));
-        { Fixes selection after drag'n'drop.
-          I think when we use TTreeNode.MoveTo(), TTreeView.Selected property value
-          is changed to nil but in TTreeNode.Selected stays true. That's why we see
-          selection but TTreeView.Selected state is incorect.
-
-          Later: we no longer use TTreeView.Selected, we update multi-selection.
-          TODO: Update above comment, understand if this operation is still necessary. }
-        ControlsTree.Select([Src]);
-      end else
-      if (SrcComponent is TCastleTransform) and
-         (DstComponent is TCastleTransform) then
-      begin
-        MoveTransform(
-          TCastleTransform(SrcComponent),
-          TCastleTransform(DstComponent));
-        { Fixes selection after drag'n'drop.
-          I think when we use TTreeNode.MoveTo(), TTreeView.Selected property value
-          is changed to nil but in TTreeNode.Selected stays true. That's why we see
-          selection but TTreeView.Selected state is incorect.
-
-          Later: we no longer use TTreeView.Selected, we update multi-selection.
-          TODO: Update above comment, understand if this operation is still necessary. }
-        ControlsTree.Select([Src]);
-      end else
-      if (SrcComponent is TCastleBehavior) and
-         (DstComponent is TCastleTransform) then
-      begin
-        MoveBehavior(
-          TCastleBehavior(SrcComponent),
-          TCastleTransform(DstComponent));
-        // as for now we just refresh tree view, so set SelectedComponent and don't do ValidateHierarchy
-        SelectedComponent := SrcComponent;
-        Exit;
-      end else
-      if (SrcComponent is TCastleBehavior) and
-         (DstComponent is TCastleBehavior) then
-      begin
-        MoveBehaviorBeforeAfterAnotherBehavior(
-          TCastleBehavior(SrcComponent),
-          TCastleBehavior(DstComponent));
-        // as for now we just refresh tree view, so set SelectedComponent and don't do ValidateHierarchy
-        SelectedComponent := SrcComponent;
-        Exit;
-      end else
-      if (not ( (SrcComponent is TCastleBehavior) or
-                (SrcComponent is TCastleTransform) or
-                (SrcComponent is TCastleUserInterface) ) ) and
-         (DstComponent is TCastleComponent) and
-         (Src.Parent <> nil) and
-         (SelectedFromNode(Src.Parent) is TCastleComponent) then
-=======
     DstComponent := TComponent(Dst.Data);
 
     // get and check source of drag-and-drop
@@ -5596,7 +5514,6 @@
     if SrcComponents <> nil then
     try
       for SrcComponent in SrcComponents do
->>>>>>> 00f16250
       begin
         { Do not process components when their parent is also already on the list. }
         if not ListIncludesParent(SrcComponent, SrcComponents) then
