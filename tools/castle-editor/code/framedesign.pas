--- conflicted
+++ resolved
@@ -36,14 +36,9 @@
   CastleCameras, CastleBoxes, CastleTransform, CastleDebugTransform,
   CastleColors, CastleScene,
   // editor units
-<<<<<<< HEAD
   FrameAnchors, CastleShellCtrls, EditorUtils,
-  DesignVisualizeTransform, DesignUndoSystem, DesignCameraPreview;
-=======
-  FrameAnchors, CastleShellCtrls,
   DesignVisualizeTransform, DesignUndoSystem, DesignCameraPreview,
   DesignObjectInspector;
->>>>>>> 8cfe79c1
 
 type
   TProposeOpenDesignEvent = procedure (const DesignUrl: String) of object;
@@ -407,14 +402,10 @@
     procedure FixCamera2D(const V: TCastleViewport; var Pos: TVector3; const Dir, Up: TVector3);
     procedure ViewportViewBox(const V: TCastleViewport; Box: TBox3D);
     procedure CurrentViewportFreeNotification(const Sender: TFreeNotificationObserver);
-<<<<<<< HEAD
     function GetInspectorForActiveTab: TOIPropertyGrid;
     function GetSavedSelection: TSavedSelection;
     procedure RestoreSavedSelection(const S: TSavedSelection);
-=======
-
     procedure MenuItemChangeClassClick(Sender: TObject);
->>>>>>> 8cfe79c1
   protected
     procedure Notification(AComponent: TComponent; Operation: TOperation); override;
   public
@@ -1495,22 +1486,6 @@
 end;
 
 procedure TDesignFrame.PerformUndoRedo(const UHE: TUndoHistoryElement);
-<<<<<<< HEAD
-=======
-
-  function GetInspectorForActiveTab: TCastleObjectInspector;
-  var
-    InspectorType: TInspectorType;
-  begin
-    for InspectorType in TInspectorType do
-    begin
-      if Inspector[InspectorType].Parent = ControlProperties.ActivePage then
-        Exit(Inspector[InspectorType]);
-    end;
-    Result := nil;
-  end;
-
->>>>>>> 8cfe79c1
 var
   NewDesignOwner, NewDesignRoot: TComponent;
   InspectorType: TInspectorType;
