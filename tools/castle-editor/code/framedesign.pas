{
  Copyright 2018-2022 Michalis Kamburelis.

  This file is part of "Castle Game Engine".

  "Castle Game Engine" is free software; see the file COPYING.txt,
  included in this distribution, for details about the copyright.

  "Castle Game Engine" is distributed in the hope that it will be useful,
  but WITHOUT ANY WARRANTY; without even the implied warranty of
  MERCHANTABILITY or FITNESS FOR A PARTICULAR PURPOSE.

  ----------------------------------------------------------------------------
}

{ Frame where you can design
  a xxx.castle-user-interface, xxx.castle-transform, xxx.castle-component file. }
unit FrameDesign;

{$mode objfpc}{$H+}

interface

uses
  Classes, SysUtils, FileUtil, Forms, Controls, ExtCtrls, StdCtrls, ComCtrls,
  Spin, Buttons, Menus, ActnList, Contnrs, Generics.Collections,
  // for icons
  DataModuleIcons, ImgList,
  // for TOIPropertyGrid usage
  ObjectInspector, PropEdits, PropEditUtils, GraphPropEdits,
  CollectionPropEditForm, ComponentEditors,
  // CGE units
  CastleControl, CastleUIControls, CastlePropEdits, CastleDialogs,
  CastleSceneCore, CastleKeysMouse, CastleVectors, CastleRectangles,
  CastleViewport, CastleClassUtils, CastleControls, CastleTiledMap,
  CastleCameras, CastleBoxes, CastleTransform, CastleDebugTransform,
  CastleColors, CastleScene,
  // editor units
  FrameAnchors, CastleShellCtrls,
  DesignVisualizeTransform, DesignUndoSystem, DesignCameraPreview;

type
  TProposeOpenDesignEvent = procedure (const DesignUrl: String) of object;

  { Frame to visually design component hierarchy. }
  TDesignFrame = class(TFrame)
    ActionPhysicsPauseSimulation: TAction;
    ActionPhysicsPlayStopSimulation: TAction;
    ActionListDesign: TActionList;
    ButtonResetTransformation: TButton;
    ButtonClearAnchorDeltas: TButton;
    LabelPhysics: TLabel;
    LabelViewport: TLabel;
    LabelHeaderUi: TLabel;
    LabelEventsInfo: TLabel;
    LabelPhysicsSimulation: TLabel;
    LabelSizeInfo: TLabel;
    MenuTreeViewItemSaveSelected: TMenuItem;
    MenuSeparator1: TMenuItem;
    MenuTreeViewItemCut: TMenuItem;
    MenuItemSeparator898989: TMenuItem;
    MenuTreeViewItemSeparator127u30130120983: TMenuItem;
    MenuTreeViewItemAddNonVisual: TMenuItem;
    MenuTreeViewItemAddBehavior: TMenuItem;
    MenuTreeViewItemRename: TMenuItem;
    MenuTreeViewItemAddTransform: TMenuItem;
    MenuTreeViewItemAddUserInterface: TMenuItem;
    MenuTreeViewItemDelete: TMenuItem;
    MenuTreeViewItemPaste: TMenuItem;
    MenuTreeViewItemCopy: TMenuItem;
    MenuTreeViewItemDuplicate: TMenuItem;
    MenuItemSeparator1: TMenuItem;
    PanelLayoutTop: TPanel;
    PanelLayoutTransform: TPanel;
    PanelEventsInfo: TPanel;
    PanelAnchors: TPanel;
    MenuTreeView: TPopupMenu;
    SaveDesignDialog: TCastleSaveDialog;
    SelfAnchorsFrame: TAnchorsFrame;
    ParentAnchorsFrame: TAnchorsFrame;
    CheckParentSelfAnchorsEqual: TCheckBox;
    ControlProperties: TPageControl;
    ControlsTree: TTreeView;
    LabelUIScaling: TLabel;
    LabelControlSelected: TLabel;
    LabelHierarchy: TLabel;
    PanelMiddleTop: TPanel;
    PanelMiddle: TPanel;
    PanelLeft: TPanel;
    PanelRight: TPanel;
    ButtonInteractMode: TSpeedButton;
    ButtonPhysicsPlayStop: TSpeedButton;
    ButtonPhysicsPause: TSpeedButton;
    ButtonSelectMode: TSpeedButton;
    ButtonTranslateMode: TSpeedButton;
    ButtonRotateMode: TSpeedButton;
    ButtonScaleMode: TSpeedButton;
    Splitter1: TSplitter;
    TabLayoutScrollBox: TScrollBox;
    SpinEditSnap: TSpinEdit;
    SplitterLeft: TSplitter;
    SplitterRight: TSplitter;
    TabAll: TTabSheet;
    TabEvents: TTabSheet;
    TabLayout: TTabSheet;
    TabBasic: TTabSheet;
    UpdateObjectInspector: TTimer;
    procedure ActionPhysicsPauseSimulationExecute(Sender: TObject);
    procedure ActionPhysicsPauseSimulationUpdate(Sender: TObject);
    procedure ActionPhysicsPlayStopSimulationExecute(Sender: TObject);
    procedure ButtonClearAnchorDeltasClick(Sender: TObject);
    procedure ButtonResetTransformationClick(Sender: TObject);
    procedure ButtonRotateModeClick(Sender: TObject);
    procedure ButtonScaleModeClick(Sender: TObject);
    procedure ButtonSelectModeClick(Sender: TObject);
    procedure ButtonTranslateModeClick(Sender: TObject);
    procedure CheckParentSelfAnchorsEqualChange(Sender: TObject);
    procedure ControlsTreeAdvancedCustomDrawItem(Sender: TCustomTreeView;
      Node: TTreeNode; State: TCustomDrawState; Stage: TCustomDrawStage;
      var PaintImages, DefaultDraw: Boolean);
    procedure ControlsTreeDragDrop(Sender, Source: TObject; X, Y: Integer);
    procedure ControlsTreeDragOver(Sender, Source: TObject; X, Y: Integer;
      State: TDragState; var Accept: Boolean);
    procedure ControlsTreeEditing(Sender: TObject; Node: TTreeNode;
      var AllowEdit: Boolean);
    procedure ControlsTreeEditingEnd(Sender: TObject; Node: TTreeNode;
      Cancel: Boolean);
    procedure ControlsTreeEndDrag(Sender, Target: TObject; X, Y: Integer);
    procedure ControlsTreeSelectionChanged(Sender: TObject);
    { Procedure called before selecton change unfortunately it does not return
      previously selected nodes. }
    procedure ControlsTreeBeforeSelectionChange(Sender: TObject; Node: TTreeNode;
      var AllowChange: Boolean);
    procedure ButtonInteractModeClick(Sender: TObject);
    procedure MenuItemAddComponentClick(Sender: TObject);
    procedure MenuTreeViewItemCutClick(Sender: TObject);
    procedure MenuTreeViewItemRenameClick(Sender: TObject);
    procedure MenuTreeViewItemDeleteClick(Sender: TObject);
    procedure MenuTreeViewItemCopyClick(Sender: TObject);
    procedure MenuTreeViewItemDuplicateClick(Sender: TObject);
    procedure MenuTreeViewItemPasteClick(Sender: TObject);
    procedure MenuTreeViewItemSaveSelectedClick(Sender: TObject);
    procedure MenuTreeViewPopup(Sender: TObject);
    procedure ClearDesign;
    procedure RenameSelectedItem;
    procedure PerformUndoRedo(const UHE: TUndoHistoryElement);
    procedure PerformRedo;
    procedure PerformUndo;
    procedure UpdateObjectInspectorTimer(Sender: TObject);
  protected
    procedure SetParent(AParent: TWinControl); override;
  private
    type
      { UI layer that can intercept mouse clicks and drags. }
      TDesignerLayer = class(TCastleUserInterface)
      strict private
        type
          TUiDraggingMode = (dmNone, dmTranslate, dmResize);
        var
          UiPendingMove: TVector2;
          UiDraggingMode: TUiDraggingMode;
          ResizingHorizontal: THorizontalPosition; //< Defined only when UiDraggingMode=dmResize
          ResizingVertical: TVerticalPosition; //< Defined only when UiDraggingMode=dmResize
          LabelHover, LabelSelected: TCastleLabel;
          RectHover, RectSelected: TCastleRectangleControl;
        { Should clicking inside UI rectangle start resizing (not only moving?). }
        function IsResizing(const UI: TCastleUserInterface; const Position: TVector2;
          out Horizontal: THorizontalPosition;
          out Vertical: TVerticalPosition; out Hint: String): Boolean;
        function IsResizing(const UI: TCastleUserInterface; const Position: TVector2;
          out Horizontal: THorizontalPosition;
          out Vertical: TVerticalPosition): Boolean;
      public
        Frame: TDesignFrame;
        constructor Create(AOwner: TComponent); override;
        function Press(const Event: TInputPressRelease): Boolean; override;
        function Release(const Event: TInputPressRelease): Boolean; override;
        function Motion(const Event: TInputMotion): Boolean; override;
        procedure Render; override;

        { UI under given mouse position.
          AMousePosition is in coordinates local to TCastleControl and follows
          CGE conventions that Y goes from bottom to top.

          Note: In most cases, prefer to call HoverComponent.
          HoverUserInterface *does not* consider transforms within TCastleViewport,
          it will just return TCastleViewport if mouse is over it. }
        function HoverUserInterface(const AMousePosition: TVector2): TCastleUserInterface;

        { UI or transform under given mouse position.
          AMousePosition is like for HoverUserInterface. }
        function HoverComponent(const AMousePosition: TVector2): TCastleComponent;
      end;

      TTreeNodeMap = class(specialize TDictionary<TComponent, TTreeNode>)
      end;

      TMode = (
        moInteract,
        moSelect,
        moTranslate,
        moRotate,
        moScale
      );

      TTreeNodeSide = (tnsRight, tnsBottom, tnsTop);

      TInspectorType = (itBasic, itLayout, itEvents, itAll);

    var
      Inspector: array [TInspectorType] of TOIPropertyGrid;
      FUndoSystem: TUndoSystem;
      PropertyEditorHook: TPropertyEditorHook;
      FDesignUrl: String;
      FDesignRoot: TComponent;
      { Viewport created for editing design with FDesignRoot being TCastleTransform. }
      FDesignViewportForTransforms: TCastleViewport;
      { Owner of all components saved/loaded to the design file.
        Also owner of a temporary viewport for .castle-transform,
        in general this owns everything specific to display currrent design. }
      DesignOwner: TComponent;
      { If design is visual (DesignRoot is TCastleUserInterface or
        TCastleTransform) then this is non-nil and allows to visualize
        alternative selected camera view. }
      CameraPreview: TCameraPreview;
      FDesignerLayer: TDesignerLayer;
      FDesignModified: Boolean;
      CastleControl: TCastleControl;
      TreeNodeMap: TTreeNodeMap;
      Mode: TMode;
      InsideToggleModeClick: Boolean;
      ControlsTreeNodeUnderMouse: TTreeNode;
      ControlsTreeNodeUnderMouseSide: TTreeNodeSide;
      PendingErrorBox: String;
      VisualizeTransformHover, VisualizeTransformSelected: TVisualizeTransform;
      CollectionPropertyEditorForm: TCollectionPropertyEditorForm;
      DesignStateBeforePhysicsRun: String;
      DesignModifiedBeforePhysicsRun: Boolean;
      FCurrentViewport: TCastleViewport;
      FCurrentViewportObserver: TFreeNotificationObserver;
      FComponentEditorDesigner: TComponentEditorDesigner;

      { Needed to check what was deselected after InternalSelectionStart }
      FSelectionStartBehaviorList: specialize TList<TCastleBehavior>;

    { Create and add to the designed parent a new component,
      whose type best matches currently selected file in SourceShellList.
      May return @nil (and do nothing) if the SourceShellList does not
      have a suitable file selected for the given parent. }
    function ShellListAddComponent(
      const SourceShellList: TCastleShellListView;
      const ParentComponent: TComponent): TComponent;
    { Returns exactly the class that will be returned by
      ShellListAddComponent for the same arguments.
      May return @nil exactly if ShellListAddComponent also returns @nil. }
    function ShellListComponentClass(
      const SourceShellList: TCastleShellListView;
      const ParentComponent: TComponent): TComponentClass;

    function CameraToSynchronize(const V: TCastleViewport): TCastleCamera;
    procedure CameraSynchronize(const Source, Target: TCastleCamera; const MakeUndo: Boolean);
    procedure CastleControlOpen(Sender: TObject);
    procedure CastleControlResize(Sender: TObject);
    procedure CastleControlUpdate(Sender: TObject);
    procedure CastleControlDragOver(Sender, Source: TObject; X, Y: Integer;
      State: TDragState; var Accept: Boolean);
    procedure CastleControlDragDrop(Sender, Source: TObject; X, Y: Integer);
    procedure CollectionPropertyEditorFormUnassign;
    function ComponentCaption(const C: TComponent): String;
    function TreeNodeCaption(const C: TComponent): String;
    function ControlsTreeAllowDrag(const Src, Dst: TTreeNode): Boolean;
    procedure FrameAnchorsChange(Sender: TObject);
    procedure AdjustUserInterfaceAnchorsToKeepRect(const UI: TCastleUserInterface;
      const RenderRectBeforeChange: TFloatRectangle);
    // Save and restore selection.
    // Careful: you can use it only if the operation between will *never* free any of them.
    //procedure SelectionRestoreAndFree(var Selection: Classes.TList);
    //function SelectionSave: Classes.TList;

    { Get selected component from tree node.
      Should be used directly only by GetSelected and GetSelectedComponent,
      and everything else should look at GetSelected and GetSelectedComponent
      to know selection. }
    function SelectedFromNode(Node: TTreeNode): TComponent;

    { Calculate all selected components as a list, non-nil <=> non-empty. }
    procedure GetSelected(out Selected: TComponentList;
      out SelectedCount: Integer);

    function GetSelectedUserInterface: TCastleUserInterface;
    procedure SetSelectedUserInterface(const Value: TCastleUserInterface);
    { If there is exactly one item selected, and it is TCastleUserInterface,
      return it. Otherwise return nil. }
    property SelectedUserInterface: TCastleUserInterface
      read GetSelectedUserInterface write SetSelectedUserInterface;

    function GetSelectedComponent: TComponent;
    procedure SetSelectedComponent(const Value: TComponent);
    { If there is exactly one item selected, return it. Otherwise return nil. }
    property SelectedComponent: TComponent
      read GetSelectedComponent write SetSelectedComponent;

    { After calling InternalSelectionStart we need check current selection to
      call InternalSelectionEnd }
    procedure CheckBehaviorsStillSelected;

    procedure DoInternalSelectionStart(const Behavior: TCastleBehavior;
      const TransformsToSynchronize: TCastleTransformList);
    procedure DoInternalSelectionEnd(const Behavior: TCastleBehavior);
    procedure DoAllInternalSelectionEnd;

    { When Joint is selected we need remove other joint gui. }
    procedure RemoveJointsAnchors;
    { Removes/adds transforms in this parent node, currently synchronizes only
      CastleTransforms }
    procedure SynchronizeTreeNodeChildTransforms(ParentNode: TTreeNode);
    { Synchronizes list of parent transforms. }
    procedure SynchronizeListOfTransforms(const TranformsList: TCastleTransformList);


    { If the selected items all have the same TCastleViewport parent,
      return it. Otherwise return nil. }
    function SelectedViewport: TCastleViewport;

    { Look at current selection and hover and possibly change CurrentViewport,
      calling also OnCurrentViewportChanged. }
    procedure UpdateCurrentViewport;

    { If there is exactly one item selected, and it is TCastleTransform,
      return it. Otherwise return nil. }
    function GetSelectedTransform: TCastleTransform;
    procedure SetSelectedTransform(const Value: TCastleTransform);
    property SelectedTransform: TCastleTransform
      read GetSelectedTransform write SetSelectedTransform;

    procedure InspectorBasicFilter(Sender: TObject; AEditor: TPropertyEditor;
      var aShow: Boolean);
    procedure InspectorLayoutFilter(Sender: TObject; AEditor: TPropertyEditor;
      var aShow: Boolean);
    procedure InspectorAllFilter(Sender: TObject; AEditor: TPropertyEditor;
      var aShow: Boolean);
    procedure MarkModified;
    function UndoMessageModified(const Sel: TPersistent;
      const ModifiedProperty, ModifiedValue: String; const SelectedCount: Integer): String;
    { PropertyGridModified and PropertyEditorModified are called when
      something changes in the design.
      PropertyGridModified and PropertyEditorModified are both called when
      something changes within Object Inspector basic features
      (such as editing string, boolean, enum or numeric values)
      In this case PropertyEditorModified usually comes first.
      In case something changed outside of Object inspector (e.g. drag-and-drops,
      rename components in treeview, add components, etc.)
      only PropertyGridModified is called
      In case a custom dialog is used to change a value
      (e.g. a Color picker, TStrings editor, Open File dialogue, etc.)
      then only PropertyEditorModified is called. }
    procedure PropertyGridModified(Sender: TObject);
    procedure PropertyEditorModified(Sender: TObject);
    procedure PropertyGridCollectionItemClick(Sender: TObject);
    procedure PropertyGridCollectionItemClose(Sender: TObject; var CloseAction: TCloseAction);
    procedure PropertyGridCollectionItemAdd(Sender: TObject);
    procedure PropertyGridCollectionItemDelete(Sender: TObject);
    procedure PropertyGridCollectionItemMoveUp(Sender: TObject);
    procedure PropertyGridCollectionItemMoveDown(Sender: TObject);
    { Is Child selectable and visible in hierarchy. }
    class function Selectable(const Child: TComponent): Boolean; static;
    { Is Child deletable by user (this implies it is also selectable). }
    function Deletable(const Child: TComponent): Boolean;

    { Internal helper for UpdateDesign or ValidateHierarchy,
      should only be used by these 2 methods. }
    procedure ValidateOrUpdateHierarchy(const Validate: Boolean);

    { Make sure the hierarchy tree (ControlsTree) reflects current DesignRoot state.
      Add/remove tree nodes from ControlsTree as necessary.

      Also set TreeNodeMap (unconditionally, i.e. it is always cleared and filled
      from scratch by this method).

      This guarantees that editor UI shows the correct state of everything. }
    procedure UpdateDesign;

    { Returns a warning and false value when hierarchy tree (ControlsTree) differs from
      castle design hierarchy (DesignRoot). }
    function ValidateHierarchy: Boolean;

    procedure UpdateSelectedControl;
    procedure UpdateLabelSizeInfo(const UI: TCastleUserInterface);
    { Update anchors shown, based on UI state.
      Updates which buttons are pressed inside 2 TAnchorFrame instances.
      If AllowToHideParentAnchorsFrame, updates also checkbox
      "parent and self equal" and may hide the parent anchor frame if yes. }
    procedure UpdateAnchors(const UI: TCastleUserInterface;
      const AllowToHideParentAnchorsFrame: Boolean);
    procedure ChangeMode(const NewMode: TMode);
    { Filter property in object inspector.
      When FilterBySection = true, then Section matters and only properties in this section
      are displayed. }
    procedure InspectorFilter(const Sender: TObject; const AEditor: TPropertyEditor;
      var AShow: Boolean;
      const FilterBySection: Boolean; const Section: TPropertySection);
    procedure GizmoHasModifiedParent(Sender: TObject);
    procedure GizmoStopDrag(Sender: TObject);
    { Fix camera position, to look at Pos.XY in case of 2D games.
      Use this before doing V.InternalCamera.AnimateTo/SetWorldView with given Pos,Dir,Up.

      In case of 2D this means we should:

      - Fix Pos.Z, to keep camera Z matching current run-time camera.
        (this seems most natural and simplest camera behavior at design-time,
        so that design-time camera uses the same Z).

      - Fix Pos.XY, to account that Camera.Orthographic.Origin may <> (0.5,0.5).

      Done when operating in 2D (*not* detected by navigation type, but by projection type and axis,
      to keep this also working in Fly mode for 2D games).
    }
    procedure FixCamera2D(const V: TCastleViewport; var Pos: TVector3; const Dir, Up: TVector3);
    procedure ViewportViewBox(const V: TCastleViewport; Box: TBox3D);
    procedure CurrentViewportFreeNotification(const Sender: TFreeNotificationObserver);
  protected
    procedure Notification(AComponent: TComponent; Operation: TOperation); override;
  public
    OnUpdateFormCaption: TNotifyEvent;
    OnSelectionChanged: TNotifyEvent;
    { Called always when CurrentViewport value changed. }
    OnCurrentViewportChanged: TNotifyEvent;
    OnProposeOpenDesign: TProposeOpenDesignEvent;
    function RenamePossible: Boolean;
    constructor Create(TheOwner: TComponent); override;
    destructor Destroy; override;

    procedure SaveDesign(const Url: String);
    { Changes DesignRoot, DesignUrl and all the associated user-interface. }
    procedure OpenDesign(const NewDesignRoot, NewDesignOwner: TComponent;
      NewDesignUrl: String);
    procedure OpenDesign(const NewDesignUrl: String);
    procedure NewDesign(const ComponentClass: TComponentClass;
      const ComponentOnCreate: TNotifyEvent);

    function FormCaption: String;
    procedure BeforeProposeSaveDesign;
    procedure AddComponent(const ComponentClass: TComponentClass;
      const ComponentOnCreate: TNotifyEvent);
    function AddComponent(const ParentComponent: TComponent; const ComponentClass: TComponentClass;
      const ComponentOnCreate: TNotifyEvent): TComponent;
    procedure DeleteComponent;
    { Free component C (which should be part of this designed, owned by DesignOwner)
      and all children.

      We have to delete things recursively, otherwise they would keep existing,
      taking resources and reserving names in DesignOwner,
      even though they would not be visible when disconnected from parent
      hierarchy.

      This does nothing if you try to free some internal component
      (like csTransient) or the design root (which can never be freed). }
    procedure FreeComponentRecursively(const C: TComponent);
    procedure CopyComponent;
    procedure PasteComponent;
    procedure CutComponent;
    procedure DuplicateComponent;
    { Set UIScaling values. }
    procedure UIScaling(const UIScaling: TUIScaling;
      const UIReferenceWidth, UIReferenceHeight: Single);

    property UndoSystem: TUndoSystem read FUndoSystem;
    property DesignUrl: String read FDesignUrl;
    { Root saved/loaded to component file }
    property DesignRoot: TComponent read FDesignRoot;
    property DesignModified: Boolean read FDesignModified;
    procedure RecordUndo(const UndoComment: String;
      const UndoCommentPriority: TUndoCommentPriority; const ItemIndex: Integer = -1);

    procedure ModifiedOutsideObjectInspector(const UndoComment: String;
      const UndoCommentPriority: TUndoCommentPriority; const UndoOnRelease: Boolean = false);

    procedure SaveSelected;

    procedure CurrentComponentApiUrl(var Url: String);

    { Viewport to act on using various commands.

      Chosen "aggressively" by looking at selected viewport
      (based on selected ui or transform within viewport)
      or viewport over which mouse hovers. We want to enable user to set current viewport
      as easily as possible, to avoid the "selection of viewport" being an extra step
      user needs to remember to do.

      @nil if none. }
    property CurrentViewport: TCastleViewport read FCurrentViewport;

    procedure ViewportViewAxis(const Dir, Up: TVector3);
    procedure ViewportViewAll;
    procedure ViewportViewSelected;
    procedure ViewportSetup2D;
    procedure ViewportSort2D;
    procedure ViewportToggleProjection;
    procedure ViewportAlignViewToCamera;
    procedure ViewportAlignCameraToView;
  end;

implementation

uses
  { Standard FPC/Lazarus units }
  // use Windows unit with FPC 3.0.x, to get TSplitRectType enums
  {$ifdef VER3_0} {$ifdef MSWINDOWS} Windows, {$endif} {$endif}
  TypInfo, StrUtils, Math, Graphics, Types, Dialogs, LCLType, ObjInspStrConsts,
  { CGE units }
  CastleUtils, CastleComponentSerialize, CastleFileFilters, CastleGLUtils, CastleImages,
  CastleLog, CastleProjection, CastleStringUtils, CastleTimeUtils,
  CastleURIUtils, X3DLoad, CastleFilesUtils,
  { CGE unit to keep in uses clause even if they are not explicitly used by FrameDesign,
    to register the core CGE components for (de)serialization. }
  Castle2DSceneManager, CastleNotifications, CastleThirdPersonNavigation, CastleSoundEngine,
  CastleBehaviors,
  { Editor units }
  EditorUtils, FormProject, CastleComponentEditorDesigner;

{$R *.lfm}

{$ifdef VER3_0}
{$ifdef MSWINDOWS}
type
  TSplitRectType = Windows.TSplitRectType;
const
  srLeft = TSplitRectType.srLeft;
  srRight = TSplitRectType.srRight;
  srTop = TSplitRectType.srTop;
  srBottom = TSplitRectType.srBottom;
{$endif}
{$endif}

function ParentRenderRect(const UI: TCastleUserInterface): TFloatRectangle;
begin
  if UI.Parent = nil then
    Result := FloatRectangle(UI.Container.Rect)
  else
    Result := UI.Parent.RenderRect;
end;

{ TDesignFrame.TDesignerLayer ------------------------------------------------ }

constructor TDesignFrame.TDesignerLayer.Create(AOwner: TComponent);
begin
  inherited Create(AOwner);
  FullSize := true;

  RectHover := TCastleRectangleControl.Create(Self);
  RectHover.Color := Vector4(0, 0, 0, 0.25);
  RectHover.Exists := false;
  { LabelHover with scaling sometimes looks too tiny.
    Also, positioning RectHover is easier without UI scaling. }
  RectHover.EnableUIScaling := false;
  InsertFront(RectHover);

  LabelHover := TCastleLabel.Create(Self);
  LabelHover.Anchor(hpMiddle);
  LabelHover.Anchor(vpMiddle);
  LabelHover.FontSize := 15;
  LabelHover.EnableUIScaling := false;
  RectHover.InsertFront(LabelHover);

  RectSelected := TCastleRectangleControl.Create(Self);
  RectSelected.Color := Vector4(0, 0, 0, 0.25);
  RectSelected.Exists := false;
  RectSelected.EnableUIScaling := false;
  InsertFront(RectSelected);

  LabelSelected := TCastleLabel.Create(Self);
  LabelSelected.Anchor(hpMiddle);
  LabelSelected.Anchor(vpMiddle);
  LabelSelected.FontSize := 15;
  LabelSelected.EnableUIScaling := false;
  RectSelected.InsertFront(LabelSelected);
end;

function TDesignFrame.TDesignerLayer.HoverUserInterface(
  const AMousePosition: TVector2): TCastleUserInterface;

  { Like TCastleUserInterface.CapturesEventsAtPosition, but
    - ignores CapturesEvents
    - uses RenderRectWithBorder (to be able to drag complete control)
    - doesn't need "if the control covers the whole Container" hack. }
  function SimpleCapturesEventsAtPosition(const UI: TCastleUserInterface;
    const Position: TVector2; const TestWithBorder: Boolean): Boolean;
  begin
    if TestWithBorder then
      Result := UI.RenderRectWithBorder.Contains(Position)
    else
      Result := UI.RenderRect.Contains(Position);
  end;

  function ControlUnder(const C: TCastleUserInterface;
    const MousePos: TVector2; const TestWithBorder: Boolean): TCastleUserInterface;
  var
    I: Integer;
  begin
    Result := nil;

    { To allow selecting even controls that have bad rectangle (outside
      of parent, which can happen, e.g. if you enlarge caption of label
      with AutoSize), do not check C.CapturesEventsAtPosition(MousePos)
      too early here. So the condition

        and C.CapturesEventsAtPosition(MousePos)

      is not present in "if" below. }

    if C.Exists then
    begin
      { First try to find children, with TestWithBorder=false (so it doesn't detect
        control if we merely point at its border). This allows to find controls
        places on another control's border. }
      for I := C.ControlsCount - 1 downto 0 do
        if TDesignFrame.Selectable(C.Controls[I]) then
        begin
          Result := ControlUnder(C.Controls[I], MousePos, false);
          if Result <> nil then Exit;
        end;

      { Next try to find children, with TestWithBorder=true, so it tries harder
        to find something. }
      for I := C.ControlsCount - 1 downto 0 do
        if TDesignFrame.Selectable(C.Controls[I]) then
        begin
          Result := ControlUnder(C.Controls[I], MousePos, true);
          if Result <> nil then Exit;
        end;

      { Eventually return yourself, C. }
      //if C.CapturesEventsAtPosition(MousePos) then
      if SimpleCapturesEventsAtPosition(C, MousePos, TestWithBorder) and
         { Do not select TCastleNavigation, they would always obscure TCastleViewport. }
         (not (C is TCastleNavigation)) then
        Result := C;
    end;
  end;

  function MouseOverControl(const Control: TCastleControl): Boolean;
  var
    PosInClient: TPoint;
  begin
    PosInClient := Control.ScreenToClient(Mouse.CursorPos);
    Result := Control.ClientRect.Contains(PosInClient);
  end;

begin
  Result := nil;
  if MouseOverControl(Frame.CastleControl) then
  begin
    if Frame.DesignRoot is TCastleUserInterface then
      Result := ControlUnder(Frame.DesignRoot as TCastleUserInterface, AMousePosition, true)
    else
    if Frame.DesignRoot is TCastleTransform then
      Result := Frame.FDesignViewportForTransforms;
  end;
end;

function TDesignFrame.TDesignerLayer.HoverComponent(const AMousePosition: TVector2): TCastleComponent;

  function SelectionFromRayHit(const RayHit: TRayCollision): TCastleTransform;
  var
    I: Integer;
  begin
    // set outer-most TCastleTransformReference, if any, to show selection at TCastleTransformReference
    for I := RayHit.Count - 1 downto 0 do
      if (RayHit[I].Item is TCastleTransformReference) and Selectable(RayHit[I].Item) then
        Exit(RayHit[I].Item);

    { We want the inner-most TCastleTransform hit, but not anything non-selectable
      (which means csTransient) (to avoid hitting gizmo).
      Moreover, things that are children of csTransient should always be treated like csTransient
      too, e.g. GizmoSelect in TInternalCastleEditorGizmo should never be returned by this.

      So if there's anything non-selectable (which just means csTransient),
      searching from outer (world),
      then pick the selected transform right above it. }

    for I := RayHit.Count - 1 downto 0 do
      if not Selectable(RayHit[I].Item) then
      begin
        if I + 1 < RayHit.Count then
          Exit(RayHit[I + 1].Item)
        else
          Exit(nil);
      end;

    { Nothing non-selectable (csTransient) on the list, pick the inner-most transform }
    if RayHit.Count <> 0 then
      Result := RayHit[0].Item
    else
      Result := nil;
  end;

var
  Viewport: TCastleViewport;
  RayOrigin, RayDirection: TVector3;
  RayHit: TRayCollision;
begin
  { Note: We don't call here CurrentViewport.

    Unlike with CurrentViewport, here we don't try to forcefully select viewport
    (from hover or selection). If the mouse is over non-viewport, then this
    should return non-viewport.

    Also, unlike CurrentViewport,
    we don't want to remember last hovered/selected viewport here,
    it would be weird for user here. }

  Result := HoverUserInterface(AMousePosition);
  if Result is TCastleViewport then // also checks Result <> nil
  begin
    Viewport := TCastleViewport(Result);
    Viewport.PositionToRay(AMousePosition, true, RayOrigin, RayDirection);
    RayHit := Viewport.Items.WorldRay(RayOrigin, RayDirection);
    try
      if RayHit <> nil then
        Result := SelectionFromRayHit(RayHit);
    finally FreeAndNil(RayHit) end;
  end;
end;

function TDesignFrame.TDesignerLayer.IsResizing(const UI: TCastleUserInterface;
  const Position: TVector2; out Horizontal: THorizontalPosition;
  out Vertical: TVerticalPosition; out Hint: String): Boolean;
const
  BorderDragMargin = 10;
var
  R: TFloatRectangle;
  ResizeWidth, ResizeHeight, IsTop, IsBottom, IsRight, IsLeft: Boolean;
  ResizeDisabledReason: String;
begin
  R := UI.RenderRectWithBorder;

  UI.EditorAllowResize(ResizeWidth, ResizeHeight, ResizeDisabledReason);

  Hint := '';

  IsTop := R.TopPart(BorderDragMargin).Contains(Position);
  IsBottom := R.BottomPart(BorderDragMargin).Contains(Position);
  IsRight := R.RightPart(BorderDragMargin).Contains(Position);
  IsLeft := R.LeftPart(BorderDragMargin).Contains(Position);

  { the order of checking (top or bottom) matters in case of very
    small heights. }
  if ResizeHeight and IsTop then
    Vertical := vpTop
  else
  if ResizeHeight and IsBottom then
    Vertical := vpBottom
  else
  begin
    Vertical := vpMiddle;
    if IsTop or IsBottom then
      Hint := ResizeDisabledReason;
  end;

  if ResizeWidth and IsRight then
    Horizontal := hpRight
  else
  if ResizeWidth and IsLeft then
    Horizontal := hpLeft
  else
  begin
    Horizontal := hpMiddle;
    if IsLeft or IsRight then
      Hint := ResizeDisabledReason;
  end;

  if Hint <> '' then
    Hint := UI.Name + ':' + NL + Hint;

  Result := (Vertical <> vpMiddle) or (Horizontal <> hpMiddle);
end;

function TDesignFrame.TDesignerLayer.IsResizing(const UI: TCastleUserInterface;
  const Position: TVector2; out Horizontal: THorizontalPosition;
  out Vertical: TVerticalPosition): Boolean;
var
  Hint: String;
begin
  Result := IsResizing(UI, Position, Horizontal, Vertical, Hint);
end;

function TDesignFrame.TDesignerLayer.Press(
  const Event: TInputPressRelease): Boolean;
var
  UI: TCastleUserInterface;
begin
  Result := inherited Press(Event);
  if Result then Exit;

  { We have a few shortcuts that should only work when the focus is over viewport
    (that is, if they reach TDesignerLayer.Press),
    because otherwise they would conflict with editing text in OI or names in hierarchy. }
  if Event.IsKey(CtrlZ) and (not (mkShift in Event.ModifiersDown)) then
  begin
    Frame.PerformUndo;
    Exit(ExclusiveEvents);
  end;
  if Event.IsKey(CtrlZ) and (mkShift in Event.ModifiersDown) then
  begin
    Frame.PerformRedo;
    Exit(ExclusiveEvents);
  end;
  if Event.IsKey(keyF) then
  begin
    Frame.ViewportViewSelected;
    Exit(ExclusiveEvents);
  end;
  if Event.IsKey(keyHome) then
  begin
    Frame.ViewportViewAll;
    Exit(ExclusiveEvents);
  end;

  { Avoid handling mouse events over CameraPreview, to avoid messing with clicking
    on CameraPreview buttons, and using gizmos in CameraPreview viewport. }
  if Frame.CameraPreview.UiRoot.Exists and
     Frame.CameraPreview.UiRoot.RenderRectWithBorder.Contains(Event.Position) then
    Exit;

  if Event.IsMouseButton(buttonLeft) then
  begin
    { Below we will always calculate correct UiDraggingMode }
    UiDraggingMode := dmNone;

    if Frame.Mode <> moInteract then
    begin
      { Calculate Frame.SelectedComponent.
        Without shift pressed, we select before moving/resizing.
        With shift pressed we don't change selection.
        This allows to change the component without changing the selected component. }
      if (not (mkShift in Event.ModifiersDown)) then
      begin
        Frame.SelectedComponent := HoverComponent(Event.Position);
      end;

      if Frame.Mode <> moSelect then
      begin
        UI := Frame.SelectedUserInterface;
        if UI <> nil then
        begin
          if IsResizing(UI, Event.Position, ResizingHorizontal, ResizingVertical) then
            UiDraggingMode := dmResize
          else
            UiDraggingMode := dmTranslate;

          { No need for this Exit(true) otherwise.
            In particular if we selected transform, we should not do Exit(ExclusiveEvents),
            to allow gizmos to start dragging. }
          Exit(ExclusiveEvents);
        end;
      end;

      UiPendingMove := TVector2.Zero;
    end;
  end;
end;

function TDesignFrame.TDesignerLayer.Release(const Event: TInputPressRelease): Boolean;
var
  Sel: TComponent;
begin
  Result := inherited Press(Event);
  if Result then Exit;

  { Avoid handling mouse events over CameraPreview, to avoid messing with clicking
    on CameraPreview buttons, and using gizmos in CameraPreview viewport. }
  if Frame.CameraPreview.UiRoot.Exists and
     Frame.CameraPreview.UiRoot.RenderRectWithBorder.Contains(Event.Position) then
    Exit;

  if Event.IsMouseButton(buttonLeft) then
  begin
    UiDraggingMode := dmNone;

    { Note, that we may want to have better comment message here }
    if Frame.UndoSystem.ScheduleRecordUndoOnRelease then
    begin
      Sel := Frame.GetSelectedComponent;
      if Sel <> nil then
        Frame.RecordUndo('Drag''n''drop ' + Sel.Name, ucHigh)
      else
        Frame.RecordUndo('Drag''n''drop', ucHigh);
    end;
  end;
end;

function TDesignFrame.TDesignerLayer.Motion(const Event: TInputMotion): Boolean;

  { Grow the rectangle from the appropriate sides, following
    ResizingHorizontal/Vertical field values. }
  function ResizeRect(const R: TFloatRectangle; const Move: TVector2): TFloatRectangle;
  begin
    Result := R;
    case ResizingHorizontal of
      hpLeft : Result := Result.GrowLeft(-Move.X);
      hpRight: Result := Result.GrowRight(Move.X);
    end;
    case ResizingVertical of
      vpBottom: Result := Result.GrowBottom(-Move.Y);
      vpTop   : Result := Result.GrowTop(Move.Y);
    end;
  end;

  function DragAllowed(const UI: TCastleUserInterface; const Move: TVector2): Boolean;
  var
    CurrentRect, ResultingRect, ParentR: TFloatRectangle;
  begin
    CurrentRect := UI.RenderRectWithBorder;
    case UiDraggingMode of
      dmTranslate: ResultingRect := CurrentRect.Translate(Move);
      dmResize   : ResultingRect := ResizeRect(CurrentRect, Move);
    end;
    ParentR := ParentRenderRect(UI);
    { Only allow movement/resize if control will not go outside of parent,
      unless it was already outside.

      Note that we limit to the parent rect *without border*,
      that is: we don't allow to move control over a border of the parent.
      This makes sense, since FullSize and WidthFraction = 1 keep the control
      within the parent rect *without border* too.
    }
    Result := (not ParentR.Contains(CurrentRect)) or
      ParentR.Contains(ResultingRect);
  end;

  procedure ApplyDrag(const UI: TCastleUserInterface; X, Y: Single);
  const
    MinWidth  = 10;
    MinHeight = 10;
  begin
    if not DragAllowed(UI, Vector2(X, Y)) then Exit;
    case UiDraggingMode of
      dmTranslate:
        begin
          UI.Translation := UI.Translation + Vector2(X, Y);
        end;
      dmResize:
        begin
          {$warnings off} // TODO: using deprecated Horizontal/VerticalAnchorDelta
          case ResizingHorizontal of
            hpLeft:
              begin
                // do not allow to set UI.Width < MinWidth, by limiting X
                if UI.Width - X < MinWidth then
                  X := UI.Width - MinWidth;
                UI.Width := UI.Width - X;

                case UI.HorizontalAnchorSelf of
                  hpLeft  : UI.HorizontalAnchorDelta := UI.HorizontalAnchorDelta + X;
                  hpMiddle: UI.HorizontalAnchorDelta := UI.HorizontalAnchorDelta + X / 2;
                  //hpRight : UI.HorizontalAnchorDelta := no need to change
                end;
              end;
            hpRight:
              begin
                // do not allow to set UI.Width < MinWidth, by limiting X
                if UI.Width + X < MinWidth then
                  X := MinWidth - UI.Width;
                UI.Width := UI.Width + X;

                case UI.HorizontalAnchorSelf of
                  // hpLeft  : UI.HorizontalAnchorDelta := no need to change
                  hpMiddle: UI.HorizontalAnchorDelta := UI.HorizontalAnchorDelta + X / 2;
                  hpRight : UI.HorizontalAnchorDelta := UI.HorizontalAnchorDelta + X;
                end;
              end;
          end;
          case ResizingVertical of
            vpBottom:
              begin
                // do not allow to set UI.Height < MinHeight, by limiting Y
                if UI.Height - Y < MinHeight then
                  Y := UI.Height - MinHeight;
                UI.Height := UI.Height - Y;

                case UI.VerticalAnchorSelf of
                  vpBottom: UI.VerticalAnchorDelta := UI.VerticalAnchorDelta + Y;
                  vpMiddle: UI.VerticalAnchorDelta := UI.VerticalAnchorDelta + Y / 2;
                  //vpTop : UI.VerticalAnchorDelta := no need to change
                end;
              end;
            vpTop:
              begin
                // do not allow to set UI.Height < MinHeight, by limiting Y
                if UI.Height + Y < MinHeight then
                  Y := MinHeight - UI.Height;
                UI.Height := UI.Height + Y;

                case UI.VerticalAnchorSelf of
                  //vpBottom: UI.VerticalAnchorDelta := no need to change
                  vpMiddle: UI.VerticalAnchorDelta := UI.VerticalAnchorDelta + Y / 2;
                  vpTop   : UI.VerticalAnchorDelta := UI.VerticalAnchorDelta + Y;
                end;
              end;
          end;
          {$warnings on}
        end;
    end;

    { We pass UndoOnRelease = true to defer recording Undo until Release is called
      to avoid recording Undo on every user Motion event.
      In this case UndoComment and UndoPriority do not matter,
      they will be replaced by appropriate values on Release. }
    Frame.ModifiedOutsideObjectInspector('', ucLow, true); // UndoComment doesn't matter here
  end;

  function ResizingCursor(const H: THorizontalPosition;
    const V: TVerticalPosition): TMouseCursor;
  begin
    case H of
      hpLeft:
        case V of
          vpBottom: Result := mcResizeBottomLeft;
          vpMiddle: Result := mcResizeLeft;
          vpTop   : Result := mcResizeTopLeft;
        end;
      hpMiddle:
        case V of
          vpBottom: Result := mcResizeBottom;
          vpMiddle: raise EInternalError.Create('No resizing, cannot determine cursor');
          vpTop   : Result := mcResizeTop;
        end;
      hpRight:
        case V of
          vpBottom: Result := mcResizeBottomRight;
          vpMiddle: Result := mcResizeRight;
          vpTop   : Result := mcResizeTopRight;
        end;
    end;
  end;

  procedure UpdateCursor;
  var
    WouldResizeHorizontal: THorizontalPosition;
    WouldResizeVertical: TVerticalPosition;
    NewCursor: TMouseCursor;
    Hint: String;
    HoverC: TCastleComponent;
  begin
    Hint := '';
    if Frame.Mode = moInteract then
      NewCursor := mcDefault
    else
    case UiDraggingMode of
      dmNone:
        begin
          // calculate cursor based on what would happen if you Press
          HoverC := HoverComponent(Event.Position);
          if HoverC is TCastleUserInterface then
          begin
            if IsResizing(HoverC as TCastleUserInterface, Event.Position,
              WouldResizeHorizontal, WouldResizeVertical, Hint) then
            begin
              NewCursor := ResizingCursor(
                WouldResizeHorizontal, WouldResizeVertical);
            end else
              NewCursor := mcHand;
          end else
            NewCursor := mcDefault;
        end;
      dmTranslate:
        NewCursor := mcHand;
      dmResize:
        NewCursor := ResizingCursor(ResizingHorizontal, ResizingVertical);
    end;
    Frame.CastleControl.Container.OverrideCursor := NewCursor;
    Frame.CastleControl.Hint := Hint;
    Frame.CastleControl.ShowHint := Hint <> '';
  end;

  procedure UpdateHoverComponent;
  var
    HoverC: TCastleComponent;
  begin
    if Frame.Mode <> moInteract then
    begin
      HoverC := HoverComponent(Event.Position); // may also return nil
      if HoverC is TCastleTransform then
        Frame.VisualizeTransformHover.Parent := TCastleTransform(HoverC)
      else
        Frame.VisualizeTransformHover.Parent := nil;
    end else
      Frame.VisualizeTransformHover.Parent := nil;
  end;

  { Sometimes, trying to drag (translate/resize) UI,
    should actually drag the UI's parent (or parent's parent...).
    This happens when UI has FullSize,
    or it is within a group that auto-aligns children.

    The DragAllowed is such case would block some actions on UI,
    and it is intuitive to perform them on parent.

    TODO: This has hardcoded logic for FullSize and group cases.
    There should be a virtual method instead like
      TCastleUserInterface.EditorDragParent(UiDraggingMode)
      TCastleUserInterface.EditorDragMeInsteadOfChild(UiDraggingMode)
  }
  procedure ChangeDraggedUI(var UI: TCastleUserInterface);
  begin
    if (UiDraggingMode in [dmResize, dmTranslate]) and
       UI.FullSize and
       (UI.Parent <> nil) then
    begin
      UI := UI.Parent;
      ChangeDraggedUI(UI); // act recursively if necessary, to choose parent's parent...
    end;

    if (UiDraggingMode in [dmResize, dmTranslate]) and
       (UI.Parent <> nil) and
       { When the parent uses AutoSizeToChildren on a single child, then the effect is similar
         as it child had FullSize. }
       UI.Parent.AutoSizeToChildren and
       (UI.Parent.ControlsCount = 1) and
       {$warnings off} // looking at deprecated Left, Bottom to keep them working
       (UI.Left = 0) and
       (UI.Bottom = 0) and
       {$warnings on}
       TVector2.PerfectlyEquals(UI.Translation, TVector2.Zero) then
    begin
      UI := UI.Parent;
      ChangeDraggedUI(UI); // act recursively if necessary, to choose parent's parent...
    end;

    if (UiDraggingMode in [dmTranslate]) and
       (UI.Parent <> nil) and
       ( (UI.Parent is TCastleHorizontalGroup) or
         (UI.Parent is TCastleVerticalGroup) ) then
    begin
      UI := UI.Parent;
      ChangeDraggedUI(UI); // act recursively if necessary, to choose parent's parent...
    end;
  end;

var
  UI: TCastleUserInterface;
  Move: TVector2;
  Snap: Single;
begin
  Result := inherited Motion(Event);
  if Result then Exit;

  { Avoid handling mouse events over CameraPreview, to avoid messing with clicking
    on CameraPreview buttons, and using gizmos in CameraPreview viewport. }
  if Frame.CameraPreview.UiRoot.Exists and
     Frame.CameraPreview.UiRoot.RenderRectWithBorder.Contains(Event.Position) then
    Exit;

  { in case user released mouse button, but the event didn't reach us for some reason
    (maybe can happen e.g. if you Alt+Tab during dragging?),
    reset UiDraggingMode. }
  if (UiDraggingMode <> dmNone) and
     (not (buttonLeft in Event.Pressed)) then
    UiDraggingMode := dmNone;

  if (Frame.Mode <> moInteract) and
     (UiDraggingMode <> dmNone) then
  begin
    UI := Frame.SelectedUserInterface;
    if UI <> nil then
    begin
      ChangeDraggedUI(UI);

      Move := (Event.Position - Event.OldPosition) / UI.UIScale;

      Snap := Frame.SpinEditSnap.Value;
      if Snap <> 0 then
      begin
        UiPendingMove += Move;
        while Abs(UiPendingMove.X) >= Snap do
        begin
          ApplyDrag(UI, Sign(UiPendingMove.X) * Snap, 0);
          UiPendingMove.X := UiPendingMove.X - Sign(UiPendingMove.X) * Snap;
        end;
        while Abs(UiPendingMove.Y) >= Snap do
        begin
          ApplyDrag(UI, 0, Sign(UiPendingMove.Y) * Snap);
          UiPendingMove.Y := UiPendingMove.Y - Sign(UiPendingMove.Y) * Snap;
        end;
      end else
      begin
        ApplyDrag(UI, Move.X, Move.Y);
      end;

      Exit(ExclusiveEvents);
    end;
  end;

  if not InternalDesignMouseLook then
    { do not override cursor when InternalDesignMouseLook,
      to allow mouse look to hide cursor. }
    UpdateCursor;

  UpdateHoverComponent;
end;

procedure TDesignFrame.TDesignerLayer.Render;

  procedure UpdateAttachedLabel(const UI: TCastleUserInterface;
    const UIRect: TFloatRectangle;
    const Lab: TCastleLabel; const Rect: TCastleRectangleControl;
    const LabelColor: TCastleColor);
  begin
    { Show additional UI to show selected UI.
      While these labels can be helpful, they often obscure important UI
      (even the one you're trying to edit) so it is also causing trouble.

      After some experimenting, we only show them on components with zero size.
      This allows to e.g. know where is new TCastleVertical/HorizontalGroup
      (as it is selected right after addition, and has zero size since has
      no children, and AutoSize=true).
    }
    if (UI <> nil) and
       (
         (UI.EffectiveWidth = 0) or
         (UI.EffectiveHeight = 0)
       ) then
    begin
      Lab.Caption := Frame.ComponentCaption(UI);
      Lab.Color := LabelColor;

      Rect.Exists := true;
      Rect.Width := Lab.EffectiveWidth + 6;
      Rect.Height := Lab.EffectiveHeight + 6;
      { Place in left-top corner. Because:
        - We want left-xxx corner, this way if the label is cut off,
          at least the beginning looks OK.
        - We don't want left-bottom corner, as that's where child controls
          are placed by default, so the text would be over them too often. }
      Rect.Anchor(hpLeft, Max(0, UIRect.Left));
      Rect.Anchor(vpBottom, UIRect.Top);

      if Rect.RenderRect.Top > Rect.Container.Height then
        // put Rect inside UI, otherwise it would be offscreen
        Rect.Anchor(vpTop, vpBottom, Min(Rect.Container.Height, UIRect.Top));
    end else
      Rect.Exists := false;
  end;

var
  SelectedUI, HoverUI: TCastleUserInterface;
  SelectedUIRect, HoverUIRect: TFloatRectangle;
begin
  inherited;

  SelectedUI := Frame.SelectedUserInterface;
  if SelectedUI <> nil then
  begin
    SelectedUIRect := SelectedUI.RenderRectWithBorder;
    DrawRectangleOutline(SelectedUIRect, White);
    DrawRectangleOutline(SelectedUIRect.Grow(-1), Black);
  end;

  HoverUI := HoverUserInterface(Container.MousePosition);
  if HoverUI <> nil then
  begin
    HoverUIRect := HoverUI.RenderRectWithBorder;
    DrawRectangleOutline(HoverUIRect, Vector4(1, 1, 0, 0.75));

    // TODO: for now hide, too confusing in case of auto-sized label/button
    {
    if not UI.FullSize then
    begin
      // show desired Width / Height, useful e.g. for TCastleImageControl
      R.Width  := UI.Width  * UI.UIScale;
      R.Height := UI.Height * UI.UIScale;
      DrawRectangleOutline(R, Vector4(1, 1, 0, 0.25));
    end;
    }
  end;

  { Note: HoverUI is in practice never visible now,
    as UpdateAttachedLabel makes it visible only for components with size zero.
    This code can be simplified, to remove HoverUI, LabelHover, RectHover
    -- once we're sure that showing "hover" is a useless idea at some point. }
  if (HoverUI <> nil) and (HoverUI = SelectedUI) then
  begin
    UpdateAttachedLabel(SelectedUI, SelectedUIRect, LabelSelected, RectSelected,
      ColorHoverAndSelected);
    // make sure to hide RectHover in this case
    UpdateAttachedLabel(nil, TFloatRectangle.Empty, LabelHover, RectHover, Black);
  end else
  begin
    UpdateAttachedLabel(SelectedUI, SelectedUIRect, LabelSelected, RectSelected,
      ColorSelected);
    UpdateAttachedLabel(HoverUI, HoverUIRect, LabelHover, RectHover,
      ColorHover);

    { Improve special case, when both RectSelected and RectHover would
      be displayed on top of each other. In this case,
      shift the RectHover (as the more often changing one). }
    if RectSelected.Exists and
       RectHover.Exists and
       (RectSelected.RenderRect.Bottom = RectHover.RenderRect.Bottom) and
       (RectSelected.RenderRect.Left   = RectHover.RenderRect.Left  ) then
    begin
      RectHover.Translation := RectHover.Translation - Vector2(0, RectSelected.EffectiveHeight);
    end;
  end;
end;

{ TDesignFrame --------------------------------------------------------------- }

constructor TDesignFrame.Create(TheOwner: TComponent);

  function CommonInspectorCreate: TOIPropertyGrid;
  begin
    Result := TOIPropertyGrid.Create(Self);
    Result.PropertyEditorHook := PropertyEditorHook;
    Result.Align := alClient;
    Result.OnModified := @PropertyGridModified;
    Result.CheckboxForBoolean := true;
    Result.PreferredSplitterX := 150;
    Result.ValueFont.Bold := true;
    Result.ShowGutter := false;
    Result.ReadOnlyColor := clWindowText;

    if UseIconsAndColorsForDarkTheme then
    begin
      Result.GutterColor := $9EFFFF;
      Result.ValueFont.Color := $9EFFFF;
      Result.SubPropertiesColor := clWindowText;
      Result.ReferencesColor := $9EFFFF;
    end;
  end;

begin
  inherited;

  PropertyEditorHook := TPropertyEditorHook.Create(Self);

  FComponentEditorDesigner := TConcreteEditorDesigner.Create(Self, PropertyEditorHook);

  FUndoSystem := TUndoSystem.Create(Self);

  Inspector[itBasic] := CommonInspectorCreate;
  Inspector[itBasic].Parent := TabBasic;
  Inspector[itBasic].OnEditorFilter := @InspectorBasicFilter;
  Inspector[itBasic].Filter := tkProperties;

  Inspector[itLayout] := CommonInspectorCreate;
  Inspector[itLayout].Parent := TabLayout;
  Inspector[itLayout].OnEditorFilter := @InspectorLayoutFilter;
  Inspector[itLayout].Filter := tkProperties;
  Inspector[itLayout].Align := alBottom;
  Inspector[itLayout].AnchorToNeighbour(akTop, 0, PanelLayoutTop);

  Inspector[itAll] := CommonInspectorCreate;
  Inspector[itAll].OnEditorFilter := @InspectorAllFilter;
  Inspector[itAll].Parent := TabAll;
  Inspector[itAll].Filter := tkProperties;

  Inspector[itEvents] := CommonInspectorCreate;
  Inspector[itEvents].Parent := TabEvents;
  Inspector[itEvents].Filter := tkMethods;
  Inspector[itEvents].AnchorToNeighbour(akTop, 0, PanelEventsInfo);

  CastleControl := TCastleControl.Create(Self);
  CastleControl.AutoFocus := true; // needed on Windows to receive AWSD, Ctrl+Z...
  CastleControl.Align := alClient;
  CastleControl.OnResize := @CastleControlResize;
  CastleControl.OnOpen := @CastleControlOpen;
  CastleControl.OnUpdate := @CastleControlUpdate;
  CastleControl.StencilBits := 8; // enable shadow volumes
  CastleControl.OnDragOver := @CastleControlDragOver;
  CastleControl.OnDragDrop := @CastleControlDragDrop;
  CastleControl.Parent := PanelMiddle; // set Parent last, following https://wiki.freepascal.org/LCL_Tips#Set_the_Parent_as_last

  {$ifdef DEBUG_GIZMO_PICK}
  TCastleControl.MainControl := CastleControl;
  {$endif DEBUG_GIZMO_PICK}

  FDesignerLayer := TDesignerLayer.Create(Self);
  FDesignerLayer.Frame := Self;
  CastleControl.Controls.InsertFront(FDesignerLayer);

  // It's too easy to change it visually and forget, so we set it from code
  ControlProperties.ActivePage := TabBasic;

  TreeNodeMap := TTreeNodeMap.Create;
  FSelectionStartBehaviorList := specialize TList<TCastleBehavior>.Create;

  SelfAnchorsFrame.OnAnchorChange := @FrameAnchorsChange;
  ParentAnchorsFrame.OnAnchorChange := @FrameAnchorsChange;

  VisualizeTransformHover := TVisualizeTransform.Create(Self, true);
  VisualizeTransformSelected := TVisualizeTransform.Create(Self, false);
  VisualizeTransformSelected.OnParentModified := @GizmoHasModifiedParent;
  VisualizeTransformSelected.OnGizmoStopDrag := @GizmoStopDrag;

  SaveDesignDialog.InitialDir := URIToFilenameSafe(ApplicationDataOverride);

  ChangeMode(moTranslate); // most expected default

  BuildComponentsMenu(
    MenuTreeViewItemAddUserInterface,
    MenuTreeViewItemAddTransform,
    MenuTreeViewItemAddBehavior,
    MenuTreeViewItemAddNonVisual,
    @MenuItemAddComponentClick);

  FCurrentViewportObserver := TFreeNotificationObserver.Create(Self);
  FCurrentViewportObserver.OnFreeNotification := {$ifdef FPC}@{$endif} CurrentViewportFreeNotification;

  // needed to set right action state maybe lazarus bug?
  ActionPhysicsPauseSimulation.Update;
end;

destructor TDesignFrame.Destroy;
var
  F: TCollectionPropertyEditorForm;
begin
  FreeAndNil(FSelectionStartBehaviorList);
  FreeAndNil(TreeNodeMap);
  FreeAndNil(CameraPreview);
  FreeAndNil(FComponentEditorDesigner);

  if CollectionPropertyEditorForm <> nil then
  begin
    F := CollectionPropertyEditorForm;
    CollectionPropertyEditorFormUnassign;
    F.Close;
  end;

  inherited Destroy;
end;

procedure TDesignFrame.CollectionPropertyEditorFormUnassign;
begin
  if CollectionPropertyEditorForm <> nil then
  begin
    // unassign our callbacks from the form, as this TDesignFrame instance will no longer be valid
    CollectionPropertyEditorForm.OnClose := nil;
    CollectionPropertyEditorForm.CollectionListBox.OnClick := nil;
    CollectionPropertyEditorForm.AddButton.OnClick := nil;
    CollectionPropertyEditorForm.DeleteButton.OnClick := nil;
    CollectionPropertyEditorForm.MoveUpButton.OnClick := nil;
    CollectionPropertyEditorForm.MoveDownButton.OnClick := nil;
    CollectionPropertyEditorForm.RemoveFreeNotification(Self);
    CollectionPropertyEditorForm := nil;
  end;
end;

procedure TDesignFrame.Notification(AComponent: TComponent; Operation: TOperation);
begin
  inherited;
  if (Operation = opRemove) and (AComponent = CollectionPropertyEditorForm) then
    CollectionPropertyEditorFormUnassign;
end;

procedure TDesignFrame.SaveDesign(const Url: String);
begin
  if DesignRoot is TCastleUserInterface then
    UserInterfaceSave(TCastleUserInterface(DesignRoot), Url)
  else
  if DesignRoot is TCastleTransform then
    TransformSave(TCastleTransform(DesignRoot), Url)
  else
    ComponentSave(DesignRoot, Url);
  FDesignModified := false;
  FDesignUrl := Url; // after successfull save
  OnUpdateFormCaption(Self);
end;

procedure TDesignFrame.ClearDesign;
begin
<<<<<<< HEAD
  RemoveJointsAnchors;
  ControlsTree.Items.Clear;
  FSelectionStartBehaviorList.Clear;
=======
  // ControlsTree.Items.Clear; // do not clear, we will always rebuild ControlsTree to just apply differences
  ControlsTree.Selected := nil; // TODO: for now we reset selection, though maybe we could preserve it in some cases

>>>>>>> 734e131d
  UpdateSelectedControl;
  //CastleControl.Controls.Clear; // don't clear it, leave DesignerLayer
  FDesignRoot := nil;
  FreeAndNil(CameraPreview);

  // this actually frees everything inside DesignRoot
  FreeAndNil(DesignOwner);
end;

procedure TDesignFrame.PerformUndoRedo(const UHE: TUndoHistoryElement);

  function GetInspectorForActiveTab: TOIPropertyGrid;
  var
    InspectorType: TInspectorType;
  begin
    for InspectorType in TInspectorType do
    begin
      if Inspector[InspectorType].Parent = ControlProperties.ActivePage then
        Exit(Inspector[InspectorType]);
    end;
    Result := nil;
  end;

var
  NewDesignOwner, NewDesignRoot: TComponent;
  InspectorType: TInspectorType;
begin
  for InspectorType in TInspectorType do
    Inspector[InspectorType].SaveChanges;

  NewDesignOwner := TComponent.Create(Self);
  NewDesignRoot := InternalStringToComponent(UHE.Data, NewDesignOwner, DesignOwner);
  OpenDesign(NewDesignRoot, NewDesignOwner, FDesignUrl);

  if UHE.Selected <> '' then
    SetSelectedComponent(NewDesignOwner.FindRequiredComponent(UHE.Selected));
  if UHE.ItemIndex >= 0 then
  begin
    ControlProperties.TabIndex := UHE.TabIndex;
    GetInspectorForActiveTab.SetItemIndexAndFocus(UHE.ItemIndex);
  end;
end;

procedure TDesignFrame.PerformRedo;
begin
  PerformUndoRedo(UndoSystem.Redo);
end;

procedure TDesignFrame.PerformUndo;
begin
  {//save current edited value and
  if not UndoSystem.IsRedoPossible then
  begin
    RecordUndo;
    UndoSystem.Undo;
  end;}
  PerformUndoRedo(UndoSystem.Undo);
end;

procedure TDesignFrame.UpdateObjectInspectorTimer(Sender: TObject);
//var
//  InspectorType: TInspectorType;
begin
  { In many cases, properties may change but property editor doesn't reflect it.
    E.g.
    - TCastleTransform changes by ExposeTransforms mechanism
    - Caption changes because you modified Name, and they used to match.
    The only universal solution to make OI up-to-date seems to be to just
    occasionally refresh it. }

  // TODO: This is not good, it breaks editing within object inspector, resets cursor
  //for InspectorType in TInspectorType do
  //  Inspector[InspectorType].RefreshPropertyValues;
end;

procedure TDesignFrame.OpenDesign(const NewDesignRoot, NewDesignOwner: TComponent;
  NewDesignUrl: String);

  { Note: NewDesignUrl parameter is *not* const.

    Because OpenDesign uses ClearDesign which destroys some components,
    and one of these components may be the owner of AnsiString with NewDesignUrl.
    So we have to keep refcount of NewDesignUrl,
    otherwise ClearDesign could free NewDesignUrl and then all its
    refences are invalid pointers, and OnUpdateFormCaption will crash.

    Testcase: Open any UI state design that uses TCastleDesign, click
    "Open Referenced Design".
    In this case, TCastleDesignComponentEditor.ExecuteVerb passes
    TCastleDesign.URL and NewDesignUrl, and ClearDesign removes this
    TCastleDesign instance.
  }

  { Initialize TCastleViewport that is internal, and used to edit
    .castle-transform. It requires some special considerations,
    as it needs a good camera/navigation, but also user cannot modify them,
    and they are not saved to .castle-transform. }
  procedure InitializeDesignViewportForTransforms(const V: TCastleViewport);
  var
    APos, ADir, AUp, AGravityUp: TVector3;
  begin
    { This Name is user-visible: if user selects anything in viewport,
      we show CurrentViewport.Name in header. }
    V.Name := 'InternalViewport';
    V.Transparent := true;
    V.FullSize := true;

    { Add headlight to design-time camera this way.
      Note that doing "V.Items.UseHeadLight := hlOn" would not have a desired
      effect, as this headlight would be done only from runtime camera,
      which we don't care about in this case. }
    V.InternalCamera.Add(TCastleDirectionalLight.Create(NewDesignOwner));

    CameraViewpointForWholeScene(V.Items.BoundingBox, 2, 1, false, true,
      APos, ADir, AUp, AGravityUp);
    V.InternalCamera.SetWorldView(APos, ADir, AUp);
    V.InternalCamera.GravityUp := AGravityUp;
  end;

var
  //LabelNonVisualHint: TCastleLabel;
  DesignRootVisual: Boolean;
begin
  ClearDesign;

  { We use CastleControl.Controls.InsertBack here, to keep DesignerLayer
    in the front. }

  DesignRootVisual :=
    (NewDesignRoot is TCastleUserInterface) or
    (NewDesignRoot is TCastleTransform);

  if DesignRootVisual then
  begin
    CameraPreview := TCameraPreview.Create(NewDesignOwner);
    CastleControl.Controls.InsertBack(CameraPreview.UiRoot);
  end;

  if NewDesignRoot is TCastleUserInterface then
  begin
    CastleControl.Controls.InsertBack(NewDesignRoot as TCastleUserInterface);
    Assert(DesignRootVisual);
  end else
  if NewDesignRoot is TCastleTransform then
  begin
    FDesignViewportForTransforms := TCastleViewport.Create(NewDesignOwner);
    FDesignViewportForTransforms.Items.Add(NewDesignRoot as TCastleTransform);
    { Do this after adding NewDesignRoot, as it wants good Items.BoundingBox }
    InitializeDesignViewportForTransforms(FDesignViewportForTransforms);
    CastleControl.Controls.InsertBack(FDesignViewportForTransforms);
    Assert(DesignRootVisual);
  end else
  begin
    { This is normal situation for non-visual components. }
    (*
    LabelNonVisualHint := TCastleLabel.Create(NewDesignOwner);
    LabelNonVisualHint.Caption := 'This design does not contain any visual components.' + NL +
      'The root of this design has class:' + NL +
      NL +
      NewDesignRoot.ClassName;
    LabelNonVisualHint.Anchor(hpMiddle);
    LabelNonVisualHint.Anchor(vpMiddle);
    LabelNonVisualHint.FontSize := 40;
    CastleControl.Controls.InsertBack(LabelNonVisualHint);
    *)
    Assert(not DesignRootVisual);
  end;

  SetEnabledVisible(CastleControl, DesignRootVisual);
  SetEnabledVisible(PanelMiddleTop, DesignRootVisual);

  // set background to gray
  CastleControl.Container.BackgroundColor := Vector4(0.5, 0.5, 0.5, 1);

  // replace DesignXxx variables, once loading successfull
  FDesignRoot := NewDesignRoot;
  FDesignUrl := NewDesignUrl;
  DesignOwner := NewDesignOwner;
  FDesignModified := DesignUrl = ''; // when opening '', mark new hierarchy modified

  // Allows object inspectors to find matching components, e.g. when editing Viewport.Items.MainScene
  PropertyEditorHook.LookupRoot := DesignOwner;
  PropertyEditorHook.AddHandlerModified(@PropertyEditorModified);

  UpdateDesign;
  OnUpdateFormCaption(Self);
end;

procedure TDesignFrame.OpenDesign(const NewDesignUrl: String);
var
  NewDesignRoot, NewDesignOwner: TComponent;
  Mime: String;
begin
  NewDesignOwner := TComponent.Create(Self);

  try
    Mime := URIMimeType(NewDesignUrl);
    if Mime = 'text/x-castle-user-interface' then
      NewDesignRoot := UserInterfaceLoad(NewDesignUrl, NewDesignOwner)
    else
    if Mime = 'text/x-castle-transform' then
      NewDesignRoot := TransformLoad(NewDesignUrl, NewDesignOwner)
    else
    if Mime = 'text/x-castle-component' then
      NewDesignRoot := ComponentLoad(NewDesignUrl, NewDesignOwner)
    else
      raise Exception.CreateFmt('Unrecognized file extension %s (MIME type %s)',
        [ExtractFileExt(NewDesignUrl), Mime]);
  except
    { Testcase: try to load using UserInterfaceLoad a file
      that has TCastleTransform inside. UserInterfaceLoad makes EInvalidCast. }
    on E: Exception do
    begin
      E.Message := 'Error when loading ' + URIDisplay(NewDesignUrl) + ': ' + E.Message;
      raise;
    end;
  end;

  UndoSystem.ClearUndoHistory;

  OpenDesign(NewDesignRoot, NewDesignOwner, NewDesignUrl);

  RecordUndo('Open design', High(TUndoCommentPriority)); // Technically this is impossible to see this Undo comment
end;

function TDesignFrame.FormCaption: String;
var
  DesignName: String;
begin
  // calculate DesignName
  if DesignUrl <> '' then
    DesignName := ExtractURIName(DesignUrl)
  else
  if DesignRoot is TCastleTransform then
    DesignName := 'New Transform'
  else
  if DesignRoot is TCastleUserInterface then
    DesignName := 'New User Interface'
  else
    // generic, should not happen now
    DesignName := 'New Component';
  Result := '[' + Iff(DesignModified, '*', '') + DesignName + '] ';
end;

procedure TDesignFrame.BeforeProposeSaveDesign;
var
  InspectorType: TInspectorType;
begin
  { call SaveChanges to be sure to have good DesignModified value.
    Otherwise when editing e.g. TCastleButton.Caption,
    you can press F9 and have DesignModified = false,
    because PropertyGridModified doesn't occur because we actually
    press "tab" to focus another control. }
  for InspectorType in TInspectorType do
    Inspector[InspectorType].SaveChanges;
end;

procedure TDesignFrame.AddComponent(const ComponentClass: TComponentClass;
  const ComponentOnCreate: TNotifyEvent);
var
  Selected: TComponentList;
  SelectedCount: Integer;
  ParentComponent:TComponent;
begin
  // calculate ParentComponent
  GetSelected(Selected, SelectedCount);
  try
    if SelectedCount = 1 then
      ParentComponent := Selected.First
    else
      ParentComponent := DesignRoot;
  finally FreeAndNil(Selected) end;

  AddComponent(ParentComponent, ComponentClass, ComponentOnCreate);
end;

function TDesignFrame.AddComponent(const ParentComponent: TComponent;
  const ComponentClass: TComponentClass;
  const ComponentOnCreate: TNotifyEvent): TComponent;

  function CreateComponent: TComponent;
  begin
    Result := ComponentClass.Create(DesignOwner) as TComponent;
    if Assigned(ComponentOnCreate) then // call ComponentOnCreate ASAP after constructor
      ComponentOnCreate(Result);
    Result.Name := InternalProposeName(ComponentClass, DesignOwner);
  end;

  procedure FinishAddingComponent(const NewComponent: TComponent);
  begin
    UpdateDesign;
    SelectedComponent := NewComponent; // select after adding, makes it natural to edit
    ModifiedOutsideObjectInspector('Add ' + NewComponent.Name + ' to ' + ParentComponent.Name, ucHigh);
  end;

  function AddToTransform(const ParentComponent: TCastleTransform): TComponent;
  begin
    if ComponentClass.InheritsFrom(TCastleTransform) then
    begin
      Result := CreateComponent;
      ParentComponent.Add(Result as TCastleTransform);
      FinishAddingComponent(Result);
    end else
    if ComponentClass.InheritsFrom(TCastleUserInterface) then
    begin
      raise Exception.Create(Format('Cannot add TCastleUserInterface descendant (%s) when the parent is a TCastleTransform descendant (%s). Select a parent that descends from TCastleUserInterface.',
        [ComponentClass.ClassName, ParentComponent.ClassName]))
    end else
    if ComponentClass.InheritsFrom(TCastleBehavior) then
    begin
      Result := CreateComponent;
      ParentComponent.AddBehavior(Result as TCastleBehavior);
      try
        { If component is TCastleMeshCollider try to set Scene property to parent }
        if (Result is TCastleMeshCollider) and ParentComponent.HasColliderMesh then
          (Result as TCastleMeshCollider).Scene := ParentComponent;
      finally
        FinishAddingComponent(Result);
      end;
    end else
    begin
      Result := CreateComponent;
      ParentComponent.AddNonVisualComponent(Result);
      FinishAddingComponent(Result);
    end;
  end;

  function AddToUserInterface(const ParentComponent: TCastleUserInterface): TComponent;
  begin
    if ComponentClass.InheritsFrom(TCastleUserInterface) then
    begin
      Result := CreateComponent;
      ParentComponent.InsertFront(Result as TCastleUserInterface);
      FinishAddingComponent(Result);
    end else
    if ComponentClass.InheritsFrom(TCastleTransform) then
    begin
      raise Exception.Create(Format('Cannot add TCastleTransform descendant (%s) when the parent is a TCastleUserInterface descendant (%s). Select a parent that descends from TCastleTransform, for example select Viewport.Items.',
        [ComponentClass.ClassName, ParentComponent.ClassName]))
    end else
    if ComponentClass.InheritsFrom(TCastleBehavior) then
    begin
      raise Exception.Create(Format('Cannot add TCastleBehavior descendant (%s) when the parent is a TCastleUserInterface descendant (%s). Select a parent that descends from TCastleTransform, like TCastleTransform itself or TCastleScene.',
        [ComponentClass.ClassName, ParentComponent.ClassName]))
    end else
    begin
      Result := CreateComponent;
      ParentComponent.AddNonVisualComponent(Result);
      FinishAddingComponent(Result);
    end;
  end;

  function AddToComponent(const ParentComponent: TCastleComponent): TComponent;
  begin
    { Note that, technically,
      we could add TCastleUserInterface/TCastleTransform/TCastleBehavior
      to non-visual components list.
      But this would be confusing, so we disallow it in editor. }
    if ComponentClass.InheritsFrom(TCastleUserInterface) then
    begin
      raise Exception.Create(Format('To add TCastleUserInterface descendant (%s), select a parent that descends from TCastleUserInterface.',
        [ComponentClass.ClassName, ParentComponent.ClassName]))
    end else
    if ComponentClass.InheritsFrom(TCastleTransform) then
    begin
      raise Exception.Create(Format('To add TCastleTransform descendant (%s), select a parent that descends from TCastleTransform, for example select Viewport.Items.',
        [ComponentClass.ClassName, ParentComponent.ClassName]))
    end else
    if ComponentClass.InheritsFrom(TCastleBehavior) then
    begin
      raise Exception.Create(Format('To add TCastleBehavior descendant (%s), select a parent that descends from TCastleTransform, like TCastleTransform itself or TCastleScene.',
        [ComponentClass.ClassName, ParentComponent.ClassName]))
    end else
    begin
      Result := CreateComponent;
      ParentComponent.AddNonVisualComponent(Result);
      FinishAddingComponent(Result);
    end;
  end;

begin
  { Cancel editing the component name, when adding a component.
    See https://trello.com/c/IC6NQx0X/59-bug-adding-a-component-to-a-component-that-is-being-currently-renamed-triggers-and-exception . }
  if ControlsTree.Selected <> nil then
    ControlsTree.Selected.EndEdit(true);

  if ParentComponent is TCastleUserInterface then
  begin
    Exit(AddToUserInterface(TCastleUserInterface(ParentComponent)));
  end else
  if ParentComponent is TCastleTransform then
  begin
    Exit(AddToTransform(TCastleTransform(ParentComponent)));
  end else
  if ParentComponent is TCastleComponent then
  begin
    Exit(AddToComponent(ParentComponent as TCastleComponent));
  end else
    raise Exception.Create(Format('Cannot add to the parent of class %s, select other parent before adding.',
      [ParentComponent.ClassName]))
end;

procedure TDesignFrame.FreeComponentRecursively(const C: TComponent);

  procedure FreeNonVisualChildren(const C: TCastleComponent);
  var
    I: Integer;
  begin
    for I := C.NonVisualComponentsCount - 1 downto 0 do
      if Deletable(C.NonVisualComponents[I]) then
        FreeComponentRecursively(C.NonVisualComponents[I]);
  end;

  procedure FreeTransformChildren(const T: TCastleTransform);
  var
    I: Integer;
  begin
    for I := T.Count - 1 downto 0 do
      if Deletable(T[I]) then
        FreeComponentRecursively(T[I]);
  end;

  procedure FreeBehaviorChildren(const T: TCastleTransform);
  var
    I: Integer;
  begin
    for I := T.BehaviorsCount - 1 downto 0 do
      if Deletable(T.Behaviors[I]) then
        FreeComponentRecursively(T.Behaviors[I]);
  end;

  procedure FreeUiChildren(const C: TCastleUserInterface);
  var
    I: Integer;
  begin
    for I := C.ControlsCount - 1 downto 0 do
      if Deletable(C.Controls[I]) then
        FreeComponentRecursively(C.Controls[I]);
  end;

begin
  if not Deletable(C) then
    Exit;

  { Check this assertion after Deletable check, as it may be invalid
    e.g. for gizmos that are csTransient. }
  Assert(C.Owner = DesignOwner);

  if C is TCastleComponent then
  begin
    FreeNonVisualChildren(TCastleComponent(C));
    if C is TCastleTransform then
    begin
      FreeBehaviorChildren(TCastleTransform(C));
      FreeTransformChildren(TCastleTransform(C));
    end else
    if C is TCastleUserInterface then
    begin
      FreeUiChildren(TCastleUserInterface(C));
      if C is TCastleViewport then
      begin
        FreeBehaviorChildren(TCastleViewport(C).Items);
        FreeTransformChildren(TCastleViewport(C).Items);
      end;
    end;
  end;
  C.Free;

  UpdateDesign;
end;

procedure TDesignFrame.DeleteComponent;

  function FirstDeletableComponent(const List: TComponentList): TComponent;
  var
    I: Integer;
  begin
    for I := 0 to List.Count - 1 do
      if Deletable(List[I]) then
        Exit(List[I]);
    Result := nil;
  end;

var
  Selected: TComponentList;
  SelectedCount: Integer;
  C: TComponent;
  UndoSummary: String;
begin
  GetSelected(Selected, SelectedCount);
  try
    if SelectedCount <> 0 then // check this, otherwise Selected may be nil
    begin
      if SelectedCount = 1 then
        UndoSummary := Selected[0].Name
      else
        UndoSummary := SelectedCount.ToString + ' components';

      { Run InternalSelectionEnd on all Behaviors before freeing it and
        ControlsTree.Items.Clear }
      DoAllInternalSelectionEnd;

      { We depend on the fact TComponentList observes freed items,
        and removes them automatically.
        This way also freeing something that frees something else
        should work (although we don't really need it now,
        DesignOwner owns everything). }

      repeat
        C := FirstDeletableComponent(Selected);
        if C <> nil then
          FreeComponentRecursively(C)
        else
          Break;
      until false;

      // temporarily disable this event, as some pointers are invalid now
      ControlsTree.OnSelectionChanged := nil;
      ControlsTree.OnChanging := nil;
      ControlsTree.Items.Clear;
      TreeNodeMap.Clear;
      ControlsTree.OnChanging := @ControlsTreeBeforeSelectionChange;
      ControlsTree.OnSelectionChanged := @ControlsTreeSelectionChanged;

      UpdateDesign;

      { call this after UpdateDesign, otherwise tree is not ready,
        and events caused by ModifiedOutsideObjectInspector may expect it is. }
      ModifiedOutsideObjectInspector('Delete ' + UndoSummary, ucHigh);
    end;
  finally FreeAndNil(Selected) end;
end;

procedure TDesignFrame.CopyComponent;
var
  Sel: TComponent;
begin
  Sel := SelectedComponent;
  if (Sel <> nil) and
     (not (csSubComponent in Sel.ComponentStyle)) then
  begin
    Clipboard.AsText := ComponentToString(Sel)
  end else
  begin
    ErrorBox('Select exactly one component, that is not a subcomponent, to copy');
  end;
end;

procedure TDesignFrame.PasteComponent;

  procedure FinishAddingComponent(const NewComponent: TComponent);
  begin
    UpdateDesign;
    SelectedComponent := NewComponent; // select after adding, makes it natural to edit
    ModifiedOutsideObjectInspector('Paste ' + NewComponent.Name, ucHigh);
  end;

var
  Selected: TComponentList;
  SelectedCount: Integer;
  ParentComponent, NewComponent: TComponent;
begin
  try
    NewComponent := StringToComponent(Clipboard.AsText, DesignOwner);
  except
    on E: Exception do
    begin
      ErrorBox('Cliboard doesn''t seem to contain a copied component.' + NL + NL +
        'Trying to deserialize it failed with the error:' + NL + NL +
        ExceptMessage(E));
      Exit;
    end;
  end;

  // calculate ParentComponent
  GetSelected(Selected, SelectedCount);
  try
    if SelectedCount = 1 then
      ParentComponent := Selected.First
    else
      ParentComponent := DesignRoot;
  finally FreeAndNil(Selected) end;

  if NewComponent is TCastleUserInterface then
  begin
    if not (ParentComponent is TCastleUserInterface) then
    begin
      ErrorBox('Clipboard contains a TCastleUserInterface instance, you need to select a TCastleUserInterface as a parent before doing "Paste Component"');
      FreeAndNil(NewComponent);
      Exit;
    end;
    (ParentComponent as TCastleUserInterface).InsertFront(NewComponent as TCastleUserInterface);
    FinishAddingComponent(NewComponent);
  end else
  if NewComponent is TCastleTransform then
  begin
    if not (ParentComponent is TCastleTransform) then
    begin
      ErrorBox('Clipboard contains a TCastleTransform instance, you need to select a TCastleTransform as a parent before doing "Paste Component"');
      FreeAndNil(NewComponent);
      Exit;
    end;
    (ParentComponent as TCastleTransform).Add(NewComponent as TCastleTransform);
    FinishAddingComponent(NewComponent);
  end else
  if NewComponent is TCastleBehavior then
  begin
    if not (ParentComponent is TCastleTransform) then
    begin
      ErrorBox('Clipboard contains a TCastleTransform instance, you need to select a TCastleTransform as a parent before doing "Paste Component"');
      FreeAndNil(NewComponent);
      Exit;
    end;
    (ParentComponent as TCastleTransform).AddBehavior(NewComponent as TCastleBehavior);
    FinishAddingComponent(NewComponent);
  end else
  begin
    ErrorBox(Format('Clipboard contains an instance of %s class, cannot insert it into the design',
      [NewComponent.ClassName]));
    FreeAndNil(NewComponent);
  end;
end;

procedure TDesignFrame.CutComponent;
var
  Sel: TComponent;
begin
  Sel := SelectedComponent;
  if (Sel <> nil) and
     (not (csSubComponent in Sel.ComponentStyle)) then
  begin
    Clipboard.AsText := ComponentToString(Sel);
    DeleteComponent;
  end else
  begin
    ErrorBox('Select exactly one component, that is not a subcomponent, to copy');
  end;
end;

procedure TDesignFrame.DuplicateComponent;

  procedure FinishAddingComponent(const NewComponent: TComponent);
  var
    OldComponentName: String;
  begin
    OldComponentName := SelectedComponent.Name;
    UpdateDesign;
    SelectedComponent := NewComponent; // select after adding, makes it natural to edit
    ModifiedOutsideObjectInspector('Duplicate ' + OldComponentName + '->' + NewComponent.Name, ucHigh);
  end;

  procedure DuplicateUserInterface(const Selected: TCastleUserInterface);
  var
    ParentComp, NewComp: TCastleUserInterface;
    ComponentString: String;
    InsertIndex: Integer;
  begin
    ParentComp := Selected.Parent;
    if ParentComp = nil then
    begin
      ErrorBox('To duplicate, select component with exactly one parent');
      Exit;
    end;
    ComponentString := ComponentToString(Selected);
    NewComp := StringToComponent(ComponentString, DesignOwner) as TCastleUserInterface;
    InsertIndex := ParentComp.IndexOfControl(Selected);
    ParentComp.InsertControl(InsertIndex + 1, NewComp);
    FinishAddingComponent(NewComp);
  end;

  procedure DuplicateTransform(const Selected: TCastleTransform);
  var
    ParentComp, NewComp: TCastleTransform;
    ComponentString: String;
    InsertIndex: Integer;
  begin
    ParentComp := Selected.Parent;
    if ParentComp = nil then
    begin
      ErrorBox('To duplicate, select component with exactly one parent');
      Exit;
    end;
    ComponentString := ComponentToString(Selected);
    NewComp := StringToComponent(ComponentString, DesignOwner) as TCastleTransform;
    InsertIndex := ParentComp.List.IndexOf(Selected);
    ParentComp.Insert(InsertIndex + 1, NewComp);
    FinishAddingComponent(NewComp);
  end;

var
  Sel: TComponent;
begin
  Sel := SelectedComponent;

  if (Sel <> nil) and
     (not (csSubComponent in Sel.ComponentStyle)) then
  begin
    if Sel is TCastleUserInterface then
      DuplicateUserInterface(Sel as TCastleUserInterface)
    else
    if Sel is TCastleTransform then
      DuplicateTransform(Sel as TCastleTransform)
    else
      ErrorBox('To duplicate, select TCastleUserInterface or TCastleTransform component');
  end else
    ErrorBox('To duplicate, select exactly one component that is not a subcomponent');
end;

function TDesignFrame.SelectedViewport: TCastleViewport;
var
  Selected: TComponentList;
  SelectedCount, I: Integer;
  World: TCastleAbstractRootTransform;
  Sel: TComponent;
  NewResult: TCastleViewport;
  ViewportChild: TCastleUserInterface;
begin
  Result := nil;

  GetSelected(Selected, SelectedCount);
  try
    for I := 0 to SelectedCount - 1 do
    begin
      Sel := Selected[I];
      if Sel is TCastleViewport then
      begin
        NewResult := Sel as TCastleViewport;
        if (Result <> nil) and (Result <> NewResult) then
          Exit(nil); // multiple viewports selected
        Result := NewResult;
      end else
      if Sel is TCastleUserInterface then
      begin
        { When hovering over TCastleNavigation, or TCastleTouchNavigation,
          or really any UI over viewport -> select viewport. }
        ViewportChild := Sel as TCastleUserInterface;
        if {ViewportChild.FullSize and} (ViewportChild.Parent is TCastleViewport) then
        begin
          NewResult := ViewportChild.Parent as TCastleViewport;
          if (Result <> nil) and (Result <> NewResult) then
            Exit(nil); // multiple viewports selected
          Result := NewResult;
        end;
      end else
      if Sel is TCastleTransform then
      begin
        World := (Sel as TCastleTransform).World;
        if World <> nil then
        begin
          NewResult := World.Owner as TCastleViewport;
          if (Result <> nil) and (Result <> NewResult) then
            Exit(nil); // multiple viewports selected
          Result := NewResult;
        end;
      end else
      begin
        // UI that is not viewport selected
        Exit(nil);
      end;
    end;
  finally FreeAndNil(Selected) end;
end;

procedure TDesignFrame.UIScaling(const UIScaling: TUIScaling;
  const UIReferenceWidth, UIReferenceHeight: Single);
begin
  CastleControl.Container.UIScaling := UIScaling;
  CastleControl.Container.UIReferenceWidth := UIReferenceWidth;
  CastleControl.Container.UIReferenceHeight := UIReferenceHeight;
end;

procedure TDesignFrame.CurrentComponentApiUrl(var Url: String);

  function InspectorTypeFromActiveControl(const C: TWinControl;
    out InspectorType: TInspectorType): Boolean;
  begin
    for InspectorType in TInspectorType do
      if Inspector[InspectorType] = C then
        Exit(true);

    if C.Parent <> nil then
      Exit(InspectorTypeFromActiveControl(C.Parent, InspectorType));

    Result := false;
  end;

  { If a property of the SelectedComponent is now focused
    in one of our object inspectors, return property name. }
  function SelectedProperty(out PropertyInstance: TObject;
    out PropertyName, PropertyNameForLink: String): Boolean;
  var
    ParentForm: TCustomForm;
    InspectorType: TInspectorType;
    ActiveRow: TOIPropertyGridRow;
  begin
    ParentForm := GetParentForm(Self);
    if (ParentForm.ActiveControl <> nil) and
       InspectorTypeFromActiveControl(ParentForm.ActiveControl, InspectorType) and
       (Inspector[InspectorType].GetActiveRow <> nil) then
    begin
      ActiveRow := Inspector[InspectorType].GetActiveRow;
      PropertyInstance := ActiveRow.Editor.GetComponent(0);

      { Note that "GetActiveRow.Name" may not be the actual property name.
        The actual property name is in "GetActiveRow.Editor.GetPropInfo^.Name",
        and "GetActiveRow.Name" may be overrided by the property editor for presentation.
        E.g. our TVector3Persistent, TCastleColorPersistent modify the name
        to remove "Persistent" suffix.
        That said, we actually want to link to the version without "Persistent"
        suffix (but we need to use the version with "Persistent" for GetPropInfo
        as only "XxxPersistent" is published).

        So we need to pass on this complication to ApiReference.
      }
      PropertyName := ActiveRow.Editor.GetPropInfo^.Name;
      PropertyNameForLink := ActiveRow.Name;
      Result := true;
    end else
      Result := false;
  end;

var
  C: TComponent;
  PropertyInstance: TObject;
  PropertyName, PropertyNameForLink: String;
begin
  C := SelectedComponent;
  if C <> nil then
  begin
    { We do not use C for PropertyInstance, because in case of property
      in SubComponent, PropertyInstance needs to be <> nil.
      For example if you click F1 when being over "Blending" inside
      TCastleScene.RenderOptions. }
    if SelectedProperty(PropertyInstance, PropertyName, PropertyNameForLink) then
      Url := ApiReference(PropertyInstance, PropertyName, PropertyNameForLink)
    else
      Url := ApiReference(C, '', '');
  end;
end;

procedure TDesignFrame.UpdateCurrentViewport;
var
  NewCurrentViewport: TCastleViewport;
  HoverUi: TCastleUserInterface;
begin
  { try SelectedViewport }
  NewCurrentViewport := SelectedViewport;

  if NewCurrentViewport = nil then
  begin
    { try HoverUserInterface as TCastleViewport }
    HoverUi := FDesignerLayer.HoverUserInterface(CastleControl.MousePosition);
    if HoverUi is TCastleViewport then // also checks HoverUi <> nil
      NewCurrentViewport := TCastleViewport(HoverUi)
    else
    { try HoverUserInterface as TCastleViewport child, like TCastleNavigation, TCastleTouchNavigation }
    if (HoverUi <> nil) and (HoverUi.Parent is TCastleViewport) then // also checks HoverUi.Parent <> nil
      NewCurrentViewport := TCastleViewport(HoverUi.Parent);
  end;

  if (NewCurrentViewport <> nil) and
     (FCurrentViewport <> NewCurrentViewport) then
  begin
    FCurrentViewport := NewCurrentViewport;
    FCurrentViewportObserver.Observed := NewCurrentViewport;
    if Assigned(OnCurrentViewportChanged) then
      OnCurrentViewportChanged(Self);
  end;
  { otherwise keep using FCurrentViewport we had so far }
end;

procedure TDesignFrame.CurrentViewportFreeNotification(
  const Sender: TFreeNotificationObserver);
begin
  FCurrentViewport := nil;
  if Assigned(OnCurrentViewportChanged) then
    OnCurrentViewportChanged(Self);
end;

const
  CameraTransitionTime = 0.25;

procedure TDesignFrame.ViewportViewAxis(const Dir, Up: TVector3);
var
  V: TCastleViewport;
  Box: TBox3D;
  Distance: Single;
  NewPos: TVector3;
begin
  V := CurrentViewport;
  if V = nil then Exit;
  if V.Items = nil then Exit;

  Box := V.Items.BoundingBox;
  if Box.IsEmpty then Exit;

  Distance := PointsDistance(V.InternalCamera.WorldTranslation, Box.Center);
  NewPos := Box.Center - Dir * Distance;
  FixCamera2D(V, NewPos, Dir, Up);
  V.InternalCamera.AnimateTo(NewPos, Dir, Up, CameraTransitionTime);
end;

procedure TDesignFrame.FixCamera2D(const V: TCastleViewport; var Pos: TVector3; const Dir, Up: TVector3);
begin
  if (V.InternalCamera.ProjectionType = ptOrthographic) and
     TVector3.Equals(Dir, Vector3(0, 0, -1)) and
     TVector3.Equals(Up, Vector3(0, 1, 0)) then
  begin
    if V.Camera <> nil then
      Pos.Z := V.Camera.Translation.Z
    else
      Pos.Z := Default2DCameraZ;

    Pos.X := Pos.X - (0.5 - V.InternalCamera.Orthographic.Origin.X) * V.InternalCamera.Orthographic.EffectiveRect.Width;
    Pos.Y := Pos.Y - (0.5 - V.InternalCamera.Orthographic.Origin.Y) * V.InternalCamera.Orthographic.EffectiveRect.Height;
  end;
end;

procedure TDesignFrame.ViewportViewBox(const V: TCastleViewport; Box: TBox3D);
var
  APos, ADir, AUp: TVector3;
  IntersectionDistance: Single;
begin
  // in particular, condition below means we don't do anything if no TCastleTransform selected
  if not Box.IsEmpty then
  begin
    V.InternalCamera.GetWorldView(APos, ADir, AUp);

    { Convert Box to use maximum size in all 3 dimensions.
      This results in better camera view for boxes mostly flat in 1 dimension. }
    Box := Box3DAroundPoint(Box.Center, Box.Size.Max);
    if not Box.TryRayClosestIntersection(IntersectionDistance, Box.Center, -ADir) then
    begin
      { TryRayClosestIntersection may return false for box with size zero
        (though not observed in practice),
        only then ray from Box.Center may not hit one of box walls. }
      IntersectionDistance := 1;
      WritelnWarning('Ray from box center didn''t hit any of box walls');
    end;
    APos := Box.Center - ADir * IntersectionDistance * 2;

    { Older version of this routine was doing:

    CameraViewpointForWholeScene(Box, 2, 1, false, true,
      APos, ADir, AUp, AGravityUp);

    New version only modifies the camera position, preserving existing
    dir, up. This is more flexible for movement by key shortcuts,
    and consistent with
    - Blender home
    - Unity F
    - Godot O
    }

    FixCamera2D(V, APos, ADir, AUp);
    V.InternalCamera.AnimateTo(APos, ADir, AUp, CameraTransitionTime);
  end;
end;

procedure TDesignFrame.ViewportViewAll;
var
  V: TCastleViewport;
begin
  V := CurrentViewport;
  if V = nil then Exit;

  if V.Items <> nil then
    ViewportViewBox(V, V.Items.BoundingBox);
end;

procedure TDesignFrame.ViewportViewSelected;

  { Determine selected TCastleTransform based on selected component, or @nil.
    This routine treats selecting a behavior just like selecting a transform,
    so that pressing F on behavior works. }
  function TransformFromSelected(const C: TComponent): TCastleTransform;
  begin
    if C is TCastleTransform then
      Result := TCastleTransform(C)
    else
    if C is TCastleBehavior then
      Result := TCastleBehavior(C).Parent
    else
      Result := nil;
  end;

var
  Selected: TComponentList;
  SelectedCount, I: Integer;
  SelectedBox: TBox3D;
  V: TCastleViewport;
  T: TCastleTransform;
begin
  V := CurrentViewport;
  if V = nil then Exit;

  SelectedBox := TBox3D.Empty;

  GetSelected(Selected, SelectedCount);
  try
    for I := 0 to SelectedCount - 1 do
    begin
      T := TransformFromSelected(Selected[I]);
      if (T <> nil) and
         (T.World = V.Items) then
        SelectedBox := SelectedBox + T.WorldBoundingBox;
    end;
  finally FreeAndNil(Selected) end;

  ViewportViewBox(V, SelectedBox);
end;

function TDesignFrame.ComponentCaption(const C: TComponent): String;

  function ClassCaption(const C: TClass): String;
  begin
    Result := C.ClassName;

    // hide some internal classes by instead displaying ancestor name
    // No point in doing this now
    // if C = Txxx then
    //   Result := ClassCaption(C.ClassParent);
  end;

begin
  Result := C.Name + ' (' + ClassCaption(C.ClassType) + ')';
end;

function TDesignFrame.TreeNodeCaption(const C: TComponent): String;
begin
  Result := C.Name;
end;

procedure TDesignFrame.CastleControlResize(Sender: TObject);
var
  CalculatedUIScale: Single;
  H, CalculatedUIScaleStr: String;
begin
  // trick to get private TCastleContainer.FCalculatedUIScale
  CalculatedUIScale :=  (1 / CastleControl.Container.UnscaledWidth) *
    CastleControl.Container.Width;
  CalculatedUIScaleStr := IntToStr(Round(CalculatedUIScale * 100)) + '%';

  LabelUIScaling.Caption := CalculatedUIScaleStr;
  case CastleControl.Container.UIScaling of
    usNone                : H := 'No user interface scaling';
    usEncloseReferenceSize: H := Format('User interface scaling in effect: window must enclose a reference size of %f x %f.' + NL,
      [CastleControl.Container.UIReferenceWidth,
       CastleControl.Container.UIReferenceHeight]);
    usFitReferenceSize    : H := Format('User interface scaling in effect: window must fit inside a reference size of %f x %f.' + NL,
      [CastleControl.Container.UIReferenceWidth,
       CastleControl.Container.UIReferenceHeight]);
    usExplicitScale       : H := Format('User interface scaling in effect: explicit scale %f.' + NL,
      [CastleControl.Container.UIExplicitScale]);
    usDpiScale            : H := Format('User interface scaling in effect: scale to follow DPI (pixels per inch). DPI detected now is %f.' + NL,
      [CastleControl.Container.Dpi]);
    else raise EInternalError.Create('CastleControl.Container.UIScaling?');
  end;
  if CastleControl.Container.UIScaling <> usNone then
  begin
    H := Format(H +
      'Actual window size is %d x %d.' + NL +
      'Calculated scale is %s, which simulates surface of size %f x %f.',
      [CastleControl.Container.Width,
       CastleControl.Container.Height,
       CalculatedUIScaleStr,
       CastleControl.Container.UnscaledWidth,
       CastleControl.Container.UnscaledHeight]);
  end;
  LabelUIScaling.Hint := H;
end;

procedure TDesignFrame.CastleControlOpen(Sender: TObject);

  procedure ReadSettings;
  var
    SettingsUrl: String;
  begin
    SettingsUrl := 'castle-data:/CastleSettings.xml';
    if URIFileExists(SettingsUrl) then
    try
      CastleControl.Container.LoadSettings(SettingsUrl);
    except
      on E: Exception do
      begin
        { Showing a message box (using ErrorBox, which calls LCL MessageDlg)
          from CastleControl.OnOpen (after OpenGL context is initialized)
          is not reliable.

          - WinAPI widgetset: works OK.
          - GTK widgetset: shows an empty message box (seems like the rendered text
            is invisible), and shows GTK error in the console
            (castle-editor:6999): Gtk-CRITICAL **: 21:23:50.518: IA__gtk_widget_realize: assertion 'GTK_WIDGET_ANCHORED (widget) || GTK_IS_INVISIBLE (widget)' failed

          To workaround this, we set PendingErrorBox field here,
          instead of showing ErrorBox immediately.
        }
        PendingErrorBox := SAppendPart(PendingErrorBox, NL,
          'An error occurred when reading the CastleSettings.xml file in your project:' +
          NL + NL + ExceptMessage(E));
        { and continue, this way you can still open a project with broken
          CastleSettings.xml }
      end;
    end;
  end;

begin
  ReadSettings;
end;

procedure TDesignFrame.CastleControlUpdate(Sender: TObject);

  function ViewportDebugInfo(const V: TCastleViewport): String;

    function CameraDirectionStr: String;
    begin
      { This detection matches TProjectForm.ActionViewport*Execute methods in CGE editor. }
      if TVector3.Equals(V.InternalCamera.Direction, Vector3(0, -1, 0)) then
        Result := 'Top '
      else
      if TVector3.Equals(V.InternalCamera.Direction, Vector3(0, 1, 0)) then
        Result := 'Bottom '
      else
      if TVector3.Equals(V.InternalCamera.Direction, Vector3(0, 0, -1)) then
        Result := 'Front '
      else
      if TVector3.Equals(V.InternalCamera.Direction, Vector3(0, 0, 1)) then
        Result := 'Back '
      else
      if TVector3.Equals(V.InternalCamera.Direction, Vector3(1, 0, 0)) then
        Result := 'Left '
      else
      if TVector3.Equals(V.InternalCamera.Direction, Vector3(-1, 0, 0)) then
        Result := 'Right '
      else
        Result := '';
    end;

    function ProjectionStr: String;
    begin
      Result := ProjectionTypeToStr(V.InternalCamera.ProjectionType);
    end;

    function DesignNavigationStr: String;
    const
      Names: array [TInternalDesignNavigationType] of String = ('Fly', 'Examine', '2D');
    begin
      if not V.InternalDesignManipulation then
      begin
        WritelnWarning('Viewport not in design mode, but selected (submit a bug): %s', [V.Name]);
        Exit;
      end;
      Result := Names[V.InternalDesignNavigationType];
      if V.InternalDesignNavigationType = dnFly then
        Result := Result + Format(' (speed %f)', [
          (V.InternalDesignNavigation as TCastleWalkNavigation).MoveSpeed
        ]);
    end;

  begin
    Result := V.Name + ': ' + CameraDirectionStr + ProjectionStr + ' ' + NL +
      DesignNavigationStr;
  end;

var
  SavedErrorBox: String;
begin
  { process PendingErrorBox }
  if PendingErrorBox <> '' then
  begin
    SavedErrorBox := PendingErrorBox;
    { Clear PendingErrorBoxthis *before* doing ErrorBox, as on WinAPI,
      the CastleControlUpdate will keep occurring underneath the box,
      and we would spawn ~infinite number of ErrorBox.
      This can happen e.g. in case of invalid CastleSettings.xml file,
      that sets PendingErrorBox. }
    PendingErrorBox := '';
    ErrorBox(SavedErrorBox);
  end;

  if InternalCastleDesignInvalidate then
  begin
    UpdateDesign;
    //WritelnWarning('CGE needed to explicitly tell editor to refresh hierarchy');
    ModifiedOutsideObjectInspector('', ucLow);
  end;

  { Hide some tabs if they don't contain anything. }
  TabLayout.TabVisible :=
    (Inspector[itLayout].RowCount <> 0) or
    PanelLayoutTransform.Visible or
    PanelAnchors.Visible;
  TabEvents.TabVisible :=
    (Inspector[itEvents].RowCount <> 0);

  { If necessary, reset OverrideCursor modified by UpdateCursor, to allow mouse look to hide cursor }
  if InternalDesignMouseLook then
    CastleControl.Container.OverrideCursor := mcDefault;

  UpdateCurrentViewport;

  LabelViewport.Visible := FCurrentViewport <> nil;
  if FCurrentViewport <> nil then
    LabelViewport.Caption := ViewportDebugInfo(FCurrentViewport);
end;

procedure TDesignFrame.CastleControlDragOver(Sender, Source: TObject; X,
  Y: Integer; State: TDragState; var Accept: Boolean);
var
  SourceShellList: TCastleShellListView;
  UI: TCastleUserInterface;
  ParentComponent: TComponent;
begin
  Accept := false;
  if Source is TCastleShellListView then
  begin
    SourceShellList := TCastleShellListView(Source);
    UI := FDesignerLayer.HoverUserInterface(Vector2(X, CastleControl.Height - Y));
    if (UI is TCastleViewport) and not (ssShift in GetKeyShiftState) then
      ParentComponent := TCastleViewport(UI).Items
    else
      ParentComponent := UI;
    if ParentComponent = nil then // may happen because UI was nil
      Exit;

    Accept := ShellListComponentClass(SourceShellList, ParentComponent) <> nil;
  end;
end;

procedure TDesignFrame.CastleControlDragDrop(Sender, Source: TObject; X, Y: Integer);

  { Calculate 3D position of a TCastleTransform created by drag-and-drop on a vieport. }
  function DropPosition(const Viewport: TCastleViewport; out DropPos: TVector3): Boolean;
  var
    RayOrigin, RayDirection: TVector3;
    RayHit: TRayCollision;
    Distance: Single;
    OldPickable: Boolean;
    PlaneZ: Single;
    Cam: TCastleCamera;
  begin
    Result := true;

    Cam := Viewport.InternalCamera;
    if Cam = nil then
    begin
      WritelnWarning('Cannot drop on the viewport %s, as it has no camera (not even a design-time camera)', [
        Viewport.Name
      ]);
      Exit(false);
    end;

    { Make gizmos not pickable when looking for new scene position,
      because ray can hit on gizmo. }
    OldPickable := VisualizeTransformSelected.Pickable;
    try
      VisualizeTransformSelected.Pickable := false;
      Viewport.PositionToRay(Vector2(X, CastleControl.Height - Y), true, RayOrigin, RayDirection);
      RayHit := Viewport.Items.WorldRay(RayOrigin, RayDirection);
    finally
      VisualizeTransformSelected.Pickable := OldPickable;
    end;

    if (RayHit = nil) and (Cam.ProjectionType = ptOrthographic) then
    begin
      { In the past, we used to calculate this as
        "(Cam.EffectiveProjectionNear + Cam.EffectiveProjectionFar) / 2".

        But now that we auto-calculate projection, the above "smart" calculation is
        - unnecessary (projection will adjust to new item)
        - often results in weird values (as projection near/far are often "around zero"
          but usually their average is not exactly zero, as users expect zero).
      }
      PlaneZ := 0;
      if not TrySimplePlaneRayIntersection(DropPos, 2, PlaneZ, RayOrigin, RayDirection) then
        Exit(false); // camera direction parallel to 3D plane with Z = constant
    end else
    begin
      if RayHit <> nil then
      begin
        Distance := RayHit.Distance;
        FreeAndNil(RayHit);
      end else
      begin
        { If we don't hit any other scene set Distance to default value. }
        Distance := 10;
      end;
      DropPos := RayOrigin + (RayDirection * Distance);

      { In case of 2D game move scene a little closser to camera }
      if Cam.ProjectionType = ptOrthographic then
        DropPos := DropPos - Cam.Direction;
    end;
  end;

var
  SourceShellList: TCastleShellListView;
  ParentComponent, NewComponent: TComponent;
  NewComponentClass: TComponentClass;
  UI: TCastleUserInterface;
  Viewport: TCastleViewport;
  DropPosition2D: TVector2;
  DropPos: TVector3;
  Transform: TCastleTransform;
begin
  if Source is TCastleShellListView then
  begin
    SourceShellList := TCastleShellListView(Source);
    DropPosition2D := Vector2(X, CastleControl.Height - Y);

    { calculate ParentComponent and UI }
    if DesignRoot is TCastleTransform then
    begin
      { When we edit .castle-transform design, then the parent to drop must be DesignRoot.
        Not the Viewport, not even Viewport.Items -- only things inside DesignRoot
        are the hierarchy edited by user. }
      ParentComponent := DesignRoot;
      Assert(FDesignViewportForTransforms <> nil);
      UI := FDesignViewportForTransforms;
    end else
    begin
      UI := FDesignerLayer.HoverUserInterface(DropPosition2D);
      if (UI is TCastleViewport) and not (ssShift in GetKeyShiftState) then
        ParentComponent := TCastleViewport(UI).Items
      else
        ParentComponent := UI;
    end;

    if ParentComponent = nil then // may happen because UI was nil
      Exit;

    NewComponentClass := ShellListComponentClass(SourceShellList, ParentComponent);
    if NewComponentClass = nil then
      Exit;

    if NewComponentClass.InheritsFrom(TCastleTransform) then
    begin
      if not (UI is TCastleViewport) then
      begin
        WritelnWarning('Cannot drag-and-drop %s on UI %s', [
          NewComponentClass.ClassName,
          UI.ClassName
        ]);
        Exit;
      end;
      Viewport := TCastleViewport(UI);

      if not DropPosition(Viewport, DropPos) then
      begin
        WritelnWarning('Cannot drag-and-drop %s on viewport, cannot determine drop position', [
          NewComponentClass.ClassName
        ]);
        Exit;
      end;

      { We can assume that ShellListAddComponent creates non-nil,
        and TCastleTransform, because ShellListComponentClass
        returned non-nil TCastleTransform descendant. }
      Transform := ShellListAddComponent(SourceShellList, ParentComponent) as TCastleTransform;
      Transform.Translation := DropPos;
      WritelnLog('Dropped transform %s:%s into viewport %s at translation %s', [
        Transform.Name,
        Transform.ClassName,
        Viewport.Name,
        DropPos.ToString
      ]);
    end else
    if NewComponentClass.InheritsFrom(TCastleUserInterface) then
    begin
      NewComponent := ShellListAddComponent(SourceShellList, ParentComponent);
      if (NewComponent is TCastleUserInterface) and
         (ParentComponent is TCastleUserInterface) then
      begin
        TCastleUserInterface(NewComponent).Translation :=
          TCastleUserInterface(ParentComponent).ContainerToLocalPosition(DropPosition2D, true);
      end;
    end else
    begin
      WritelnWarning('Cannot drag-and-drop %s on UI %s', [
        NewComponentClass.ClassName,
        UI.ClassName
      ]);
    end;
  end;
end;

const
  LoadUiDesign_FileFilters = 'CGE User Interace Design (*.castle-user-interface)|*.castle-user-interface';
  LoadTransformDesign_FileFilters = 'CGE Transform Design (*.castle-transform)|*.castle-transform';

function TDesignFrame.ShellListComponentClass(const SourceShellList: TCastleShellListView;
  const ParentComponent: TComponent): TComponentClass;
var
  SelectedFileName: String;
  SelectedUrl: String;
  PreferTransform: Boolean;
begin
  Result := nil;
  PreferTransform := ParentComponent is TCastleTransform;

  { SourceShellList.Selected may be nil, testcase:
    - open any project (empty from template is OK)
    - create new design using menu item
      (looks like this step is necessary into tricking LCL that we're
      in the middle of drag-and-drop on GTK?)
    - double-click on some design file in data/ by double-clicking
    - mouse over the design -> without this check, would have access violation
      due to TDesignFrame.CastleControlDragOver being called with
      ShellList.Selected = nil. }

  if SourceShellList.Selected <> nil then
  begin
    SelectedFileName := SourceShellList.GetPathFromItem(SourceShellList.Selected);
    SelectedUrl := MaybeUseDataProtocol(FilenameToURISafe(SelectedFileName));

    if LoadImage_FileFilters.Matches(SelectedUrl) then
    begin
      if PreferTransform then
        Result := TCastleImageTransform
      else
        Result := TCastleImageControl;
    end else
    if TFileFilterList.Matches(LoadScene_FileFilters, SelectedUrl) then
      Result := TCastleScene
    else
    if TFileFilterList.Matches(LoadSound_FileFilters, SelectedUrl) then
      Result := TCastleTransform // ShellListAddComponent creates TCastleTransform with TCastleSoundSource behavior
    else
    if TFileFilterList.Matches(LoadUiDesign_FileFilters, SelectedUrl) then
      Result := TCastleDesign
    else
    if TFileFilterList.Matches(LoadTransformDesign_FileFilters, SelectedUrl) then
      Result := TCastleTransformDesign;
  end;
end;

function TDesignFrame.ShellListAddComponent(const SourceShellList: TCastleShellListView;
  const ParentComponent: TComponent): TComponent;

  function AddImageTransform(const Url: String): TCastleImageTransform;
  begin
    Result := AddComponent(ParentComponent, TCastleImageTransform, nil) as TCastleImageTransform;
    Result.Url := Url;
  end;

  function AddImageControl(const Url: String): TCastleImageControl;
  begin
    Result := AddComponent(ParentComponent, TCastleImageControl, nil) as TCastleImageControl;
    Result.Url := Url;
  end;

  function AddScene(const Url: String): TCastleScene;
  begin
    Result := AddComponent(ParentComponent, TCastleScene, nil) as TCastleScene;
    Result.Url := Url;
  end;

  function AddSound(const Url: String): TCastleTransform;
  var
    SoundSource: TCastleSoundSource;
    Sound: TCastleSound;
  begin
    Result := AddComponent(ParentComponent, TCastleTransform, nil) as TCastleTransform;
    SoundSource := AddComponent(Result, TCastleSoundSource, nil) as TCastleSoundSource;
    Sound := AddComponent(SoundSource, TCastleSound, nil) as TCastleSound;
    Sound.Url := Url;
    SoundSource.Sound := Sound;
  end;

  function AddUiDesign(const Url: String): TCastleDesign;
  begin
    Result := AddComponent(ParentComponent, TCastleDesign, nil) as TCastleDesign;
    Result.Url := Url;
  end;

  function AddTransformDesign(const Url: String): TCastleTransformDesign;
  begin
    Result := AddComponent(ParentComponent, TCastleTransformDesign, nil) as TCastleTransformDesign;
    Result.Url := Url;
  end;

var
  SelectedFileName: String;
  SelectedUrl: String;
  PreferTransform: Boolean;
begin
  Result := nil;
  PreferTransform := ParentComponent is TCastleTransform;
  if SourceShellList.Selected <> nil then
  begin
    SelectedFileName := SourceShellList.GetPathFromItem(SourceShellList.Selected);
    SelectedUrl := MaybeUseDataProtocol(FilenameToURISafe(SelectedFileName));

    if LoadImage_FileFilters.Matches(SelectedUrl) then
    begin
      if PreferTransform then
        Result := AddImageTransform(SelectedUrl)
      else
        Result := AddImageControl(SelectedUrl);
    end else
    if TFileFilterList.Matches(LoadScene_FileFilters, SelectedUrl) then
      Result := AddScene(SelectedUrl)
    else
    if TFileFilterList.Matches(LoadSound_FileFilters, SelectedUrl) then
      Result := AddSound(SelectedUrl)
    else
    if TFileFilterList.Matches(LoadUiDesign_FileFilters, SelectedUrl) then
      Result := AddUiDesign(SelectedUrl)
    else
    if TFileFilterList.Matches(LoadTransformDesign_FileFilters, SelectedUrl) then
      Result := AddTransformDesign(SelectedUrl);
  end;
end;

procedure TDesignFrame.InspectorFilter(const Sender: TObject;
  const AEditor: TPropertyEditor; var AShow: Boolean;
  const FilterBySection: Boolean; const Section: TPropertySection);
var
  PropertyName: String;
  Instance: TPersistent;
begin
  AShow := false;

  if AEditor.GetPropInfo = nil then
    Exit;

  PropertyName := AEditor.GetPropInfo^.Name;

  if (AEditor.GetInstProp <> nil) and
     (AEditor.GetInstProp^.Instance <> nil) then
  begin
    Instance := AEditor.GetInstProp^.Instance;
    if Instance is TComponent then
    begin
      { Early exit: never show Name on components not owned by DesignOwner.
        Such components are subcomponents of something,
        like Camera.Perspective, and their Name is
        - shown weird (with dot, like 'Camera1.Perspective')
        - not useful to edit (we don't really want to allow editing it,
          you cannot search for such component later with DesignedComponent
          anyway, and the name must be unique within the owner -- better
          to leave it unedited) }
      if (PropertyName = 'Name') and
         (TComponent(Instance).Owner <> DesignOwner) then
        Exit;

      if FilterBySection and (Instance is TCastleComponent) then
      begin
        AShow := Section in TCastleComponent(Instance).PropertySections(PropertyName);
      end else
      begin
        AShow := true;
      end;
    end else
    begin
      { Show=true when Instance is some non-TComponent class used for subcomponents,
        like TBorder, TCastleImagePersistent... }
      AShow := true;
    end;
  end;
end;

procedure TDesignFrame.GizmoHasModifiedParent(Sender: TObject);
begin
  { Same comment as in Apply Drag:
    UndoOnRelease = true here means that we don't record the actual undo
    but defer it to GizmoStopDrag event }
  ModifiedOutsideObjectInspector('', ucLow, true); // UndoComment doesn't matter here
end;

procedure TDesignFrame.GizmoStopDrag(Sender: TObject);
begin
  if UndoSystem.ScheduleRecordUndoOnRelease then
    RecordUndo('Transform ' + (Sender as TVisualizeTransform).Parent.Name +
      ' with Gizmo', ucHigh);
end;

procedure TDesignFrame.InspectorBasicFilter(Sender: TObject;
  AEditor: TPropertyEditor; var aShow: Boolean);
begin
  InspectorFilter(Sender, AEditor, AShow, true, psBasic);
end;

procedure TDesignFrame.InspectorLayoutFilter(Sender: TObject;
  AEditor: TPropertyEditor; var aShow: Boolean);
begin
  InspectorFilter(Sender, AEditor, AShow, true, psLayout);
end;

procedure TDesignFrame.InspectorAllFilter(Sender: TObject;
  AEditor: TPropertyEditor; var aShow: Boolean);
begin
  InspectorFilter(Sender, AEditor, AShow, false, {Section doesn't matter here}psBasic);
end;

function TDesignFrame.UndoMessageModified(const Sel: TPersistent;
  const ModifiedProperty, ModifiedValue: String; const SelectedCount: Integer): String;
const
  { Unreadable chars are defined like in SReplaceChars.
    Note they include newlines, we don't want to include newlines in undo description,
    as it would make menu item look weird (actually multiline on GTK2). }
  UnreadableChars = [Low(AnsiChar) .. Pred(' '), #128 .. High(AnsiChar)];
var
  ToValue: String;
begin
  if (Length(ModifiedValue) < 24) and (CharsPos(UnreadableChars, ModifiedValue) = 0) then
    ToValue := ' to ' + ModifiedValue
  else
    ToValue := '';

  { Right now, when SelectedCount = 1 then we know that Sel <> nil
    (but it is better to not depend on it).
    But it may not be TComponent, in case when changing property like X
    of TCastleVector3Persistent. }
  if (SelectedCount = 1) and
     (Sel is TComponent) then
    Result := 'Change ' + TComponent(Sel).Name + '.' + ModifiedProperty + ToValue
  else
  if SelectedCount > 1 then
    Result := 'Change ' + ModifiedProperty + ToValue + ' in multiple components'
  else
    Result := 'Change ' + ModifiedProperty + ToValue;
end;

procedure TDesignFrame.PropertyGridModified(Sender: TObject);

  { Do a subset of work that UpdateSelectedControl also does:
    update UI to reflect the current state of selected object,
    when the properties of the selected object possibly changed
    (but the selected object stays the same -- otherwise
    UpdateSelectedControl would do the full job.)

    It also updates ControlsTree,
    in case you changed the TComponent.Name. }
  procedure UpdateSelectedControlModified;
  var
    Sel: TComponent;
    SelUI: TCastleUserInterface;
    SelNode: TTreeNode;
  begin
    // This checks we have selected *exactly one* component.
    Sel := SelectedComponent;

    if Sel <> nil then
    begin
      // update also LabelControlSelected
      LabelControlSelected.Caption := 'Selected:' + NL + ComponentCaption(Sel);

      // update also LabelSizeInfo
      if Sel is TCastleUserInterface then
      begin
        SelUI := Sel as TCastleUserInterface;
        UpdateLabelSizeInfo(SelUI);
        UpdateAnchors(SelUI, true);
      end;

      { Note that we use TreeNodeMap to find SelNode,
        not just assume that SelNode := ControlsTree.Selected.
        That is because in case of special tree items "Behaviors" or "Non-Visual Components",
        the ControlsTree.Selected could be different. }
      if TreeNodeMap.TryGetValue(Sel, SelNode) then
        SelNode.Text := TreeNodeCaption(Sel);
    end;
  end;

  procedure DoRecordUndo;
  var
    Selected: TComponentList;
    Sel: TComponent;
    SelectedCount: Integer;
  begin
    GetSelected(Selected, SelectedCount);
    try
      if SelectedCount = 0 then
      begin
        // Something has changed, but we don't know what exactly. Let's rebuild everything to be safe.
        UpdateDesign;
        RecordUndo('', ucLow); // We're recording a generic Undo message
      end else
      begin
        if SelectedCount = 1 then
          Sel := Selected[0]
        else
          Sel := nil;

        if Sender is TOICustomPropertyGrid then
        begin
          RecordUndo(
            UndoMessageModified(Sel, TOICustomPropertyGrid(Sender).GetActiveRow.Name,
            TOICustomPropertyGrid(Sender).CurrentEditValue, SelectedCount),
            ucHigh, TOICustomPropertyGrid(Sender).ItemIndex);
        end else
        { Sender is nil when PropertyGridModified is called
          by ModifiedOutsideObjectInspector. }
        if Sel <> nil then // so SelectedCount = 1
          RecordUndo('Change ' + Sel.Name, ucLow)
        else
        begin
          // we handled SelectedCount = 0 or 1 above
          Assert(SelectedCount > 1);
          RecordUndo('Change multiple components', ucLow)
        end;
      end;
    finally FreeAndNil(Selected) end;
  end;

begin
  UpdateSelectedControlModified;

  { When UndoSystem.ScheduleRecordUndoOnRelease we ignore changes,
    otherwise we would record an undo for every OnMotion of dragging. }
  if not UndoSystem.ScheduleRecordUndoOnRelease then
    DoRecordUndo;

  MarkModified;
end;

procedure TDesignFrame.PropertyEditorModified(Sender: TObject);
var
  Sel: TPersistent;
begin
  if Sender is TPropertyEditor then
  begin
    if TPropertyEditor(Sender).PropCount = 1 then
      Sel := TPropertyEditor(Sender).GetComponent(0)
    else
      Sel := nil;
    RecordUndo(
      UndoMessageModified(Sel, TPropertyEditor(Sender).GetName,
        TPropertyEditor(Sender).GetValue, TPropertyEditor(Sender).PropCount),
      ucHigh);

    { Need to set modified flag.
      PropertyGridModified also does this, but not everything causes PropertyGridModified,
      e.g. setting URL property (done by TPropertyEditor.SetStrValue that calls
      TPropertyEditor.Modified) only results in PropertyEditorModified call. }
    MarkModified;
  end else
    raise EInternalError.Create('PropertyEditorModified can only be called with TPropertyEditor as a Sender.');
end;

procedure TDesignFrame.PropertyGridCollectionItemClick(Sender: TObject);
var
  SelectionForOI: TPersistentSelectionList;
  InspectorType: TInspectorType;
  Ed: TCollectionPropertyEditorForm;
  ListBox: TListBox;
begin
  SelectionForOI := TPersistentSelectionList.Create;
  try
    ListBox := Sender as TListBox;
    if ListBox.ItemIndex >= 0 then
    begin
      Ed := ListBox.Parent as TCollectionPropertyEditorForm;
      SelectionForOI.Add(Ed.Collection.Items[ListBox.ItemIndex]);
      for InspectorType in TInspectorType do
        Inspector[InspectorType].Selection := SelectionForOI;
    end;
  finally FreeAndNil(SelectionForOI) end;
end;

procedure TDesignFrame.PropertyGridCollectionItemClose(Sender: TObject; var CloseAction: TCloseAction);
begin
  UpdateSelectedControl;
end;

procedure TDesignFrame.PropertyGridCollectionItemAdd(Sender: TObject);
begin
  ((Sender as TToolButton).Parent.Parent as TCollectionPropertyEditorForm).actAddExecute(Sender);
  RecordUndo('Add item', ucLow);
end;

procedure TDesignFrame.PropertyGridCollectionItemDelete(Sender: TObject);
begin
  ((Sender as TToolButton).Parent.Parent as TCollectionPropertyEditorForm).actDelExecute(Sender);
  RecordUndo('Delete item', ucLow);
end;

procedure TDesignFrame.PropertyGridCollectionItemMoveUp(Sender: TObject);
var
  FakeSender: TComponent;
begin
  FakeSender := TComponent.Create(nil);
  try
    { This is a weird decision. It depends on sender's name to determine if
      it should move item up or move item down }
    FakeSender.Name := 'actMoveUp';
    ((Sender as TToolButton).Parent.Parent as TCollectionPropertyEditorForm).actMoveUpDownExecute(FakeSender);
    RecordUndo('Move item up', ucLow);
  finally
    FreeAndNil(FakeSender);
  end;
end;

procedure TDesignFrame.PropertyGridCollectionItemMoveDown(Sender: TObject);
var
  FakeSender: TComponent;
begin
  FakeSender := TComponent.Create(nil);
  try
    { This is a weird decision. It depends on sender's name to determine if
      it should move item up or move item down }
    FakeSender.Name := 'actMoveDown';
    ((Sender as TToolButton).Parent.Parent as TCollectionPropertyEditorForm).actMoveUpDownExecute(FakeSender);
    RecordUndo('Move item down', ucLow);
  finally
    FreeAndNil(FakeSender);
  end;
end;

procedure TDesignFrame.RecordUndo(const UndoComment: String;
  const UndoCommentPriority: TUndoCommentPriority; const ItemIndex: Integer = -1);
var
  StartTimer: TTimerResult;
  SelectedName: String;
  SelectedC: TComponent;
begin
  StartTimer := Timer;

  SelectedC := GetSelectedComponent;
  { In case of modifying subcomponent, like TCastleViewport.Items,
    the currently selected component is not owned by whole design owner,
    so it could not be later found by name in PerformUndoRedo. }
  if (SelectedC <> nil) and (SelectedC.Owner = DesignOwner) then
    SelectedName := SelectedC.Name
  else
    SelectedName := '';

  UndoSystem.RecordUndo(ComponentToString(FDesignRoot), SelectedName, ItemIndex, ControlProperties.TabIndex, UndoComment, UndoCommentPriority);
  UndoSystem.DoLog('Undo "%s" recorded in %fs for "%s".', [UndoComment, StartTimer.ElapsedTime, SelectedName]);
end;

procedure TDesignFrame.SaveSelected;
var
  ComponentToSave: TComponent;
begin
  ComponentToSave := SelectedComponent;
  if ComponentToSave = nil then
  begin
    ErrorBox('Select exactly one component to save');
    Exit;
  end;

  PrepareSaveDesignDialog(SaveDesignDialog, ComponentToSave);
  SaveDesignDialog.Url := '';
  if SaveDesignDialog.Execute then
  begin
    if ComponentToSave is TCastleUserInterface then
      UserInterfaceSave(TCastleUserInterface(ComponentToSave), SaveDesignDialog.Url)
    else
    if ComponentToSave is TCastleTransform then
      TransformSave(TCastleTransform(ComponentToSave), SaveDesignDialog.Url)
    else
      ComponentSave(ComponentToSave, SaveDesignDialog.Url);
  end;
end;

procedure TDesignFrame.MarkModified;
begin
  // mark modified
  FDesignModified := true;
  OnUpdateFormCaption(Self);
end;

class function TDesignFrame.Selectable(const Child: TComponent): Boolean;
begin
  { Do not show in hierarchy the TCastleDesign loaded hierarchy,
    as it will not be saved.
    Same for TCastleCheckbox children.
    Consequently, do not allow to select stuff inside. }
  Result := (not (csTransient in Child.ComponentStyle)) or (Child is TTemporaryTransform);
end;

function TDesignFrame.Deletable(const Child: TComponent): Boolean;
begin
  Result := Selectable(Child) and
    (not (csSubComponent in Child.ComponentStyle)) and
    (Child <> DesignRoot);
end;

type
  EHierarchyValidationFailed = class(Exception);
const
  ValidationError = 'Hierarchy view desynchronized with CGE internal hierarchy. 1. Please submit a bug, this should never happen. 2. To workaround it for now, save and reopen the design file.';

procedure TDesignFrame.ValidateOrUpdateHierarchy(const Validate: Boolean);
var
  NodesToExpand: TObjectList;

  { Make sure that given parent, at given index, has given child.
    Return this child (TTreeNode),
    and increase IndexInParent by 1.

    Parent may be nil, indicating the root of ControlsTree.
    (It's a bit uncomfortable, but there's no single "root" node for
    ControlsTree. At the top level there is TTreeNodes, which is already
    a list.)

    In case of Validate = false: if there is a mismatch,
    it fixes the mismatch by adding a new child.
    But it assumes that Parent has at least IndexInParent-1 children,
    i.e. all previous children (with smaller IndexInParent) are matching.

    In case of Validate = true: if there is a mismatch,
    raises EHierarchyValidationFailed. }
  function EnsureChildNodeIs(const Parent: TTreeNode; var IndexInParent: Integer;
    const ChildNodeCaption: String; const ChildNodeData: Pointer): TTreeNode;
  var
    Valid, NextIsValid: Boolean;
  begin
    if Parent = nil then
    begin
      Assert(ControlsTree.Items.TopLvlCount >= IndexInParent);
      Valid := (ControlsTree.Items.TopLvlCount > IndexInParent) and
        (ControlsTree.Items.TopLvlItems[IndexInParent].Text = ChildNodeCaption) and
        (ControlsTree.Items.TopLvlItems[IndexInParent].Data = ChildNodeData);
      NextIsValid := (ControlsTree.Items.TopLvlCount > IndexInParent + 1) and
        (ControlsTree.Items.TopLvlItems[IndexInParent + 1].Text = ChildNodeCaption) and
        (ControlsTree.Items.TopLvlItems[IndexInParent + 1].Data = ChildNodeData);
    end else
    begin
      Assert(Parent.Count >= IndexInParent);
      Valid := (Parent.Count > IndexInParent) and
        (Parent.Items[IndexInParent].Text = ChildNodeCaption) and
        (Parent.Items[IndexInParent].Data = ChildNodeData);
      NextIsValid := (Parent.Count > IndexInParent + 1) and
        (Parent.Items[IndexInParent + 1].Text = ChildNodeCaption) and
        (Parent.Items[IndexInParent + 1].Data = ChildNodeData);
    end;

    // observe this log after delete/add operation
    {
    WritelnLog('Child node %s valid? %s', [
      ChildNodeCaption,
      BoolToStr(Valid, true)
    ]);
    }

    if Valid then
    begin
      if Parent = nil then
        Result := ControlsTree.Items.TopLvlItems[IndexInParent]
      else
        Result := Parent.Items[IndexInParent];
    end else
    begin
      if Validate then
      begin
        raise EHierarchyValidationFailed.Create(ValidationError);
      end;

      // now we know Validate = false

      if NextIsValid then
      begin
        // delete the IndexInParent child of Parent and we will be OK
        if Parent = nil then
        begin
          ControlsTree.Items.Delete(ControlsTree.Items.TopLvlItems[IndexInParent]);
          Result := ControlsTree.Items.TopLvlItems[IndexInParent];
        end else
        begin
          ControlsTree.Items.Delete(Parent.Items[IndexInParent]);
          Result := Parent.Items[IndexInParent];
        end;
      end else
      begin
        { insert new child at position IndexInParent to Parent.

          Looks like TTreeNode doesn't give nice API to Insert at specified
          position into an indicated parent. But we can just remove
          all excessive nodes -- they are all likely invalid at this point. }

        if Parent = nil then
        begin
          while ControlsTree.Items.TopLvlCount > IndexInParent do
            ControlsTree.Items.Delete(ControlsTree.Items.TopLvlItems[IndexInParent]);
          Assert(IndexInParent = ControlsTree.Items.TopLvlCount); // this should be true if previous children were valid
        end else
        begin
          while Parent.Count > IndexInParent do
            ControlsTree.Items.Delete(Parent.Items[IndexInParent]);
          Assert(IndexInParent = Parent.Count); // this should be true if previous children were valid
        end;

        // this works for Parent = nil or non-nil
        Result := ControlsTree.Items.AddChildObject(Parent, ChildNodeCaption, ChildNodeData);

        { Expand newly added nodes.
          Note that we cannot call now Result.Expand(true),
          because Result has no children and calling Expand() on it does nothing. }
        if not Validate then
          NodesToExpand.Add(Result);
      end;
    end;

    Assert(Result.Text = ChildNodeCaption);
    Assert(Result.Data = ChildNodeData);
    Inc(IndexInParent);
  end;

  { Make sure given Parent node has *at most* ParentCount children.

    In case of Validate = false: if there is a mismatch,
    it removes excessive children.

    In case of Validate = true: if there is a mismatch,
    raises EHierarchyValidationFailed. }
  procedure EnsureChildrenNodesCount(const Parent: TTreeNode; const ParentCount: Integer);
  var
    Valid: Boolean;
  begin
    if Parent = nil then
    begin
      Valid := ControlsTree.Items.TopLvlCount <= ParentCount;
    end else
    begin
      Valid := Parent.Count <= ParentCount;
    end;

    if not Valid then
    begin
      if Validate then
      begin
        raise EHierarchyValidationFailed.Create(ValidationError);
      end;

      // now we know Validate = false

      if Parent = nil then
      begin
        while ControlsTree.Items.TopLvlCount > ParentCount do
          ControlsTree.Items.Delete(ControlsTree.Items.TopLvlItems[ParentCount]);
      end else
      begin
        while Parent.Count > ParentCount do
          ControlsTree.Items.Delete(Parent.Items[ParentCount]);
      end;
    end;
  end;

  { Update TreeNodeMap, mapping components -> to their corresponding tree node.
    Ignored when Validate = false. }
  procedure UpdateTreeNodeMap(const C: TComponent; const Node: TTreeNode);
  begin
    if not Validate then
      TreeNodeMap.AddOrSetValue(C, Node);
  end;

  { Add given component, and its children in C.NonVisualComponents }
  function AddNonVisualComponent(const Parent: TTreeNode; var IndexInParent: Integer; const C: TComponent): TTreeNode;
  var
    S: String;
    Child: TComponent;
    ChildrenNodesCount: Integer;
  begin
    S := TreeNodeCaption(C);
    Result := EnsureChildNodeIs(Parent, IndexInParent, S, C);
    UpdateTreeNodeMap(C, Result);

    if C is TCastleComponent then
    begin
      ChildrenNodesCount := 0;
      for Child in TCastleComponent(C).NonVisualComponentsEnumerate do
        if Selectable(Child) then
          AddNonVisualComponent(Result, ChildrenNodesCount, Child);
      EnsureChildrenNodesCount(Result, ChildrenNodesCount);
    end;
  end;

  { If C has some NonVisualComponents, then create a tree item
    'Non-Visual Components' and add them to it. }
  function AddNonVisualComponentsSection(const Parent: TTreeNode; var IndexInParent: Integer; const C: TCastleComponent): TTreeNode;
  var
    Child: TComponent;
    ChildrenNodesCount: Integer;
  begin
    if C.NonVisualComponentsCount <> 0 then
    begin
      Result := EnsureChildNodeIs(Parent, IndexInParent, 'Non-Visual Components', nil);

      ChildrenNodesCount := 0;
      for Child in C.NonVisualComponentsEnumerate do
        if Selectable(Child) then
          AddNonVisualComponent(Result, ChildrenNodesCount, Child);
      EnsureChildrenNodesCount(Result, ChildrenNodesCount);
    end;
  end;

  { If T has some Behaviors, then create a tree item
    'Behaviors' and add them to it. }
  function AddBehaviorsSection(const Parent: TTreeNode; var IndexInParent: Integer; const T: TCastleTransform): TTreeNode;
  var
    Child: TCastleBehavior;
    ChildrenNodesCount: Integer;
  begin
    if T.BehaviorsCount <> 0 then
    begin
      Result := EnsureChildNodeIs(Parent, IndexInParent, 'Behaviors', nil);

      ChildrenNodesCount := 0;
      for Child in T.BehaviorsEnumerate do
        if Selectable(Child) then
          AddNonVisualComponent(Result, ChildrenNodesCount, Child);
      EnsureChildrenNodesCount(Result, ChildrenNodesCount);
    end;
  end;

  { Add given transform, and its children
    (transform children, T.NonVisualComponents, T.Behaviors). }
  function AddTransform(const Parent: TTreeNode; var IndexInParent: Integer; const T: TCastleTransform): TTreeNode;
  var
    S: String;
    I, ChildrenNodesCount: Integer;
  begin
    S := TreeNodeCaption(T);
    Result := EnsureChildNodeIs(Parent, IndexInParent, S, T);
    UpdateTreeNodeMap(T, Result);

    ChildrenNodesCount := 0;
    AddNonVisualComponentsSection(Result, ChildrenNodesCount, T);
    AddBehaviorsSection(Result, ChildrenNodesCount, T);

    for I := 0 to T.Count - 1 do
      if Selectable(T[I]) then
        AddTransform(Result, ChildrenNodesCount, T[I]);

    EnsureChildrenNodesCount(Result, ChildrenNodesCount);
  end;

  { Add given UI control, and its children. }
  function AddControl(const Parent: TTreeNode; var IndexInParent: Integer; const C: TCastleUserInterface): TTreeNode;
  var
    S: String;
    I, ChildrenNodesCount: Integer;
    Viewport: TCastleViewport;
  begin
    S := TreeNodeCaption(C);
    Result := EnsureChildNodeIs(Parent, IndexInParent, S, C);
    UpdateTreeNodeMap(C, Result);

    ChildrenNodesCount := 0;
    AddNonVisualComponentsSection(Result, ChildrenNodesCount, C);

    for I := 0 to C.ControlsCount - 1 do
    begin
      if Selectable(C.Controls[I]) then
        AddControl(Result, ChildrenNodesCount, C.Controls[I]);
    end;

    if C is TCastleViewport then
    begin
      Viewport := TCastleViewport(C);
      if Selectable(Viewport.Items) then
        AddTransform(Result, ChildrenNodesCount, Viewport.Items);
    end;
    EnsureChildrenNodesCount(Result, ChildrenNodesCount);
  end;

var
  ChildrenNodesCount: Integer;
  O: Pointer;
begin
  if not Validate then
    NodesToExpand := TObjectList.Create(false);
  try
    ChildrenNodesCount := 0;
    if DesignRoot is TCastleUserInterface then
      AddControl(nil, ChildrenNodesCount, DesignRoot as TCastleUserInterface)
    else
    if DesignRoot is TCastleTransform then
      AddTransform(nil, ChildrenNodesCount, DesignRoot as TCastleTransform)
    else
      AddNonVisualComponent(nil, ChildrenNodesCount, DesignRoot);
    EnsureChildrenNodesCount(nil, ChildrenNodesCount);

    if not Validate then
    begin
      for O in NodesToExpand do
        TTreeNode(O).Expand(false); // no need for recurse=true, because we will call this on children too
    end;
  finally
    FreeAndNil(NodesToExpand);
  end;
end;

procedure TDesignFrame.UpdateDesign;
begin
  // temporarily disable this event, as some pointers are invalid now
  ControlsTree.OnSelectionChanged := nil;
  ControlsTree.Selected := nil; // TODO: for now we reset selection, though maybe we could preserve it

  TreeNodeMap.Clear; // ValidateOrUpdateHierarchy(false) will fill TreeNodeMap

  ValidateOrUpdateHierarchy(false);

  ControlsTree.OnSelectionChanged := @ControlsTreeSelectionChanged;

  UpdateSelectedControl;

  InternalCastleDesignInvalidate := false;
end;

function TDesignFrame.ValidateHierarchy: Boolean;
begin
  try
    ValidateOrUpdateHierarchy(true);
    Result := true;
  except
    on E: EHierarchyValidationFailed do
    begin
      Result := false;
      WritelnWarning(E.Message);
    end;
  end;
end;

function TDesignFrame.SelectedFromNode(Node: TTreeNode): TComponent;
begin
  // This should never be called with Node = nil
  Assert(Node <> nil);

  { In case of special tree items "Behaviors" or "Non-Visual Components",
    treat parent as selected. }
  if Node.Data = nil then
  begin
    Node := Node.Parent;
    if Node = nil then
    begin
      WritelnWarning('No parent of special node (without the associated TComponent), this should not happen');
      Exit(nil);
    end;
    if Node.Data = nil then
    begin
      WritelnWarning('Parent of special node (without the associated TComponent) also has no associated TComponent, this should not happen');
      Exit(nil);
    end;
  end;

  Assert(Node.Data <> nil);
  Assert(TObject(Node.Data) is TComponent); // we only store nil or TComponent instance in Node.Data
  Result := TComponent(Node.Data);
end;

procedure TDesignFrame.GetSelected(out Selected: TComponentList;
  out SelectedCount: Integer);

{ This implementation is synchronized with GetSelectedComponent closely,
  as GetSelectedComponent needs to do something similar. }

var
  I: Integer;
  C: TComponent;
begin
  Selected := nil;

  for I := 0 to ControlsTree.SelectionCount - 1 do
  begin
    C := SelectedFromNode(ControlsTree.Selections[I]);
    if C <> nil then
    begin
      if Selected = nil then
        Selected := TComponentList.Create(false);
      { Avoid duplicates that could occur if you select a component
        and special tree item "Behaviors" or "Non-Visual Components" within. }
      if Selected.IndexOf(C) = -1 then
        Selected.Add(C);
    end;
  end;

  if Selected <> nil then
    SelectedCount := Selected.Count
  else
    SelectedCount := 0;
end;

function TDesignFrame.GetSelectedUserInterface: TCastleUserInterface;
var
  C: TComponent;
begin
  C := GetSelectedComponent;
  if C is TCastleUserInterface then
    Result := TCastleUserInterface(C)
  else
    Result := nil;
end;

procedure TDesignFrame.SetSelectedUserInterface(const Value: TCastleUserInterface);
begin
  SelectedComponent := Value;
end;

function TDesignFrame.GetSelectedTransform: TCastleTransform;
var
  C: TComponent;
begin
  C := GetSelectedComponent;
  if C is TCastleTransform then
    Result := TCastleTransform(C)
  else
    Result := nil;
end;

procedure TDesignFrame.SetSelectedTransform(const Value: TCastleTransform);
begin
  SelectedComponent := Value;
end;

function TDesignFrame.GetSelectedComponent: TComponent;

{ This implementation is synchronized with GetSelected closely.

  Naive version (using GetSelected to create TComponentList,
  that also registers notifications -- so it has some cost) is defined below,
  and you can use Assert to make sure it is equal to the optimized one.
  But it is commented out now, as the editor just uses debug mode now always,
  for simplicity -- as there are no practical points when it needs optimization.
  *This* optimization is also not practical, i.e. not proven by any test. }

{
  function GetSelectedComponentNaive: TComponent;
  var
    Selected: TComponentList;
    SelectedCount: Integer;
  begin
    GetSelected(Selected, SelectedCount);
    try
      if SelectedCount = 1 then
        Result := Selected[0]
      else
        Result := nil;
    finally FreeAndNil(Selected) end;
  end;
}

var
  I: Integer;
  C: TComponent;
begin
  Result := nil;

  for I := 0 to ControlsTree.SelectionCount - 1 do
  begin
    C := SelectedFromNode(ControlsTree.Selections[I]);
    if C <> nil then
    begin
      if Result <> nil then
      begin
        if Result <> C then
        begin
          { more than one component selected -> exit nil }
          // Assert(nil = GetSelectedComponentNaive);
          Exit(nil);
        end;
        { else C is the same thing as already selected
          (possible when you select both the component and its special child like "Behaviors"),
          so do nothing }
      end else
        { at least one component is selected }
        Result := C;
    end;
  end;

  // Assert(Result = GetSelectedComponentNaive);
end;

procedure TDesignFrame.SetSelectedComponent(const Value: TComponent);
var
  Node: TTreeNode;
begin
  if Value = nil then
    ControlsTree.Select([])
  else
  if TreeNodeMap.TryGetValue(Value, Node) then
    ControlsTree.Select([Node]);
end;

procedure TDesignFrame.CheckBehaviorsStillSelected;
var
  SelectedComponents: TComponentList;
  SelectedCount: Integer;
  I: Integer;
  B: TCastleBehavior;
  Index: Integer;
  BehaviorCount: Integer;
begin
  BehaviorCount := FSelectionStartBehaviorList.Count;
  if BehaviorCount = 0 then
    Exit;

  GetSelected(SelectedComponents, SelectedCount);

  { If behavior is not on selected list call InternalSelectionEnd and
    remove it from FSelectionStartBehaviorList }
  for I := BehaviorCount - 1 to 0 do
  begin
    B := FSelectionStartBehaviorList[I];
    if SelectedComponents <> nil then
    begin
      Index := SelectedComponents.IndexOf(B);
      if Index < 0 then
        DoInternalSelectionEnd(B);
    end
    else
      DoInternalSelectionEnd(B);
  end;
end;

procedure TDesignFrame.DoInternalSelectionStart(const Behavior: TCastleBehavior;
  const TransformsToSynchronize: TCastleTransformList);
begin
  Behavior.InternalSelectionStart(TransformsToSynchronize);
  FSelectionStartBehaviorList.Add(Behavior);
end;

procedure TDesignFrame.DoInternalSelectionEnd(const Behavior: TCastleBehavior);
begin
  Behavior.InternalSelectionEnd;
  FSelectionStartBehaviorList.Remove(Behavior);
end;

procedure TDesignFrame.DoAllInternalSelectionEnd;
var
  I: Integer;
begin
  for I := FSelectionStartBehaviorList.Count - 1 downto 0 do
    DoInternalSelectionEnd(FSelectionStartBehaviorList[I]);
end;

procedure TDesignFrame.RemoveJointsAnchors;
var
  Item: {$ifdef FPC} TTreeNodeMap.TDictionaryPair {$else} TPair<TComponent, TTreeNode> {$endif};
  TransformsToSynchronize: TCastleTransformList;
begin
  TransformsToSynchronize := TCastleTransformList.Create(false);
  try
    for Item in TreeNodeMap do
    begin
      if Item.Key is TAbstractJoint then
      begin
        (Item.Key as TAbstractJoint).RemoveAuxiliaryEditorUi(TransformsToSynchronize);

        if TransformsToSynchronize.Count  > 0 then
        SynchronizeListOfTransforms(TransformsToSynchronize);
        TransformsToSynchronize.Clear;
      end;
    end;
  finally
    FreeAndNil(TransformsToSynchronize);
  end;
end;

procedure TDesignFrame.SynchronizeTreeNodeChildTransforms(ParentNode: TTreeNode);
var
  C, ChildComponent: TComponent;
  ParentTransform, ChildTransform: TCastleTransform;
  ChildNode: TTreeNode;
  I, J: Integer;
  Title: String;
  Found: Boolean;
begin
  C := TComponent(ParentNode.Data);
  if C = nil then
    Exit;

  if C is TCastleTransform then
  begin
    ParentTransform := TCastleTransform(C);

    // remove elements
    for I := ParentNode.Count - 1 downto 0 do
    begin
      ChildNode := ParentNode.Items[I];


      WritelnLog('ChildNode ' + ChildNode.Text);

      if ChildNode.Data = nil then
        continue;

      ChildComponent := TComponent(ChildNode.Data);


      { if ChildComponent is TCastleTransform then -  weacnt do that because
        some pointers can be dangling pointers - we know here that with
        Data are only transforms }
      Found := false;

      for J := ParentTransform.Count - 1 downto 0 do
      begin
        if ParentTransform.Items[J] = ChildComponent then
        begin
          Found := true;
          break;
        end;
      end;

      if not Found then
      begin
        { remove tree node if not found }
        TreeNodeMap.Remove(ChildComponent);

        ChildNode.Data := nil; { Needed because selection is changed when we
                                 remove ChildNode and removed component with
                                 dangling pointer is here. So trying access it
                                 ends with crash }
        ChildNode.Delete;
      end;
    end;

    { add elements }
    for I := 0 to ParentTransform.Count -1 do
    begin
      ChildTransform := ParentTransform.Items[I];
      if not Selectable(ChildTransform) then
        continue;

      if not TreeNodeMap.TryGetValue(ChildTransform, ChildNode) then
      begin
        // add TreeNode
        Title := TreeNodeCaption(ChildTransform);
        ChildNode := ControlsTree.Items.AddChildObject(ParentNode, Title, ChildTransform);
        TreeNodeMap.AddOrSetValue(ChildTransform, ChildNode);

        // add sub items
        SynchronizeTreeNodeChildTransforms(ChildNode);
      end;
    end;
  end;
end;

procedure TDesignFrame.SynchronizeListOfTransforms(
  const TranformsList: TCastleTransformList);
var
  Transform: TCastleTransform;
  ParentNode: TTreeNode;
  I: Integer;
begin
  for I := 0 to TranformsList.Count - 1 do
  begin
    Transform := TranformsList[I];
    if TreeNodeMap.TryGetValue(Transform, ParentNode) then
      SynchronizeTreeNodeChildTransforms(ParentNode);
  end;
end;

procedure TDesignFrame.UpdateSelectedControl;
  procedure InitializeCollectionFormEvents(InspectorType: TInspectorType);
  var
    I: Integer;
    Row: TOIPropertyGridRow;
    Ed: TCollectionPropertyEditor = nil;
  begin
    if CollectionPropertyEditorForm = nil then
    begin
      { If there is any property that can have a TCollectionPropertyEditor,
        then (once for the whole lifetime of this TDesignFrame) we need to assign
        our callbacks to the associated TCollectionPropertyEditorForm .
        *Before* the form can be actually invoked by user pressing "..." button
        near the respective field.

        The TCollectionPropertyEditorForm form instance is internal in LCL,
        it is reused by all property editors and it stays constant
        for the rest of the application's lifetime.
        The code below detects if there's *any* field with TCollectionPropertyEditor,
        and if yes -- creates (and immediately closes) the associated
        TCollectionPropertyEditorForm, just to initialize our callbacks.

        Example field: TDbf.FieldDefs, test with
        https://github.com/castle-engine/castle-db-aware-controls }

      for I := 0 to Inspector[InspectorType].RowCount - 1 do
      begin
        Row := Inspector[InspectorType].Rows[I];
        if Row.Editor is TCollectionPropertyEditor then
        begin
          Ed := TCollectionPropertyEditor(Row.Editor);
          Break;
        end;
      end;
      if Ed <> nil then
      begin
        CollectionPropertyEditorForm := Ed.ShowCollectionEditor(nil, nil, '') as TCollectionPropertyEditorForm;
        CollectionPropertyEditorForm.FreeNotification(Self);
        CollectionPropertyEditorForm.Close; // Hide the form
        CollectionPropertyEditorForm.OnClose := @PropertyGridCollectionItemClose;
        CollectionPropertyEditorForm.FormStyle := fsStayOnTop;
        CollectionPropertyEditorForm.CollectionListBox.OnClick := @PropertyGridCollectionItemClick;
        { We remove TToolButton's actions and use our own's OnClick events
          instead so that we can hook our undo/redo system in }
        CollectionPropertyEditorForm.AddButton.Action := nil;
        CollectionPropertyEditorForm.AddButton.Enabled := True;
        CollectionPropertyEditorForm.DeleteButton.Action := nil;
        CollectionPropertyEditorForm.DeleteButton.Enabled := True;
        CollectionPropertyEditorForm.MoveUpButton.Action := nil;
        CollectionPropertyEditorForm.MoveUpButton.Enabled := True;
        CollectionPropertyEditorForm.MoveDownButton.Action := nil;
        CollectionPropertyEditorForm.MoveDownButton.Enabled := True;
        CollectionPropertyEditorForm.AddButton.OnClick := @PropertyGridCollectionItemAdd;
        CollectionPropertyEditorForm.DeleteButton.OnClick := @PropertyGridCollectionItemDelete;
        CollectionPropertyEditorForm.MoveUpButton.OnClick := @PropertyGridCollectionItemMoveUp;
        CollectionPropertyEditorForm.MoveDownButton.OnClick := @PropertyGridCollectionItemMoveDown;
      end;
    end;
  end;

var
  Selected: TComponentList;
  I, SelectedCount: Integer;
  SelectionForOI: TPersistentSelectionList;
  UI: TCastleUserInterface;
  InspectorType: TInspectorType;
  V: TCastleViewport;
  T: TCastleTransform;
  ParentNode: TTreeNode;
  TransformList: TCastleTransformList;
begin
  OnSelectionChanged(Self); // Calling it in ControlsTreeSelectionChanged doesn't seem to be enough as RenamePossible is true there even in case SelectedCount = 0 (does it use some obsolete value?)

  GetSelected(Selected, SelectedCount);
  try
    case SelectedCount of
      0: LabelControlSelected.Caption := 'Nothing Selected';
      1: LabelControlSelected.Caption := 'Selected:' + NL + ComponentCaption(Selected[0]);
      else LabelControlSelected.Caption := 'Selected:' + NL + IntToStr(SelectedCount) + ' components';
    end;

    SetEnabledVisible(ControlProperties, SelectedCount <> 0);

    SelectionForOI := TPersistentSelectionList.Create;
    try
      for I := 0 to SelectedCount - 1 do
        SelectionForOI.Add(Selected[I]);
      for InspectorType in TInspectorType do
        Inspector[InspectorType].Selection := SelectionForOI;

      { Inspector itAll includes all fields from all inspectors, always.
        So there's no reason to run InitializeCollectionFormEvents on other itXxx inspectors. }
      InitializeCollectionFormEvents(itAll);
    finally FreeAndNil(SelectionForOI) end;
  finally FreeAndNil(Selected) end;

  UI := SelectedUserInterface;
  SetEnabledVisible(PanelAnchors, UI <> nil);
  if UI <> nil then
  begin
    UpdateLabelSizeInfo(UI);
    UpdateAnchors(UI, true);
  end;

  V := SelectedViewport;
  if SelectedComponent is TCastleBehavior then
    { Highlight using VisualizeTransformSelected also transformation of selected behavior }
    T := TCastleBehavior(SelectedComponent).Parent
  else
    T := SelectedTransform;
  SetEnabledVisible(PanelLayoutTransform, T <> nil);
  VisualizeTransformSelected.Parent := T; // works also in case SelectedTransform is nil

  if CameraPreview <> nil then
    CameraPreview.SelectedChanged(T, V);

  { if selection determines CurrentViewport, update CurrentViewport immediately
    (without waiting for OnUpdate) -- maybe this will be relevant at some point }
  UpdateCurrentViewport;

  { Call InternalSelectionStart when SelectedComponent is a behavior. I think
    this should be done on end of this function }
  if SelectedComponent is TCastleBehavior then
  begin
    try
      TransformList := TCastleTransformList.Create(false);

      if TCastleBehavior(SelectedComponent) is TAbstractJoint then
        RemoveJointsAnchors;

      TCastleBehavior(SelectedComponent).InternalSelectionStart(TransformList);
      FSelectionStartBehaviorList.Add(TCastleBehavior(SelectedComponent));

      for I := 0 to TransformList.Count - 1 do
      begin
        if TreeNodeMap.TryGetValue(TransformList[I], ParentNode) then
          SynchronizeTreeNodeChildTransforms(ParentNode);
      end;

    finally
      FreeAndNil(TransformList);
    end;
  end;
end;

procedure TDesignFrame.ControlsTreeSelectionChanged(Sender: TObject);
begin
  UpdateSelectedControl;
end;

procedure TDesignFrame.ControlsTreeBeforeSelectionChange(Sender: TObject;
  Node: TTreeNode; var AllowChange: Boolean);
begin
  CheckBehaviorsStillSelected;
  AllowChange := true;
end;

procedure TDesignFrame.ControlsTreeDragOver(Sender, Source: TObject; X,
  Y: Integer; State: TDragState; var Accept: Boolean);

  function NodeSide(const Node: TTreeNode; const X, Y: Integer): TTreeNodeSide;
  var
    R: TRect;
  begin
    R := Node.DisplayRect(false);
    if X > R.SplitRect(srRight, 0.33).Left then
      Result := tnsRight
    else
    if Y > R.CenterPoint.Y then
      Result := tnsBottom
    else
      Result := tnsTop;
  end;

var
  Src, Dst: TTreeNode;
begin
  Accept := false;
  if Source = ControlsTree then
  begin
    // Thanks to answer on https://stackoverflow.com/questions/18856374/delphi-treeview-drag-and-drop-between-nodes
    Src := ControlsTree.Selected;
    Dst := ControlsTree.GetNodeAt(X, Y);
    ControlsTreeNodeUnderMouse := Dst;

    Accept := ControlsTreeAllowDrag(Src, Dst);
    if not Accept then
      ControlsTreeNodeUnderMouse := nil;

    { We don't use TCustomTreeView.GetHitTestInfoAt,
      it never contains flags htAbove, htBelow, htOnRight that interest us.
      (Simply not implemented, marked by TODO in Lazarus sources.) }
    //ControlsTreeNodeUnderMouseHit := ControlsTree.GetHitTestInfoAt(X, Y);
    if ControlsTreeNodeUnderMouse <> nil then
      ControlsTreeNodeUnderMouseSide := NodeSide(ControlsTreeNodeUnderMouse, X, Y);
    ControlsTree.Invalidate; // force custom-drawn look redraw
  end else
  if Source is TCastleShellListView then
  begin
    if SelectedComponent <> nil then
      Accept := ShellListComponentClass(TCastleShellListView(Source),
        SelectedComponent) <> nil;
  end;
end;

procedure TDesignFrame.ControlsTreeEditing(Sender: TObject; Node: TTreeNode;
  var AllowEdit: Boolean);
var
  C: TComponent;
begin
  { This event is fired when calling TCustomListView.CanEdit
    which itself is called in TCustomListView.ShowEditor
    therefore this event preceeds initializing and showing of the editor.

    Here we have to "restore" the pure name of the component (without class name)
    before starting edit. }
  C := TComponent(Node.Data);
  AllowEdit := C <> nil; // may be nil on special tree items "Behaviors" or "Non-Visual Components"
  if AllowEdit then
    Node.Text := C.Name;
end;

procedure TDesignFrame.ControlsTreeEditingEnd(Sender: TObject; Node: TTreeNode;
  Cancel: Boolean);
var
  UndoComment: String;
  Sel: TComponent;
begin
  try
    Sel := TComponent(Node.Data);
    if Sel = nil then
    begin
      // may be nil on special tree items "Behaviors" or "Non-Visual Components"
      WritelnWarning('Node data is nil at ControlsTreeEditingEnd, this should not happen');
      Exit;
    end;

    UndoComment := 'Rename ' + Sel.Name + ' into ' + Node.Text;
    { Without this check, one could change Sel.Name to empty ('').
      Although TComponent.SetName checks that it's a valid Pascal identifier already,
      but it also explicitly allows to set Name = ''.
      Object inspector has special code to secure from empty Name
      (in TComponentNamePropertyEditor.SetValue), so we need a similar check here. }
    if not IsValidIdent(Node.Text) then
      raise Exception.Create(Format(oisComponentNameIsNotAValidIdentifier, [Node.Text]));
    Sel.Name := Node.Text;
    ModifiedOutsideObjectInspector(UndoComment, ucHigh); // It'd be good if we set "ItemIndex" to index of "name" field, but there doesn't seem to be an easy way to
  finally
    { This method must set Node.Text, to cleanup after ControlsTreeEditing + user editing.
      - If the name was correct, then "Sel.Name := " goes without exception,
        and we want to show new name + class name.
      - If the name was not correct, then "Sel.Name := " raises exception,
        and we want to show old name + class name. }
    Node.Text := TreeNodeCaption(Sel);
  end;
end;

function TDesignFrame.ControlsTreeAllowDrag(const Src, Dst: TTreeNode): Boolean;
var
  SrcComponent: TComponent;
begin
  Result := (Src <> nil) and (Dst <> nil) and (Src <> Dst);
  if Result then
  begin
    { Do not allow to drag subcomponents (like TCastleScrollView.ScrollArea)
      or root component. }
    SrcComponent := TObject(Src.Data) as TComponent;
    // SrcComponent is nil if you try to drag special tree items "Behaviors" or "Non-Visual Components"
    if (SrcComponent <> nil) and
       ( (SrcComponent = DesignRoot) or
         (csSubComponent in SrcComponent.ComponentStyle) ) then
      Result := false;
  end;
end;

procedure TDesignFrame.FrameAnchorsChange(Sender: TObject);
var
  UI: TCastleUserInterface;
  OldRect: TFloatRectangle;
begin
  UI := SelectedUserInterface;
  if UI <> nil then
  begin
    OldRect := UI.RenderRectWithBorder;

    UI.HorizontalAnchorSelf := SelfAnchorsFrame.HorizontalAnchor;
    UI.VerticalAnchorSelf := SelfAnchorsFrame.VerticalAnchor;
    if CheckParentSelfAnchorsEqual.Checked then
    begin
      UI.HorizontalAnchorParent := UI.HorizontalAnchorSelf;
      UI.VerticalAnchorParent := UI.VerticalAnchorSelf;
      // keep invisible ParentAnchorsFrame synchronized
      ParentAnchorsFrame.HorizontalAnchor := UI.HorizontalAnchorParent;
      ParentAnchorsFrame.VerticalAnchor := UI.VerticalAnchorParent;
    end else
    begin
      UI.HorizontalAnchorParent := ParentAnchorsFrame.HorizontalAnchor;
      UI.VerticalAnchorParent := ParentAnchorsFrame.VerticalAnchor;
    end;

    AdjustUserInterfaceAnchorsToKeepRect(UI, OldRect);
  end;
end;

procedure TDesignFrame.AdjustUserInterfaceAnchorsToKeepRect(
  const UI: TCastleUserInterface; const RenderRectBeforeChange: TFloatRectangle);
var
  NewRect: TFloatRectangle;
begin
  // adjust anchors, to preserve previous position
  NewRect := UI.RenderRectWithBorder;
  if NewRect.IsEmpty or RenderRectBeforeChange.IsEmpty then
  begin
    // don't know what to do, adjust delta to 0, to avoid leaving some crazy value
    UI.Translation := TVector2.Zero;
  end else
  begin
    UI.Translation := UI.Translation + Vector2(
      (RenderRectBeforeChange.Left   - NewRect.Left) / UI.UIScale,
      (RenderRectBeforeChange.Bottom - NewRect.Bottom) / UI.UIScale);
  end;

  ModifiedOutsideObjectInspector('', ucLow);
end;

procedure TDesignFrame.ControlsTreeEndDrag(Sender, Target: TObject; X,
  Y: Integer);
begin
  ControlsTreeNodeUnderMouse := nil;
  ControlsTree.Invalidate; // force custom-drawn look redraw
end;

function TDesignFrame.RenamePossible: Boolean;
begin
  { Note: do not check GetSelectedComponent <> nil,
    as a component may also be selected indirectly by selecting
    special tree items "Behaviors" or "Non-Visual Components" underneath.
    For rename, it has to be selected directly. }
  Result :=
    (ControlsTree.SelectionCount = 1) and
    (ControlsTree.Selections[0].Data <> nil);
end;

procedure TDesignFrame.RenameSelectedItem;
begin
  if RenamePossible then
    ControlsTree.Selected.EditText;
end;

procedure TDesignFrame.ControlsTreeDragDrop(Sender, Source: TObject; X,
  Y: Integer);

  procedure MoveOnlyTreeNodes; forward;

  { Does Parent contains PotentialChild, searching recursively.
    It checks is Parent equal PotentialChild,
    and searches Parent's children,
    and Parent's children's children etc. }
  function ContainsRecursive(const Parent, PotentialChild: TCastleUserInterface): Boolean;
  var
    I: Integer;
  begin
    if Parent = PotentialChild then
      Exit(true);
    for I := 0 to Parent.ControlsCount - 1 do
      if ContainsRecursive(Parent.Controls[I], PotentialChild) then
        Exit(true);
    Result := false;
  end;

  { As above, but overloaded for TCastleTransform. }
  function ContainsRecursive(const Parent, PotentialChild: TCastleTransform): Boolean;
  var
    I: Integer;
  begin
    if Parent = PotentialChild then
      Exit(true);
    for I := 0 to Parent.Count - 1 do
      if ContainsRecursive(Parent.Items[I], PotentialChild) then
        Exit(true);
    Result := false;
  end;

  procedure MoveUserInterface(const Src, Dst: TCastleUserInterface);
  var
    Index: Integer;
    OldRect: TFloatRectangle;
  begin
    OldRect := Src.RenderRectWithBorder;

    case ControlsTreeNodeUnderMouseSide of
      tnsRight:
        begin
          if not ContainsRecursive(Src, Dst) then
          begin
            if Src.Parent <> nil then
              Src.Parent.RemoveControl(Src);
            Dst.InsertFront(Src);
            AdjustUserInterfaceAnchorsToKeepRect(Src, OldRect);
            MoveOnlyTreeNodes;
          end;
        end;
      tnsBottom, tnsTop:
        begin
          if (Dst.Parent <> nil) and
             not ContainsRecursive(Src, Dst.Parent) then
          begin
            if Src.Parent <> nil then
              Src.Parent.RemoveControl(Src);
            Index := Dst.Parent.IndexOfControl(Dst);
            Assert(Index <> -1);
            if ControlsTreeNodeUnderMouseSide = tnsBottom then
              Inc(Index);
            Dst.Parent.InsertControl(Index, Src);
            AdjustUserInterfaceAnchorsToKeepRect(Src, OldRect);
            MoveOnlyTreeNodes;
          end;
        end;
      else raise EInternalError.Create('ControlsTreeDragDrop:ControlsTreeNodeUnderMouseSide?');
    end;
  end;

  procedure MoveTransform(const Src, Dst: TCastleTransform);
  var
    Index: Integer;
  begin
    case ControlsTreeNodeUnderMouseSide of
      tnsRight:
        begin
          if not ContainsRecursive(Src, Dst) then
          begin
            if Src.Parent <> nil then
              Src.Parent.Remove(Src);
            Dst.Add(Src);
            MoveOnlyTreeNodes;
          end;
        end;
      tnsBottom, tnsTop:
        begin
          if (Dst.Parent <> nil) and
             not ContainsRecursive(Src, Dst.Parent) then
          begin
            if Src.Parent <> nil then
              Src.Parent.Remove(Src);
            Index := Dst.Parent.List.IndexOf(Dst);
            Assert(Index <> -1);
            if ControlsTreeNodeUnderMouseSide = tnsBottom then
              Inc(Index);
            Dst.Parent.Insert(Index, Src);
            MoveOnlyTreeNodes;
          end;
        end;
      else raise EInternalError.Create('ControlsTreeDragDrop:ControlsTreeNodeUnderMouseSide?');
    end;
  end;

  procedure MoveBehavior(const Src: TCastleBehavior; const Dst: TCastleTransform);
  begin
    case ControlsTreeNodeUnderMouseSide of
      tnsRight:
        begin
          Src.Parent.RemoveBehavior(Src);
          Dst.AddBehavior(Src);
          // TODO: update tree in a simple way for now
          UpdateDesign;
          ModifiedOutsideObjectInspector('Drag''n''drop ' + Src.Name + ' into ' +
            Dst.Name, ucHigh);
        end;
    end;
  end;

  procedure MoveNonVisual(const SrcParentComponent: TCastleComponent;
    const Src: TComponent;
    const Dst: TCastleComponent);
  begin
    case ControlsTreeNodeUnderMouseSide of
      tnsRight:
        begin
          SrcParentComponent.RemoveNonVisualComponent(Src);
          Dst.AddNonVisualComponent(Src);
          // TODO: update tree in a simple way for now
          UpdateDesign;
          ModifiedOutsideObjectInspector('Drag''n''drop ' + Src.Name + ' into ' +
            Dst.Name, ucHigh);
        end;
    end;
  end;

  function ViewportItemsNode(const Viewport: TCastleViewport;
    const ViewportTreeNode: TTreeNode): TTreeNode;
  var
    I: Integer;
  begin
    Assert(TObject(ViewportTreeNode.Data) = Viewport);
    Assert(ViewportTreeNode.Data <> nil);
    Assert(TObject(ViewportTreeNode.Data) is TCastleViewport);

    for I := 0 to ViewportTreeNode.Count - 1 do
      if TObject(ViewportTreeNode[I].Data) = Viewport.Items then
        Exit(ViewportTreeNode[I]);
    raise EInternalError.CreateFmt('No tree node for viewport Items (TCastleTransform) found: %s %s', [
      Viewport.Name,
      Viewport.ClassName
    ]);
  end;

var
  Src, Dst: TTreeNode;
  SrcComponent, DstComponent: TComponent;

  { Move only the nodes in TTreeView, and update their captions.
    Assumes the move is possible.
    Also calls ModifiedOutsideObjectInspector to make Undo work. }
  procedure MoveOnlyTreeNodes;
  var
    DestinationName: String;
  begin
    case ControlsTreeNodeUnderMouseSide of
      tnsRight:
        begin
          { Special treatment when inserting UI into TCastleViewport,
            testcase: try to drag some UI into TCastleViewport (with tnsRight),
            it should be added right before "Items" node. }
          if (DstComponent is TCastleViewport) and
             (SrcComponent is TCastleUserInterface) then
            Src.MoveTo(ViewportItemsNode(TCastleViewport(DstComponent), Dst), naInsert)
          else
            Src.MoveTo(Dst, naAddChild);
          DestinationName := DstComponent.Name;
        end;
      tnsBottom:
        begin
          Src.MoveTo(Dst, naInsertBehind);
          DestinationName := TComponent(Dst.Parent.Data).Name;
        end;
      tnsTop:
        begin
          Src.MoveTo(Dst, naInsert);
          DestinationName := TComponent(Dst.Parent.Data).Name;
        end;
    end;
    ModifiedOutsideObjectInspector('Drag''n''drop ' + SrcComponent.Name + ' into ' +
      DestinationName, ucHigh);
  end;

begin
  if Source = ControlsTree then
  begin
    Src := ControlsTree.Selected;
    Dst := ControlsTreeNodeUnderMouse;
    { Paranoidally check ControlsTreeAllowDrag again.
      It happens that Src is nil, in my tests. }
    if ControlsTreeAllowDrag(Src, Dst) then
    begin
      SrcComponent := TComponent(Src.Data);
      DstComponent := TComponent(Dst.Data);
      if (SrcComponent is TCastleUserInterface) and
         (DstComponent is TCastleUserInterface) then
      begin
        MoveUserInterface(
          TCastleUserInterface(SrcComponent),
          TCastleUserInterface(DstComponent));
        { Fixes selection after drag'n'drop.
          I think when we use TTreeNode.MoveTo(), TTreeView.Selected property value
          is changed to nil but in TTreeNode.Selected stays true. That's why we see
          selection but TTreeView.Selected state is incorect }
        ControlsTree.Selected := Src;
      end else
      if (SrcComponent is TCastleTransform) and
         (DstComponent is TCastleTransform) then
      begin
        MoveTransform(
          TCastleTransform(SrcComponent),
          TCastleTransform(DstComponent));
        { Fixes selection after drag'n'drop.
          I think when we use TTreeNode.MoveTo(), TTreeView.Selected property value
          is changed to nil but in TTreeNode.Selected stays true. That's why we see
          selection but TTreeView.Selected state is incorect }
        ControlsTree.Selected := Src;
      end else
      if (SrcComponent is TCastleBehavior) and
         (DstComponent is TCastleTransform) then
      begin
        MoveBehavior(
          TCastleBehavior(SrcComponent),
          TCastleTransform(DstComponent));
        // as for now we just refresh tree view, so set SelectedComponent and don't do ValidateHierarchy
        SelectedComponent := SrcComponent;
        Exit;
      end else
      if (not ( (SrcComponent is TCastleBehavior) or
                (SrcComponent is TCastleTransform) or
                (SrcComponent is TCastleUserInterface) ) ) and
         (DstComponent is TCastleComponent) and
         (Src.Parent <> nil) and
         (SelectedFromNode(Src.Parent) is TCastleComponent) then
      begin
        MoveNonVisual(
          TCastleComponent(SelectedFromNode(Src.Parent)),
          SrcComponent,
          TCastleComponent(DstComponent));
        // as for now we just refresh tree view, so set SelectedComponent and don't do ValidateHierarchy
        SelectedComponent := SrcComponent;
        Exit;
      end;
      ValidateHierarchy;
    end;
  end else
  if Source is TCastleShellListView then
  begin
    if SelectedComponent <> nil then
      ShellListAddComponent(TCastleShellListView(Source), SelectedComponent)
    else
      { TODO: This is never displayed, since Accept=false in this case.
        But it's a pity -- we should communicate to user better why drag-and-drop
        is not allowed now. }
      WritelnWarning('Select a component in hierarchy, to allow to drag-and-drop children into it');
  end;
end;

procedure TDesignFrame.ControlsTreeAdvancedCustomDrawItem(
  Sender: TCustomTreeView; Node: TTreeNode; State: TCustomDrawState;
  Stage: TCustomDrawStage; var PaintImages, DefaultDraw: Boolean);
var
  C: TCanvas;

  procedure DrawTreeNodeUnderMouse;
  const
    ColorOutline = clBlack;
    ColorDecoration = clGray;
  var
    NodeRect, R: TRect;
  begin
    NodeRect := Node.DisplayRect(false);

    { We can't draw it in cdPrePaint, as after csPrePaint
      the node rectangle is cleared anyway.
      And we can't draw it in any cdXxxErase, which are not implemented
      in LCL (2.1.0). }
    C.Pen.Color := ColorOutline;
    C.Pen.Style := psDot;
    C.Brush.Style := bsClear;
    C.Rectangle(NodeRect);

    if ControlsTreeNodeUnderMouseSide = tnsRight then
    begin
      R := NodeRect.SplitRect(srRight, NodeRect.Height);
      R.Inflate(-5, -5);
      C.Brush.Color := ColorDecoration;
      C.Brush.Style := bsSolid;
      C.Pen.Color := ColorOutline;
      C.Pen.Style := psSolid;
      //C.FillRect(R);
      C.Polygon([
        Point(R.Left , R.Top),
        Point(R.Right, R.CenterPoint.Y),
        Point(R.Left , R.Bottom)
      ]);
    end else
    begin
      if ControlsTreeNodeUnderMouseSide = tnsTop then
        R := NodeRect.SplitRect(srTop, 0.1)
      else
        R := NodeRect.SplitRect(srBottom, 0.1);
      R.Left := R.Left + ((Node.Level + 1)* ControlsTree.Indent);

      C.Brush.Color := ColorDecoration;
      C.Brush.Style := bsSolid;
      C.FillRect(R);
    end;
  end;

  procedure DrawTreeNodeClassName(const NodeClassName: String);
  var
    TextRect: TRect;
  begin
    TextRect := Node.DisplayRect(true);
    C.Brush.Style := bsClear;
    C.Font.Color := clLtGray;
    C.TextOut(TextRect.Right, TextRect.Top, ' (' + NodeClassName + ')');
  end;

begin
  C := ControlsTree.Canvas;
  DefaultDraw := true;

  case Stage of
    cdPostPaint:
      begin
        if Node = ControlsTreeNodeUnderMouse then
          DrawTreeNodeUnderMouse;

        if Node.Data <> nil then
          DrawTreeNodeClassName(TObject(Node.Data).ClassName);
      end;
  end;
end;

procedure TDesignFrame.CheckParentSelfAnchorsEqualChange(Sender: TObject);
var
  UI: TCastleUserInterface;
  OldRect: TFloatRectangle;
begin
  ParentAnchorsFrame.Visible := not CheckParentSelfAnchorsEqual.Checked;
  ParentAnchorsFrame.Enabled := not CheckParentSelfAnchorsEqual.Checked;
  if CheckParentSelfAnchorsEqual.Checked then
  begin
    UI := SelectedUserInterface;
    if UI <> nil then
    begin
      OldRect := UI.RenderRectWithBorder;

      UI.HorizontalAnchorParent := UI.HorizontalAnchorSelf;
      UI.VerticalAnchorParent := UI.VerticalAnchorSelf;

      AdjustUserInterfaceAnchorsToKeepRect(UI, OldRect);

      // update also (invisible now) ParentAnchorsFrame UI state
      UpdateAnchors(UI, false);
    end;
  end;
end;

procedure TDesignFrame.ButtonClearAnchorDeltasClick(Sender: TObject);
var
  UI: TCastleUserInterface;
begin
  UI := SelectedUserInterface;
  if UI <> nil then
  begin
    UI.Translation := TVector2.Zero;
    ModifiedOutsideObjectInspector('Clear anchor deltas for ' + UI.Name, ucHigh);
  end;
end;

procedure TDesignFrame.ActionPhysicsPlayStopSimulationExecute(Sender: TObject);
var
  NewDesignOwner: TComponent;
begin
  if CastleDesignPhysicsMode in [pmPlaying, pmPaused] then
    CastleDesignPhysicsMode := pmStopped
  else
    CastleDesignPhysicsMode := pmPlaying;

  if CastleDesignPhysicsMode = pmPlaying then
  begin
    ActionPhysicsPlayStopSimulation.ImageIndex := TImageIndex(iiPhysicsStop);
    ActionPhysicsPauseSimulation.Visible := true;
    DesignStateBeforePhysicsRun := ComponentToString(DesignRoot);
    DesignModifiedBeforePhysicsRun := FDesignModified;
  end
  else
    begin
      ActionPhysicsPlayStopSimulation.ImageIndex := TImageIndex(iiPhysicsPlay);
      ActionPhysicsPauseSimulation.Visible := false;
      ActionPhysicsPauseSimulation.Checked := false;
      NewDesignOwner := TComponent.Create(Self);
      OpenDesign(InternalStringToComponent(DesignStateBeforePhysicsRun, NewDesignOwner, DesignOwner),
        NewDesignOwner, FDesignUrl);
      FDesignModified := DesignModifiedBeforePhysicsRun;
      OnUpdateFormCaption(Self);
    end;
end;

procedure TDesignFrame.ActionPhysicsPauseSimulationUpdate(Sender: TObject);
begin
  ActionPhysicsPauseSimulation.Checked := CastleDesignPhysicsMode = pmPaused;
  ActionPhysicsPauseSimulation.Visible := CastleDesignPhysicsMode in [pmPlaying, pmPaused];
end;

procedure TDesignFrame.ActionPhysicsPauseSimulationExecute(Sender: TObject);
begin
  if CastleDesignPhysicsMode = pmPaused then
    CastleDesignPhysicsMode := pmPlaying
  else if CastleDesignPhysicsMode = pmPlaying then
    CastleDesignPhysicsMode := pmPaused;

  ActionPhysicsPauseSimulation.Checked := CastleDesignPhysicsMode = pmPaused;
end;

procedure TDesignFrame.ButtonResetTransformationClick(Sender: TObject);
var
  T: TCastleTransform;
begin
  T := SelectedTransform;
  if T <> nil then
  begin
    T.Identity;
    ModifiedOutsideObjectInspector('Reset transformations for ' + T.Name, ucHigh);
  end;
end;

procedure TDesignFrame.ButtonRotateModeClick(Sender: TObject);
begin
  if InsideToggleModeClick then Exit;
  InsideToggleModeClick := true;
  ChangeMode(moRotate);
  InsideToggleModeClick := false;
end;

procedure TDesignFrame.ButtonScaleModeClick(Sender: TObject);
begin
  if InsideToggleModeClick then Exit;
  InsideToggleModeClick := true;
  ChangeMode(moScale);
  InsideToggleModeClick := false;
end;

procedure TDesignFrame.ButtonSelectModeClick(Sender: TObject);
begin
  if InsideToggleModeClick then Exit;
  InsideToggleModeClick := true;
  ChangeMode(moSelect);
  InsideToggleModeClick := false;
end;

procedure TDesignFrame.ButtonTranslateModeClick(Sender: TObject);
begin
  if InsideToggleModeClick then Exit;
  InsideToggleModeClick := true;
  ChangeMode(moTranslate);
  InsideToggleModeClick := false;
end;

procedure TDesignFrame.ButtonInteractModeClick(Sender: TObject);
begin
  if InsideToggleModeClick then Exit;
  InsideToggleModeClick := true;
  ChangeMode(moInteract);
  InsideToggleModeClick := false;
end;

procedure TDesignFrame.MenuItemAddComponentClick(Sender: TObject);
var
  R: TRegisteredComponent;
begin
  R := TRegisteredComponent(Pointer((Sender as TComponent).Tag));
  AddComponent(R.ComponentClass, R.OnCreate);
end;

procedure TDesignFrame.MenuTreeViewItemCutClick(Sender: TObject);
begin
  CutComponent;
end;

procedure TDesignFrame.MenuTreeViewItemRenameClick(Sender: TObject);
begin
  RenameSelectedItem;
end;

procedure TDesignFrame.MenuTreeViewItemDeleteClick(Sender: TObject);
begin
  DeleteComponent;
end;

procedure TDesignFrame.MenuTreeViewItemCopyClick(Sender: TObject);
begin
  CopyComponent;
end;

procedure TDesignFrame.MenuTreeViewItemPasteClick(Sender: TObject);
begin
  PasteComponent;
end;

procedure TDesignFrame.MenuTreeViewItemSaveSelectedClick(Sender: TObject);
begin
  SaveSelected;
end;

procedure TDesignFrame.MenuTreeViewPopup(Sender: TObject);

  procedure ClearComponentEditorVerbs;
  begin
    { remove all TMenuItemToExecuteVerb }
    while (MenuTreeView.Items.Count > 0) and
          (MenuTreeView.Items[0] is TMenuItemToExecuteVerb) do
      MenuTreeView.Items[0].Free;

    { remove separator }
    if (MenuTreeView.Items.Count > 0) and
       (MenuTreeView.Items[0].Caption = '-') then
      MenuTreeView.Items[0].Free;
  end;

  procedure AddComponentEditorVerbs(const C: TComponent);
  var
    E: TBaseComponentEditor;
    I: Integer;
    MenuItem: TMenuItemToExecuteVerb;
    MenuItemSeparator: TMenuItem;
    InsertedVerbs: Cardinal;
  begin
    E := GetComponentEditor(C, FComponentEditorDesigner);
    if E <> nil then
    begin
      InsertedVerbs := 0;
      for I := 0 to E.GetVerbCount - 1 do
      begin
        { Ignore "Create default event" that we couldn't handle now,
          as our designer cannot initialize Code Tools to insert the event in code. }
        if E.GetVerb(I) = oisCreateDefaultEvent then
          Continue;
        MenuItem := TMenuItemToExecuteVerb.Create(Self);
        MenuItem.Caption := E.GetVerb(I);
        MenuItem.VerbIndex := I;
        MenuItem.ComponentEditor := E;
        MenuItem.ComponentToExecute := C;
        MenuTreeView.Items.Insert(InsertedVerbs, MenuItem);
        Inc(InsertedVerbs);
      end;

      { add separator if needed }
      if InsertedVerbs <> 0 then
      begin
        MenuItemSeparator := TMenuItem.Create(Self);
        MenuItemSeparator.Caption := '-';
        MenuTreeView.Items.Insert(InsertedVerbs, MenuItemSeparator);
      end;
    end;
  end;

var
  Sel: TComponent;
begin
  Sel := SelectedComponent;

  ClearComponentEditorVerbs;
  if Sel <> nil then
    AddComponentEditorVerbs(Sel);

  MenuTreeViewItemRename.Enabled := RenamePossible;
  MenuTreeViewItemDuplicate.Enabled := Sel <> nil;
  MenuTreeViewItemCut.Enabled := Sel <> nil;
  MenuTreeViewItemCopy.Enabled := Sel <> nil;
  MenuTreeViewItemSaveSelected.Enabled := Sel <> nil;
  MenuTreeViewItemDelete.Enabled := ControlsTree.SelectionCount > 0; // delete can handle multiple objects
  if (Sel is TCastleUserInterface) or ((Sel = nil) and (DesignRoot is TCastleUserInterface)) then
  begin
    MenuTreeViewItemAddUserInterface.SetEnabledVisible(true);
    MenuTreeViewItemAddTransform.SetEnabledVisible(false);
    MenuTreeViewItemAddBehavior.SetEnabledVisible(false);
  end else
  if (Sel is TCastleTransform) or ((Sel = nil) and (DesignRoot is TCastleTransform)) then
  begin
    MenuTreeViewItemAddUserInterface.SetEnabledVisible(false);
    MenuTreeViewItemAddTransform.SetEnabledVisible(true);
    MenuTreeViewItemAddBehavior.SetEnabledVisible(true);
  end else
  begin
    // on other components, you can add NonVisualComponent
    MenuTreeViewItemAddUserInterface.SetEnabledVisible(false);
    MenuTreeViewItemAddTransform.SetEnabledVisible(false);
    MenuTreeViewItemAddBehavior.SetEnabledVisible(false);
  end;
  MenuTreeView.PopupComponent := ControlsTree; // I'm not sure what it means, something like menu owner?
end;

procedure TDesignFrame.MenuTreeViewItemDuplicateClick(Sender: TObject);
begin
  DuplicateComponent;
end;

procedure TDesignFrame.ViewportSetup2D;
var
  V: TCastleViewport;
begin
  V := CurrentViewport;
  if V = nil then Exit;

  V.Setup2D;
  ModifiedOutsideObjectInspector('2D Camera And Projection At Runtime: ' + V.Name, ucHigh);
end;

procedure TDesignFrame.ViewportSort2D;
var
  V: TCastleViewport;
begin
  V := CurrentViewport;
  if V = nil then Exit;

  V.Items.SortBackToFront2D;
  UpdateDesign; // make the tree reflect new order
  ModifiedOutsideObjectInspector('Sort Items for Correct 2D Blending: ' + V.Name, ucHigh);
end;

procedure TDesignFrame.ViewportToggleProjection;
var
  V: TCastleViewport;
begin
  V := CurrentViewport;
  if V = nil then Exit;

  if V.InternalCamera.ProjectionType = ptPerspective then
    V.InternalCamera.ProjectionType := ptOrthographic
  else
    V.InternalCamera.ProjectionType := ptPerspective;
end;

function TDesignFrame.CameraToSynchronize(const V: TCastleViewport): TCastleCamera;
begin
  { Prefer to use camera from CameraPreview, as this is most natural in UI,
    because user sees CameraPreview.
    Do this even when SelectedTransform is also (maybe different) camera. }
  if (CameraPreview <> nil) and
     (CameraPreview.SelectedCamera <> nil) and
     (CameraPreview.SelectedCamera.World = V.Items) then
    Result := CameraPreview.SelectedCamera
  else
  if (SelectedTransform is TCastleCamera) and
     (TCastleCamera(SelectedTransform).World = V.Items) then
    Result := TCastleCamera(SelectedTransform)
  else
    Result := V.Camera;
end;

procedure TDesignFrame.CameraSynchronize(const Source, Target: TCastleCamera; const MakeUndo: Boolean);
var
  BeginPos, BeginDir, BeginUp, EndPos, EndDir, EndUp: TVector3;
begin
  Target.ProjectionType := Source.ProjectionType;
  Target.Perspective.FieldOfView     := Source.Perspective.FieldOfView;
  Target.Perspective.FieldOfViewAxis := Source.Perspective.FieldOfViewAxis;
  Target.Orthographic.Origin  := Source.Orthographic.Origin;
  Target.Orthographic.Width   := Source.Orthographic.Width;
  Target.Orthographic.Height  := Source.Orthographic.Height;

  Target.GetWorldView(BeginPos, BeginDir, BeginUp);
  Source.GetWorldView(EndPos, EndDir, EndUp);

  { Instead of using FixCamera2D, just explicitly force Z values to be unchanged. }
  if (Source.ProjectionType = ptOrthographic) and
     TVector3.Equals(EndDir, Vector3(0, 0, -1)) and
     TVector3.Equals(EndUp, Vector3(0, 1, 0)) then
  begin
    EndPos.Z := BeginPos.Z;
  end;

  if MakeUndo then
  begin
    { To record undo for Target camera pos/dir/up, we do a little trick.
      As we want to animate using AnimateTo, but we want to record undo state
      with already final pos/dir/up, so we *temporarily* adjust Target instantly
      to Source pos/dir/up. }
    Target.SetWorldView(EndPos, EndDir, EndUp);
    ModifiedOutsideObjectInspector('Align Camera To View: ' + Target.Name, ucHigh);
    // restore Target to begin positions, to animate to it
    Target.SetWorldView(BeginPos, BeginDir, BeginUp);
  end;

  Target.AnimateTo(EndPos, EndDir, EndUp, CameraTransitionTime);
end;

procedure TDesignFrame.ViewportAlignViewToCamera;
var
  V: TCastleViewport;
  C: TCastleCamera;
begin
  V := CurrentViewport;
  if V = nil then Exit;

  C := CameraToSynchronize(V);
  if C <> nil then
    CameraSynchronize(C, V.InternalCamera, false);
end;

procedure TDesignFrame.ViewportAlignCameraToView;
var
  V: TCastleViewport;
  C: TCastleCamera;
begin
  V := CurrentViewport;
  if V = nil then Exit;

  C := CameraToSynchronize(V);
  if C <> nil then
    CameraSynchronize(V.InternalCamera, C, true);
end;

{
function TDesignFrame.SelectionSave: Classes.TList;
var
  I: Integer;
begin
  Result := Classes.TList.Create;
  Result.Count := ControlsTree.SelectionCount;
  for I := 0 to Result.Count - 1 do
    Result[I] := ControlsTree.Selections[I];
end;

procedure TDesignFrame.SelectionRestoreAndFree(var Selection: Classes.TList);
begin
  ControlsTree.Select(Selection);
  FreeAndNil(Selection);
end;
}

procedure TDesignFrame.SetParent(AParent: TWinControl);
{$ifdef LCLwin32}
var
  H: Integer;
  InspectorType: TInspectorType;
{$endif}
begin
  inherited SetParent(AParent);
  {$ifdef LCLwin32}
  // fix height of rows of object inspector
  if AParent <> nil then
  begin
    H := Canvas.TextHeight('Wg') + 4;
    for InspectorType in TInspectorType do
      Inspector[InspectorType].DefaultItemHeight := H;
  end;
  {$endif}
end;

procedure TDesignFrame.UpdateLabelSizeInfo(const UI: TCastleUserInterface);
var
  RR: TFloatRectangle;
  S: String;
begin
  RR := UI.RenderRectWithBorder;
  if RR.IsEmpty then
    S := 'Size: Empty'
  else
  begin
    S := Format(
      'Effective size: %f x %f' + NL +
      NL +
      'Render rectangle (scaled and with anchors):' + NL +
      '  Left x Bottom: %f x %f' + NL +
      '  Size: %f x %f',
      [ UI.EffectiveWidth,
        UI.EffectiveHeight,
        RR.Left,
        RR.Bottom,
        RR.Width,
        RR.Height
      ]);
  end;

  if (UI.Parent <> nil) and
     (not UI.Parent.RenderRect.Contains(UI.RenderRectWithBorder)) then
    S := S + NL + NL + 'WARNING: The rectangle occupied by this control is outside of the parent rectangle. The events (like mouse clicks) may not reach this control. You must always fit child control inside the parent.';

  LabelSizeInfo.Hint := S;
end;

procedure TDesignFrame.UpdateAnchors(const UI: TCastleUserInterface;
  const AllowToHideParentAnchorsFrame: Boolean);
begin
  SelfAnchorsFrame.HorizontalAnchor := UI.HorizontalAnchorSelf;
  SelfAnchorsFrame.VerticalAnchor := UI.VerticalAnchorSelf;
  ParentAnchorsFrame.HorizontalAnchor := UI.HorizontalAnchorParent;
  ParentAnchorsFrame.VerticalAnchor := UI.VerticalAnchorParent;

  if AllowToHideParentAnchorsFrame then
  begin
    CheckParentSelfAnchorsEqual.Checked :=
      (UI.HorizontalAnchorSelf = UI.HorizontalAnchorParent) and
      (UI.VerticalAnchorSelf = UI.VerticalAnchorParent);
    { The above will automatically call CheckParentSelfAnchorsEqualChanged,
      if Checked just changed. }
  end;
end;

procedure TDesignFrame.ChangeMode(const NewMode: TMode);
begin
  Mode := NewMode;

  ButtonInteractMode.Down := Mode = moInteract;
  ButtonSelectMode.Down := Mode = moSelect;
  ButtonTranslateMode.Down := Mode = moTranslate;
  ButtonRotateMode.Down := Mode = moRotate;
  ButtonScaleMode.Down := Mode = moScale;

  case Mode of
    moTranslate: VisualizeTransformSelected.Operation := voTranslate;
    moRotate: VisualizeTransformSelected.Operation := voRotate;
    moScale: VisualizeTransformSelected.Operation := voScale;
    else VisualizeTransformSelected.Operation := voSelect;
  end;
end;

procedure TDesignFrame.ModifiedOutsideObjectInspector(const UndoComment: String;
  const UndoCommentPriority: TUndoCommentPriority; const UndoOnRelease: Boolean = false);
var
  InspectorType: TInspectorType;
begin
  // TODO: this moves UI scrollbar up,
  // TODO: this is not optimized
  // (PropertyGridModified does some unnecessary things if we only changed size)

  for InspectorType in TInspectorType do
    Inspector[InspectorType].RefreshPropertyValues;
  // do not call PropertyGridModified if nothing selected, e.g. after delete operation
  if ControlsTree.Selected <> nil then
    PropertyGridModified(nil);

  MarkModified;

  if UndoOnRelease then
    UndoSystem.ScheduleRecordUndoOnRelease := true
  else
    RecordUndo(UndoComment, UndoCommentPriority); //it will overwrite Undo recorded in PropertyGridModified with a better comment
end;

procedure TDesignFrame.NewDesign(const ComponentClass: TComponentClass;
  const ComponentOnCreate: TNotifyEvent);
var
  NewRoot: TComponent;
  NewDesignOwner: TComponent;
begin
  NewDesignOwner := TComponent.Create(Self);

  NewRoot := ComponentClass.Create(NewDesignOwner);
  if Assigned(ComponentOnCreate) then
    ComponentOnCreate(NewRoot);
  NewRoot.Name := InternalProposeName(ComponentClass, NewDesignOwner);

  { In these special cases, set FullSize to true,
    since this is almost certainly what user wants when creating a new UI
    that has this component class as root. }
  if (ComponentClass = TCastleUserInterface) or
     (ComponentClass = TCastleRectangleControl) then
    (NewRoot as TCastleUserInterface).FullSize := true;

  UndoSystem.ClearUndoHistory;

  OpenDesign(NewRoot, NewDesignOwner, '');

  RecordUndo('Start new design', High(TUndoCommentPriority)); // This Undo comment is never seen
end;

initialization
  { Enable using our property edits e.g. for TCastleScene.URL }
  CastlePropEdits.Register;
  CastleDesignMode := true;
  CastleDesignPhysicsMode := pmStopped;
end.<|MERGE_RESOLUTION|>--- conflicted
+++ resolved
@@ -1469,15 +1469,12 @@
 
 procedure TDesignFrame.ClearDesign;
 begin
-<<<<<<< HEAD
   RemoveJointsAnchors;
-  ControlsTree.Items.Clear;
   FSelectionStartBehaviorList.Clear;
-=======
+
   // ControlsTree.Items.Clear; // do not clear, we will always rebuild ControlsTree to just apply differences
   ControlsTree.Selected := nil; // TODO: for now we reset selection, though maybe we could preserve it in some cases
 
->>>>>>> 734e131d
   UpdateSelectedControl;
   //CastleControl.Controls.Clear; // don't clear it, leave DesignerLayer
   FDesignRoot := nil;
