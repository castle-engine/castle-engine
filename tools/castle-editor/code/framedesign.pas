{
  Copyright 2018-2025 Michalis Kamburelis.

  This file is part of "Castle Game Engine".

  "Castle Game Engine" is free software; see the file COPYING.txt,
  included in this distribution, for details about the copyright.

  "Castle Game Engine" is distributed in the hope that it will be useful,
  but WITHOUT ANY WARRANTY; without even the implied warranty of
  MERCHANTABILITY or FITNESS FOR A PARTICULAR PURPOSE.

  ----------------------------------------------------------------------------
}

{ Frame where you can design
  a xxx.castle-user-interface, xxx.castle-transform, xxx.castle-component file. }
unit FrameDesign;

{$I castleconf.inc}

interface

uses
  Classes, SysUtils, FileUtil, Forms, Controls, ExtCtrls, StdCtrls, ComCtrls,
  Spin, Buttons, Menus, ActnList, Contnrs, Generics.Collections,
  // for icons
  DataModuleIcons, ImgList,
  // for TOIPropertyGrid usage
  ObjectInspector, PropEdits, PropEditUtils, GraphPropEdits,
  CollectionPropEditForm, ComponentEditors,
  // CGE units
  CastleControl, CastleUIControls, CastlePropEdits, CastleDialogs,
  CastleSceneCore, CastleKeysMouse, CastleVectors, CastleRectangles,
  CastleViewport, CastleClassUtils, CastleControls, CastleTiledMap,
  CastleCameras, CastleBoxes, CastleTransform, CastleDebugTransform,
  CastleColors, CastleScene, CastleRenderOptions, CastleEditorPropEdits,
  // editor units
  FrameAnchors, CastleShellCtrls, EditorUtils,
  CastleTransformManipulate, DesignUndoSystem, DesignCameraPreview,
  DesignObjectInspector, FrameTerrainEditor;

type
  TProposeOpenDesignEvent = procedure (const DesignUrl: String) of object;

  TBooleanEvent = function: Boolean of object;

  TMode = (
    moInteract,
    moSelect,
    moTranslate,
    moRotate,
    moScale
  );

  { Frame to visually design component hierarchy. }
  TDesignFrame = class(TFrame)
    ActionEditTerrain: TAction;
    ActionApiReferenceOfCurrent: TAction;
    ActionPlayStop: TAction;
    ActionSimulationPauseUnpause: TAction;
    ActionSimulationPlayStop: TAction;
    ActionListDesign: TActionList;
    ButtonResetTransformation: TButton;
    ButtonClearTranslation: TButton;
    ButtonPlayStop: TSpeedButton;
    ButtonApiReferenceForCurrent: TSpeedButton;
    ButtonStartFinishEditMode: TButton;
    EditFindInHierarchy: TEdit;
    LabelPhysics: TLabel;
    LabelPlayStop: TLabel;
    LabelViewport: TLabel;
    LabelHeaderUi: TLabel;
    LabelEventsInfo: TLabel;
    LabelSimulation: TLabel;
    LabelSizeInfo: TLabel;
    MemoInfo: TMemo;
    MenuTreeViewItemDuplicateLinked: TMenuItem;
    PanelSpinEditAllowVerticalCentering: TPanel;
    ExportToModelDialog: TCastleSaveDialog;
    SeparatorBeforeChangeClass: TMenuItem;
    MenuItemChangeClassUserInterface: TMenuItem;
    MenuItemChangeClassNonVisual: TMenuItem;
    MenuItemChangeClassTransform: TMenuItem;
    MenuItemChangeClassBehavior: TMenuItem;
    MenuTreeViewItemSaveSelected: TMenuItem;
    MenuSeparator1: TMenuItem;
    MenuTreeViewItemCut: TMenuItem;
    MenuItemSeparator898989: TMenuItem;
    MenuTreeViewItemSeparator127u30130120983: TMenuItem;
    MenuTreeViewItemAddNonVisual: TMenuItem;
    MenuTreeViewItemAddBehavior: TMenuItem;
    MenuTreeViewItemRename: TMenuItem;
    MenuTreeViewItemAddTransform: TMenuItem;
    MenuTreeViewItemAddUserInterface: TMenuItem;
    MenuTreeViewItemDelete: TMenuItem;
    MenuTreeViewItemPaste: TMenuItem;
    MenuTreeViewItemCopy: TMenuItem;
    MenuTreeViewItemDuplicate: TMenuItem;
    MenuItemSeparator1: TMenuItem;
    PanelLayoutTop: TPanel;
    PanelLayoutTransform: TPanel;
    PanelEventsInfo: TPanel;
    PanelAnchors: TPanel;
    MenuTreeView: TPopupMenu;
    SaveDesignDialog: TCastleSaveDialog;
    SelfAnchorsFrame: TAnchorsFrame;
    ParentAnchorsFrame: TAnchorsFrame;
    CheckParentSelfAnchorsEqual: TCheckBox;
    ControlProperties: TPageControl;
    ControlsTree: TTreeView;
    LabelControlSelected: TLabel;
    LabelHierarchy: TLabel;
    PanelMiddleTop: TPanel;
    PanelMiddle: TPanel;
    PanelLeft: TPanel;
    PanelRight: TPanel;
    ButtonInteractMode: TSpeedButton;
    ButtonSimulationPlayStop: TSpeedButton;
    ButtonSimulationPause: TSpeedButton;
    ButtonSelectMode: TSpeedButton;
    ButtonTranslateMode: TSpeedButton;
    ButtonRotateMode: TSpeedButton;
    ButtonScaleMode: TSpeedButton;
    SpinEditSnap: TSpinEdit;
    Splitter1: TSplitter;
    TabLayoutScrollBox: TScrollBox;
    SplitterLeft: TSplitter;
    SplitterRight: TSplitter;
    TabAll: TTabSheet;
    TabEvents: TTabSheet;
    TabLayout: TTabSheet;
    TabBasic: TTabSheet;
    TabInfo: TTabSheet;
    UpdateObjectInspector: TTimer;
    procedure ActionEditTerrainExecute(Sender: TObject);
    procedure ActionApiReferenceOfCurrentExecute(Sender: TObject);
    procedure ActionPlayStopExecute(Sender: TObject);
    procedure ActionPlayStopUpdate(Sender: TObject);
    procedure ActionSimulationPauseUnpauseExecute(Sender: TObject);
    procedure ActionSimulationPauseUnpauseUpdate(Sender: TObject);
    procedure ActionSimulationPlayStopExecute(Sender: TObject);
    procedure ActionSimulationPlayStopUpdate(Sender: TObject);
    procedure ButtonClearTranslationClick(Sender: TObject);
    procedure ButtonResetTransformationClick(Sender: TObject);
    procedure ButtonRotateModeClick(Sender: TObject);
    procedure ButtonScaleModeClick(Sender: TObject);
    procedure ButtonSelectModeClick(Sender: TObject);
    procedure ButtonTranslateModeClick(Sender: TObject);
    procedure CheckParentSelfAnchorsEqualChange(Sender: TObject);
    procedure ControlsTreeAdvancedCustomDrawItem(Sender: TCustomTreeView;
      Node: TTreeNode; State: TCustomDrawState; Stage: TCustomDrawStage;
      var PaintImages, DefaultDraw: Boolean);
    procedure ControlsTreeDragDrop(Sender, Source: TObject; X, Y: Integer);
    procedure ControlsTreeDragOver(Sender, Source: TObject; X, Y: Integer;
      State: TDragState; var Accept: Boolean);
    procedure ControlsTreeEditing(Sender: TObject; Node: TTreeNode;
      var AllowEdit: Boolean);
    procedure ControlsTreeEditingEnd(Sender: TObject; Node: TTreeNode;
      Cancel: Boolean);
    procedure ControlsTreeEndDrag(Sender, Target: TObject; X, Y: Integer);
    procedure ControlsTreeSelectionChanged(Sender: TObject);
    procedure ButtonInteractModeClick(Sender: TObject);
    procedure EditFindInHierarchyChange(Sender: TObject);
    procedure FrameResize(Sender: TObject);
    procedure MenuItemAddComponentClick(Sender: TObject);
    procedure MenuTreeViewItemCutClick(Sender: TObject);
    procedure MenuTreeViewItemDuplicateLinkedClick(Sender: TObject);
    procedure MenuTreeViewItemRenameClick(Sender: TObject);
    procedure MenuTreeViewItemDeleteClick(Sender: TObject);
    procedure MenuTreeViewItemCopyClick(Sender: TObject);
    procedure MenuTreeViewItemDuplicateClick(Sender: TObject);
    procedure MenuTreeViewItemPasteClick(Sender: TObject);
    procedure MenuTreeViewItemSaveSelectedClick(Sender: TObject);
    procedure MenuTreeViewPopup(Sender: TObject);
    procedure ClearDesign;
    procedure RenameSelectedItem;
    procedure PerformUndoRedo(const UHE: TUndoHistoryElement);
    procedure PerformRedo;
    procedure PerformUndo;
    procedure UpdateObjectInspectorTimer(Sender: TObject);
  protected
    procedure SetParent(AParent: TWinControl); override;
  private
    type
      { UI layer that can intercept mouse clicks and drags. }
      TDesignerLayer = class(TCastleUserInterface)
      strict private
        type
          TUiDraggingMode = (dmNone, dmTranslate, dmResize);
        var
          UiPendingMove: TVector2;
          UiDraggingMode: TUiDraggingMode;
          ResizingHorizontal: THorizontalPosition; //< Defined only when UiDraggingMode=dmResize
          ResizingVertical: TVerticalPosition; //< Defined only when UiDraggingMode=dmResize
          LabelHover, LabelSelected, LabelStatistics: TCastleLabel;
          RectHover, RectSelected, RectStatistics: TCastleRectangleControl;
        { Should clicking inside UI rectangle start resizing (not only moving?). }
        function IsResizing(const UI: TCastleUserInterface; const Position: TVector2;
          out Horizontal: THorizontalPosition;
          out Vertical: TVerticalPosition; out Hint: String): Boolean;
        function IsResizing(const UI: TCastleUserInterface; const Position: TVector2;
          out Horizontal: THorizontalPosition;
          out Vertical: TVerticalPosition): Boolean;
      public
        Frame: TDesignFrame;
        LayerPhysicsSimulation: TCastleUserInterface;
        LabelPhysicsSimulationRunning: TCastleLabel;
        LabelPhysicsSimulationPaused: TCastleLabel;
        OnGLContextOpen: TNotifyEvent;
        constructor Create(AOwner: TComponent); override;
        procedure GLContextOpen; override;
        function Press(const Event: TInputPressRelease): Boolean; override;
        function Release(const Event: TInputPressRelease): Boolean; override;
        function Motion(const Event: TInputMotion): Boolean; override;
        procedure Render; override;

        { UI under given mouse position.
          AMousePosition is in coordinates local to TCastleControl and follows
          CGE conventions that Y goes from bottom to top.

          Note: In most cases, prefer to call HoverComponent.
          HoverUserInterface *does not* consider transforms within TCastleViewport,
          it will just return TCastleViewport if mouse is over it.

          @param(EnterNestedDesigns If @true, we enter children loaded by TCastleDesign,
            in TCastleDesign.Design. This should almost never be used: such children
            are not selectable, their names may collide with names in main design etc.) }
        function HoverUserInterface(const AMousePosition: TVector2;
          const EnterNestedDesigns: Boolean = false): TCastleUserInterface;

        { UI or transform under given mouse position.
          AMousePosition is like for HoverUserInterface. }
        function HoverComponent(const AMousePosition: TVector2): TCastleComponent;
      end;

      TTreeNodeMap = class(specialize TDictionary<TComponent, TTreeNode>)
      end;

      TTreeNodeSide = (tnsInside, tnsBottom, tnsTop);

      TInspectorType = (itBasic, itLayout, itEvents, itAll);

    var
      Inspector: array [TInspectorType] of TCastleObjectInspector;
      FUndoSystem: TUndoSystem;
      PropertyEditorHook: TCastlePropertyEditorHook;
      FDesignUrl: String;
      FDesignRoot: TComponent;
      { Viewport created for editing design with FDesignRoot being TCastleTransform. }
      FDesignViewportForTransforms: TCastleViewport;
      { Owner of all components saved/loaded to the design file.
        Also owner of a temporary viewport for .castle-transform,
        in general this owns everything specific to display currrent design. }
      DesignOwner: TComponent;
      { If design is visual (DesignRoot is TCastleUserInterface or
        TCastleTransform) then this is non-nil and allows to visualize
        alternative selected camera view. }
      CameraPreview: TCameraPreview;
      FDesignerLayer: TDesignerLayer;
      FDesignModified: Boolean;
      CastleControl: TCastleControl;
      TreeNodeMap: TTreeNodeMap;
      Mode: TMode;
      InsideToggleModeClick: Boolean;
      ControlsTreeNodeUnderMouse: TTreeNode;
      ControlsTreeNodeUnderMouseSide: TTreeNodeSide;
      PendingErrorBox: String;
      TransformHover: TCastleTransformHover;
      TransformManipulate: TCastleTransformManipulate;
      CollectionPropertyEditorForm: TCollectionPropertyEditorForm;
      DesignStateBeforePhysicsRun: String;
      DesignModifiedBeforePhysicsRun: Boolean;
      FCurrentViewport: TCastleViewport;
      FCurrentViewportObserver: TFreeNotificationObserver;
      FComponentEditorDesigner: TComponentEditorDesigner;
      (*
      // The TransformDesigning mechanism works, but it unused for now.
      FTransformDesigning: TCastleTransform;
      FTransformDesigningObserver: TFreeNotificationObserver;
      *)

      // Last selected components (with AutoSelectParents=true)
      LastSelected: TComponentList;
      FShowColliders: Boolean;
      FindActive: Boolean;
<<<<<<< HEAD
      FTerrainEditor: TTerrainEditorFrame;
=======
      FMaximizePreview: Boolean;
>>>>>>> d99a79ad

    { Create and add to the designed parent a new component,
      whose type best matches currently selected file in SourceShellList.
      May return @nil (and do nothing) if the SourceShellList does not
      have a suitable file selected for the given parent. }
    function ShellListAddComponent(
      const SourceShellList: TCastleShellListView;
      const ParentComponent: TComponent): TComponent;
    { Returns exactly the class that will be returned by
      ShellListAddComponent for the same arguments.
      May return @nil exactly if ShellListAddComponent also returns @nil. }
    function ShellListComponentClass(
      const SourceShellList: TCastleShellListView;
      const ParentComponent: TComponent): TComponentClass;

    (*
    // The TransformDesigning mechanism works, but it unused for now.

    procedure SetTransformDesigning(const Value: TCastleTransform);
    procedure TransformDesigningFreeNotification(const Value: TFreeNotificationObserver);
    { For this transform we display design-time helpers (e.g. to edit joints' anchors),
      using TCastleBehavior.DesigningBegin and TCastleBehavior.DesigningEnd. }
    property TransformDesigning: TCastleTransform
      read FTransformDesigning write SetTransformDesigning;
    *)

    function CameraToSynchronize(const V: TCastleViewport): TCastleCamera;
    procedure CameraSynchronize(const Source, Target: TCastleCamera; const MakeUndo: Boolean);
    procedure CastleControlGLContextOpen(Sender: TObject);
    //procedure CastleControlResize(Sender: TObject);
    procedure CastleControlUpdate(const Sender: TCastleUserInterface;
      const SecondsPassed: Single; var HandleInput: Boolean);
    procedure CastleControlDragOver(Sender, Source: TObject; X, Y: Integer;
      State: TDragState; var Accept: Boolean);
    procedure CastleControlDragDrop(Sender, Source: TObject; X, Y: Integer);
    procedure CollectionPropertyEditorFormUnassign;
    function ComponentCaption(const C: TComponent): String;
    function TreeNodeCaption(const C: TComponent): String;

    { Is is allowed to drag-and-drop from ControlsTree to ControlsTree.
      Src, Dst, SrcComponent can be @nil.
      (But SrcComponents cannot!) }
    function ControlsTreeAllowDrag(const Src, Dst: TTreeNode): Boolean;
    function ControlsTreeAllowDrag(const SrcComponent: TComponent; const Dst: TTreeNode): Boolean;
    function ControlsTreeAllowDrag(const SrcComponents: TComponentList; const Dst: TTreeNode): Boolean;

    procedure FrameAnchorsChange(Sender: TObject);
    procedure AdjustUserInterfaceAnchorsToKeepRect(const UI: TCastleUserInterface;
      const RenderRectBeforeChange: TFloatRectangle);
    // Save and restore selection.
    // Careful: you can use it only if the operation between will *never* free any of them.
    //procedure SelectionRestoreAndFree(var Selection: Classes.TList);
    //function SelectionSave: Classes.TList;

    { Get selected component from tree node.
      Should be used directly only by GetSelected and GetSelectedComponent,
      and everything else should look at GetSelected and GetSelectedComponent
      to know selection.

      @param(AutoSelectParents See GetSelected docs for explanation.) }
    function SelectedFromNode(Node: TTreeNode;
      const AutoSelectParents: Boolean = true): TComponent;

    { Calculate all selected components as a list, non-nil <=> non-empty.

      @param(AutoSelectParents If @true (default) then selecting a special
        grouping tree nodes like "Behaviors" and "Non-Visual Components"
        also implicitly selects their parent.

        This is generally useful for reading operations, but undesired for
        writing operations, see
        https://github.com/castle-engine/castle-engine/issues/522
        https://github.com/castle-engine/castle-engine/issues/521
        https://github.com/castle-engine/castle-engine/issues/520
      ).
    }
    procedure GetSelected(out Selected: TComponentList;
      out SelectedCount: Integer; const AutoSelectParents: Boolean = true);

    { Select given components in the hierarchy.
      Consistently with GetSelected, that may return @nil,
      this accepts @nil as input. }
    procedure SetSelected(const Selected: TComponentList);

    function GetSelectedUserInterface: TCastleUserInterface;
    procedure SetSelectedUserInterface(const Value: TCastleUserInterface);
    { If there is exactly one item selected, and it is TCastleUserInterface,
      return it. Otherwise return nil. }
    property SelectedUserInterface: TCastleUserInterface
      read GetSelectedUserInterface write SetSelectedUserInterface;

    function GetSelectedComponent(
      const AutoSelectParents: Boolean = true): TComponent;
    function GetSelectedComponentAutoSelectParents: TComponent;
    procedure SetSelectedComponent(const Value: TComponent);
    { If there is exactly one item selected, return it. Otherwise return nil. }
    property SelectedComponent: TComponent
      read GetSelectedComponentAutoSelectParents write SetSelectedComponent;

    { If the selected items all have the same TCastleViewport parent,
      return it. Otherwise return nil. }
    function SelectedViewport: TCastleViewport;

    { Look at current selection and hover and possibly change CurrentViewport,
      calling also OnCurrentViewportChanged. }
    procedure UpdateCurrentViewport;
    procedure SetCurrentViewport(const Value: TCastleViewport);

    { If there is exactly one item selected, and it is TCastleTransform,
      return it. Otherwise return nil. }
    function GetSelectedTransform: TCastleTransform;
    procedure SetSelectedTransform(const Value: TCastleTransform);
    property SelectedTransform: TCastleTransform
      read GetSelectedTransform write SetSelectedTransform;

    procedure InspectorBasicFilter(Sender: TObject; AEditor: TPropertyEditor;
      var aShow: Boolean);
    procedure InspectorLayoutFilter(Sender: TObject; AEditor: TPropertyEditor;
      var aShow: Boolean);
    procedure InspectorAllFilter(Sender: TObject; AEditor: TPropertyEditor;
      var aShow: Boolean);
    procedure MarkModified;
    function UndoMessageModified(const Sel: TPersistent;
      const ModifiedProperty, ModifiedValue: String; const SelectedCount: Integer): String;
    { PropertyGridModified and PropertyEditorModified are called when
      something changes in the design.
      PropertyGridModified and PropertyEditorModified are both called when
      something changes within Object Inspector basic features
      (such as editing string, boolean, enum or numeric values)
      In this case PropertyEditorModified usually comes first.
      In case something changed outside of Object inspector (e.g. drag-and-drops,
      rename components in treeview, add components, etc.)
      only PropertyGridModified is called
      In case a custom dialog is used to change a value
      (e.g. a Color picker, TStrings editor, Open File dialogue, etc.)
      then only PropertyEditorModified is called. }
    procedure PropertyGridModified(Sender: TObject);
    procedure PropertyEditorModified(Sender: TObject);
    procedure PropertyGridCollectionItemClick(Sender: TObject);
    procedure PropertyGridCollectionItemClose(Sender: TObject; var CloseAction: TCloseAction);
    procedure PropertyGridCollectionItemAdd(Sender: TObject);
    procedure PropertyGridCollectionItemDelete(Sender: TObject);
    procedure PropertyGridCollectionItemMoveUp(Sender: TObject);
    procedure PropertyGridCollectionItemMoveDown(Sender: TObject);

    { Is Child selectable and visible in hierarchy. }
    class function Selectable(const Child: TComponent): Boolean; static;
    { Is Child deletable by user (this implies it is also selectable). }
    function Deletable(const Child: TComponent): Boolean;

    { Internal helper for UpdateDesign or ValidateHierarchy,
      should only be used by these 2 methods. }
    procedure ValidateOrUpdateHierarchy(const Validate: Boolean);

    { Make sure the hierarchy tree (ControlsTree) reflects current DesignRoot state.
      Add/remove tree nodes from ControlsTree as necessary.

      Also set TreeNodeMap (unconditionally, i.e. it is always cleared and filled
      from scratch by this method).

      This guarantees that editor UI shows the correct state of everything. }
    procedure UpdateDesign;

    { Returns a warning and false value when hierarchy tree (ControlsTree) differs from
      castle design hierarchy (DesignRoot). }
    function ValidateHierarchy: Boolean;

    procedure UpdateSelectedControl;
    { Update whether TabInfo is visible and if yes -- what it contains. }
    procedure UpdateSelectedInfo;
    { Update anchors shown, based on UI state.
      Updates which buttons are pressed inside 2 TAnchorFrame instances.
      If AllowToHideParentAnchorsFrame, updates also checkbox
      "parent and self equal" and may hide the parent anchor frame if yes. }
    procedure UpdateAnchors(const UI: TCastleUserInterface;
      const AllowToHideParentAnchorsFrame: Boolean);
    { Filter property in object inspector.
      When FilterBySection = true, then Section matters and only properties in this section
      are displayed. }
    procedure InspectorFilter(const Sender: TObject; const AEditor: TPropertyEditor;
      var AShow: Boolean;
      const FilterBySection: Boolean; const Section: TPropertySection);
    procedure GizmoTransformModified(Sender: TObject);
    procedure GizmoTransformModifyEnd(Sender: TObject);
    { Fix camera position, to look at Pos.XY in case of 2D games.
      Use this before doing V.InternalCamera.AnimateTo/SetWorldView with given Pos,Dir,Up.

      In case of 2D this means we should:

      - Fix Pos.Z, to keep camera Z matching current run-time camera.
        (this seems most natural and simplest camera behavior at design-time,
        so that design-time camera uses the same Z).

      - Fix Pos.XY, to account that Camera.Orthographic.Origin may <> (0.5,0.5).

      Done when operating in 2D (*not* detected by navigation type, but by projection type and axis,
      to keep this also working in Fly mode for 2D games).
    }
    procedure FixCamera2D(const V: TCastleViewport; var Pos: TVector3; const Dir, Up: TVector3);
    procedure ViewportViewBox(const V: TCastleViewport; Box: TBox3D);
    procedure CurrentViewportFreeNotification(const Sender: TFreeNotificationObserver);

    { Single selected item.
      Only non-nil when we have selected exactly one component.
      IOW, this is always @nil if we selected zero or more than one component.

      Use this when you need to know only the single selected item,
      because the given operation cannot handle multiple selected items.
      E.g. for rename operation.

      Note:
      Never use built-in LCL ControlsTree.Selected, which is not reliable to use
      on a TTreeView with multi-selection possible.
      The LCL ControlsTree.Selected problems details:

      - it is not synchronized with ControlsTree.SelectionCount,
        ControlsTree.Selections after doing "ControlsTree.Selected := nil".
        The ControlsTree.SelectionCount may be left > 0.

      - it is not synchronized with ControlsTree.SelectionCount,
        ControlsTree.Selections after selecting multiple components with Shift and Ctrl.
        E.g.
        - select one tree node.
          click on it again with Ctrl.
          Effect: ControlsTree.Selected <> nil,
          but ControlsTree.SelectionCount = 0.
        - select one tree node.
          select 3 more with Shift.
          unselect 3 more with Ctrl.
          Effect: ControlsTree.Selected = nil,
          but ControlsTree.SelectionCount > 0.

      - adding / removing nodes also don't seem to always synchronize them...

      Note: Also never set ControlsTree.Selected.
      Do ControlsTree.ClearSelection that makes multi-selection properly cleared.
    }
    function ControlsTreeOneSelected: TTreeNode;
    function GetInspectorForActiveTab: TOIPropertyGrid;
    function GetSavedSelection: TSavedSelection;
    procedure RestoreSavedSelection(const S: TSavedSelection);
    procedure MenuItemChangeClassClick(Sender: TObject);
    procedure SetShowColliders(const AValue: Boolean);
    { Show / hide colliders following FShowColliders setting.
      If T = nil, updates everywhere (TODO: for now,
      only in CurrentViewport). Otherwise updates only in T. }
    procedure UpdateColliders(T: TCastleTransform = nil);

    { Get parent of non-visual component.

      Can be used on any TComponent. Parent can be TCastleComponent,
      but it can contain any TComponent, this is important ability to store
      in TCastleComponent.NonVisualComponents also non-CGE components.

      Since there's no TCastleComponent.NonVisualParent or such, so we find parent using
      ControlsTree knowledge.
      Returns nil if no parent. }
    function NonVisualComponentParent(const C: TComponent): TCastleComponent;

    { Currently selected transformation, chosen more aggressively than just
      SelectedTransform. Even selecting a behavior makes the parent current.
      This way e.g. TransformManipulate also shows
      the transformation of selected behavior. }
    function CurrentTransform: TCastleTransform;

    procedure SetMaximizePreview(const AValue: Boolean);
  protected
    procedure Notification(AComponent: TComponent; Operation: TOperation); override;
  public
    OnUpdateFormCaption: TNotifyEvent;
    OnSelectionChanged: TNotifyEvent;
    { Called always when CurrentViewport value changed. }
    OnCurrentViewportChanged: TNotifyEvent;
    OnProposeOpenDesign: TProposeOpenDesignEvent;
    OnRunningToggle, OnApiReferenceOfCurrent: TNotifyEvent;
    OnIsRunning: TBooleanEvent;
    OnShowStatistics: TBooleanEvent;

    function RenameSelectedPossible: Boolean;
    function RenamePossible(const C: TComponent): Boolean;

    constructor Create(TheOwner: TComponent); override;
    destructor Destroy; override;

    procedure SaveDesign(const Url: String);
    { Changes DesignRoot, DesignUrl and all the associated user-interface. }
    procedure OpenDesign(const NewDesignRoot, NewDesignOwner: TComponent;
      NewDesignUrl: String);
    procedure OpenDesign(const NewDesignUrl: String);
    procedure NewDesign(const ComponentClass: TComponentClass;
      const ComponentOnCreate: TNotifyEvent);

    function FormCaption: String;
    procedure BeforeProposeSaveDesign;
    procedure AddComponent(const ComponentClass: TComponentClass;
      const ComponentOnCreate: TNotifyEvent);
    { Create and add a new component to the design.

      @param(BaseNewComponentName Base of new name (without numeric suffix to
        make it unique. you can use StripNumericSuffix to calculate it),
        passed to @link(ProposeComponentName).

        Leave it empty to derive name from ComponentClass.ClassName.)

      @param(IndexInParent Index at which the new component should be inserted
        into parent. Leave -1 (default) to insert at the end ("front-most" for UI).)
    }
    function AddComponent(const ParentComponent: TComponent; const ComponentClass: TComponentClass;
      const ComponentOnCreate: TNotifyEvent;
      const BaseNewComponentName: String = '';
      const InsertIndex: Integer = -1): TComponent;
    procedure DeleteComponent(const AutoSelectParents: Boolean = false);
    { Free component C (which should be part of this designed, owned by DesignOwner)
      and all children.

      We have to delete things recursively, otherwise they would keep existing,
      taking resources and reserving names in DesignOwner,
      even though they would not be visible when disconnected from parent
      hierarchy.

      This does nothing if you try to free some internal component
      (like csTransient) or the design root (which can never be freed). }
    procedure FreeComponentRecursively(const C: TComponent);
    procedure CopyComponent;
    procedure PasteComponent;
    procedure CutComponent;
    procedure DuplicateComponent;
    procedure DuplicateLinkedComponent;

    function AddComponentFromUrl(const AddUrl: String;
      const ParentComponent: TComponent): TComponent;
    function AddImported(const AddUrl: String): TComponent;

    { Set UIScaling values. }
    procedure UIScaling(const UIScaling: TUIScaling;
      const UIReferenceWidth, UIReferenceHeight: Single);

    property UndoSystem: TUndoSystem read FUndoSystem;
    property DesignUrl: String read FDesignUrl;
    { Root saved/loaded to component file }
    property DesignRoot: TComponent read FDesignRoot;
    property DesignModified: Boolean read FDesignModified;
    procedure RecordUndo(const UndoComment: String;
      const UndoCommentPriority: TUndoCommentPriority);

    { Call after any change to the design (that changes what will be saved
      to JSON) happened, except when this was done by user changing value
      through Object Inspector.

      This:
      - Refreshes Object Inspector display,
      - marks design as "modified",
      - records undo.

      @param(UndoComment Describes the change. You can pass empty String
        to let auto-generating a sensible comment.)

      @param(UndoCommentPriority How much are you sure that UndoComment
        is the best message to describe last change.
        This is used only when UndoComment <> '' and only when an "undo record"
        was already stored for the current state. The given UndoComment
        overrides the last if it has higher UndoCommentPriority.

        Usually you want to pass here ucHigh, since usually you have
        a really good knowledge about the change when calling this method.)

      @param(UndoOnRelease If @true, then do not store "undo record" now,
        instead schedule storing undo record when user releases the mouse.

        This should be @true only for actions that do something on each mouse
        move (like dragging transform or UI position/size).
        In that case, storing "undo record" at each tiny mouse move would be
        bad -- performance would drop during mouse move, and generating too many
        "undo records" means that undoing them is not really comfortable.

        For most operations, this is @false.)
    }
    procedure ModifiedOutsideObjectInspector(const UndoComment: String;
      const UndoCommentPriority: TUndoCommentPriority; const UndoOnRelease: Boolean = false);

    procedure SaveSelected;

    procedure CurrentComponentApiUrl(var Url: String);

    { Viewport to act on using various commands.

      Chosen "aggressively" by looking at selected viewport
      (based on selected ui or transform within viewport)
      or viewport over which mouse hovers. We want to enable user to set current viewport
      as easily as possible, to avoid the "selection of viewport" being an extra step
      user needs to remember to do.

      Note that this viewport may not be Selectable.
      It may be an internal viewport (in case of .castle-transform files)
      or a viewport inside TCastleDesign.Design (testcase when it's needed:
      examples/physics/physics_joints_3d/ ).

      @nil if none. }
    property CurrentViewport: TCastleViewport read FCurrentViewport;

    procedure ViewportViewAxis(const Dir, Up: TVector3);
    procedure ViewportViewAll;
    procedure ViewportViewSelected;
    procedure ViewportSetup2D;
    procedure ViewportToggleProjection;
    procedure ViewportAlignViewToCamera;
    procedure ViewportAlignCameraToView;

    { Physics stuff. } { }
    procedure SimulationPlayStop;
    procedure SimulationPauseUnpause;
    property ShowColliders: Boolean read FShowColliders write SetShowColliders;

    procedure ReleaseAllKeysAndMouse;

    procedure FocusDesign;
    procedure ChangeMode(const NewMode: TMode);
    procedure ShowAllJointsTools;
    procedure HideAllJointsTools;

    { Saves some editor data in subcomponent of Application for property
      editors }
    procedure UpdateEditorDataForPropertyEditors;

    { Toggle whether the edit box to find component by name exists. }
    procedure FindToggle;
    { Find next, if find is active. }
    procedure FindNext;

    procedure ExportToModel;

<<<<<<< HEAD
    { Are we in terrain editing mode now. }
    function IsEditingTerrain: Boolean;
=======
    property MaximizePreview: Boolean
      read FMaximizePreview write SetMaximizePreview default false;
>>>>>>> d99a79ad
  end;

implementation

uses
  { Standard FPC/Lazarus units }
  // use Windows unit with FPC 3.0.x, to get TSplitRectType enums
  {$ifdef VER3_0} {$ifdef MSWINDOWS} Windows, {$endif} {$endif}
  TypInfo, StrUtils, Math, Graphics, Types, Dialogs, LCLType, ObjInspStrConsts,
  { CGE units }
  CastleUtils, CastleComponentSerialize, CastleFileFilters, CastleGLUtils, CastleImages,
  CastleLog, CastleProjection, CastleStringUtils, CastleTimeUtils,
  CastleUriUtils, X3DLoad, CastleFilesUtils, CastleInternalPhysicsVisualization,
  CastleInternalUrlUtils, CastleTerrain, CastleInternalFileMonitor, X3DNodes, CastleSoundEngine,
  CastleBehaviors,
  { Editor units }
  EditorRegisterAllComponents,
  FormProject, CastleComponentEditorDesigner;

{$R *.lfm}

{$ifdef VER3_0}
{$ifdef MSWINDOWS}
type
  TSplitRectType = Windows.TSplitRectType;
const
  srLeft = TSplitRectType.srLeft;
  srRight = TSplitRectType.srRight;
  srTop = TSplitRectType.srTop;
  srBottom = TSplitRectType.srBottom;
{$endif}
{$endif}

function ParentRenderRect(const UI: TCastleUserInterface): TFloatRectangle;
begin
  if UI.Parent = nil then
    Result := FloatRectangle(UI.Container.PixelsRect)
  else
    Result := UI.Parent.RenderRect;
end;

var
  { Used to display UI that is both selected and hovered over. }
  ColorHoverAndSelected: TCastleColor;

{ TDesignFrame.TDesignerLayer ------------------------------------------------ }

constructor TDesignFrame.TDesignerLayer.Create(AOwner: TComponent);
begin
  inherited Create(AOwner);
  FullSize := true;

  LayerPhysicsSimulation := UserInterfaceLoad(InternalCastleDesignData + 'layer_physics_simulation.castle-user-interface', Self);
  LayerPhysicsSimulation.Exists := false;
  LabelPhysicsSimulationRunning := FindRequiredComponent('LabelRunning') as TCastleLabel;
  LabelPhysicsSimulationPaused := FindRequiredComponent('LabelPaused') as TCastleLabel;
  InsertFront(LayerPhysicsSimulation);

  RectHover := TCastleRectangleControl.Create(Self);
  RectHover.Color := Vector4(0, 0, 0, 0.25);
  RectHover.Exists := false;
  { LabelHover with scaling sometimes looks too tiny.
    Also, positioning RectHover is easier without UI scaling. }
  RectHover.EnableUIScaling := false;
  InsertFront(RectHover);

  LabelHover := TCastleLabel.Create(Self);
  LabelHover.Anchor(hpMiddle);
  LabelHover.Anchor(vpMiddle);
  LabelHover.FontSize := 15;
  LabelHover.EnableUIScaling := false;
  RectHover.InsertFront(LabelHover);

  RectSelected := TCastleRectangleControl.Create(Self);
  RectSelected.Color := Vector4(0, 0, 0, 0.25);
  RectSelected.Exists := false;
  RectSelected.EnableUIScaling := false;
  InsertFront(RectSelected);

  LabelSelected := TCastleLabel.Create(Self);
  LabelSelected.Anchor(hpMiddle);
  LabelSelected.Anchor(vpMiddle);
  LabelSelected.FontSize := 15;
  LabelSelected.EnableUIScaling := false;
  RectSelected.InsertFront(LabelSelected);

  RectStatistics := TCastleRectangleControl.Create(Self);
  RectStatistics.Color := Vector4(0, 0, 0, 0.25);
  RectStatistics.Exists := false;
  RectStatistics.EnableUIScaling := false;
  RectStatistics.Anchor(hpRight, -5);
  RectStatistics.Anchor(vpTop, -5);
  RectStatistics.AutoSizeToChildren := true;
  InsertFront(RectStatistics);

  LabelStatistics := TCastleLabel.Create(Self);
  LabelStatistics.Border.AllSides := 5;
  LabelStatistics.Anchor(hpMiddle);
  LabelStatistics.Anchor(vpMiddle);
  LabelStatistics.FontSize := 15;
  LabelStatistics.EnableUIScaling := false;
  LabelStatistics.Color := White;
  LabelStatistics.Alignment := hpRight;
  RectStatistics.InsertFront(LabelStatistics);

  ForceFallbackLook(RectStatistics);
end;

procedure TDesignFrame.TDesignerLayer.GLContextOpen;
begin
  inherited;
  if Assigned(OnGLContextOpen) then
    OnGLContextOpen(Self);
end;

function TDesignFrame.TDesignerLayer.HoverUserInterface(
  const AMousePosition: TVector2;
  const EnterNestedDesigns: Boolean): TCastleUserInterface;

  { Like TCastleUserInterface.CapturesEventsAtPosition, but
    - ignores CapturesEvents
    - uses RenderRectWithBorder (to be able to drag complete control)
    - doesn't need "if the control covers the whole Container" hack. }
  function SimpleCapturesEventsAtPosition(const UI: TCastleUserInterface;
    const Position: TVector2; const TestWithBorder: Boolean): Boolean;
  begin
    if TestWithBorder then
      Result := UI.RenderRectWithBorder.Contains(Position)
    else
      Result := UI.RenderRect.Contains(Position);
  end;

  { Is C selectable, or we should enter it anyway because of EnterNestedDesigns. }
  function Enter(const Parent, C: TCastleUserInterface): Boolean;
  begin
    Result := TDesignFrame.Selectable(C) or
      ( EnterNestedDesigns and
        (Parent is TCastleDesign) and
        (TCastleDesign(Parent).InternalDesign = C) );
  end;

  function ControlUnder(const C: TCastleUserInterface;
    const MousePos: TVector2; const TestWithBorder: Boolean): TCastleUserInterface;
  var
    I: Integer;
  begin
    Result := nil;

    { To allow selecting even controls that have bad rectangle (outside
      of parent, which can happen, e.g. if you enlarge caption of label
      with AutoSize), do not check C.CapturesEventsAtPosition(MousePos)
      too early here. So the condition

        and C.CapturesEventsAtPosition(MousePos)

      is not present in "if" below. }

    if C.Exists then
    begin
      { First try to find children, with TestWithBorder=false (so it doesn't detect
        control if we merely point at its border). This allows to find controls
        places on another control's border. }
      for I := C.ControlsCount - 1 downto 0 do
        if Enter(C, C.Controls[I]) then
        begin
          Result := ControlUnder(C.Controls[I], MousePos, false);
          if Result <> nil then Exit;
        end;

      { Next try to find children, with TestWithBorder=true, so it tries harder
        to find something. }
      for I := C.ControlsCount - 1 downto 0 do
        if Enter(C, C.Controls[I]) then
        begin
          Result := ControlUnder(C.Controls[I], MousePos, true);
          if Result <> nil then Exit;
        end;

      { Eventually return yourself, C. }
      //if C.CapturesEventsAtPosition(MousePos) then
      if SimpleCapturesEventsAtPosition(C, MousePos, TestWithBorder) and
         C.EditorSelectOnHover then
        Result := C;
    end;
  end;

  function MouseOverControl(const Control: TCastleControl): Boolean;
  var
    PosInClient: TPoint;
  begin
    PosInClient := Control.ScreenToClient(Mouse.CursorPos);
    Result := Control.ClientRect.Contains(PosInClient);
  end;

begin
  Result := nil;
  if MouseOverControl(Frame.CastleControl) then
  begin
    if Frame.DesignRoot is TCastleUserInterface then
      Result := ControlUnder(Frame.DesignRoot as TCastleUserInterface, AMousePosition, true)
    else
    if Frame.DesignRoot is TCastleTransform then
      Result := Frame.FDesignViewportForTransforms;
  end;
end;

function TDesignFrame.TDesignerLayer.HoverComponent(const AMousePosition: TVector2): TCastleComponent;

  function SelectionFromRayHit(const RayHit: TRayCollision): TCastleTransform;
  var
    I: Integer;
  begin
    // set outer-most TCastleTransformReference, if any, to show selection at TCastleTransformReference
    for I := RayHit.Count - 1 downto 0 do
      if (RayHit[I].Item is TCastleTransformReference) and Selectable(RayHit[I].Item) then
        Exit(RayHit[I].Item);

    { We want the inner-most TCastleTransform hit, but not anything non-selectable
      (which means csTransient) (to avoid hitting gizmo).
      Moreover, things that are children of csTransient should always be treated like csTransient
      too, e.g. GizmoSelect in TInternalCastleEditorGizmo should never be returned by this.

      So if there's anything non-selectable (which just means csTransient),
      searching from outer (world),
      then pick the selected transform right above it. }

    for I := RayHit.Count - 1 downto 0 do
      if not Selectable(RayHit[I].Item) then
      begin
        if I + 1 < RayHit.Count then
          Exit(RayHit[I + 1].Item)
        else
          Exit(nil);
      end;

    { Nothing non-selectable (csTransient) on the list, pick the inner-most transform }
    if RayHit.Count <> 0 then
      Result := RayHit[0].Item
    else
      Result := nil;
  end;

var
  Viewport: TCastleViewport;
  RayOrigin, RayDirection: TVector3;
  RayHit: TRayCollision;
begin
  { Note: We don't call here CurrentViewport.

    Unlike with CurrentViewport, here we don't try to forcefully select viewport
    (from hover or selection). If the mouse is over non-viewport, then this
    should return non-viewport.

    Also, unlike CurrentViewport,
    we don't want to remember last hovered/selected viewport here,
    it would be weird for user here.

    Also, unlike CurrentViewport, we don't pass EnterNestedDesigns as
    UpdateCurrentViewport does. We don't need to look for viewport that aggressive. }

  Result := HoverUserInterface(AMousePosition);
  if Result is TCastleViewport then // also checks Result <> nil
  begin
    Viewport := TCastleViewport(Result);
    Viewport.PositionToRay(AMousePosition, true, RayOrigin, RayDirection);
    RayHit := Viewport.Items.WorldRay(RayOrigin, RayDirection);
    try
      if RayHit <> nil then
        Result := SelectionFromRayHit(RayHit);
    finally FreeAndNil(RayHit) end;
  end;
end;

function TDesignFrame.TDesignerLayer.IsResizing(const UI: TCastleUserInterface;
  const Position: TVector2; out Horizontal: THorizontalPosition;
  out Vertical: TVerticalPosition; out Hint: String): Boolean;
const
  BorderDragMargin = 10;
var
  R: TFloatRectangle;
  ResizeWidth, ResizeHeight, IsTop, IsBottom, IsRight, IsLeft: Boolean;
  ResizeDisabledReason: String;
begin
  R := UI.RenderRectWithBorder;

  UI.EditorAllowResize(ResizeWidth, ResizeHeight, ResizeDisabledReason);

  Hint := '';

  IsTop := R.TopPart(BorderDragMargin).Contains(Position);
  IsBottom := R.BottomPart(BorderDragMargin).Contains(Position);
  IsRight := R.RightPart(BorderDragMargin).Contains(Position);
  IsLeft := R.LeftPart(BorderDragMargin).Contains(Position);

  { the order of checking (top or bottom) matters in case of very
    small heights. }
  if ResizeHeight and IsTop then
    Vertical := vpTop
  else
  if ResizeHeight and IsBottom then
    Vertical := vpBottom
  else
  begin
    Vertical := vpMiddle;
    if IsTop or IsBottom then
      Hint := ResizeDisabledReason;
  end;

  if ResizeWidth and IsRight then
    Horizontal := hpRight
  else
  if ResizeWidth and IsLeft then
    Horizontal := hpLeft
  else
  begin
    Horizontal := hpMiddle;
    if IsLeft or IsRight then
      Hint := ResizeDisabledReason;
  end;

  if Hint <> '' then
    Hint := UI.Name + ':' + NL + Hint;

  Result := (Vertical <> vpMiddle) or (Horizontal <> hpMiddle);
end;

function TDesignFrame.TDesignerLayer.IsResizing(const UI: TCastleUserInterface;
  const Position: TVector2; out Horizontal: THorizontalPosition;
  out Vertical: TVerticalPosition): Boolean;
var
  Hint: String;
begin
  Result := IsResizing(UI, Position, Horizontal, Vertical, Hint);
end;

function TDesignFrame.TDesignerLayer.Press(
  const Event: TInputPressRelease): Boolean;

  procedure SetSelection(const NewComponent: TComponent; const ToggleSelection: Boolean);
  var
    NewComponentNode: TTreeNode;
    NewSelection: TList;
    I: Integer;
  begin
    if ToggleSelection then
    begin
      if Frame.TreeNodeMap.TryGetValue(NewComponent, NewComponentNode) then
      begin
        if NewComponentNode.Selected then
        begin
          { Unfortunately, unselecting by setting
              NewComponentNode.Selected := false
            doesn't work. }
          NewSelection := TList.Create;
          try
            for I := 0 to Frame.ControlsTree.SelectionCount - 1 do
              if NewComponentNode <> Frame.ControlsTree.Selections[I] then
                NewSelection.Add(Frame.ControlsTree.Selections[I]);
            Frame.ControlsTree.Select(NewSelection);
          finally FreeAndNil(NewSelection) end;
        end else
          NewComponentNode.Selected := not NewComponentNode.Selected;
      end else
        WritelnWarning('Cannot toggle selection of "%s" because it is not found in TreeNodeMap', [
          NewComponent.Name
        ]);
    end
    else
      Frame.SelectedComponent := NewComponent;
  end;

var
  UI: TCastleUserInterface;
begin
  Result := inherited Press(Event);
  if Result then Exit;

  { Avoid handling mouse events over CameraPreview, to avoid messing with clicking
    on CameraPreview buttons, and using gizmos in CameraPreview viewport. }
  if Frame.CameraPreview.UiRoot.Exists and
     Frame.CameraPreview.UiRoot.RenderRectWithBorder.Contains(Event.Position) then
    Exit;

  if Event.IsMouseButton(buttonLeft) then
  begin
    { Below we will always calculate correct UiDraggingMode }
    UiDraggingMode := dmNone;

    if Frame.Mode <> moInteract then
    begin
      { Calculate Frame.SelectedComponent.
        Without shift pressed, we select before moving/resizing.
        With shift pressed we don't change selection.
        This allows to change the component without changing the selected component. }
      if (not (mkShift in Event.ModifiersDown)) then
      begin
        SetSelection(HoverComponent(Event.Position), mkCtrl in Event.ModifiersDown);
      end;

      if Frame.Mode <> moSelect then
      begin
        UI := Frame.SelectedUserInterface;
        if UI <> nil then
        begin
          if IsResizing(UI, Event.Position, ResizingHorizontal, ResizingVertical) then
            UiDraggingMode := dmResize
          else
            UiDraggingMode := dmTranslate;

          { Note: No need for this Exit(true) when UI = nil.
            In particular if we selected TCastleTransform, we should not do Exit(true),
            to allow gizmos to start dragging. }
          Exit(true);
        end;
      end;

      UiPendingMove := TVector2.Zero;
    end;
  end;
end;

function TDesignFrame.TDesignerLayer.Release(const Event: TInputPressRelease): Boolean;
var
  Sel: TComponent;
begin
  Result := inherited Press(Event);
  if Result then Exit;

  { Avoid handling mouse events over CameraPreview, to avoid messing with clicking
    on CameraPreview buttons, and using gizmos in CameraPreview viewport. }
  if Frame.CameraPreview.UiRoot.Exists and
     Frame.CameraPreview.UiRoot.RenderRectWithBorder.Contains(Event.Position) then
    Exit;

  if Event.IsMouseButton(buttonLeft) then
  begin
    UiDraggingMode := dmNone;

    { Note, that we may want to have better comment message here }
    if Frame.UndoSystem.ScheduleRecordUndoOnRelease then
    begin
      Sel := Frame.GetSelectedComponent;
      if Sel <> nil then
        Frame.RecordUndo('Drag''n''drop ' + Sel.Name, ucHigh)
      else
        Frame.RecordUndo('Drag''n''drop', ucHigh);
    end;
  end;
end;

function TDesignFrame.TDesignerLayer.Motion(const Event: TInputMotion): Boolean;

  { Grow the rectangle from the appropriate sides, following
    ResizingHorizontal/Vertical field values. }
  function ResizeRect(const R: TFloatRectangle; const Move: TVector2): TFloatRectangle;
  begin
    Result := R;
    case ResizingHorizontal of
      hpLeft : Result := Result.GrowLeft(-Move.X);
      hpRight: Result := Result.GrowRight(Move.X);
      else ;
    end;
    case ResizingVertical of
      vpBottom: Result := Result.GrowBottom(-Move.Y);
      vpTop   : Result := Result.GrowTop(Move.Y);
      else ;
    end;
  end;

  function DragAllowed(const UI: TCastleUserInterface; const Move: TVector2): Boolean;
  var
    CurrentRect, ResultingRect, ParentR: TFloatRectangle;
  begin
    CurrentRect := UI.RenderRectWithBorder;
    case UiDraggingMode of
      dmTranslate: ResultingRect := CurrentRect.Translate(Move);
      dmResize   : ResultingRect := ResizeRect(CurrentRect, Move);
    end;
    ParentR := ParentRenderRect(UI);
    { Only allow movement/resize if control will not go outside of parent,
      unless it was already outside.

      Note that we limit to the parent rect *without border*,
      that is: we don't allow to move control over a border of the parent.
      This makes sense, since FullSize and WidthFraction = 1 keep the control
      within the parent rect *without border* too.
    }
    Result := (not ParentR.Contains(CurrentRect)) or
      ParentR.Contains(ResultingRect);
  end;

  procedure ApplyDrag(const UI: TCastleUserInterface; X, Y: Single);
  const
    MinWidth  = 10;
    MinHeight = 10;
  begin
    if not DragAllowed(UI, Vector2(X, Y)) then Exit;
    case UiDraggingMode of
      dmTranslate:
        begin
          UI.Translation := UI.Translation + Vector2(X, Y);
        end;
      dmResize:
        begin
          case ResizingHorizontal of
            hpLeft:
              begin
                // do not allow to set UI.Width < MinWidth, by limiting X
                if UI.Width - X < MinWidth then
                  X := UI.Width - MinWidth;
                UI.Width := UI.Width - X;

                case UI.HorizontalAnchorSelf of
                  hpLeft  : UI.Translation := UI.Translation + Vector2(X, 0);
                  hpMiddle: UI.Translation := UI.Translation + Vector2(X / 2, 0);
                  //hpRight : UI.Translation := no need to change
                  else ;
                end;
              end;
            hpRight:
              begin
                // do not allow to set UI.Width < MinWidth, by limiting X
                if UI.Width + X < MinWidth then
                  X := MinWidth - UI.Width;
                UI.Width := UI.Width + X;

                case UI.HorizontalAnchorSelf of
                  // hpLeft  : UI.Translation := no need to change
                  hpMiddle: UI.Translation := UI.Translation + Vector2(X / 2, 0);
                  hpRight : UI.Translation := UI.Translation + Vector2(X, 0);
                  else ;
                end;
              end;
          end;
          case ResizingVertical of
            vpBottom:
              begin
                // do not allow to set UI.Height < MinHeight, by limiting Y
                if UI.Height - Y < MinHeight then
                  Y := UI.Height - MinHeight;
                UI.Height := UI.Height - Y;

                case UI.VerticalAnchorSelf of
                  vpBottom: UI.Translation := UI.Translation + Vector2(0, Y);
                  vpMiddle: UI.Translation := UI.Translation + Vector2(0, Y / 2);
                  //vpTop : UI.Translation := no need to change
                end;
              end;
            vpTop:
              begin
                // do not allow to set UI.Height < MinHeight, by limiting Y
                if UI.Height + Y < MinHeight then
                  Y := MinHeight - UI.Height;
                UI.Height := UI.Height + Y;

                case UI.VerticalAnchorSelf of
                  //vpBottom: UI.Translation := no need to change
                  vpMiddle: UI.Translation := UI.Translation + Vector2(0, Y / 2);
                  vpTop   : UI.Translation := UI.Translation + Vector2(0, Y);
                end;
              end;
          end;
        end;
      else ;
    end;

    { We pass UndoOnRelease = true to defer recording Undo until Release is called
      to avoid recording Undo on every user Motion event.
      In this case UndoComment and UndoPriority do not matter,
      they will be replaced by appropriate values on Release. }
    Frame.ModifiedOutsideObjectInspector('', ucLow, true); // UndoComment doesn't matter here
  end;

  function ResizingCursor(const H: THorizontalPosition;
    const V: TVerticalPosition): TMouseCursor;
  begin
    case H of
      hpLeft:
        case V of
          vpBottom: Result := mcResizeBottomLeft;
          vpMiddle: Result := mcResizeLeft;
          vpTop   : Result := mcResizeTopLeft;
        end;
      hpMiddle:
        case V of
          vpBottom: Result := mcResizeBottom;
          vpMiddle: raise EInternalError.Create('No resizing, cannot determine cursor');
          vpTop   : Result := mcResizeTop;
        end;
      hpRight:
        case V of
          vpBottom: Result := mcResizeBottomRight;
          vpMiddle: Result := mcResizeRight;
          vpTop   : Result := mcResizeTopRight;
        end;
    end;
  end;

  procedure UpdateCursor;
  var
    WouldResizeHorizontal: THorizontalPosition;
    WouldResizeVertical: TVerticalPosition;
    NewCursor: TMouseCursor;
    Hint: String;
    HoverC: TCastleComponent;
  begin
    Hint := '';
    if Frame.Mode = moInteract then
      NewCursor := mcDefault
    else
    case UiDraggingMode of
      dmNone:
        begin
          // calculate cursor based on what would happen if you Press
          HoverC := HoverComponent(Event.Position);
          if HoverC is TCastleUserInterface then
          begin
            if IsResizing(HoverC as TCastleUserInterface, Event.Position,
              WouldResizeHorizontal, WouldResizeVertical, Hint) then
            begin
              NewCursor := ResizingCursor(
                WouldResizeHorizontal, WouldResizeVertical);
            end else
              NewCursor := mcHand;
          end else
            NewCursor := mcDefault;
        end;
      dmTranslate:
        NewCursor := mcHand;
      dmResize:
        NewCursor := ResizingCursor(ResizingHorizontal, ResizingVertical);
    end;
    Frame.CastleControl.Container.OverrideCursor := NewCursor;
    Frame.CastleControl.Hint := Hint;
    Frame.CastleControl.ShowHint := Hint <> '';
  end;

  procedure UpdateHoverComponent;
  var
    HoverC: TCastleComponent;
  begin
    if Frame.Mode <> moInteract then
    begin
      HoverC := HoverComponent(Event.Position); // may also return nil
      if HoverC is TCastleTransform then
        Frame.TransformHover.Current := TCastleTransform(HoverC)
      else
        Frame.TransformHover.Current := nil;
    end else
      Frame.TransformHover.Current := nil;
  end;

  { Sometimes, trying to drag (translate/resize) UI,
    should actually drag the UI's parent (or parent's parent...).
    This happens when UI has FullSize,
    or it is within a group that auto-aligns children.

    The DragAllowed is such case would block some actions on UI,
    and it is intuitive to perform them on parent.

    TODO: This has hardcoded logic for FullSize and group cases.
    There should be a virtual method instead like
      TCastleUserInterface.EditorDragParent(UiDraggingMode)
      TCastleUserInterface.EditorDragMeInsteadOfChild(UiDraggingMode)
  }
  procedure ChangeDraggedUI(var UI: TCastleUserInterface);
  begin
    if (UiDraggingMode in [dmResize, dmTranslate]) and
       UI.EffectiveFullSize and
       (UI.Parent <> nil) then
    begin
      UI := UI.Parent;
      ChangeDraggedUI(UI); // act recursively if necessary, to choose parent's parent...
    end;

    if (UiDraggingMode in [dmResize, dmTranslate]) and
       (UI.Parent <> nil) and
       { When the parent uses AutoSizeToChildren on a single child, then the effect is similar
         as it child had FullSize. }
       UI.Parent.AutoSizeToChildren and
       (UI.Parent.ControlsCount = 1) and
       {$warnings off} // looking at deprecated Left, Bottom to keep them working
       (UI.Left = 0) and
       (UI.Bottom = 0) and
       {$warnings on}
       TVector2.PerfectlyEquals(UI.Translation, TVector2.Zero) then
    begin
      UI := UI.Parent;
      ChangeDraggedUI(UI); // act recursively if necessary, to choose parent's parent...
    end;

    if (UiDraggingMode in [dmTranslate]) and
       (UI.Parent <> nil) and
       ( (UI.Parent is TCastleHorizontalGroup) or
         (UI.Parent is TCastleVerticalGroup) ) then
    begin
      UI := UI.Parent;
      ChangeDraggedUI(UI); // act recursively if necessary, to choose parent's parent...
    end;
  end;

var
  UI: TCastleUserInterface;
  Move: TVector2;
  Snap: Single;
begin
  Result := inherited Motion(Event);
  if Result then Exit;

  { Avoid handling mouse events over CameraPreview, to avoid messing with clicking
    on CameraPreview buttons, and using gizmos in CameraPreview viewport. }
  if Frame.CameraPreview.UiRoot.Exists and
     Frame.CameraPreview.UiRoot.RenderRectWithBorder.Contains(Event.Position) then
    Exit;

  { in case user released mouse button, but the event didn't reach us for some reason
    (maybe can happen e.g. if you Alt+Tab during dragging?),
    reset UiDraggingMode. }
  if (UiDraggingMode <> dmNone) and
     (not (buttonLeft in Event.Pressed)) then
    UiDraggingMode := dmNone;

  if (Frame.Mode <> moInteract) and
     (UiDraggingMode <> dmNone) then
  begin
    UI := Frame.SelectedUserInterface;
    if UI <> nil then
    begin
      ChangeDraggedUI(UI);

      Move := (Event.Position - Event.OldPosition) / UI.UIScale;

      Snap := Frame.SpinEditSnap.Value;
      if Snap <> 0 then
      begin
        UiPendingMove += Move;
        while Abs(UiPendingMove.X) >= Snap do
        begin
          ApplyDrag(UI, Sign(UiPendingMove.X) * Snap, 0);
          UiPendingMove.X := UiPendingMove.X - Sign(UiPendingMove.X) * Snap;
        end;
        while Abs(UiPendingMove.Y) >= Snap do
        begin
          ApplyDrag(UI, 0, Sign(UiPendingMove.Y) * Snap);
          UiPendingMove.Y := UiPendingMove.Y - Sign(UiPendingMove.Y) * Snap;
        end;
      end else
      begin
        ApplyDrag(UI, Move.X, Move.Y);
      end;

      Exit(true);
    end;
  end;

  if not InternalDesignMouseLook then
    { do not override cursor when InternalDesignMouseLook,
      to allow mouse look to hide cursor. }
    UpdateCursor;

  UpdateHoverComponent;
end;

procedure TDesignFrame.TDesignerLayer.Render;

  procedure UpdateAttachedLabel(const UI: TCastleUserInterface;
    const UIRect: TFloatRectangle;
    const Lab: TCastleLabel; const Rect: TCastleRectangleControl;
    const LabelColor: TCastleColor);
  begin
    { Show additional UI to show selected UI.
      While these labels can be helpful, they often obscure important UI
      (even the one you're trying to edit) so it is also causing trouble.

      After some experimenting, we only show them on components with zero size.
      This allows to e.g. know where is new TCastleVertical/HorizontalGroup
      (as it is selected right after addition, and has zero size since has
      no children, and AutoSize=true).
    }
    if (UI <> nil) and
       (
         (UI.EffectiveWidth = 0) or
         (UI.EffectiveHeight = 0)
       ) then
    begin
      Lab.Caption := Frame.ComponentCaption(UI);
      Lab.Color := LabelColor;

      Rect.Exists := true;
      Rect.Width := Lab.EffectiveWidth + 6;
      Rect.Height := Lab.EffectiveHeight + 6;
      { Place in left-top corner. Because:
        - We want left-xxx corner, this way if the label is cut off,
          at least the beginning looks OK.
        - We don't want left-bottom corner, as that's where child controls
          are placed by default, so the text would be over them too often. }
      Rect.Anchor(hpLeft, Max(0, UIRect.Left));
      Rect.Anchor(vpBottom, UIRect.Top);

      if Rect.RenderRect.Top > Rect.Container.PixelsHeight then
        // put Rect inside UI, otherwise it would be offscreen
        Rect.Anchor(vpTop, vpBottom, Min(Rect.Container.PixelsHeight, UIRect.Top));
    end else
      Rect.Exists := false;
  end;

  function StatisticsToString: String;
  begin
    Result := 'FPS: ' + Container.Fps.ToString;
    if Frame.CurrentViewport <> nil then
      Result := Result + NL +
        'Viewport "' + Frame.CurrentViewport.Name + '":' + NL +
        Frame.CurrentViewport.Statistics.ToString;
  end;

var
  SelectedUI, HoverUI: TCastleUserInterface;
  SelectedUIRect, HoverUIRect: TFloatRectangle;
begin
  inherited;

  SelectedUI := Frame.SelectedUserInterface;
  if SelectedUI <> nil then
  begin
    SelectedUIRect := SelectedUI.RenderRectWithBorder;
    DrawRectangleOutline(SelectedUIRect, White);
    DrawRectangleOutline(SelectedUIRect.Grow(-1), Black);
  end;

  HoverUI := HoverUserInterface(Container.MousePosition);
  if HoverUI <> nil then
  begin
    HoverUIRect := HoverUI.RenderRectWithBorder;
    DrawRectangleOutline(HoverUIRect, Vector4(1, 1, 0, 0.75));

    // TODO: for now hide, too confusing in case of auto-sized label/button
    {
    if not UI.EffectiveFullSize then
    begin
      // show desired Width / Height, useful e.g. for TCastleImageControl
      R.Width  := UI.Width  * UI.UIScale;
      R.Height := UI.Height * UI.UIScale;
      DrawRectangleOutline(R, Vector4(1, 1, 0, 0.25));
    end;
    }
  end;

  { Note: HoverUI is in practice never visible now,
    as UpdateAttachedLabel makes it visible only for components with size zero.
    This code can be simplified, to remove HoverUI, LabelHover, RectHover
    -- once we're sure that showing "hover" is a useless idea at some point. }
  if (HoverUI <> nil) and (HoverUI = SelectedUI) then
  begin
    UpdateAttachedLabel(SelectedUI, SelectedUIRect, LabelSelected, RectSelected,
      ColorHoverAndSelected);
    // make sure to hide RectHover in this case
    UpdateAttachedLabel(nil, TFloatRectangle.Empty, LabelHover, RectHover, Black);
  end else
  begin
    UpdateAttachedLabel(SelectedUI, SelectedUIRect, LabelSelected, RectSelected,
      ColorSelected);
    UpdateAttachedLabel(HoverUI, HoverUIRect, LabelHover, RectHover,
      ColorHover);

    { Improve special case, when both RectSelected and RectHover would
      be displayed on top of each other. In this case,
      shift the RectHover (as the more often changing one). }
    if RectSelected.Exists and
       RectHover.Exists and
       (RectSelected.RenderRect.Bottom = RectHover.RenderRect.Bottom) and
       (RectSelected.RenderRect.Left   = RectHover.RenderRect.Left  ) then
    begin
      RectHover.Translation := RectHover.Translation - Vector2(0, RectSelected.EffectiveHeight);
    end;
  end;

  RectStatistics.Exists := Frame.OnShowStatistics();
  if RectStatistics.Exists then
  begin
    LabelStatistics.Caption := StatisticsToString;
  end;
end;

{ TDesignFrame --------------------------------------------------------------- }

constructor TDesignFrame.Create(TheOwner: TComponent);

  function CommonInspectorCreate: TCastleObjectInspector;
  begin
    Result := TCastleObjectInspector.Create(Self);
    Result.PropertyEditorHook := PropertyEditorHook;
    Result.Align := alClient;
    Result.OnModified := @PropertyGridModified;
    Result.CheckboxForBoolean := true;
    Result.PreferredSplitterX := 150;
    Result.ValueFont.Bold := true;
    Result.ShowGutter := false;
    Result.ReadOnlyColor := clWindowText;

    if UseIconsAndColorsForDarkTheme then
    begin
      Result.GutterColor := $9EFFFF;
      Result.ValueFont.Color := $9EFFFF;
      Result.SubPropertiesColor := clWindowText;
      Result.ReferencesColor := $9EFFFF;
    end;
  end;
begin
  inherited;

  LastSelected := TComponentList.Create(false);

  PropertyEditorHook := TCastlePropertyEditorHook.Create(Self);

  FComponentEditorDesigner := TConcreteEditorDesigner.Create(Self, PropertyEditorHook);

  FUndoSystem := TUndoSystem.Create(Self);

  Inspector[itBasic] := CommonInspectorCreate;
  Inspector[itBasic].Parent := TabBasic;
  Inspector[itBasic].OnEditorFilter := @InspectorBasicFilter;
  Inspector[itBasic].Filter := tkProperties;

  Inspector[itLayout] := CommonInspectorCreate;
  Inspector[itLayout].Parent := TabLayout;
  Inspector[itLayout].OnEditorFilter := @InspectorLayoutFilter;
  Inspector[itLayout].Filter := tkProperties;
  Inspector[itLayout].Align := alBottom;
  Inspector[itLayout].AnchorToNeighbour(akTop, 0, PanelLayoutTop);

  Inspector[itAll] := CommonInspectorCreate;
  Inspector[itAll].OnEditorFilter := @InspectorAllFilter;
  Inspector[itAll].Parent := TabAll;
  Inspector[itAll].Filter := tkProperties;

  Inspector[itEvents] := CommonInspectorCreate;
  Inspector[itEvents].Parent := TabEvents;
  Inspector[itEvents].Filter := tkMethods;
  Inspector[itEvents].AnchorToNeighbour(akTop, 0, PanelEventsInfo);

  CastleControl := TCastleControl.Create(Self);
  CastleControl.AutoFocus := true; // needed on Windows to receive AWSD, Ctrl+Z...
  CastleControl.Align := alClient;
  CastleControl.OnDragOver := @CastleControlDragOver;
  CastleControl.OnDragDrop := @CastleControlDragDrop;
  CastleControl.Parent := PanelMiddle; // set Parent last, following https://wiki.freepascal.org/LCL_Tips#Set_the_Parent_as_last

  {$ifdef DEBUG_GIZMO_PICK}
  TCastleControl.MainControl := CastleControl;
  {$endif DEBUG_GIZMO_PICK}

  FDesignerLayer := TDesignerLayer.Create(Self);
  FDesignerLayer.Frame := Self;
  FDesignerLayer.OnUpdate := @CastleControlUpdate;
  FDesignerLayer.OnGLContextOpen := @CastleControlGLContextOpen;
  CastleControl.Controls.InsertFront(FDesignerLayer);

  // It's too easy to change it visually and forget, so we set it from code
  ControlProperties.ActivePage := TabBasic;

  TreeNodeMap := TTreeNodeMap.Create;

  SelfAnchorsFrame.OnAnchorChange := @FrameAnchorsChange;
  ParentAnchorsFrame.OnAnchorChange := @FrameAnchorsChange;

  TransformHover := TCastleTransformHover.Create(Self);
  TransformManipulate := TCastleTransformManipulate.Create(Self);
  TransformManipulate.OnTransformModified := @GizmoTransformModified;
  TransformManipulate.OnTransformModifyEnd := @GizmoTransformModifyEnd;

  SaveDesignDialog.InitialDir := UriToFilenameSafe(ApplicationDataOverride);
  ExportToModelDialog.InitialDir := UriToFilenameSafe(ApplicationDataOverride);
  ExportToModelDialog.Filter := SaveNode_FileFilters;

  TabInfo.TabVisible := false;

  ChangeMode(moTranslate); // most expected default

  BuildComponentsMenu(
    MenuTreeViewItemAddUserInterface,
    MenuTreeViewItemAddTransform,
    MenuTreeViewItemAddBehavior,
    MenuTreeViewItemAddNonVisual,
    @MenuItemAddComponentClick);
  BuildComponentsMenu(
    MenuItemChangeClassUserInterface,
    MenuItemChangeClassTransform,
    MenuItemChangeClassBehavior,
    MenuItemChangeClassNonVisual,
    @MenuItemChangeClassClick);

  FCurrentViewportObserver := TFreeNotificationObserver.Create(Self);
  FCurrentViewportObserver.OnFreeNotification := {$ifdef FPC}@{$endif} CurrentViewportFreeNotification;

  // needed to set right action state maybe lazarus bug?
  ActionSimulationPauseUnpause.Update;

  (*
  // The TransformDesigning mechanism works, but it unused for now.
  FTransformDesigningObserver := TFreeNotificationObserver.Create(Self);
  FTransformDesigningObserver.OnFreeNotification := {$ifdef FPC}@{$endif} TransformDesigningFreeNotification;
  *)
  UpdateEditorDataForPropertyEditors;

  FindActive := false;
  SetEnabledVisible(EditFindInHierarchy, FindActive);

  FTerrainEditor := TTerrainEditorFrame.Create(Self);
  PanelRight.InsertControl(FTerrainEditor);

  // UI to toggle terrain editing will be shown when we select some terrain
  SetEnabledVisible(ActionEditTerrain, false);
end;

destructor TDesignFrame.Destroy;
var
  F: TCollectionPropertyEditorForm;
begin
  FreeAndNil(TreeNodeMap);
  FreeAndNil(CameraPreview);
  FreeAndNil(FComponentEditorDesigner);
  FreeAndNil(LastSelected);

  if CollectionPropertyEditorForm <> nil then
  begin
    F := CollectionPropertyEditorForm;
    CollectionPropertyEditorFormUnassign;
    F.Close;
  end;

  inherited Destroy;
end;

procedure TDesignFrame.CollectionPropertyEditorFormUnassign;
begin
  if CollectionPropertyEditorForm <> nil then
  begin
    // unassign our callbacks from the form, as this TDesignFrame instance will no longer be valid
    CollectionPropertyEditorForm.OnClose := nil;
    CollectionPropertyEditorForm.CollectionListBox.OnClick := nil;
    CollectionPropertyEditorForm.AddButton.OnClick := nil;
    CollectionPropertyEditorForm.DeleteButton.OnClick := nil;
    CollectionPropertyEditorForm.MoveUpButton.OnClick := nil;
    CollectionPropertyEditorForm.MoveDownButton.OnClick := nil;
    CollectionPropertyEditorForm.RemoveFreeNotification(Self);
    CollectionPropertyEditorForm := nil;
  end;
end;

procedure TDesignFrame.Notification(AComponent: TComponent; Operation: TOperation);
begin
  inherited;
  if (Operation = opRemove) and (AComponent = CollectionPropertyEditorForm) then
    CollectionPropertyEditorFormUnassign;
end;

procedure TDesignFrame.SaveDesign(const Url: String);
begin
  if DesignRoot is TCastleUserInterface then
    UserInterfaceSave(TCastleUserInterface(DesignRoot), Url)
  else
  if DesignRoot is TCastleTransform then
    TransformSave(TCastleTransform(DesignRoot), Url)
  else
    ComponentSave(DesignRoot, Url);
  FDesignModified := false;
  FDesignUrl := Url; // after successfull save
  OnUpdateFormCaption(Self);
end;

procedure TDesignFrame.ClearDesign;
begin
  // ControlsTree.Items.Clear; // do not clear, we will always rebuild ControlsTree to just apply differences

  ControlsTree.ClearSelection; // TODO: for now we reset selection, though maybe we could preserve it in some cases

  UpdateSelectedControl;
  //CastleControl.Controls.Clear; // don't clear it, leave DesignerLayer
  FDesignRoot := nil;
  FreeAndNil(CameraPreview);

  // this actually frees everything inside DesignRoot
  FreeAndNil(DesignOwner);
end;

procedure TDesignFrame.PerformUndoRedo(const UHE: TUndoHistoryElement);
var
  NewDesignOwner, NewDesignRoot: TComponent;
  InspectorType: TInspectorType;
  LoadInfo: TInternalComponentLoadInfo;
begin
  for InspectorType in TInspectorType do
    Inspector[InspectorType].SaveChanges;

  LoadInfo := TInternalComponentLoadInfo.Create;
  try
    LoadInfo.PreserveDataAcrossUndo := DesignOwner;

    NewDesignOwner := TComponent.Create(Self);
    NewDesignRoot := InternalStringToComponent(UHE.Data, NewDesignOwner, LoadInfo);
    OpenDesign(NewDesignRoot, NewDesignOwner, FDesignUrl);
  finally FreeAndNil(LoadInfo) end;

  RestoreSavedSelection(UHE.Selection);
end;

function TDesignFrame.GetInspectorForActiveTab: TOIPropertyGrid;
var
  InspectorType: TInspectorType;
begin
  for InspectorType in TInspectorType do
  begin
    if Inspector[InspectorType].Parent = ControlProperties.ActivePage then
      Exit(Inspector[InspectorType]);
  end;
  Result := nil;
end;

function TDesignFrame.GetSavedSelection: TSavedSelection;
var
  SelectedC: TComponent;
  ActiveInspector: TOIPropertyGrid;
begin
  SelectedC := GetSelectedComponent;
  { In case of modifying subcomponent, like TCastleViewport.Items,
    the currently selected component is not owned by whole design owner,
    so it will not be later found by name in RestoreSavedSelection. }
  if (SelectedC <> nil) and
     (SelectedC.Owner = DesignOwner) then
    Result.SelectedComponent := SelectedC.Name
  else
    Result.SelectedComponent := '';

  if (CurrentViewport <> nil) and
     (CurrentViewport.Owner = DesignOwner) then
    Result.CurrentViewport := CurrentViewport.Name
  else
    Result.CurrentViewport := '';

  Result.TabIndex := ControlProperties.TabIndex;

  ActiveInspector := GetInspectorForActiveTab;
  if ActiveInspector <> nil then
    Result.ItemIndex := ActiveInspector.ItemIndex
  else
    Result.ItemIndex := -1;
end;

procedure TDesignFrame.RestoreSavedSelection(const S: TSavedSelection);
var
  C: TComponent;
  V: TCastleViewport;
  ActiveInspector: TOIPropertyGrid;
begin
  if S.SelectedComponent <> '' then
  begin
    C := DesignOwner.FindComponent(S.SelectedComponent);
    if C = nil then
    begin
      WritelnLog('Cannot restore selection, as component "%s" no longer exists. This is normal if e.g. stopping physics removes an object added during physics simulation.', [
        S.SelectedComponent
      ]);
    end else
    begin
      SetSelectedComponent(C);

      { Restore object inspector state only if we could restore SelectedComponent,
        as object inspector should show the selected component. }
      if S.ItemIndex >= 0 then
      begin
        ControlProperties.TabIndex := S.TabIndex;

        ActiveInspector := GetInspectorForActiveTab;
        if ActiveInspector <> nil then
          ActiveInspector.SetItemIndexAndFocus(S.ItemIndex)
        else
          WritelnWarning('Cannot restore selection inspector ItemIndex, because inspector not found');
      end;
    end;
  end;

  if S.CurrentViewport <> '' then
  begin
    { We restore CurrentViewport, otherwise stopping physics would set CurrentViewport
      to nil if it was previously made non-nil because of hovering over a viewport
      (and not selecting viewport or something inside viewport). }
    C := DesignOwner.FindComponent(S.CurrentViewport);
    if (C = nil) or not (C is TCastleViewport) then
    begin
      WritelnLog('Cannot restore CurrentViewport, as viewport "%s" no longer exists or is no longer a TCastleViewport.', [
        S.CurrentViewport
      ]);
    end else
    begin
      V := C as TCastleViewport;
      SetCurrentViewport(V);
      { Note: This will also update FShowColliders on viewport,
        so e.g. Stop of physics will keep showing colliders. }
    end;
  end;

  { After restoring design, reliably focus the CastleControl,
    not the edit box of some property
    (which is optionally done by ActiveInspector.SetItemIndexAndFocus above).
    This allows using our general shortcuts, like Ctrl+Z, reliably after RestoreSavedSelection,
    in particular you can use Ctrl+Z after Ctrl+Z. }
  FocusDesign;
end;

procedure TDesignFrame.PerformRedo;
begin
  PerformUndoRedo(UndoSystem.Redo);
end;

procedure TDesignFrame.PerformUndo;
begin
  {//save current edited value and
  if not UndoSystem.IsRedoPossible then
  begin
    RecordUndo;
    UndoSystem.Undo;
  end;}
  PerformUndoRedo(UndoSystem.Undo);
end;

procedure TDesignFrame.UpdateObjectInspectorTimer(Sender: TObject);
//var
//  InspectorType: TInspectorType;
begin
  { In many cases, properties may change but property editor doesn't reflect it.
    E.g.
    - TCastleTransform changes by ExposeTransforms mechanism
    - Caption changes because you modified Name, and they used to match.
    The only universal solution to make OI up-to-date seems to be to just
    occasionally refresh it. }

  // TODO: This is not good, it breaks editing within object inspector, resets cursor
  //for InspectorType in TInspectorType do
  //  Inspector[InspectorType].RefreshPropertyValues;
end;

procedure TDesignFrame.OpenDesign(const NewDesignRoot, NewDesignOwner: TComponent;
  NewDesignUrl: String);

  { Note: NewDesignUrl parameter is *not* const.

    Because OpenDesign uses ClearDesign which destroys some components,
    and one of these components may be the owner of AnsiString with NewDesignUrl.
    So we have to keep refcount of NewDesignUrl,
    otherwise ClearDesign could free NewDesignUrl and then all its
    refences are invalid pointers, and OnUpdateFormCaption will crash.

    Testcase: Open any UI state design that uses TCastleDesign, click
    "Open Referenced Design".
    In this case, TCastleDesignComponentEditor.ExecuteVerb passes
    TCastleDesign.URL and NewDesignUrl, and ClearDesign removes this
    TCastleDesign instance.
  }

  { Initialize TCastleViewport that is internal, and used to edit
    .castle-transform. It requires some special considerations,
    as it needs a good camera/navigation, but also user cannot modify them,
    and they are not saved to .castle-transform. }
  procedure InitializeDesignViewportForTransforms(const V: TCastleViewport);
  var
    APos, ADir, AUp, AGravityUp: TVector3;
  begin
    { This Name is user-visible: if user selects anything in viewport,
      we show CurrentViewport.Name in header. }
    V.Name := 'InternalViewport';
    V.Transparent := true;
    V.FullSize := true;

    { Add headlight to design-time camera this way.
      Note that doing "V.Items.UseHeadLight := hlOn" would not have a desired
      effect, as this headlight would be done only from runtime camera,
      which we don't care about in this case. }
    V.InternalCamera.Add(TCastleDirectionalLight.Create(NewDesignOwner));

    CameraViewpointForWholeScene(V.Items.BoundingBox, 2, 1, false, true,
      APos, ADir, AUp, AGravityUp);
    V.InternalCamera.SetWorldView(APos, ADir, AUp);
    V.InternalCamera.GravityUp := AGravityUp;
  end;

var
  //LabelNonVisualHint: TCastleLabel;
  DesignRootVisual: Boolean;
begin
  ClearDesign;

  { We use CastleControl.Controls.InsertBack here, to keep DesignerLayer
    in the front. }

  DesignRootVisual :=
    (NewDesignRoot is TCastleUserInterface) or
    (NewDesignRoot is TCastleTransform);

  if DesignRootVisual then
  begin
    CameraPreview := TCameraPreview.Create(nil, NewDesignOwner);
    CastleControl.Controls.InsertBack(CameraPreview.UiRoot);
  end;

  if NewDesignRoot is TCastleUserInterface then
  begin
    CastleControl.Controls.InsertBack(NewDesignRoot as TCastleUserInterface);
    Assert(DesignRootVisual);
  end else
  if NewDesignRoot is TCastleTransform then
  begin
    FDesignViewportForTransforms := TCastleViewport.Create(NewDesignOwner);
    FDesignViewportForTransforms.Items.Add(NewDesignRoot as TCastleTransform);
    { Do this after adding NewDesignRoot, as it wants good Items.BoundingBox }
    InitializeDesignViewportForTransforms(FDesignViewportForTransforms);
    CastleControl.Controls.InsertBack(FDesignViewportForTransforms);
    Assert(DesignRootVisual);
  end else
  begin
    { This is normal situation for non-visual components. }
    (*
    LabelNonVisualHint := TCastleLabel.Create(NewDesignOwner);
    LabelNonVisualHint.Caption := 'This design does not contain any visual components.' + NL +
      'The root of this design has class:' + NL +
      NL +
      NewDesignRoot.ClassName;
    LabelNonVisualHint.Anchor(hpMiddle);
    LabelNonVisualHint.Anchor(vpMiddle);
    LabelNonVisualHint.FontSize := 40;
    CastleControl.Controls.InsertBack(LabelNonVisualHint);
    *)
    Assert(not DesignRootVisual);
  end;

  SetEnabledVisible(CastleControl, DesignRootVisual);
  SetEnabledVisible(PanelMiddleTop, DesignRootVisual);

  // set background to gray
  CastleControl.Container.BackgroundColor := Vector4(0.5, 0.5, 0.5, 1);

  // replace DesignXxx variables, once loading successfull
  FDesignRoot := NewDesignRoot;
  FDesignUrl := NewDesignUrl;
  DesignOwner := NewDesignOwner;
  FDesignModified := DesignUrl = ''; // when opening '', mark new hierarchy modified

  // Allows object inspectors to find matching components, e.g. when editing Viewport.Items.MainScene
  PropertyEditorHook.LookupRoot := DesignOwner;
  PropertyEditorHook.AddHandlerModified(@PropertyEditorModified);

  UpdateDesign;
  OnUpdateFormCaption(Self);
end;

procedure TDesignFrame.OpenDesign(const NewDesignUrl: String);
var
  NewDesignRoot, NewDesignOwner: TComponent;
  Mime: String;
begin
  NewDesignOwner := TComponent.Create(Self);

  try
    Mime := UriMimeType(NewDesignUrl);
    if Mime = 'text/x-castle-user-interface' then
      NewDesignRoot := UserInterfaceLoad(NewDesignUrl, NewDesignOwner)
    else
    if Mime = 'text/x-castle-transform' then
      NewDesignRoot := TransformLoad(NewDesignUrl, NewDesignOwner)
    else
    if (Mime = 'text/x-castle-component') or
       // open CastleLocalProjectSettings.json, and future CastleProject.json
       (Mime = 'application/json') then
      NewDesignRoot := ComponentLoad(NewDesignUrl, NewDesignOwner)
    else
      raise Exception.CreateFmt('Unrecognized file extension %s (MIME type %s)',
        [ExtractFileExt(NewDesignUrl), Mime]);
  except
    { Testcase: try to load using UserInterfaceLoad a file
      that has TCastleTransform inside. UserInterfaceLoad makes EInvalidCast. }
    on E: Exception do
    begin
      E.Message := 'Error when loading ' + UriDisplay(NewDesignUrl) + ': ' + E.Message;
      raise;
    end;
  end;

  UndoSystem.ClearUndoHistory;

  OpenDesign(NewDesignRoot, NewDesignOwner, NewDesignUrl);

  RecordUndo('Open design', High(TUndoCommentPriority)); // Technically this is impossible to see this Undo comment
end;

function TDesignFrame.FormCaption: String;
var
  DesignName: String;
begin
  // calculate DesignName
  if DesignUrl <> '' then
    DesignName := ExtractUriName(DesignUrl)
  else
  if DesignRoot is TCastleTransform then
    DesignName := 'New Transform'
  else
  if DesignRoot is TCastleUserInterface then
    DesignName := 'New User Interface'
  else
    // generic, should not happen now
    DesignName := 'New Component';
  Result := '[' + Iff(DesignModified, '*', '') + DesignName + '] ';
end;

procedure TDesignFrame.BeforeProposeSaveDesign;
var
  InspectorType: TInspectorType;
begin
  { call SaveChanges to be sure to have good DesignModified value.
    Otherwise when editing e.g. TCastleButton.Caption,
    you can press F9 and have DesignModified = false,
    because PropertyGridModified doesn't occur because we actually
    press "tab" to focus another control. }
  for InspectorType in TInspectorType do
    Inspector[InspectorType].SaveChanges;
end;

procedure TDesignFrame.AddComponent(const ComponentClass: TComponentClass;
  const ComponentOnCreate: TNotifyEvent);
var
  ParentComponent: TComponent;
begin
  // calculate ParentComponent
  ParentComponent := GetSelectedComponent;
  { User can use "Add Behavior" when another TCastleBehavior is selected,
    it means to insert into the parent TCastleTransform.
    E.g. usecase: add collider when rigid body is selected. }
  if ComponentClass.InheritsFrom(TCastleBehavior) and
     (ParentComponent is TCastleBehavior) then
  begin
    ParentComponent := TCastleBehavior(ParentComponent).Parent;
  end;
  { If nothing was selected, add to DesignRoot }
  if ParentComponent = nil then
    ParentComponent := DesignRoot;

  AddComponent(ParentComponent, ComponentClass, ComponentOnCreate);
end;

function TDesignFrame.AddComponent(const ParentComponent: TComponent;
  const ComponentClass: TComponentClass;
  const ComponentOnCreate: TNotifyEvent;
  const BaseNewComponentName: String;
  const InsertIndex: Integer): TComponent;

  function CreateComponent: TComponent;
  begin
    Result := ComponentClass.Create(DesignOwner) as TComponent;
    if Assigned(ComponentOnCreate) then // call ComponentOnCreate ASAP after constructor
      ComponentOnCreate(Result);
    Result.Name := ProposeComponentName(ComponentClass, DesignOwner, BaseNewComponentName);
  end;

  procedure FinishAddingComponent(const NewComponent: TComponent);
  begin
    UpdateDesign;
    SelectedComponent := NewComponent; // select after adding, makes it natural to edit
    ModifiedOutsideObjectInspector('Add ' + NewComponent.Name + ' to ' + ParentComponent.Name, ucHigh);
  end;

  procedure AutoCreateRigidBody(const Collider: TCastleCollider; const ParentComponent: TCastleTransform);
  var
    RBody: TCastleRigidBody;
  begin
    RBody := AddComponent(ParentComponent, TCastleRigidBody, nil) as TCastleRigidBody;
    if Collider.Mode2D then
      RBody.Setup2D;
  end;

  function AddToTransform(const ParentComponent: TCastleTransform): TComponent;
  begin
    if ComponentClass.InheritsFrom(TCastleTransform) then
    begin
      Result := CreateComponent;
      if InsertIndex >= 0 then
        ParentComponent.Insert(InsertIndex, Result as TCastleTransform)
      else
        ParentComponent.Add(Result as TCastleTransform);
      FinishAddingComponent(Result);
    end else
    if ComponentClass.InheritsFrom(TCastleUserInterface) then
    begin
      raise Exception.Create(Format('Cannot add TCastleUserInterface descendant (%s) when the parent is a TCastleTransform descendant (%s). Select a parent that descends from TCastleUserInterface.',
        [ComponentClass.ClassName, ParentComponent.ClassName]))
    end else
    if ComponentClass.InheritsFrom(TCastleBehavior) then
    begin
      Result := CreateComponent;
      if InsertIndex >= 0 then
        ParentComponent.InsertBehavior(InsertIndex, Result as TCastleBehavior)
      else
        ParentComponent.AddBehavior(Result as TCastleBehavior);
      try
        { Show colliders on newly added component }
        if (Result is TCastleCollider) and FShowColliders then
          UpdateColliders(ParentComponent);
        { If component is TCastleMeshCollider try to set Scene property to parent }
        if (Result is TCastleMeshCollider) and ParentComponent.HasColliderMesh then
          (Result as TCastleMeshCollider).Mesh := ParentComponent;
        (*
        // The TransformDesigning mechanism works, but it unused for now.
        { When creating new behavior under selected transform, call DesigningBegin.
          This way temporary anchors appear immediately on newly added physics joint. }
        if ParentComponent = TransformDesigning then
          (Result as TCastleBehavior).DesigningBegin;
        *)
        { auto-create TCastleRigidBody after adding collider }
        if (Result is TCastleCollider) and
           (ParentComponent.FindBehavior(TCastleRigidBody) = nil) then
          AutoCreateRigidBody(TCastleCollider(Result), ParentComponent);
      finally
        FinishAddingComponent(Result);
      end;
    end else
    begin
      Result := CreateComponent;
      if InsertIndex >= 0 then
        ParentComponent.InsertNonVisualComponent(InsertIndex, Result)
      else
        ParentComponent.AddNonVisualComponent(Result);
      FinishAddingComponent(Result);
    end;
  end;

  function AddToUserInterface(const ParentComponent: TCastleUserInterface): TComponent;
  begin
    if ComponentClass.InheritsFrom(TCastleUserInterface) then
    begin
      Result := CreateComponent;
      if InsertIndex >= 0 then
        ParentComponent.InsertControl(InsertIndex, Result as TCastleUserInterface)
      else
        ParentComponent.InsertFront(Result as TCastleUserInterface);
      FinishAddingComponent(Result);
    end else
    if ComponentClass.InheritsFrom(TCastleTransform) then
    begin
      raise Exception.Create(Format('Cannot add TCastleTransform descendant (%s) when the parent is a TCastleUserInterface descendant (%s). Select a parent that descends from TCastleTransform, for example select Viewport.Items.',
        [ComponentClass.ClassName, ParentComponent.ClassName]))
    end else
    if ComponentClass.InheritsFrom(TCastleBehavior) then
    begin
      raise Exception.Create(Format('Cannot add TCastleBehavior descendant (%s) when the parent is a TCastleUserInterface descendant (%s). Select a parent that descends from TCastleTransform, like TCastleTransform itself or TCastleScene.',
        [ComponentClass.ClassName, ParentComponent.ClassName]))
    end else
    begin
      Result := CreateComponent;
      if InsertIndex >= 0 then
        ParentComponent.InsertNonVisualComponent(InsertIndex, Result)
      else
        ParentComponent.AddNonVisualComponent(Result);
      FinishAddingComponent(Result);
    end;
  end;

  function AddToComponent(const ParentComponent: TCastleComponent): TComponent;
  begin
    { Note that, technically,
      we could add TCastleUserInterface/TCastleTransform/TCastleBehavior
      to non-visual components list.
      But this would be confusing, so we disallow it in editor. }
    if ComponentClass.InheritsFrom(TCastleUserInterface) then
    begin
      raise Exception.Create(Format('To add TCastleUserInterface descendant (%s), select a parent that descends from TCastleUserInterface.',
        [ComponentClass.ClassName, ParentComponent.ClassName]))
    end else
    if ComponentClass.InheritsFrom(TCastleTransform) then
    begin
      raise Exception.Create(Format('To add TCastleTransform descendant (%s), select a parent that descends from TCastleTransform, for example select Viewport.Items.',
        [ComponentClass.ClassName, ParentComponent.ClassName]))
    end else
    if ComponentClass.InheritsFrom(TCastleBehavior) then
    begin
      raise Exception.Create(Format('To add TCastleBehavior descendant (%s), select a parent that descends from TCastleTransform, like TCastleTransform itself or TCastleScene.',
        [ComponentClass.ClassName, ParentComponent.ClassName]))
    end else
    begin
      Result := CreateComponent;
      if InsertIndex >= 0 then
        ParentComponent.InsertNonVisualComponent(InsertIndex, Result)
      else
        ParentComponent.AddNonVisualComponent(Result);
      FinishAddingComponent(Result);
    end;
  end;

begin
  { Cancel editing the component name, when adding a component.
    See https://trello.com/c/IC6NQx0X/59-bug-adding-a-component-to-a-component-that-is-being-currently-renamed-triggers-and-exception . }
  if ControlsTreeOneSelected <> nil then
    ControlsTreeOneSelected.EndEdit(true);

  if ParentComponent is TCastleUserInterface then
  begin
    Exit(AddToUserInterface(TCastleUserInterface(ParentComponent)));
  end else
  if ParentComponent is TCastleTransform then
  begin
    Exit(AddToTransform(TCastleTransform(ParentComponent)));
  end else
  if ParentComponent is TCastleComponent then
  begin
    Exit(AddToComponent(ParentComponent as TCastleComponent));
  end else
    raise Exception.Create(Format('Cannot add to the parent of class %s, select other parent before adding.',
      [ParentComponent.ClassName]))
end;

procedure TDesignFrame.FreeComponentRecursively(const C: TComponent);

  procedure FreeNonVisualChildren(const C: TCastleComponent);
  var
    I: Integer;
  begin
    for I := C.NonVisualComponentsCount - 1 downto 0 do
      if Deletable(C.NonVisualComponents[I]) then
        FreeComponentRecursively(C.NonVisualComponents[I]);
  end;

  procedure FreeTransformChildren(const T: TCastleTransform);
  var
    I: Integer;
  begin
    for I := T.Count - 1 downto 0 do
      if Deletable(T[I]) then
        FreeComponentRecursively(T[I]);
  end;

  procedure FreeBehaviorChildren(const T: TCastleTransform);
  var
    I: Integer;
  begin
    for I := T.BehaviorsCount - 1 downto 0 do
      if Deletable(T.Behaviors[I]) then
        FreeComponentRecursively(T.Behaviors[I]);
  end;

  procedure FreeUiChildren(const C: TCastleUserInterface);
  var
    I: Integer;
  begin
    for I := C.ControlsCount - 1 downto 0 do
      if Deletable(C.Controls[I]) then
        FreeComponentRecursively(C.Controls[I]);
  end;

begin
  if not Deletable(C) then
    Exit;

  { Check this assertion after Deletable check, as it may be invalid
    e.g. for gizmos that are csTransient. }
  Assert(C.Owner = DesignOwner);

  if C is TCastleComponent then
  begin
    FreeNonVisualChildren(TCastleComponent(C));
    if C is TCastleTransform then
    begin
      FreeBehaviorChildren(TCastleTransform(C));
      FreeTransformChildren(TCastleTransform(C));
    end else
    if C is TCastleUserInterface then
    begin
      FreeUiChildren(TCastleUserInterface(C));
      if C is TCastleViewport then
      begin
        FreeBehaviorChildren(TCastleViewport(C).Items);
        FreeTransformChildren(TCastleViewport(C).Items);
      end;
    end;
  end;
  { Remove designing objects before delete behavior }
//  if C is TCastleBehavior then
//    TCastleBehavior(C).DesigningEnd;
  C.Free;

  UpdateDesign;
end;

procedure TDesignFrame.DeleteComponent(const AutoSelectParents: Boolean = false);

  { Explain to user why C cannot be deleted.
    We know that Deletable(C) = false at this point. }
  function ReasonWhyNotDeletable(const C: TComponent): String;
  var
    ReasonStart: String;
  begin
    ReasonStart := 'Cannot remove "' + C.Name + '":' + NL + NL;

    // This analyzes some conditions of Deletable and Selectable
    if C is TCastleToolTransform then
      Exit(ReasonStart + 'This is a temporary (tool) component, helpful to edit something, but it is not part of the final design. Use "Hide Joint Tools" to hide it.');
    if csTransient in C.ComponentStyle then
      Exit(ReasonStart + 'This is an internal component, you should not be able to even select it.');
    if csSubComponent in C.ComponentStyle then
      Exit(ReasonStart + 'This is a subcomponent, and subcomponents cannot be removed because owner depends that they always exist.');
    if C = DesignRoot then
      Exit(ReasonStart + 'This is the root component of the design. Design must always have a root component. You can only change it to something else using "Change Class".');

    // Shorter error message, if we don't know any specific reason
    Result := 'Cannot remove "' + C.Name + '".';
  end;

  function FirstDeletableComponent(const List: TComponentList): TComponent;
  var
    I: Integer;
  begin
    for I := 0 to List.Count - 1 do
      if Deletable(List[I]) then
        Exit(List[I]);
    Result := nil;
  end;

var
  Selected: TComponentList;
  SelectedCount: Integer;
  C: TComponent;
  UndoSummary: String;
begin
  GetSelected(Selected, SelectedCount, AutoSelectParents);
  try
    if SelectedCount <> 0 then // check this, otherwise Selected may be nil
    begin
      if SelectedCount = 1 then
        UndoSummary := Selected[0].Name
      else
        UndoSummary := SelectedCount.ToString + ' components';

      if (SelectedCount = 1) and not Deletable(Selected[0]) then
      begin
        { In this case we will not remove anything.
          Be vocal to user to explain "why", e.g. why root components cannot be removed. }
        ErrorBox(ReasonWhyNotDeletable(Selected[0]));
        Exit;
      end;

      { We depend on the fact TComponentList observes freed items,
        and removes them automatically.
        This way also freeing something that frees something else
        should work (although we don't really need it now,
        DesignOwner owns everything). }

      repeat
        C := FirstDeletableComponent(Selected);
        if C <> nil then
          FreeComponentRecursively(C)
        else
          Break;
      until false;

      { call this after UpdateDesign, otherwise tree is not ready,
        and events caused by ModifiedOutsideObjectInspector may expect it is. }
      ModifiedOutsideObjectInspector('Delete ' + UndoSummary, ucHigh);
    end;
  finally FreeAndNil(Selected) end;
end;

procedure TDesignFrame.CopyComponent;
const
  { For copying, copying auto-parent is not intuitive,
    see https://github.com/castle-engine/castle-engine/issues/522 . }
  AutoSelectParents = false;
var
  Sel: TComponent;
begin
  Sel := GetSelectedComponent(AutoSelectParents);
  if (Sel <> nil) and
     (not (csSubComponent in Sel.ComponentStyle)) then
  begin
    Clipboard.AsText := ComponentToString(Sel)
  end else
  begin
    ErrorBox('Select exactly one component, that is not a subcomponent, to copy');
  end;
end;

procedure TDesignFrame.PasteComponent;

  procedure FinishAddingComponent(const NewComponent: TComponent);
  begin
    UpdateDesign;
    SelectedComponent := NewComponent; // select after adding, makes it natural to edit
    ModifiedOutsideObjectInspector('Paste ' + NewComponent.Name, ucHigh);
  end;

var
  Selected: TComponentList;
  SelectedCount: Integer;
  ParentComponent, NewComponent: TComponent;
begin
  try
    NewComponent := StringToComponent(Clipboard.AsText, DesignOwner);
  except
    on E: Exception do
    begin
      ErrorBox('Cliboard doesn''t seem to contain a copied component.' + NL + NL +
        'Trying to deserialize it failed with the error:' + NL + NL +
        ExceptMessage(E));
      Exit;
    end;
  end;

  // calculate ParentComponent
  GetSelected(Selected, SelectedCount);
  try
    if SelectedCount = 1 then
      ParentComponent := Selected.First
    else
      ParentComponent := DesignRoot;
  finally FreeAndNil(Selected) end;

  if NewComponent is TCastleUserInterface then
  begin
    if not (ParentComponent is TCastleUserInterface) then
    begin
      ErrorBox('Clipboard contains a TCastleUserInterface instance, you need to select a TCastleUserInterface as a parent before doing "Paste Component"');
      FreeAndNil(NewComponent);
      Exit;
    end;
    (ParentComponent as TCastleUserInterface).InsertFront(NewComponent as TCastleUserInterface);
    FinishAddingComponent(NewComponent);
  end else
  if NewComponent is TCastleTransform then
  begin
    if not (ParentComponent is TCastleTransform) then
    begin
      ErrorBox('Clipboard contains a TCastleTransform instance, you need to select a TCastleTransform as a parent before doing "Paste Component"');
      FreeAndNil(NewComponent);
      Exit;
    end;
    (ParentComponent as TCastleTransform).Add(NewComponent as TCastleTransform);
    FinishAddingComponent(NewComponent);
  end else
  if NewComponent is TCastleBehavior then
  begin
    if not (ParentComponent is TCastleTransform) then
    begin
      ErrorBox('Clipboard contains a TCastleTransform instance, you need to select a TCastleTransform as a parent before doing "Paste Component"');
      FreeAndNil(NewComponent);
      Exit;
    end;
    (ParentComponent as TCastleTransform).AddBehavior(NewComponent as TCastleBehavior);
    FinishAddingComponent(NewComponent);
  end else
  begin
    ErrorBox(Format('Clipboard contains an instance of %s class, cannot insert it into the design',
      [NewComponent.ClassName]));
    FreeAndNil(NewComponent);
  end;
end;

procedure TDesignFrame.CutComponent;
const
  { For deletion, better to not select parent to avoid removing too much.
    See https://github.com/castle-engine/castle-engine/issues/521 . }
  AutoSelectParents = false;
var
  Sel: TComponent;
begin
  Sel := GetSelectedComponent(AutoSelectParents);
  if (Sel <> nil) and
     (not (csSubComponent in Sel.ComponentStyle)) then
  begin
    Clipboard.AsText := ComponentToString(Sel);
    DeleteComponent(AutoSelectParents);
  end else
  begin
    ErrorBox('Select exactly one component, that is not a subcomponent, to copy');
  end;
end;

function TDesignFrame.NonVisualComponentParent(const C: TComponent): TCastleComponent;
var
  CNode: TTreeNode;
  ParentComp: TComponent;
begin
  if not TreeNodeMap.TryGetValue(C, CNode) then
    raise EInternalError.Create('Cannot get parent of non-visual component: we cannot find the node in ControlsTree');

  // This can happen if C is root component in design
  if CNode.Parent = nil then
    Exit(nil);

  { Note: SelectedFromNode will automatically lookup higher parent,
    in case parent is special "Non-visual component" text node. }
  ParentComp := SelectedFromNode(CNode.Parent);
  if ParentComp = nil then
    raise EInternalError.Create('Cannot get parent of non-visual component: parent node not a regular component');

  if not (ParentComp is TCastleComponent) then
    raise EInternalError.Create('Cannot get parent of non-visual component: parent is TComponent but not TCastleComponent');

  Result := ParentComp as TCastleComponent;
end;

procedure TDesignFrame.DuplicateComponent;

  procedure FinishAddingComponent(const NewComponent: TComponent);
  var
    OldComponentName: String;
  begin
    OldComponentName := SelectedComponent.Name;
    UpdateDesign;
    SelectedComponent := NewComponent; // select after adding, makes it natural to edit
    ModifiedOutsideObjectInspector('Duplicate ' + OldComponentName + '->' + NewComponent.Name, ucHigh);
  end;

  procedure DuplicateUserInterface(const Selected: TCastleUserInterface);
  var
    ParentComp, NewComp: TCastleUserInterface;
    ComponentString: String;
    InsertIndex: Integer;
  begin
    ParentComp := Selected.Parent;
    if ParentComp = nil then
    begin
      ErrorBox('To duplicate, select component with exactly one parent');
      Exit;
    end;
    ComponentString := ComponentToString(Selected);
    NewComp := StringToComponent(ComponentString, DesignOwner) as TCastleUserInterface;
    InsertIndex := ParentComp.IndexOfControl(Selected);
    ParentComp.InsertControl(InsertIndex + 1, NewComp);
    FinishAddingComponent(NewComp);
  end;

  procedure DuplicateTransform(const Selected: TCastleTransform);
  var
    ParentComp, NewComp: TCastleTransform;
    ComponentString: String;
    InsertIndex: Integer;
  begin
    ParentComp := Selected.Parent;
    if ParentComp = nil then
    begin
      ErrorBox('To duplicate, select component with exactly one parent');
      Exit;
    end;
    ComponentString := ComponentToString(Selected);
    NewComp := StringToComponent(ComponentString, DesignOwner) as TCastleTransform;
    InsertIndex := ParentComp.List.IndexOf(Selected);
    ParentComp.Insert(InsertIndex + 1, NewComp);
    FinishAddingComponent(NewComp);
  end;

  procedure DuplicateNonVisualComponent(const Selected: TCastleComponent);
  var
    ParentComp, NewComp: TCastleComponent;
    ComponentString: String;
    InsertIndex: Integer;
  begin
    ParentComp := NonVisualComponentParent(Selected);
    if ParentComp = nil then
    begin
      ErrorBox('To duplicate, select component with exactly one parent');
      Exit;
    end;
    ComponentString := ComponentToString(Selected);
    NewComp := StringToComponent(ComponentString, DesignOwner) as TCastleComponent;
    InsertIndex := ParentComp.NonVisualComponentsIndexOf(Selected);
    ParentComp.InsertNonVisualComponent(InsertIndex + 1, NewComp);
    FinishAddingComponent(NewComp);
  end;

var
  Sel: TComponent;
begin
  Sel := SelectedComponent;

  if (Sel <> nil) and
     (not (csSubComponent in Sel.ComponentStyle)) then
  begin
    if Sel is TCastleUserInterface then
      DuplicateUserInterface(Sel as TCastleUserInterface)
    else
    if Sel is TCastleTransform then
      DuplicateTransform(Sel as TCastleTransform)
    else
    if Sel is TCastleComponent then
      DuplicateNonVisualComponent(Sel as TCastleComponent)
    else
      ErrorBox('To duplicate, select TCastleUserInterface, TCastleTransform or TCastleComponent component');
  end else
    ErrorBox('To duplicate, select exactly one component that is not a subcomponent');
end;

procedure TDesignFrame.DuplicateLinkedComponent;

  procedure FinishAddingComponent(const NewComponent: TCastleTransformReference);
  begin
    // UpdateDesign; // no need to, AddComponent already does this
    // SelectedComponent := NewComponent; // no need to, AddComponent already does this
    Assert(NewComponent.Reference <> nil);
    ModifiedOutsideObjectInspector('Created reference ' + NewComponent.Name +
      ' to ' + NewComponent.Reference.Name, ucHigh);
  end;

  procedure DuplicateLinkedTransform(const Selected: TCastleTransform);
  var
    ParentComp, ReferenceTarget: TCastleTransform;
    NewReference: TCastleTransformReference;
    BaseNewComponentName: String;
    InsertIndex: Integer;
  begin
    ParentComp := Selected.Parent;
    if ParentComp = nil then
    begin
      ErrorBox('To duplicate, select component with exactly one parent');
      Exit;
    end;

    // When using "Duplicate Linked" over an existing TCastleTransformReference,
    // create another TCastleTransformReference to the same target,
    // not TCastleTransformReference to TCastleTransformReference.
    ReferenceTarget := Selected;
    if Selected is TCastleTransformReference then
    begin
      ReferenceTarget := TCastleTransformReference(Selected).Reference;
      if ReferenceTarget = nil then
      begin
        ErrorBox('To duplicate linked, select a target component (not TCastleTransformReference), or select another TCastleTransformReference with non-nil Target. Now you selected TCastleTransformReference with Target=nil.');
        Exit;
      end;
    end;
    Assert(ReferenceTarget <> nil);

    BaseNewComponentName := 'Reference' + StripNumericSuffix(ReferenceTarget.Name);

    InsertIndex := ParentComp.List.IndexOf(Selected) + 1;

    NewReference := AddComponent(ParentComp, TCastleTransformReference, nil,
      BaseNewComponentName, InsertIndex) as TCastleTransformReference;
    NewReference.Reference := ReferenceTarget;
    // copy transformation parameters Selected -> NewReference
    NewReference.Translation := Selected.Translation;
    NewReference.Rotation := Selected.Rotation;
    NewReference.Scale := Selected.Scale;
    NewReference.Center := Selected.Center;
    NewReference.ScaleOrientation := Selected.ScaleOrientation;

    FinishAddingComponent(NewReference);
  end;

var
  Sel: TComponent;
begin
  Sel := SelectedComponent;
  if (Sel <> nil) and
     (not (csSubComponent in Sel.ComponentStyle)) then
  begin
    if Sel is TCastleTransform then
      DuplicateLinkedTransform(Sel as TCastleTransform)
    else
      ErrorBox('To duplicate (linked, using TCastleTransformReference), select TCastleTransform component');
  end else
    ErrorBox('To duplicate (linked), select exactly one component that is not a subcomponent');
end;

function TDesignFrame.SelectedViewport: TCastleViewport;

  { Return viewport indicated by T, or @nil if none. }
  function ViewportOfTransform(const T: TCastleTransform): TCastleViewport;
  begin
    if T.World <> nil then
      Result := T.World.Owner as TCastleViewport
    else
      Result := nil;
  end;

  { Return viewport indicated by B, or @nil if none. }
  function ViewportOfBehavior(const B: TCastleBehavior): TCastleViewport;
  begin
    if B.Parent <> nil then
      Result := ViewportOfTransform(B.Parent)
    else
      Result := nil;
  end;

  { Return viewport indicated by C, or @nil if none. }
  function ViewportOfComponent(const C: TComponent): TCastleViewport;
  var
    ViewportChild: TCastleUserInterface;
  begin
    Result := nil;

    if C is TCastleViewport then
    begin
      Result := C as TCastleViewport;
    end else
    if C is TCastleUserInterface then
    begin
      { When hovering over TCastleNavigation, or TCastleTouchNavigation,
        or really any UI as viewport child -> select viewport. }
      ViewportChild := C as TCastleUserInterface;
      if {ViewportChild.FullSize and} (ViewportChild.Parent is TCastleViewport) then
      begin
        Result := ViewportChild.Parent as TCastleViewport;
      end;
    end else
    if C is TCastleTransform then
      Result := ViewportOfTransform(C as TCastleTransform)
    else
    if C is TCastleBehavior then
      Result := ViewportOfBehavior(C as TCastleBehavior);
  end;

var
  Selected: TComponentList;
  SelectedCount, I: Integer;
  NewResult: TCastleViewport;
begin
  Result := nil;

  GetSelected(Selected, SelectedCount);
  try
    for I := 0 to SelectedCount - 1 do
    begin
      NewResult := ViewportOfComponent(Selected[I]);

      if NewResult <> nil then
      begin
        if (Result <> nil) and (Result <> NewResult) then
          Exit(nil); // multiple viewports selected
        Result := NewResult;
      end;
    end;
  finally FreeAndNil(Selected) end;
end;

procedure TDesignFrame.UIScaling(const UIScaling: TUIScaling;
  const UIReferenceWidth, UIReferenceHeight: Single);
begin
  CastleControl.Container.UIScaling := UIScaling;
  CastleControl.Container.UIReferenceWidth := UIReferenceWidth;
  CastleControl.Container.UIReferenceHeight := UIReferenceHeight;
end;

procedure TDesignFrame.CurrentComponentApiUrl(var Url: String);

  function InspectorTypeFromActiveControl(const C: TWinControl;
    out InspectorType: TInspectorType): Boolean;
  begin
    for InspectorType in TInspectorType do
      if Inspector[InspectorType] = C then
        Exit(true);

    if C.Parent <> nil then
      Exit(InspectorTypeFromActiveControl(C.Parent, InspectorType));

    Result := false;
  end;

  { If a property of the SelectedComponent is now focused
    in one of our object inspectors, return property name. }
  function SelectedProperty(out PropertyInstance: TObject;
    out PropertyName, PropertyNameForLink: String): Boolean;
  var
    ParentForm: TCustomForm;
    InspectorType: TInspectorType;
    ActiveRow: TOIPropertyGridRow;
  begin
    ParentForm := GetParentForm(Self);
    if (ParentForm.ActiveControl <> nil) and
       InspectorTypeFromActiveControl(ParentForm.ActiveControl, InspectorType) and
       (Inspector[InspectorType].GetActiveRow <> nil) then
    begin
      ActiveRow := Inspector[InspectorType].GetActiveRow;
      PropertyInstance := ActiveRow.Editor.GetComponent(0);

      PropertyName := ActiveRow.Editor.GetPropInfo^.Name;

      { Why do we need PropertyNameForLink, sometimes different than PropertyName?

        Our TVectorXxxPersistent, TCastleColorPersistent property editors
        modify the GetName (returned by "ActiveRow.Name" here)
        to remove "Persistent" suffix.
        And in their case, we want to link to the version without "Persistent"
        suffix.

        But we need to use the version with "Persistent" for GetPropInfo
        as only "XxxPersistent" is published and actually available using RTTI,
        so we also return real PropertyName.

        For other properties (without "persistent" suffix)
        the PropertyNameForLink is equal to PropertyName.
        This way we avoid using weird names set by property editors, like "Angle W",
        for links. }
      if IsSuffix('persistent', PropertyName, true) then
        PropertyNameForLink := ActiveRow.Name
      else
        PropertyNameForLink := PropertyName;
      Result := true;
    end else
      Result := false;
  end;

  function GetFirstSelected: TComponent;
  var
    Selected: TComponentList;
    SelectedCount: Integer;
  begin
    Result := SelectedComponent;

    { In case multiple components are selected, try to return something non-nil:
      namely return the 1st component. This makes pressing F1 when a property is selected
      with multiple components sensible. They usually have equal class. }
    if Result = nil then
    begin
      GetSelected(Selected, SelectedCount);
      try
        if SelectedCount >= 1 then
          Result := Selected[0];
      finally FreeAndNil(Selected) end;
    end;
  end;

var
  C: TComponent;
  PropertyInstance: TObject;
  PropertyName, PropertyNameForLink: String;
begin
  C := GetFirstSelected;
  if C <> nil then
  begin
    { We do not use C for PropertyInstance, because in case of property
      in SubComponent, PropertyInstance needs to be <> nil.
      For example if you click F1 when being over "Blending" inside
      TCastleScene.RenderOptions. }
    if SelectedProperty(PropertyInstance, PropertyName, PropertyNameForLink) then
      Url := ApiReference(PropertyInstance, PropertyName, PropertyNameForLink)
    else
      Url := ApiReference(C, '', '');
  end;
end;

procedure TDesignFrame.UpdateCurrentViewport;
var
  NewCurrentViewport: TCastleViewport;
  HoverUi: TCastleUserInterface;
begin
  { try SelectedViewport }
  NewCurrentViewport := SelectedViewport;

  if NewCurrentViewport = nil then
  begin
    { try HoverUserInterface as TCastleViewport }
    HoverUi := FDesignerLayer.HoverUserInterface(
      CastleControl.Container.MousePosition, true);
    if HoverUi is TCastleViewport then // also checks HoverUi <> nil
      NewCurrentViewport := TCastleViewport(HoverUi)
    else
    { try HoverUserInterface as TCastleViewport child, like TCastleNavigation, TCastleTouchNavigation }
    if (HoverUi <> nil) and (HoverUi.Parent is TCastleViewport) then // also checks HoverUi.Parent <> nil
      NewCurrentViewport := TCastleViewport(HoverUi.Parent);
  end;

  if NewCurrentViewport <> nil then
    SetCurrentViewport(NewCurrentViewport);
  { otherwise keep using FCurrentViewport we had so far }
end;

procedure TDesignFrame.SetCurrentViewport(const Value: TCastleViewport);
begin
  if FCurrentViewport <> Value then
  begin
    FCurrentViewport := Value;
    FCurrentViewportObserver.Observed := Value;
    { After changing CurrentViewport, show colliders on new viewport.
      TODO: It would be better if toggling this checkbox
      set them already properly on all viewports. }
    if Value <> nil then
      UpdateColliders;
    if Assigned(OnCurrentViewportChanged) then
      OnCurrentViewportChanged(Self);
  end;
end;

procedure TDesignFrame.CurrentViewportFreeNotification(
  const Sender: TFreeNotificationObserver);
begin
  FCurrentViewport := nil;
  if Assigned(OnCurrentViewportChanged) then
    OnCurrentViewportChanged(Self);
end;

const
  CameraTransitionTime = 0.25;

procedure TDesignFrame.ViewportViewAxis(const Dir, Up: TVector3);
var
  V: TCastleViewport;
  Box: TBox3D;
  Distance: Single;
  NewPos: TVector3;
begin
  V := CurrentViewport;
  if V = nil then Exit;
  if V.Items = nil then Exit;

  Box := V.Items.BoundingBox;
  if Box.IsEmpty then Exit;

  Distance := PointsDistance(V.InternalCamera.WorldTranslation, Box.Center);
  NewPos := Box.Center - Dir * Distance;
  FixCamera2D(V, NewPos, Dir, Up);
  V.InternalCamera.AnimateTo(NewPos, Dir, Up, CameraTransitionTime);
end;

procedure TDesignFrame.FixCamera2D(const V: TCastleViewport; var Pos: TVector3; const Dir, Up: TVector3);
begin
  if (V.InternalCamera.ProjectionType = ptOrthographic) and
     TVector3.Equals(Dir, Vector3(0, 0, -1)) and
     TVector3.Equals(Up, Vector3(0, 1, 0)) then
  begin
    if V.Camera <> nil then
      Pos.Z := V.Camera.Translation.Z
    else
      Pos.Z := Default2DCameraZ;

    Pos.X := Pos.X - (0.5 - V.InternalCamera.Orthographic.Origin.X) * V.InternalCamera.Orthographic.EffectiveRect.Width;
    Pos.Y := Pos.Y - (0.5 - V.InternalCamera.Orthographic.Origin.Y) * V.InternalCamera.Orthographic.EffectiveRect.Height;
  end;
end;

procedure TDesignFrame.ViewportViewBox(const V: TCastleViewport; Box: TBox3D);
var
  APos, ADir, AUp: TVector3;
  IntersectionDistance: Single;
begin
  // in particular, condition below means we don't do anything if no TCastleTransform selected
  if not Box.IsEmpty then
  begin
    V.InternalCamera.GetWorldView(APos, ADir, AUp);

    { Convert Box to use maximum size in all 3 dimensions.
      This results in better camera view for boxes mostly flat in 1 dimension. }
    Box := Box3DAroundPoint(Box.Center, Box.Size.Max);
    if not Box.TryRayClosestIntersection(IntersectionDistance, Box.Center, -ADir) then
    begin
      { TryRayClosestIntersection may return false for box with size zero
        (though not observed in practice),
        only then ray from Box.Center may not hit one of box walls. }
      IntersectionDistance := 1;
      WritelnWarning('Ray from box center didn''t hit any of box walls');
    end;
    APos := Box.Center - ADir * IntersectionDistance * 2;

    { Older version of this routine was doing:

    CameraViewpointForWholeScene(Box, 2, 1, false, true,
      APos, ADir, AUp, AGravityUp);

    New version only modifies the camera position, preserving existing
    dir, up. This is more flexible for movement by key shortcuts,
    and consistent with
    - Blender home
    - Unity F
    - Godot O
    }

    FixCamera2D(V, APos, ADir, AUp);
    V.InternalCamera.AnimateTo(APos, ADir, AUp, CameraTransitionTime);
  end;
end;

procedure TDesignFrame.ViewportViewAll;
var
  V: TCastleViewport;
begin
  V := CurrentViewport;
  if V = nil then Exit;

  if V.Items <> nil then
    ViewportViewBox(V, V.Items.BoundingBox);
end;

procedure TDesignFrame.ViewportViewSelected;

  { Determine selected TCastleTransform based on selected component, or @nil.
    This routine treats selecting a behavior just like selecting a transform,
    so that pressing F on behavior works. }
  function TransformFromSelected(const C: TComponent): TCastleTransform;
  begin
    if C is TCastleTransform then
      Result := TCastleTransform(C)
    else
    if C is TCastleBehavior then
      Result := TCastleBehavior(C).Parent
    else
      Result := nil;
  end;

var
  Selected: TComponentList;
  SelectedCount, I: Integer;
  SelectedBox: TBox3D;
  V: TCastleViewport;
  T: TCastleTransform;
begin
  V := CurrentViewport;
  if V = nil then Exit;

  SelectedBox := TBox3D.Empty;

  GetSelected(Selected, SelectedCount);
  try
    for I := 0 to SelectedCount - 1 do
    begin
      T := TransformFromSelected(Selected[I]);
      if (T <> nil) and
         (T.World = V.Items) then
        SelectedBox := SelectedBox + T.WorldBoundingBox;
    end;
  finally FreeAndNil(Selected) end;

  ViewportViewBox(V, SelectedBox);
end;

function TDesignFrame.ComponentCaption(const C: TComponent): String;

  function ClassCaption(const C: TClass): String;
  begin
    Result := C.ClassName;

    // hide some internal classes by instead displaying ancestor name
    // No point in doing this now
    // if C = Txxx then
    //   Result := ClassCaption(C.ClassParent);
  end;

begin
  Result := C.Name + ' (' + ClassCaption(C.ClassType) + ')';
end;

function TDesignFrame.TreeNodeCaption(const C: TComponent): String;
begin
  Result := C.Name;
end;

(* TODO: Show UI scaling somewhere?

procedure TDesignFrame.CastleControlResize(Sender: TObject);
var
  CalculatedUIScale: Single;
  H, CalculatedUIScaleStr: String;
begin
  // trick to get private TCastleContainer.FCalculatedUIScale
  CalculatedUIScale :=  (1 / CastleControl.Container.UnscaledWidth) *
    CastleControl.Container.Width;
  CalculatedUIScaleStr := IntToStr(Round(CalculatedUIScale * 100)) + '%';

  LabelUIScaling.Caption := CalculatedUIScaleStr;
  case CastleControl.Container.UIScaling of
    usNone                : H := 'No user interface scaling';
    usEncloseReferenceSize: H := Format('User interface scaling in effect: window must enclose a reference size of %f x %f.' + NL,
      [CastleControl.Container.UIReferenceWidth,
       CastleControl.Container.UIReferenceHeight]);
    usEncloseReferenceSizeAutoOrientation:...
    usFitReferenceSize    : H := Format('User interface scaling in effect: window must fit inside a reference size of %f x %f.' + NL,
      [CastleControl.Container.UIReferenceWidth,
       CastleControl.Container.UIReferenceHeight]);
    usExplicitScale       : H := Format('User interface scaling in effect: explicit scale %f.' + NL,
      [CastleControl.Container.UIExplicitScale]);
    usDpiScale            : H := Format('User interface scaling in effect: scale to follow DPI (pixels per inch). DPI detected now is %f.' + NL,
      [CastleControl.Container.Dpi]);
    else raise EInternalError.Create('CastleControl.Container.UIScaling?');
  end;
  if CastleControl.Container.UIScaling <> usNone then
  begin
    H := Format(H +
      'Actual window size is %d x %d.' + NL +
      'Calculated scale is %s, which simulates surface of size %f x %f.',
      [CastleControl.Container.Width,
       CastleControl.Container.Height,
       CalculatedUIScaleStr,
       CastleControl.Container.UnscaledWidth,
       CastleControl.Container.UnscaledHeight]);
  end;
  LabelUIScaling.Hint := H;
end;
*)

procedure TDesignFrame.CastleControlGLContextOpen(Sender: TObject);

  procedure ReadSettings;
  var
    SettingsUrl: String;
  begin
    SettingsUrl := 'castle-data:/CastleSettings.xml';
    if UriFileExists(SettingsUrl) then
    try
      CastleControl.Container.LoadSettings(SettingsUrl);
    except
      on E: Exception do
      begin
        { Showing a message box (using ErrorBox, which calls LCL MessageDlg)
          from CastleControl.OnOpen (after OpenGL context is initialized)
          is not reliable.

          - WinAPI widgetset: works OK.
          - GTK widgetset: shows an empty message box (seems like the rendered text
            is invisible), and shows GTK error in the console
            (castle-editor:6999): Gtk-CRITICAL **: 21:23:50.518: IA__gtk_widget_realize: assertion 'GTK_WIDGET_ANCHORED (widget) || GTK_IS_INVISIBLE (widget)' failed

          To workaround this, we set PendingErrorBox field here,
          instead of showing ErrorBox immediately.
        }
        PendingErrorBox := SAppendPart(PendingErrorBox, NL,
          'An error occurred when reading the CastleSettings.xml file in your project:' +
          NL + NL + ExceptMessage(E));
        { and continue, this way you can still open a project with broken
          CastleSettings.xml }
      end;
    end;
  end;

begin
  ReadSettings;
end;

procedure TDesignFrame.CastleControlUpdate(const Sender: TCastleUserInterface;
  const SecondsPassed: Single; var HandleInput: Boolean);

  function ViewportDebugInfo(const V: TCastleViewport): String;

    function CameraDirectionStr: String;
    begin
      { This detection matches TProjectForm.ActionViewport*Execute methods in CGE editor. }
      if TVector3.Equals(V.InternalCamera.Direction, Vector3(0, -1, 0)) then
        Result := 'Top '
      else
      if TVector3.Equals(V.InternalCamera.Direction, Vector3(0, 1, 0)) then
        Result := 'Bottom '
      else
      if TVector3.Equals(V.InternalCamera.Direction, Vector3(0, 0, -1)) then
        Result := 'Front '
      else
      if TVector3.Equals(V.InternalCamera.Direction, Vector3(0, 0, 1)) then
        Result := 'Back '
      else
      if TVector3.Equals(V.InternalCamera.Direction, Vector3(1, 0, 0)) then
        Result := 'Left '
      else
      if TVector3.Equals(V.InternalCamera.Direction, Vector3(-1, 0, 0)) then
        Result := 'Right '
      else
        Result := '';
    end;

    function ProjectionStr: String;
    begin
      Result := ProjectionTypeToStr(V.InternalCamera.ProjectionType);
    end;

    function DesignNavigationStr: String;
    const
      Names: array [TInternalDesignNavigationType] of String = ('Fly', 'Examine', '2D');
    begin
      if not V.InternalDesignManipulation then
      begin
        WritelnWarning('Viewport not in design mode, but selected (submit a bug): %s', [V.Name]);
        Exit;
      end;
      Result := Names[V.InternalDesignNavigationType];
      { // speed is now shown using a label displayed by TCastleWalkNavigationDesign
      if V.InternalDesignNavigationType = dnFly then
        Result := Result + Format(' (speed %f)', [
          (V.InternalDesignNavigation as TCastleWalkNavigation).MoveSpeed
        ]);
      }
    end;

  begin
    Result := V.Name + ': ' + CameraDirectionStr + ProjectionStr + ' ' + NL +
      DesignNavigationStr;
  end;

  (*
  Unused debug routine to dump current selection of ControlsTree,
  derived from various properties.

  procedure DebugControlsTreeSelection;
  var
    S: String;
    I: Integer;
  begin
    S := '';

    if ControlsTree.Selected <> nil then
      S := S + 'Selected non-nil: ' + ControlsTree.Selected.Text + LineEnding
    else
      S := S + 'Selected nil' + LineEnding;

    if ControlsTreeOneSelected <> nil then
      S := S + 'OneSelected non-nil: ' + ControlsTreeOneSelected.Text + LineEnding
    else
      S := S + 'OneSelected nil' + LineEnding;

    S := S + 'SelectionCount: ' + IntToStr(ControlsTree.SelectionCount) + LineEnding;

    for I := 0 to ControlsTree.SelectionCount - 1 do
      S := S + IntToStr(I) + ': ' + ControlsTree.Selections[I].Text + LineEnding;

    LabelTreeDEbug.Caption := S;
  end;
  *)

var
  SavedErrorBox: String;
begin
  { process PendingErrorBox }
  if PendingErrorBox <> '' then
  begin
    SavedErrorBox := PendingErrorBox;
    { Clear PendingErrorBox *before* doing ErrorBox, as on WinAPI,
      the CastleControlUpdate will keep occurring underneath the box,
      and we would spawn ~infinite number of ErrorBox.
      This can happen e.g. in case of invalid CastleSettings.xml file,
      that sets PendingErrorBox. }
    PendingErrorBox := '';
    ErrorBox(SavedErrorBox);
  end;

  if InternalCastleDesignInvalidate then
  begin
    UpdateDesign;
    //WritelnWarning('CGE needed to explicitly tell editor to refresh hierarchy');
    ModifiedOutsideObjectInspector('', ucLow);
  end;

  { Hide some tabs if they don't contain anything. }
  TabLayout.TabVisible :=
    (Inspector[itLayout].RowCount <> 0) or
    PanelLayoutTransform.Visible or
    PanelAnchors.Visible;
  TabEvents.TabVisible :=
    (Inspector[itEvents].RowCount <> 0);

  { If necessary, reset OverrideCursor modified by UpdateCursor, to allow mouse look to hide cursor }
  if InternalDesignMouseLook then
    CastleControl.Container.OverrideCursor := mcDefault;

  UpdateCurrentViewport;

  LabelViewport.Visible := FCurrentViewport <> nil;
  if FCurrentViewport <> nil then
    LabelViewport.Caption := ViewportDebugInfo(FCurrentViewport);

  FDesignerLayer.LayerPhysicsSimulation.Exists := CastleApplicationMode in [appSimulation, appSimulationPaused];
  FDesignerLayer.LabelPhysicsSimulationRunning.Exists := CastleApplicationMode = appSimulation;
  FDesignerLayer.LabelPhysicsSimulationPaused.Exists := CastleApplicationMode = appSimulationPaused;

  FTerrainEditor.UpdateEditing;
end;

procedure TDesignFrame.CastleControlDragOver(Sender, Source: TObject; X,
  Y: Integer; State: TDragState; var Accept: Boolean);
var
  SourceShellList: TCastleShellListView;
  UI: TCastleUserInterface;
  ParentComponent: TComponent;
begin
  Accept := false;
  if Source is TCastleShellListView then
  begin
    SourceShellList := TCastleShellListView(Source);
    UI := FDesignerLayer.HoverUserInterface(Vector2(X, CastleControl.Height - Y));
    if (UI is TCastleViewport) and not (ssShift in GetKeyShiftState) then
      ParentComponent := TCastleViewport(UI).Items
    else
      ParentComponent := UI;
    if ParentComponent = nil then // may happen because UI was nil
      Exit;

    Accept := ShellListComponentClass(SourceShellList, ParentComponent) <> nil;
  end;
end;

procedure TDesignFrame.CastleControlDragDrop(Sender, Source: TObject; X, Y: Integer);

  { Calculate 3D position of a TCastleTransform created by drag-and-drop on a vieport. }
  function DropPosition(const Viewport: TCastleViewport; out DropPos: TVector3): Boolean;
  var
    RayOrigin, RayDirection: TVector3;
    RayHit: TRayCollision;
    Distance: Single;
    OldPickable: Boolean;
    PlaneZ: Single;
    Cam: TCastleCamera;
  begin
    Result := true;

    Cam := Viewport.InternalCamera;
    if Cam = nil then
    begin
      WritelnWarning('Cannot drop on the viewport %s, as it has no camera (not even a design-time camera)', [
        Viewport.Name
      ]);
      Exit(false);
    end;

    { Make gizmos not pickable when looking for new scene position,
      because ray can hit on gizmo. }
    OldPickable := TransformManipulate.Pickable;
    try
      TransformManipulate.Pickable := false;
      Viewport.PositionToRay(Vector2(X, CastleControl.Height - Y), true, RayOrigin, RayDirection);
      RayHit := Viewport.Items.WorldRay(RayOrigin, RayDirection);
    finally
      TransformManipulate.Pickable := OldPickable;
    end;

    if (RayHit = nil) and (Cam.ProjectionType = ptOrthographic) then
    begin
      { In the past, we used to calculate this as
        "(Cam.EffectiveProjectionNear + Cam.EffectiveProjectionFar) / 2".

        But now that we auto-calculate projection, the above "smart" calculation is
        - unnecessary (projection will adjust to new item)
        - often results in weird values (as projection near/far are often "around zero"
          but usually their average is not exactly zero, as users expect zero).
      }
      PlaneZ := 0;
      if not TrySimplePlaneRayIntersection(DropPos, 2, PlaneZ, RayOrigin, RayDirection) then
        Exit(false); // camera direction parallel to 3D plane with Z = constant
    end else
    begin
      if RayHit <> nil then
      begin
        Distance := RayHit.Distance;
        FreeAndNil(RayHit);
      end else
      begin
        { If we don't hit any other scene set Distance to default value. }
        Distance := 10;
      end;
      DropPos := RayOrigin + (RayDirection * Distance);

      { In case of 2D game move scene a little closser to camera }
      if Cam.ProjectionType = ptOrthographic then
        DropPos := DropPos - Cam.Direction;
    end;
  end;

var
  SourceShellList: TCastleShellListView;
  ParentComponent, NewComponent: TComponent;
  NewComponentClass: TComponentClass;
  UI: TCastleUserInterface;
  Viewport: TCastleViewport;
  DropPosition2D: TVector2;
  DropPos: TVector3;
  Transform: TCastleTransform;
begin
  if Source is TCastleShellListView then
  begin
    SourceShellList := TCastleShellListView(Source);
    DropPosition2D := Vector2(X, CastleControl.Height - Y);

    { calculate ParentComponent and UI }
    if DesignRoot is TCastleTransform then
    begin
      { When we edit .castle-transform design, then the parent to drop must be DesignRoot.
        Not the Viewport, not even Viewport.Items -- only things inside DesignRoot
        are the hierarchy edited by user. }
      ParentComponent := DesignRoot;
      Assert(FDesignViewportForTransforms <> nil);
      UI := FDesignViewportForTransforms;
    end else
    begin
      UI := FDesignerLayer.HoverUserInterface(DropPosition2D);
      if (UI is TCastleViewport) and not (ssShift in GetKeyShiftState) then
        ParentComponent := TCastleViewport(UI).Items
      else
        ParentComponent := UI;
    end;

    if ParentComponent = nil then // may happen because UI was nil
      Exit;

    NewComponentClass := ShellListComponentClass(SourceShellList, ParentComponent);
    if NewComponentClass = nil then
      Exit;

    if NewComponentClass.InheritsFrom(TCastleTransform) then
    begin
      if not (UI is TCastleViewport) then
      begin
        WritelnWarning('Cannot drag-and-drop %s on UI %s', [
          NewComponentClass.ClassName,
          UI.ClassName
        ]);
        Exit;
      end;
      Viewport := TCastleViewport(UI);

      if not DropPosition(Viewport, DropPos) then
      begin
        WritelnWarning('Cannot drag-and-drop %s on viewport, cannot determine drop position', [
          NewComponentClass.ClassName
        ]);
        Exit;
      end;

      { We can assume that ShellListAddComponent creates non-nil,
        and TCastleTransform, because ShellListComponentClass
        returned non-nil TCastleTransform descendant. }
      Transform := ShellListAddComponent(SourceShellList, ParentComponent) as TCastleTransform;
      Transform.Translation := DropPos;
      WritelnLog('Dropped transform %s:%s into viewport %s at translation %s', [
        Transform.Name,
        Transform.ClassName,
        Viewport.Name,
        DropPos.ToString
      ]);
    end else
    if NewComponentClass.InheritsFrom(TCastleUserInterface) then
    begin
      NewComponent := ShellListAddComponent(SourceShellList, ParentComponent);
      if (NewComponent is TCastleUserInterface) and
         (ParentComponent is TCastleUserInterface) then
      begin
        TCastleUserInterface(NewComponent).Translation :=
          TCastleUserInterface(ParentComponent).ContainerToLocalPosition(DropPosition2D, true);
      end;
    end else
    begin
      WritelnWarning('Cannot drag-and-drop %s on UI %s', [
        NewComponentClass.ClassName,
        UI.ClassName
      ]);
    end;
  end;
end;

const
  LoadUiDesign_FileFilters = 'CGE User Interace Design (*.castle-user-interface)|*.castle-user-interface';
  LoadTransformDesign_FileFilters = 'CGE Transform Design (*.castle-transform)|*.castle-transform';

function TDesignFrame.ShellListComponentClass(const SourceShellList: TCastleShellListView;
  const ParentComponent: TComponent): TComponentClass;
var
  SelectedFileName: String;
  SelectedUrl: String;
  PreferTransform: Boolean;
begin
  Result := nil;
  PreferTransform := ParentComponent is TCastleTransform;

  { SourceShellList.Selected may be nil, testcase:
    - open any project (empty from template is OK)
    - create new design using menu item
      (looks like this step is necessary into tricking LCL that we're
      in the middle of drag-and-drop on GTK?)
    - double-click on some design file in data/ by double-clicking
    - mouse over the design -> without this check, would have access violation
      due to TDesignFrame.CastleControlDragOver being called with
      ShellList.Selected = nil. }

  if SourceShellList.Selected <> nil then
  begin
    SelectedFileName := SourceShellList.GetPathFromItem(SourceShellList.Selected);
    SelectedUrl := MaybeUseDataProtocol(FilenameToUriSafe(SelectedFileName));

    if LoadImage_FileFilters.Matches(SelectedUrl) then
    begin
      if PreferTransform then
        Result := TCastleImageTransform
      else
        Result := TCastleImageControl;
    end else
    // check LoadTiledMap_FileFilters before LoadScene_FileFilters, since *.tmx matches both
    if TFileFilterList.Matches(LoadTiledMap_FileFilters, SelectedUrl) then
      Result := TCastleTiledMap
    else
    if TFileFilterList.Matches(LoadScene_FileFilters, SelectedUrl) then
      Result := TCastleScene
    else
    if TFileFilterList.Matches(LoadSound_FileFilters, SelectedUrl) then
      Result := TCastleTransform // ShellListAddComponent creates TCastleTransform with TCastleSoundSource behavior
    else
    if TFileFilterList.Matches(LoadUiDesign_FileFilters, SelectedUrl) then
      Result := TCastleDesign
    else
    if TFileFilterList.Matches(LoadTransformDesign_FileFilters, SelectedUrl) then
      Result := TCastleTransformDesign;
  end;
end;

function TDesignFrame.ShellListAddComponent(const SourceShellList: TCastleShellListView;
  const ParentComponent: TComponent): TComponent;
var
  SelectedFileName, SelectedUrl: String;
begin
  Result := nil;
  if SourceShellList.Selected <> nil then
  begin
    SelectedFileName := SourceShellList.GetPathFromItem(SourceShellList.Selected);
    SelectedUrl := MaybeUseDataProtocol(FilenameToUriSafe(SelectedFileName));
    Result := AddComponentFromUrl(SelectedUrl, ParentComponent);
  end;
end;

procedure TDesignFrame.SetMaximizePreview(const AValue: Boolean);
begin
  if FMaximizePreview <> AValue then
  begin
    FMaximizePreview := AValue;
    SetEnabledVisible(PanelRight, not AValue);
    SetEnabledVisible(PanelLeft, not AValue);
  end;
end;

function TDesignFrame.AddComponentFromUrl(const AddUrl: String;
  const ParentComponent: TComponent): TComponent;
var
  BaseNameFromUrl: String;

  function AddImageTransform(const Url: String): TCastleImageTransform;
  begin
    Result := AddComponent(ParentComponent, TCastleImageTransform, nil,
      'Image' + BaseNameFromUrl) as TCastleImageTransform;
    Result.Url := Url;
  end;

  function AddImageControl(const Url: String): TCastleImageControl;
  begin
    Result := AddComponent(ParentComponent, TCastleImageControl, nil,
      'Image' + BaseNameFromUrl) as TCastleImageControl;
    Result.Url := Url;
  end;

  function AddScene(const Url: String): TCastleScene;
  begin
    Result := AddComponent(ParentComponent, TCastleScene, nil,
      'Scene' + BaseNameFromUrl) as TCastleScene;
    Result.Url := Url;
  end;

  function AddTiledMap(const Url: String): TCastleTiledMap;
  begin
    Result := AddComponent(ParentComponent, TCastleTiledMap, nil,
      'TiledMap' + BaseNameFromUrl) as TCastleTiledMap;
    Result.Url := Url;
  end;

  function AddSound(const Url: String): TCastleTransform;
  var
    SoundSource: TCastleSoundSource;
    Sound: TCastleSound;
  begin
    Result := AddComponent(ParentComponent, TCastleTransform, nil,
      'Transform' + BaseNameFromUrl) as TCastleTransform;
    SoundSource := AddComponent(Result, TCastleSoundSource, nil,
      'SoundSource' + BaseNameFromUrl) as TCastleSoundSource;
    Sound := AddComponent(SoundSource, TCastleSound, nil,
      'Sound' + BaseNameFromUrl) as TCastleSound;
    Sound.Url := Url;
    SoundSource.Sound := Sound;
  end;

  function AddUiDesign(const Url: String): TCastleDesign;
  begin
    Result := AddComponent(ParentComponent, TCastleDesign, nil,
      'Design' + BaseNameFromUrl) as TCastleDesign;
    Result.Url := Url;
  end;

  function AddTransformDesign(const Url: String): TCastleTransformDesign;
  begin
    Result := AddComponent(ParentComponent, TCastleTransformDesign, nil,
      'Design' + BaseNameFromUrl) as TCastleTransformDesign;
    Result.Url := Url;
  end;

var
  PreferTransform: Boolean;
begin
  Result := nil;
  PreferTransform := ParentComponent is TCastleTransform;
  BaseNameFromUrl := GetBaseNameFromUrl(AddUrl);
  if LoadImage_FileFilters.Matches(AddUrl) then
  begin
    if PreferTransform then
      Result := AddImageTransform(AddUrl)
    else
      Result := AddImageControl(AddUrl);
  end else
  if TFileFilterList.Matches(LoadTiledMap_FileFilters, AddUrl) then
    Result := AddTiledMap(AddUrl)
  else
  if TFileFilterList.Matches(LoadScene_FileFilters, AddUrl) then
    Result := AddScene(AddUrl)
  else
  if TFileFilterList.Matches(LoadSound_FileFilters, AddUrl) then
    Result := AddSound(AddUrl)
  else
  if TFileFilterList.Matches(LoadUiDesign_FileFilters, AddUrl) then
    Result := AddUiDesign(AddUrl)
  else
  if TFileFilterList.Matches(LoadTransformDesign_FileFilters, AddUrl) then
    Result := AddTransformDesign(AddUrl);

  { Warn if URL file, which can happen if you drag-and-drop from
    e.g. project top-level instead of "data".
    This is likely a mistake, and want to communicate to user why. }
  if (Result <> nil) and
     (UriProtocol(AddUrl) = 'file') then
    WarningBox(Format('Added component has URL pointing to a local filename: "%s".' + NL +
      NL +
      'This will likely not work when you open the project on another computer.' + NL +
      NL +
      'We advise to instead place all data files in "data" subdirectory and reference them using "castle-data:/" URLs.', [
      AddUrl
      ]
    ));
end;

function TDesignFrame.AddImported(const AddUrl: String): TComponent;
var
  ParentComponent: TComponent;
begin
  ParentComponent := SelectedComponent;

  { If AddUrl makes sense only with parent being TCastleTransform,
    try to use CurrentViewport.Items as parent.
    This way we "try harder" to find a parent that allows to drop
    given item. }
  if (not (ParentComponent is TCastleTransform)) and
     (CurrentViewport <> nil) and
     (
       // AddUrl can only be loaded to TCastleScene?
       ( TFileFilterList.Matches(LoadScene_FileFilters, AddUrl) and
         (not LoadImage_FileFilters.Matches(AddUrl)) ) or
       // AddUrl can only be loaded to TCastleTransformDesign?
       (TFileFilterList.Matches(LoadTransformDesign_FileFilters, AddUrl))
     ) then
    ParentComponent := CurrentViewport.Items;

  if ParentComponent = nil then
    raise Exception.CreateFmt('Cannot add imported component "%s".' + NL + NL + 'First select a valid parent in the design, usually a TCastleViewport or TCastleTransform.', [
      UriDisplay(AddUrl)
    ]);

  Result := AddComponentFromUrl(AddUrl, ParentComponent);
end;

procedure TDesignFrame.SetShowColliders(const AValue: Boolean);
begin
  if FShowColliders <> AValue then
  begin
    FShowColliders := AValue;
    UpdateColliders;
  end;
end;

procedure TDesignFrame.MenuItemChangeClassClick(Sender: TObject);
var
  NewDesignOwner, NewDesignRoot, Sel: TComponent;
  LoadInfo: TInternalComponentLoadInfo;
  R: TRegisteredComponent;
  SavedSelection: TSavedSelection;
begin
  Sel := SelectedComponent;
  Assert(Sel <> nil); // menu item should be disabled otherwise

  R := TRegisteredComponent(Pointer((Sender as TComponent).Tag));

  if Sel.ClassType = R.ComponentClass then
  begin
    ErrorBox(Format('Component "%s" already has class "%s", no change is necessary.', [
        Sel.Name,
        Sel.ClassName
      ]));
    Exit;
  end;

  if YesNoBox('Change Component Class',
       Format('Changing component class is a potentially dangerous operation. All the properties you set in the current class that don''t exist in new class will be simply discarded.' + NL +
         NL +
         'Are you sure you want to change class of component "%s" from "%s" to "%s"?', [
         Sel.Name,
         Sel.ClassName,
         R.ComponentClass.ClassName
       ])) then
  begin
    SavedSelection := GetSavedSelection;

    LoadInfo := TInternalComponentLoadInfo.Create;
    try
      LoadInfo.ChangeClassName := Sel.Name;
      LoadInfo.ChangeClassClass := R.ComponentClass;

      { To change class, we reload whole design, this way
        all references to Sel.Name will remain correct. }

      NewDesignOwner := TComponent.Create(Self);
      NewDesignRoot := InternalStringToComponent(ComponentToString(DesignRoot), NewDesignOwner, LoadInfo);
      OpenDesign(NewDesignRoot, NewDesignOwner, FDesignUrl);
    finally FreeAndNil(LoadInfo) end;

    RestoreSavedSelection(SavedSelection);

    { We use ucHigh, otherwise when changing light source type
      we'd have older comment "Change OlderComponentName".
      Note: We still need this ModifiedOutsideObjectInspector call,
      otherwise change "Change OlderComponentName" doesn't happen and there's
      no undo / no modified flag after this operation. }
    ModifiedOutsideObjectInspector('Change Class To ' + R.ComponentClass.ClassName, ucHigh);
  end;
end;

procedure TDesignFrame.InspectorFilter(const Sender: TObject;
  const AEditor: TPropertyEditor; var AShow: Boolean;
  const FilterBySection: Boolean; const Section: TPropertySection);
var
  PropertyName: String;
  Instance: TPersistent;
begin
  AShow := false;

  if AEditor.GetPropInfo = nil then
    Exit;

  PropertyName := AEditor.GetPropInfo^.Name;

  if (AEditor.GetInstProp <> nil) and
     (AEditor.GetInstProp^.Instance <> nil) then
  begin
    Instance := AEditor.GetInstProp^.Instance;
    if Instance is TComponent then
    begin
      { Early exit: never show Name on components not owned by DesignOwner.
        Such components are subcomponents of something,
        like Camera.Perspective, and their Name is
        - shown weird (with dot, like 'Camera1.Perspective')
        - not useful to edit (we don't really want to allow editing it,
          you cannot search for such component later with DesignedComponent
          anyway, and the name must be unique within the owner -- better
          to leave it unedited) }
      if (PropertyName = 'Name') and
         (not RenamePossible(TComponent(Instance))) then
        Exit;

      { Hide editing transformation of TCastleAbstractRootTransform,
        as it makes very unintuitive behavior because desing-time camera is also
        a child of it, so e.g. moving Viewport.Items seems to do nothing
        (TODO: but it breaks how mouse look works -- it should not;
        but still we'd hide these properties anyway, even once we fix mouse look
        in this case). }
      if (Instance is TCastleAbstractRootTransform) and
         ( (PropertyName = 'CenterPersistent') or
           (PropertyName = 'ScaleOrientationPersistent') or
           (PropertyName = 'RotationPersistent') or
           (PropertyName = 'ScalePersistent') or
           (PropertyName = 'TranslationPersistent') or
           (PropertyName = 'DirectionPersistent') or
           (PropertyName = 'UpPersistent')
         ) then
        Exit;

      if FilterBySection and (Instance is TCastleComponent) then
      begin
        AShow := Section in TCastleComponent(Instance).PropertySections(PropertyName);
      end else
      begin
        AShow := true;
      end;
    end else
    begin
      { Show=true when Instance is some non-TComponent class used for subcomponents,
        like TBorder, TCastleImagePersistent... }
      AShow := true;
    end;
  end;
end;

procedure TDesignFrame.GizmoTransformModified(Sender: TObject);
begin
  { Same comment as in Apply Drag:
    UndoOnRelease = true here means that we don't record the actual undo
    but defer it to GizmoTransformModifyEnd event }
  ModifiedOutsideObjectInspector('', ucLow, true); // UndoComment doesn't matter here
end;

procedure TDesignFrame.GizmoTransformModifyEnd(Sender: TObject);

  { Short summary of current selection passed to @link(SetSelected).
    Useful to show user in UI. }
  function SelectionCaption(const M: TCastleTransformManipulate): String;
  begin
    case M.SelectedCount of
      0: Result := 'nothing';
      1: Result := M.Selected[0].Name;
      else Result := Format('%d objects', [M.SelectedCount])
    end;
  end;

begin
  if UndoSystem.ScheduleRecordUndoOnRelease then
    RecordUndo('Transform ' +
      SelectionCaption(Sender as TCastleTransformManipulate) +
      ' with Gizmo', ucHigh);
end;

procedure TDesignFrame.InspectorBasicFilter(Sender: TObject;
  AEditor: TPropertyEditor; var aShow: Boolean);
begin
  InspectorFilter(Sender, AEditor, AShow, true, psBasic);
end;

procedure TDesignFrame.InspectorLayoutFilter(Sender: TObject;
  AEditor: TPropertyEditor; var aShow: Boolean);
begin
  InspectorFilter(Sender, AEditor, AShow, true, psLayout);
end;

procedure TDesignFrame.InspectorAllFilter(Sender: TObject;
  AEditor: TPropertyEditor; var aShow: Boolean);
begin
  InspectorFilter(Sender, AEditor, AShow, false, {Section doesn't matter here}psBasic);
end;

function TDesignFrame.UndoMessageModified(const Sel: TPersistent;
  const ModifiedProperty, ModifiedValue: String; const SelectedCount: Integer): String;
const
  { Unreadable chars are defined like in SReplaceChars.
    Note they include newlines, we don't want to include newlines in undo description,
    as it would make menu item look weird (actually multiline on GTK2). }
  UnreadableChars = [Low(AnsiChar) .. Pred(' '), #128 .. High(AnsiChar)];
var
  ToValue: String;
begin
  if (Length(ModifiedValue) < 24) and (CharsPos(UnreadableChars, ModifiedValue) = 0) then
    ToValue := ' to ' + ModifiedValue
  else
    ToValue := '';

  { Right now, when SelectedCount = 1 then we know that Sel <> nil
    (but it is better to not depend on it).
    But it may not be TComponent, in case when changing property like X
    of TCastleVector3Persistent. }
  if (SelectedCount = 1) and
     (Sel is TComponent) then
    Result := 'Change ' + TComponent(Sel).Name + '.' + ModifiedProperty + ToValue
  else
  if SelectedCount > 1 then
    Result := 'Change ' + ModifiedProperty + ToValue + ' in multiple components'
  else
    Result := 'Change ' + ModifiedProperty + ToValue;
end;

procedure TDesignFrame.PropertyGridModified(Sender: TObject);

  { Do a subset of work that UpdateSelectedControl also does:
    update UI to reflect the current state of selected object,
    when the properties of the selected object possibly changed
    (but the selected object stays the same -- otherwise
    UpdateSelectedControl would do the full job.)

    It also updates ControlsTree,
    in case you changed the TComponent.Name. }
  procedure UpdateSelectedControlModified;
  var
    Sel: TComponent;
    SelUI: TCastleUserInterface;
    SelNode: TTreeNode;
  begin
    // This checks we have selected *exactly one* component.
    Sel := SelectedComponent;

    if Sel <> nil then
    begin
      // update also LabelControlSelected
      LabelControlSelected.Caption := 'Selected:' + NL + ComponentCaption(Sel);

      if Sel is TCastleUserInterface then
      begin
        SelUI := Sel as TCastleUserInterface;
        UpdateAnchors(SelUI, true);
      end;

      { Note that we use TreeNodeMap to find SelNode,
        not just assume that SelNode := ControlsTree.Selected.
        That is because in case of special tree items "Behaviors" or "Non-Visual Components",
        the ControlsTree.Selected could be different. }
      if TreeNodeMap.TryGetValue(Sel, SelNode) then
        SelNode.Text := TreeNodeCaption(Sel);
    end;

    UpdateSelectedInfo;
  end;

  procedure DoRecordUndo;
  var
    Selected: TComponentList;
    Sel: TComponent;
    SelectedCount: Integer;
  begin
    GetSelected(Selected, SelectedCount);
    try
      if SelectedCount = 0 then
      begin
        // Something has changed, but we don't know what exactly. Let's rebuild everything to be safe.
        UpdateDesign;
        RecordUndo('', ucLow); // We're recording a generic Undo message
      end else
      begin
        if SelectedCount = 1 then
          Sel := Selected[0]
        else
          Sel := nil;

        if Sender is TOICustomPropertyGrid then
        begin
          RecordUndo(
            UndoMessageModified(Sel, TOICustomPropertyGrid(Sender).GetActiveRow.Name,
            TOICustomPropertyGrid(Sender).CurrentEditValue, SelectedCount),
            ucHigh);
        end else
        { Sender is nil when PropertyGridModified is called
          by ModifiedOutsideObjectInspector. }
        if Sel <> nil then // so SelectedCount = 1
          RecordUndo('Change ' + Sel.Name, ucLow)
        else
        begin
          // we handled SelectedCount = 0 or 1 above
          Assert(SelectedCount > 1);
          RecordUndo('Change multiple components', ucLow)
        end;
      end;
    finally FreeAndNil(Selected) end;
  end;

begin
  UpdateSelectedControlModified;

  { When UndoSystem.ScheduleRecordUndoOnRelease we ignore changes,
    otherwise we would record an undo for every OnMotion of dragging. }
  if not UndoSystem.ScheduleRecordUndoOnRelease then
    DoRecordUndo;

  MarkModified;
end;

procedure TDesignFrame.PropertyEditorModified(Sender: TObject);

  { Call Invalidate on all Object Inspectors.
    This way editing a single property (like X to 10 of TCastleTransform.Translation)
    and pressing Enter immediately updates the vector value of it too
    (so it shows e.g. "0 0 10"). }
  procedure InvalidateInspectors;
  var
    It: TInspectorType;
  begin
    for It in TInspectorType do
      Inspector[It].Invalidate;
  end;

var
  Sel: TPersistent;
begin
  InvalidateInspectors;

  if Sender is TPropertyEditor then
  begin
    if TPropertyEditor(Sender).PropCount = 1 then
      Sel := TPropertyEditor(Sender).GetComponent(0)
    else
      Sel := nil;
    RecordUndo(
      UndoMessageModified(Sel, TPropertyEditor(Sender).GetName,
        TPropertyEditor(Sender).GetValue, TPropertyEditor(Sender).PropCount),
      ucHigh);

    { Need to set modified flag.
      PropertyGridModified also does this, but not everything causes PropertyGridModified,
      e.g. setting URL property (done by TPropertyEditor.SetStrValue that calls
      TPropertyEditor.Modified) only results in PropertyEditorModified call. }
    MarkModified;
  end else
    raise EInternalError.Create('PropertyEditorModified can only be called with TPropertyEditor as a Sender.');
end;

procedure TDesignFrame.PropertyGridCollectionItemClick(Sender: TObject);
var
  SelectionForOI: TPersistentSelectionList;
  InspectorType: TInspectorType;
  Ed: TCollectionPropertyEditorForm;
  ListBox: TListBox;
begin
  SelectionForOI := TPersistentSelectionList.Create;
  try
    ListBox := Sender as TListBox;
    if ListBox.ItemIndex >= 0 then
    begin
      Ed := ListBox.Parent as TCollectionPropertyEditorForm;
      SelectionForOI.Add(Ed.Collection.Items[ListBox.ItemIndex]);
      for InspectorType in TInspectorType do
        Inspector[InspectorType].Selection := SelectionForOI;
    end;
  finally FreeAndNil(SelectionForOI) end;
end;

procedure TDesignFrame.PropertyGridCollectionItemClose(Sender: TObject; var CloseAction: TCloseAction);
begin
  UpdateSelectedControl;
end;

procedure TDesignFrame.PropertyGridCollectionItemAdd(Sender: TObject);
begin
  ((Sender as TToolButton).Parent.Parent as TCollectionPropertyEditorForm).actAddExecute(Sender);
  RecordUndo('Add item', ucLow);
end;

procedure TDesignFrame.PropertyGridCollectionItemDelete(Sender: TObject);
begin
  ((Sender as TToolButton).Parent.Parent as TCollectionPropertyEditorForm).actDelExecute(Sender);
  RecordUndo('Delete item', ucLow);
end;

procedure TDesignFrame.PropertyGridCollectionItemMoveUp(Sender: TObject);
var
  FakeSender: TComponent;
begin
  FakeSender := TComponent.Create(nil);
  try
    { This is a weird decision. It depends on sender's name to determine if
      it should move item up or move item down }
    FakeSender.Name := 'actMoveUp';
    ((Sender as TToolButton).Parent.Parent as TCollectionPropertyEditorForm).actMoveUpDownExecute(FakeSender);
    RecordUndo('Move item up', ucLow);
  finally
    FreeAndNil(FakeSender);
  end;
end;

procedure TDesignFrame.PropertyGridCollectionItemMoveDown(Sender: TObject);
var
  FakeSender: TComponent;
begin
  FakeSender := TComponent.Create(nil);
  try
    { This is a weird decision. It depends on sender's name to determine if
      it should move item up or move item down }
    FakeSender.Name := 'actMoveDown';
    ((Sender as TToolButton).Parent.Parent as TCollectionPropertyEditorForm).actMoveUpDownExecute(FakeSender);
    RecordUndo('Move item down', ucLow);
  finally
    FreeAndNil(FakeSender);
  end;
end;

procedure TDesignFrame.UpdateEditorDataForPropertyEditors;
begin
  if PropertyEditorHook <> nil then
  begin
    PropertyEditorHook.InspectorAreaOnScreen.Left := ProjectForm.Left +
      Left + PanelRight.Left;
    PropertyEditorHook.InspectorAreaOnScreen.Top := ProjectForm.Top +
      Top + PanelRight.Top + ControlProperties.Top  + 10;
    PropertyEditorHook.InspectorAreaOnScreen.Width := ControlProperties.Width;
    PropertyEditorHook.InspectorAreaOnScreen.Height := ControlProperties.Height;
  end;
end;

procedure TDesignFrame.RecordUndo(const UndoComment: String;
  const UndoCommentPriority: TUndoCommentPriority);
var
  StartTimer: TTimerResult;
begin
  StartTimer := Timer;
  UndoSystem.RecordUndo(ComponentToString(FDesignRoot), GetSavedSelection, UndoComment, UndoCommentPriority);
  UndoSystem.DoLog('Undo "%s" recorded in %fs.', [UndoComment, StartTimer.ElapsedTime]);
end;

procedure TDesignFrame.SaveSelected;
var
  ComponentToSave: TComponent;
begin
  ComponentToSave := SelectedComponent;
  if ComponentToSave = nil then
  begin
    ErrorBox('Select exactly one component to save');
    Exit;
  end;

  PrepareSaveDesignDialog(SaveDesignDialog, ComponentToSave);
  SaveDesignDialog.Url := '';
  if SaveDesignDialog.Execute then
  begin
    if ComponentToSave is TCastleUserInterface then
      UserInterfaceSave(TCastleUserInterface(ComponentToSave), SaveDesignDialog.Url)
    else
    if ComponentToSave is TCastleTransform then
      TransformSave(TCastleTransform(ComponentToSave), SaveDesignDialog.Url)
    else
      ComponentSave(ComponentToSave, SaveDesignDialog.Url);
  end;
end;

procedure TDesignFrame.MarkModified;
begin
  // mark modified
  FDesignModified := true;
  OnUpdateFormCaption(Self);
end;

class function TDesignFrame.Selectable(const Child: TComponent): Boolean;
begin
  { Note: When changing conditions here, consider also updating ReasonWhyNotDeletable,
    that explains to user *why* something is not deletable (not being selectable
    also makes it not deletable). }

  { csTransient reason:

    Do not show in hierarchy the TCastleDesign loaded hierarchy,
    as it will not be saved.
    Same for TCastleCheckbox children.
    Consequently, do not allow to select stuff inside.

    However, show TCastleToolTransform, even though it is csTransient.
    We want to allow selecting joint tools.
  }
  // Define this to inspect all transformations, including internal (gizmos)
  {.$define EDITOR_DEBUG_TRANSFORMS}
  {$ifdef EDITOR_DEBUG_TRANSFORMS}
  Result := true;
  {$else}
  Result := (not (csTransient in Child.ComponentStyle)) or (Child is TCastleToolTransform);
  {$endif}
end;

function TDesignFrame.Deletable(const Child: TComponent): Boolean;
begin
  { Note: When changing conditions here, consider also updating ReasonWhyNotDeletable,
    that explains to user *why* something is not deletable. }

  Result := Selectable(Child) and
    (not (csSubComponent in Child.ComponentStyle)) and
    (Child <> DesignRoot) and (not (Child is TCastleToolTransform));
end;

type
  EHierarchyValidationFailed = class(Exception);
const
  ValidationError = 'Hierarchy view desynchronized with CGE internal hierarchy. 1. Please submit a bug, this should never happen. 2. To workaround it for now, save and reopen the design file.';

procedure TDesignFrame.ValidateOrUpdateHierarchy(const Validate: Boolean);
var
  NodesToExpand: TObjectList;

  { Make sure that given parent, at given index, has given child.
    Return this child (TTreeNode),
    and increase IndexInParent by 1.

    Parent may be nil, indicating the root of ControlsTree.
    (It's a bit uncomfortable, but there's no single "root" node for
    ControlsTree. At the top level there is TTreeNodes, which is already
    a list.)

    In case of Validate = false: if there is a mismatch,
    it fixes the mismatch by adding a new child.
    But it assumes that Parent has at least IndexInParent-1 children,
    i.e. all previous children (with smaller IndexInParent) are matching.

    In case of Validate = true: if there is a mismatch,
    raises EHierarchyValidationFailed. }
  function EnsureChildNodeIs(const Parent: TTreeNode; var IndexInParent: Integer;
    const ChildNodeCaption: String; const ChildNodeData: Pointer): TTreeNode;
  var
    Valid, NextIsValid: Boolean;
  begin
    if Parent = nil then
    begin
      Assert(ControlsTree.Items.TopLvlCount >= IndexInParent);
      Valid := (ControlsTree.Items.TopLvlCount > IndexInParent) and
        (ControlsTree.Items.TopLvlItems[IndexInParent].Text = ChildNodeCaption) and
        (ControlsTree.Items.TopLvlItems[IndexInParent].Data = ChildNodeData);
      NextIsValid := (ControlsTree.Items.TopLvlCount > IndexInParent + 1) and
        (ControlsTree.Items.TopLvlItems[IndexInParent + 1].Text = ChildNodeCaption) and
        (ControlsTree.Items.TopLvlItems[IndexInParent + 1].Data = ChildNodeData);
    end else
    begin
      Assert(Parent.Count >= IndexInParent);
      Valid := (Parent.Count > IndexInParent) and
        (Parent.Items[IndexInParent].Text = ChildNodeCaption) and
        (Parent.Items[IndexInParent].Data = ChildNodeData);
      NextIsValid := (Parent.Count > IndexInParent + 1) and
        (Parent.Items[IndexInParent + 1].Text = ChildNodeCaption) and
        (Parent.Items[IndexInParent + 1].Data = ChildNodeData);
    end;

    // observe this log after delete/add operation
    {
    WritelnLog('Child node %s valid? %s', [
      ChildNodeCaption,
      BoolToStr(Valid, true)
    ]);
    }

    if Valid then
    begin
      if Parent = nil then
        Result := ControlsTree.Items.TopLvlItems[IndexInParent]
      else
        Result := Parent.Items[IndexInParent];
    end else
    begin
      if Validate then
      begin
        raise EHierarchyValidationFailed.Create(ValidationError);
      end;

      // now we know Validate = false

      if NextIsValid then
      begin
        // delete the IndexInParent child of Parent and we will be OK
        if Parent = nil then
        begin
          ControlsTree.Items.Delete(ControlsTree.Items.TopLvlItems[IndexInParent]);
          Result := ControlsTree.Items.TopLvlItems[IndexInParent];
        end else
        begin
          ControlsTree.Items.Delete(Parent.Items[IndexInParent]);
          Result := Parent.Items[IndexInParent];
        end;
      end else
      begin
        { insert new child at position IndexInParent to Parent.

          Looks like TTreeNode doesn't give nice API to Insert at specified
          position into an indicated parent. But we can just remove
          all excessive nodes -- they are all likely invalid at this point. }

        if Parent = nil then
        begin
          while ControlsTree.Items.TopLvlCount > IndexInParent do
            ControlsTree.Items.Delete(ControlsTree.Items.TopLvlItems[IndexInParent]);
          Assert(IndexInParent = ControlsTree.Items.TopLvlCount); // this should be true if previous children were valid
        end else
        begin
          while Parent.Count > IndexInParent do
            ControlsTree.Items.Delete(Parent.Items[IndexInParent]);
          Assert(IndexInParent = Parent.Count); // this should be true if previous children were valid
        end;

        // this works for Parent = nil or non-nil
        Result := ControlsTree.Items.AddChildObject(Parent, ChildNodeCaption, ChildNodeData);

        { Expand newly added nodes.
          Note that we cannot call now Result.Expand(true),
          because Result has no children and calling Expand() on it does nothing. }
        if not Validate then
          NodesToExpand.Add(Result);
      end;
    end;

    Assert(Result.Text = ChildNodeCaption);
    Assert(Result.Data = ChildNodeData);
    Inc(IndexInParent);
  end;

  { Make sure given Parent node has *at most* ParentCount children.

    In case of Validate = false: if there is a mismatch,
    it removes excessive children.

    In case of Validate = true: if there is a mismatch,
    raises EHierarchyValidationFailed. }
  procedure EnsureChildrenNodesCount(const Parent: TTreeNode; const ParentCount: Integer);
  var
    Valid: Boolean;
  begin
    if Parent = nil then
    begin
      Valid := ControlsTree.Items.TopLvlCount <= ParentCount;
    end else
    begin
      Valid := Parent.Count <= ParentCount;
    end;

    if not Valid then
    begin
      if Validate then
      begin
        raise EHierarchyValidationFailed.Create(ValidationError);
      end;

      // now we know Validate = false

      if Parent = nil then
      begin
        while ControlsTree.Items.TopLvlCount > ParentCount do
          ControlsTree.Items.Delete(ControlsTree.Items.TopLvlItems[ParentCount]);
      end else
      begin
        while Parent.Count > ParentCount do
          ControlsTree.Items.Delete(Parent.Items[ParentCount]);
      end;
    end;
  end;

  { Update TreeNodeMap, mapping components -> to their corresponding tree node.
    Ignored when Validate = false. }
  procedure UpdateTreeNodeMap(const C: TComponent; const Node: TTreeNode);
  begin
    if not Validate then
      TreeNodeMap.AddOrSetValue(C, Node);
  end;

  { Add given component, and its children in C.NonVisualComponents }
  function AddNonVisualComponent(const Parent: TTreeNode; var IndexInParent: Integer; const C: TComponent): TTreeNode;
  var
    S: String;
    Child: TComponent;
    ChildrenNodesCount: Integer;
  begin
    S := TreeNodeCaption(C);
    Result := EnsureChildNodeIs(Parent, IndexInParent, S, C);
    UpdateTreeNodeMap(C, Result);

    if C is TCastleComponent then
    begin
      ChildrenNodesCount := 0;
      for Child in TCastleComponent(C).NonVisualComponentsEnumerate do
        if Selectable(Child) then
          AddNonVisualComponent(Result, ChildrenNodesCount, Child);
      EnsureChildrenNodesCount(Result, ChildrenNodesCount);
    end;
  end;

  { If C has some NonVisualComponents, then create a tree item
    'Non-Visual Components' and add them to it. }
  function AddNonVisualComponentsSection(const Parent: TTreeNode; var IndexInParent: Integer; const C: TCastleComponent): TTreeNode;
  var
    Child: TComponent;
    ChildrenNodesCount: Integer;
  begin
    if C.NonVisualComponentsCount <> 0 then
    begin
      Result := EnsureChildNodeIs(Parent, IndexInParent, 'Non-Visual Components', nil);

      ChildrenNodesCount := 0;
      for Child in C.NonVisualComponentsEnumerate do
        if Selectable(Child) then
          AddNonVisualComponent(Result, ChildrenNodesCount, Child);
      EnsureChildrenNodesCount(Result, ChildrenNodesCount);
    end;
  end;

  { If T has some Behaviors, then create a tree item
    'Behaviors' and add them to it. }
  function AddBehaviorsSection(const Parent: TTreeNode; var IndexInParent: Integer; const T: TCastleTransform): TTreeNode;
  var
    Child: TCastleBehavior;
    ChildrenNodesCount: Integer;
  begin
    if T.BehaviorsCount <> 0 then
    begin
      Result := EnsureChildNodeIs(Parent, IndexInParent, 'Behaviors', nil);

      ChildrenNodesCount := 0;
      for Child in T.BehaviorsEnumerate do
        if Selectable(Child) then
          AddNonVisualComponent(Result, ChildrenNodesCount, Child);
      EnsureChildrenNodesCount(Result, ChildrenNodesCount);
    end;
  end;

  { Add given transform, and its children
    (transform children, T.NonVisualComponents, T.Behaviors). }
  function AddTransform(const Parent: TTreeNode; var IndexInParent: Integer; const T: TCastleTransform): TTreeNode;
  var
    S: String;
    I, ChildrenNodesCount: Integer;
  begin
    S := TreeNodeCaption(T);
    Result := EnsureChildNodeIs(Parent, IndexInParent, S, T);
    UpdateTreeNodeMap(T, Result);

    ChildrenNodesCount := 0;
    AddNonVisualComponentsSection(Result, ChildrenNodesCount, T);
    AddBehaviorsSection(Result, ChildrenNodesCount, T);

    for I := 0 to T.Count - 1 do
      if Selectable(T[I]) then
        AddTransform(Result, ChildrenNodesCount, T[I]);

    EnsureChildrenNodesCount(Result, ChildrenNodesCount);
  end;

  { Add given UI control, and its children. }
  function AddControl(const Parent: TTreeNode; var IndexInParent: Integer; const C: TCastleUserInterface): TTreeNode;
  var
    S: String;
    I, ChildrenNodesCount: Integer;
    Viewport: TCastleViewport;
  begin
    S := TreeNodeCaption(C);
    Result := EnsureChildNodeIs(Parent, IndexInParent, S, C);
    UpdateTreeNodeMap(C, Result);

    ChildrenNodesCount := 0;
    AddNonVisualComponentsSection(Result, ChildrenNodesCount, C);

    for I := 0 to C.ControlsCount - 1 do
    begin
      if Selectable(C.Controls[I]) then
        AddControl(Result, ChildrenNodesCount, C.Controls[I]);
    end;

    if C is TCastleViewport then
    begin
      Viewport := TCastleViewport(C);
      if Selectable(Viewport.Items) then
        AddTransform(Result, ChildrenNodesCount, Viewport.Items);
    end;
    EnsureChildrenNodesCount(Result, ChildrenNodesCount);
  end;

var
  ChildrenNodesCount: Integer;
  O: Pointer;
begin
  if not Validate then
    NodesToExpand := TObjectList.Create(false)
  else
    NodesToExpand := nil;
  try
    ChildrenNodesCount := 0;
    if DesignRoot is TCastleUserInterface then
      AddControl(nil, ChildrenNodesCount, DesignRoot as TCastleUserInterface)
    else
    if DesignRoot is TCastleTransform then
      AddTransform(nil, ChildrenNodesCount, DesignRoot as TCastleTransform)
    else
    if DesignRoot <> nil then
      AddNonVisualComponent(nil, ChildrenNodesCount, DesignRoot);
    EnsureChildrenNodesCount(nil, ChildrenNodesCount);

    if not Validate then
    begin
      for O in NodesToExpand do
      begin
        { Expand also parent.
          Reason: we want the parent (which is a node that existed before) to expand,
          to show newly added child.

          Testcase:
          - add TCastleTransformDesign, with no children, with URL pointing to something,
          - and then use "Edit (Copy Here) Referenced Design".
          - the TCastleTransformDesign is initially added and without any children in the hierarchy.
            It gets a call to "Expand(false)", but it doesn't actually do anything it seems.
          - later, we add some children to TCastleTransformDesign.
            The children are on NodesToExpand list, but not the TCastleTransformDesign itself.
            So calling Expand(false) on children does not make them visible,
            as TCastleTransformDesign is collapsed.
          - So we need to access parent to expand that TCastleTransformDesign.
        }
        if TTreeNode(O).Parent <> nil then
          TTreeNode(O).Parent.Expand(false);

        TTreeNode(O).Expand(false); // no need for recurse=true, because we will call this on children too
      end;
    end;
  finally
    FreeAndNil(NodesToExpand);
  end;
end;

procedure TDesignFrame.UpdateDesign;

  { Set ControlsTree selection to given components.
    Selected may be @nil indicating "select nothing". }
  procedure ControlsTreeSetSelection(const Selected: TComponentList);
  var
    SelectedNodes: TList; // TTreeNode list
    SelectedNode: TTreeNode;
    I: Integer;
  begin
    if (Selected <> nil) and
       (Selected.Count <> 0) then
    begin
      SelectedNodes := TList.Create;
      try
        for I := 0 to Selected.Count - 1 do
          if TreeNodeMap.TryGetValue(Selected[I], SelectedNode) then
            SelectedNodes.Add(SelectedNode);
        ControlsTree.Select(SelectedNodes);
      finally FreeAndNil(SelectedNodes) end;
    end else
      ControlsTree.ClearSelection;
  end;

begin
  { Note that we cannot do GetSelected now to save current selection state.
    At this point, our tree may contain invalid pointers.
    Imagine that we just deleted a (selected) hinge component,
    that also freed related anchor (TCastleTransform).
    Neither hinge component, nor anchor (TCastleTransform), exist anymore.
    So we just use LastSelected to restore. }

  // temporarily disable events, as some pointers in ControlsTree data are invalid now
  ControlsTree.OnSelectionChanged := nil;

  TreeNodeMap.Clear; // ValidateOrUpdateHierarchy(false) will fill TreeNodeMap

  ValidateOrUpdateHierarchy(false);

  { Restore selection.
    Without this (if we would clear selection like ControlsTree.ClearSelection),
    selecting physics joint would not work,
    as selecting it would reset selection making it unselected again. }
  ControlsTreeSetSelection(LastSelected);

  // restore events
  ControlsTree.OnSelectionChanged := @ControlsTreeSelectionChanged;

  InternalCastleDesignInvalidate := false;

  { Note that this sets (maybe changes to nil if unselected) TransformDesigning,
    calling some DesigningBegin / DesigningEnd.
    They in turn may create / destroy something, and set
    InternalCastleDesignInvalidate :=  true and it shoud cause UpdateDesign again.
    It actually should not happen anymore (because we save/restore selection,
    so TransformDesigning should remain the same) but better be secure from it. }
  UpdateSelectedControl;
end;

function TDesignFrame.ValidateHierarchy: Boolean;
begin
  try
    ValidateOrUpdateHierarchy(true);
    Result := true;
  except
    on E: EHierarchyValidationFailed do
    begin
      Result := false;
      WritelnWarning(E.Message);
    end;
  end;
end;

function TDesignFrame.SelectedFromNode(Node: TTreeNode;
  const AutoSelectParents: Boolean): TComponent;
begin
  // This should never be called with Node = nil
  Assert(Node <> nil);

  { In case of special tree items "Behaviors" or "Non-Visual Components",
    treat parent as selected. }
  if AutoSelectParents then
  begin
    if Node.Data = nil then
    begin
      Node := Node.Parent;
      if Node = nil then
      begin
        WritelnWarning('No parent of special node (without the associated TComponent), this should not happen');
        Exit(nil);
      end;
      if Node.Data = nil then
      begin
        WritelnWarning('Parent of special node (without the associated TComponent) also has no associated TComponent, this should not happen');
        Exit(nil);
      end;
    end;
    Assert(Node.Data <> nil);
  end;

  if Node.Data = nil then
  begin
    Assert(not AutoSelectParents);  // possible only if AutoSelectParents=false
    Exit(nil);
  end;

  Assert(TObject(Node.Data) is TComponent); // we only store nil or TComponent instance in Node.Data
  Result := TComponent(Node.Data);
end;

procedure TDesignFrame.SetSelected(const Selected: TComponentList);
var
  NewSelectedNodes: TList;
  NewNode: TTreeNode;
  C: TComponent;
begin
  NewSelectedNodes := TList.Create;
  try
    if Selected <> nil then
      for C in Selected do
        if TreeNodeMap.TryGetValue(C, NewNode) then
          NewSelectedNodes.Add(NewNode);
    ControlsTree.Select(NewSelectedNodes);
  finally FreeAndNil(NewSelectedNodes) end;
end;

procedure TDesignFrame.GetSelected(out Selected: TComponentList;
  out SelectedCount: Integer; const AutoSelectParents: Boolean);

{ This implementation is synchronized with GetSelectedComponent closely,
  as GetSelectedComponent needs to do something similar. }

var
  I: Integer;
  C: TComponent;
begin
  Selected := nil;

  for I := 0 to ControlsTree.SelectionCount - 1 do
  begin
    C := SelectedFromNode(ControlsTree.Selections[I], AutoSelectParents);
    if C <> nil then
    begin
      if Selected = nil then
        Selected := TComponentList.Create(false);
      { Avoid duplicates that could occur if you select a component
        and special tree item "Behaviors" or "Non-Visual Components" within. }
      if Selected.IndexOf(C) = -1 then
        Selected.Add(C);
    end;
  end;

  if Selected <> nil then
  begin
    SelectedCount := Selected.Count;
    // LastSelected only reflects state with AutoSelectParents=true
    if AutoSelectParents then
      LastSelected.Assign(Selected);
  end else
  begin
    SelectedCount := 0;
    // LastSelected only reflects state with AutoSelectParents=true
    if AutoSelectParents then
      LastSelected.Clear;
  end;
end;

function TDesignFrame.GetSelectedUserInterface: TCastleUserInterface;
var
  C: TComponent;
begin
  C := GetSelectedComponent;
  if C is TCastleUserInterface then
    Result := TCastleUserInterface(C)
  else
    Result := nil;
end;

procedure TDesignFrame.SetSelectedUserInterface(const Value: TCastleUserInterface);
begin
  SelectedComponent := Value;
end;

function TDesignFrame.GetSelectedTransform: TCastleTransform;
var
  C: TComponent;
begin
  C := GetSelectedComponent;
  if C is TCastleTransform then
    Result := TCastleTransform(C)
  else
    Result := nil;
end;

procedure TDesignFrame.SetSelectedTransform(const Value: TCastleTransform);
begin
  SelectedComponent := Value;
end;

function TDesignFrame.GetSelectedComponentAutoSelectParents: TComponent;
begin
  Result := GetSelectedComponent(true);
end;

function TDesignFrame.GetSelectedComponent(const AutoSelectParents: Boolean): TComponent;

{ This implementation is synchronized with GetSelected closely.

  Naive version (using GetSelected to create TComponentList,
  that also registers notifications -- so it has some cost) is defined below,
  and you can use Assert to make sure it is equal to the optimized one.
  But it is commented out now, as the editor just uses debug mode now always,
  for simplicity -- as there are no practical points when it needs optimization.
  *This* optimization is also not practical, i.e. not proven by any test. }

{
  function GetSelectedComponentNaive: TComponent;
  var
    Selected: TComponentList;
    SelectedCount: Integer;
  begin
    GetSelected(Selected, SelectedCount, AutoSelectParents);
    try
      if SelectedCount = 1 then
        Result := Selected[0]
      else
        Result := nil;
    finally FreeAndNil(Selected) end;
  end;
}

var
  I: Integer;
  C: TComponent;
begin
  Result := nil;

  for I := 0 to ControlsTree.SelectionCount - 1 do
  begin
    C := SelectedFromNode(ControlsTree.Selections[I], AutoSelectParents);
    if C <> nil then
    begin
      if Result <> nil then
      begin
        if Result <> C then
        begin
          { more than one component selected -> exit nil, do not update LastSelected }
          // Assert(nil = GetSelectedComponentNaive);
          Exit(nil);
        end;
        { else C is the same thing as already selected
          (possible when you select both the component and its special child like "Behaviors"),
          so do nothing }
      end else
        { at least one component is selected }
        Result := C;
    end;
  end;

  // LastSelected only reflects state with AutoSelectParents=true
  if AutoSelectParents then
  begin
    { Update LastSelected to 0 or 1 components }
    LastSelected.Clear;
    if Result <> nil then
      LastSelected.Add(Result);
  end;

  // Assert(Result = GetSelectedComponentNaive);
end;

function TDesignFrame.ControlsTreeOneSelected: TTreeNode;
begin
  if ControlsTree.SelectionCount = 1 then
    Result := ControlsTree.Selections[0]
  else
    Result := nil;
end;

procedure TDesignFrame.SetSelectedComponent(const Value: TComponent);
var
  Node: TTreeNode;
begin
  { Disabling OnSelectionChanged is safest because ControlsTree.Select
    first calls ClearSelection which, in turn, calls OnSelectionChanged.

    If OnSelectionChanged would cause ControlsTreeSelectionChanged then
    - UpdateSelectedControl gets called
    - in turn TransformDesigning is set
    - which may cause some DesigningEnd calls on hinges
    - which may free some TTreeNode.Data pointers invalid

    There's nothing inherently bad in above (it would be bad only if TTreeNode
    instance would become invalid in the middle of ControlsTree.Select),
    but still it seems safer to avoid such cascade in the middle of ControlsTree.Select.
  }

  ControlsTree.OnSelectionChanged := nil;

  if Value = nil then
    ControlsTree.Select([])
  else
  if TreeNodeMap.TryGetValue(Value, Node) then
    ControlsTree.Select([Node]);

  ControlsTree.OnSelectionChanged := @ControlsTreeSelectionChanged;
  ControlsTreeSelectionChanged(nil);
end;

function TDesignFrame.CurrentTransform: TCastleTransform;
begin
  if SelectedComponent is TCastleBehavior then
    Result := TCastleBehavior(SelectedComponent).Parent
  else
    Result := SelectedTransform;
end;

procedure TDesignFrame.UpdateSelectedInfo;
var
  C: TComponent;
  SListInfo, SListWarnings: TStringList;
begin
  C := SelectedComponent;
  if C is TCastleComponent then
  begin
    SListInfo := nil;
    SListWarnings := nil;
    try
      SListInfo := TStringList.Create;
      SListWarnings := TStringList.Create;

      TCastleComponent(C).DesignerInfo(SListInfo);
      TCastleComponent(C).DesignerWarnings(SListWarnings);

      if (SListInfo.Count <> 0) or (SListWarnings.Count <> 0) then
      begin
        TabInfo.TabVisible := true;

        MemoInfo.Lines.Clear;

        if SListWarnings.Count <> 0 then
        begin
          MemoInfo.Lines.Add('Warnings (%d):', [SListWarnings.Count]);
          MemoInfo.Lines.AddStrings(SListWarnings, false);
          TabInfo.Caption := Format('Warnings (%d)', [SListWarnings.Count]);
        end else
          TabInfo.Caption := 'Info';

        if SListInfo.Count <> 0 then
        begin
          if MemoInfo.Lines.Count <> 0 then
            MemoInfo.Lines.Add('');
          MemoInfo.Lines.Add('Information:');
          MemoInfo.Lines.AddStrings(SListInfo, false);
        end;
      end else
      begin
        TabInfo.TabVisible := false;
      end;
    finally
      FreeAndNil(SListInfo);
      FreeAndNil(SListWarnings);
    end;
  end else
  begin
    TabInfo.TabVisible := false;
  end;
end;

procedure TDesignFrame.UpdateSelectedControl;

  procedure InitializeCollectionFormEvents(InspectorType: TInspectorType);
  var
    I: Integer;
    Row: TOIPropertyGridRow;
    Ed: TCollectionPropertyEditor = nil;
  begin
    if CollectionPropertyEditorForm = nil then
    begin
      { If there is any property that can have a TCollectionPropertyEditor,
        then (once for the whole lifetime of this TDesignFrame) we need to assign
        our callbacks to the associated TCollectionPropertyEditorForm .
        *Before* the form can be actually invoked by user pressing "..." button
        near the respective field.

        The TCollectionPropertyEditorForm form instance is internal in LCL,
        it is reused by all property editors and it stays constant
        for the rest of the application's lifetime.
        The code below detects if there's *any* field with TCollectionPropertyEditor,
        and if yes -- creates (and immediately closes) the associated
        TCollectionPropertyEditorForm, just to initialize our callbacks.

        Example field: TDbf.FieldDefs, test with
        https://github.com/castle-engine/castle-db-aware-controls }

      for I := 0 to Inspector[InspectorType].RowCount - 1 do
      begin
        Row := Inspector[InspectorType].Rows[I];
        if Row.Editor is TCollectionPropertyEditor then
        begin
          Ed := TCollectionPropertyEditor(Row.Editor);
          Break;
        end;
      end;
      if Ed <> nil then
      begin
        CollectionPropertyEditorForm := Ed.ShowCollectionEditor(nil, nil, '') as TCollectionPropertyEditorForm;
        CollectionPropertyEditorForm.FreeNotification(Self);
        CollectionPropertyEditorForm.Close; // Hide the form
        CollectionPropertyEditorForm.OnClose := @PropertyGridCollectionItemClose;
        CollectionPropertyEditorForm.FormStyle := fsStayOnTop;
        CollectionPropertyEditorForm.CollectionListBox.OnClick := @PropertyGridCollectionItemClick;
        { We remove TToolButton's actions and use our own's OnClick events
          instead so that we can hook our undo/redo system in }
        CollectionPropertyEditorForm.AddButton.Action := nil;
        CollectionPropertyEditorForm.AddButton.Enabled := True;
        CollectionPropertyEditorForm.DeleteButton.Action := nil;
        CollectionPropertyEditorForm.DeleteButton.Enabled := True;
        CollectionPropertyEditorForm.MoveUpButton.Action := nil;
        CollectionPropertyEditorForm.MoveUpButton.Enabled := True;
        CollectionPropertyEditorForm.MoveDownButton.Action := nil;
        CollectionPropertyEditorForm.MoveDownButton.Enabled := True;
        CollectionPropertyEditorForm.AddButton.OnClick := @PropertyGridCollectionItemAdd;
        CollectionPropertyEditorForm.DeleteButton.OnClick := @PropertyGridCollectionItemDelete;
        CollectionPropertyEditorForm.MoveUpButton.OnClick := @PropertyGridCollectionItemMoveUp;
        CollectionPropertyEditorForm.MoveDownButton.OnClick := @PropertyGridCollectionItemMoveDown;
      end;
    end;
  end;

var
  Selected: TComponentList;
  I, SelectedCount: Integer;
  SelectionForOI: TPersistentSelectionList;
  UI: TCastleUserInterface;
  InspectorType: TInspectorType;
  V: TCastleViewport;
  T: TCastleTransform;
begin
  OnSelectionChanged(Self); // Calling it in ControlsTreeSelectionChanged doesn't seem to be enough as RenameSelectedPossible is true there even in case SelectedCount = 0 (does it use some obsolete value?)

  GetSelected(Selected, SelectedCount);
  try
    case SelectedCount of
      0: LabelControlSelected.Caption := 'Nothing Selected';
      1: LabelControlSelected.Caption := 'Selected:' + NL + ComponentCaption(Selected[0]);
      else LabelControlSelected.Caption := 'Selected:' + NL + IntToStr(SelectedCount) + ' components';
    end;

    SetEnabledVisible(ControlProperties, SelectedCount <> 0);

    SelectionForOI := TPersistentSelectionList.Create;
    try
      for I := 0 to SelectedCount - 1 do
        SelectionForOI.Add(Selected[I]);
      for InspectorType in TInspectorType do
        Inspector[InspectorType].Selection := SelectionForOI;

      { Inspector itAll includes all fields from all inspectors, always.
        So there's no reason to run InitializeCollectionFormEvents on other itXxx inspectors. }
      InitializeCollectionFormEvents(itAll);
    finally FreeAndNil(SelectionForOI) end;

    UI := SelectedUserInterface;
    SetEnabledVisible(PanelAnchors, UI <> nil);
    if UI <> nil then
      UpdateAnchors(UI, true);

    V := SelectedViewport;
    T := CurrentTransform;
    SetEnabledVisible(PanelLayoutTransform, T <> nil);

    (*
    // The TransformDesigning mechanism works, but it's unused for now.

    if SelectedComponent is TCastleToolTransform then
      { Design parent of TCastleToolTransform,
        otherwise TCastleToolTransform would disappear as soon as we select it. }
      TransformDesigning := TCastleToolTransform(SelectedComponent).Parent
    else
      TransformDesigning := T;
    *)

    TransformManipulate.SetSelected(Selected);

    SetEnabledVisible(ActionEditTerrain, T is TCastleTerrain);
  finally FreeAndNil(Selected) end;

  if CameraPreview <> nil then
    CameraPreview.SelectedChanged(T, V);

  { if selection determines CurrentViewport, update CurrentViewport immediately
    (without waiting for OnUpdate) -- maybe this will be relevant at some point }
  UpdateCurrentViewport;

  UpdateSelectedInfo;
end;

(*
// The TransformDesigning mechanism works, but it unused for now.
procedure TDesignFrame.TransformDesigningFreeNotification(const Value: TFreeNotificationObserver);
begin
  TransformDesigning := nil;
end;

procedure TDesignFrame.SetTransformDesigning(const Value: TCastleTransform);
var
  B: TCastleBehavior;
begin
  if FTransformDesigning <> Value then
  begin
    if FTransformDesigning <> nil then
    begin
      for B in FTransformDesigning.BehaviorsEnumerate do
        B.DesigningEnd;
    end;

    FTransformDesigning := Value;
    FTransformDesigningObserver.Observed := Value;

    if FTransformDesigning <> nil then
    begin
      for B in FTransformDesigning.BehaviorsEnumerate do
        B.DesigningBegin;
    end;
  end;
end;
*)

procedure TDesignFrame.ControlsTreeSelectionChanged(Sender: TObject);
begin
  UpdateSelectedControl;
end;

procedure TDesignFrame.ControlsTreeDragOver(Sender, Source: TObject; X,
  Y: Integer; State: TDragState; var Accept: Boolean);

{ Drag and drop handling when destination is ControlsTree.
  Useful info about TTreeView drag and drop handling:
  on https://stackoverflow.com/questions/18856374/delphi-treeview-drag-and-drop-between-nodes
}

  function NodeSide(const Node: TTreeNode; const X, Y: Integer): TTreeNodeSide;
  var
    R: TRect;
  begin
    R := Node.DisplayRect(false);
    if Y < Lerp(0.75, R.Bottom, R.Top) then
      Result := tnsTop
    else
    if Y > Lerp(0.25, R.Bottom, R.Top) then
      Result := tnsBottom
    else
      Result := tnsInside;
  end;

var
  SrcComponents: TComponentList;
  IgnoredSrcComponentsCount: Integer;
  Dst: TTreeNode;
begin
  Accept := false;
  if Source = ControlsTree then
  begin
    // get destination of drag-and-drop
    Dst := ControlsTree.GetNodeAt(X, Y);
    ControlsTreeNodeUnderMouse := Dst;

    // get and check source of drag-and-drop
    GetSelected(SrcComponents, IgnoredSrcComponentsCount, false);
    if SrcComponents <> nil then
    try
      Accept := ControlsTreeAllowDrag(SrcComponents, Dst);
    finally FreeAndNil(SrcComponents) end;

    if not Accept then
      ControlsTreeNodeUnderMouse := nil;

    { We don't use TCustomTreeView.GetHitTestInfoAt,
      it never contains flags htAbove, htBelow, htOnRight that interest us.
      (Simply not implemented, marked by TODO in Lazarus sources.) }
    //ControlsTreeNodeUnderMouseHit := ControlsTree.GetHitTestInfoAt(X, Y);
    if ControlsTreeNodeUnderMouse <> nil then
      ControlsTreeNodeUnderMouseSide := NodeSide(ControlsTreeNodeUnderMouse, X, Y);
    ControlsTree.Invalidate; // force custom-drawn look redraw
  end else
  if Source is TCastleShellListView then
  begin
    if SelectedComponent <> nil then
      Accept := ShellListComponentClass(TCastleShellListView(Source),
        SelectedComponent) <> nil;
  end;
end;

procedure TDesignFrame.ControlsTreeEditing(Sender: TObject; Node: TTreeNode;
  var AllowEdit: Boolean);
var
  C: TComponent;
begin
  { This event is fired when calling TCustomListView.CanEdit
    which itself is called in TCustomListView.ShowEditor
    therefore this event preceeds initializing and showing of the editor. }
  C := TComponent(Node.Data);
  AllowEdit := C <> nil; // may be nil on special tree items "Behaviors" or "Non-Visual Components"

  { Old: when Note.Text was different from C.Name, we set it here.
    This is pointless now, but also harmless, since TreeNodeCaption
    now just returns C.Name. }
  if AllowEdit then
    Node.Text := C.Name;
end;

procedure TDesignFrame.ControlsTreeEditingEnd(Sender: TObject; Node: TTreeNode;
  Cancel: Boolean);
var
  UndoComment: String;
  Sel: TComponent;
begin
  try
    Sel := TComponent(Node.Data);
    if Sel = nil then
    begin
      // may be nil on special tree items "Behaviors" or "Non-Visual Components"
      WritelnWarning('Node data is nil at ControlsTreeEditingEnd, this should not happen');
      Exit;
    end;

    { Check whether the edit actually changed anything.
      Otherwise the code below would execute too often (and make e.g. warnings
      about name uneditable for subcomponents) even when clicking around on "Items"
      without changing anything. }
    if Sel.Name <> Node.Text then
    begin
      if not RenamePossible(Sel) then
      begin
        if Sel.Owner <> nil then
        begin
          WritelnWarning('Renaming subcomponent (%s.%s) is not allowed. Subcomponents cannot be accessed by their names using TCastleView.DesignedComponent.', [
            Sel.Owner.ClassName,
            Sel.Name
          ]);
        end else
        begin
          { This never happens now, as RenamePossible for now only blocks editing
            name of subcomponents. }
          WritelnWarning('Renaming %s is not allowed.', [
            Sel.Name
          ]);
        end;
        Exit;
      end;

      { Without this check, one could change Sel.Name to empty ('').
        Although TComponent.SetName checks that it's a valid Pascal identifier already,
        but it also explicitly allows to set Name = ''.
        Object inspector has special code to secure from empty Name
        (in TComponentNamePropertyEditor.SetValue), so we need a similar check here. }
      if not IsValidIdent(Node.Text) then
      begin
        ErrorBox(Format(oisComponentNameIsNotAValidIdentifier, [Node.Text]));
        Exit;
      end;

      UndoComment := 'Rename ' + Sel.Name + ' into ' + Node.Text;

      try
        Sel.Name := Node.Text;
      except
        { We capture exception and change into ErrorBox,
          otherwise tree view in LCL GTK2 may end up showing a weird content
          after doing "Node.Text := TreeNodeCaption(Sel)" below
          (blank, with size of component name) and sometimes hang.
          Explicitly catching and showing the error by ErrorBox workarounds it. }
        on E: EComponentError do
        begin
          ErrorBox(E.Message);
          Exit;
        end;
      end;

      ModifiedOutsideObjectInspector(UndoComment, ucHigh); // It'd be good if we set "ItemIndex" to index of "name" field, but there doesn't seem to be an easy way to
    end;
  finally
    { This method must set Node.Text, to cleanup after ControlsTreeEditing + user editing.
      - If the name was correct, then "Sel.Name := " goes without exception,
        and we want to show new name + class name.
      - If the name was not correct, then "Sel.Name := " raises exception,
        and we want to show old name + class name. }
    Node.Text := TreeNodeCaption(Sel);
  end;
end;

function TDesignFrame.ControlsTreeAllowDrag(const SrcComponent: TComponent; const Dst: TTreeNode): Boolean;
begin
  Result := not (
    { Do not allow to drag-and-drop from ControlsTree to ControlsTree when:

      - special tree items "Behaviors" or "Non-Visual Components"
        ( https://github.com/castle-engine/castle-engine/issues/520 )
      - root component
      - subcomponents (like TCastleScrollView.ScrollArea),
      - temporary transforms
    }
    (SrcComponent = nil) or
    (SrcComponent = DesignRoot) or
    (csSubComponent in SrcComponent.ComponentStyle) or
    (SrcComponent is TCastleToolTransform)
  );
end;

function TDesignFrame.ControlsTreeAllowDrag(const Src, Dst: TTreeNode): Boolean;
var
  SrcComponent: TComponent;
begin
  Result := (Src <> nil) and (Dst <> nil) and (Src <> Dst);
  if Result then
  begin
    SrcComponent := TObject(Src.Data) as TComponent;
    Result := ControlsTreeAllowDrag(SrcComponent, Dst);
  end;
end;

function TDesignFrame.ControlsTreeAllowDrag(const SrcComponents: TComponentList; const Dst: TTreeNode): Boolean;
var
  C: TComponent;
begin
  for C in SrcComponents do
    if not ControlsTreeAllowDrag(C, Dst) then
      Exit(false);
  Result := true;
end;

procedure TDesignFrame.FrameAnchorsChange(Sender: TObject);
var
  UI: TCastleUserInterface;
  OldRect: TFloatRectangle;
begin
  UI := SelectedUserInterface;
  if UI <> nil then
  begin
    OldRect := UI.RenderRectWithBorder;

    UI.HorizontalAnchorSelf := SelfAnchorsFrame.HorizontalAnchor;
    UI.VerticalAnchorSelf := SelfAnchorsFrame.VerticalAnchor;
    if CheckParentSelfAnchorsEqual.Checked then
    begin
      UI.HorizontalAnchorParent := UI.HorizontalAnchorSelf;
      UI.VerticalAnchorParent := UI.VerticalAnchorSelf;
      // keep invisible ParentAnchorsFrame synchronized
      ParentAnchorsFrame.HorizontalAnchor := UI.HorizontalAnchorParent;
      ParentAnchorsFrame.VerticalAnchor := UI.VerticalAnchorParent;
    end else
    begin
      UI.HorizontalAnchorParent := ParentAnchorsFrame.HorizontalAnchor;
      UI.VerticalAnchorParent := ParentAnchorsFrame.VerticalAnchor;
    end;

    AdjustUserInterfaceAnchorsToKeepRect(UI, OldRect);
  end;
end;

procedure TDesignFrame.AdjustUserInterfaceAnchorsToKeepRect(
  const UI: TCastleUserInterface; const RenderRectBeforeChange: TFloatRectangle);
var
  NewRect: TFloatRectangle;
begin
  // adjust anchors, to preserve previous position
  NewRect := UI.RenderRectWithBorder;
  if NewRect.IsEmpty or RenderRectBeforeChange.IsEmpty then
  begin
    { Empty rectangle(s) may happen e.g. if control is empty,
      e.g. TCastleLabel.Caption = ''.
      To implement AdjustUserInterfaceAnchorsToKeepRect perfectly for this case,
      we'd need TCastleUserInterface method like GlobalTranslationEvenIfEmpty,
      but it would be a burden to implement it just for this special case.

      It seems that not doing anythign is just valid in this case.
      At least, user can choose various anchors, and clicking back on original
      anchor will (intuitively) restore the control back to where it was.

      Note: Resetting "UI.Translation := TVector2.Zero"
      wasn't intuitive, see https://github.com/castle-engine/castle-engine/issues/422 .
      It would reset the control position when it's not expected.
    }
  end else
  begin
    UI.Translation := UI.Translation + Vector2(
      (RenderRectBeforeChange.Left   - NewRect.Left) / UI.UIScale,
      (RenderRectBeforeChange.Bottom - NewRect.Bottom) / UI.UIScale);
  end;

  ModifiedOutsideObjectInspector('', ucLow);
end;

procedure TDesignFrame.ControlsTreeEndDrag(Sender, Target: TObject; X,
  Y: Integer);
begin
  ControlsTreeNodeUnderMouse := nil;
  ControlsTree.Invalidate; // force custom-drawn look redraw
end;

function TDesignFrame.RenamePossible(const C: TComponent): Boolean;
begin
  { Do not allow renaming subcomponents.
    It is confusing, since their names live in different namespace
    (e.g. Items owned by TCastleViewport), and should not really be used
    to access them. }
  Result := C.Owner = DesignOwner;
end;

function TDesignFrame.RenameSelectedPossible: Boolean;
begin
  { Notes:

    - We do not check "GetSelectedComponent <> nil",
      as a component may also be selected indirectly by selecting
      special tree items "Behaviors" or "Non-Visual Components" underneath.
      For rename, it has to be selected directly.

    - We do not check "ControlsTree.SelectionCount > 0" or "ControlsTree.Selected <> nil".

    We rely on ControlsTreeOneSelected which is also used by rename operation.
    Currently it underneath checks "ControlsTree.SelectionCount = 1".
  }
  Result :=
    (ControlsTreeOneSelected <> nil) and
    (ControlsTreeOneSelected.Data <> nil) and
    RenamePossible(TComponent(ControlsTreeOneSelected.Data));
end;

procedure TDesignFrame.RenameSelectedItem;
begin
  if MaximizePreview then // cannot focus edit control when PanelLeft invisible
    Exit;

  if RenameSelectedPossible then
    ControlsTreeOneSelected.EditText;
end;

procedure TDesignFrame.ControlsTreeDragDrop(Sender, Source: TObject; X,
  Y: Integer);

  { Preserve UI or TCastleTransform transformation when changing parent. }
  function PreserveTransformation: Boolean;
  begin
    Result := not (ssCtrl in GetKeyShiftState);
  end;

  procedure MoveOnlyTreeNodes(
    const SrcComponent, DstComponent: TComponent); forward;

  { Does Parent contains PotentialChild, searching recursively.
    It checks is Parent equal PotentialChild,
    and searches Parent's children,
    and Parent's children's children etc.

    Uses ControlsTree hierarchy knowledge, so it accounts
    for all visible in the hierarchy relationships,
    e.g. non-visual components may be parents and children of each other,
    TCastleUserInterface may be parent of TCastleTransform through
    TCastleViewport.Items etc. }
  function ContainsRecursive(const Parent, PotentialChild: TComponent): Boolean;
  var
    ParentNode, PotentialChildNode: TTreeNode;
  begin
    ParentNode := TreeNodeMap[Parent];
    PotentialChildNode := TreeNodeMap[PotentialChild];

    while PotentialChildNode <> nil do
    begin
      if PotentialChildNode = ParentNode then
        Exit(true);
      PotentialChildNode := PotentialChildNode.Parent;
    end;

    Result := false;
  end;

  { Move Src (TCastleUserInterface)
    before/after/into Dst (another TCastleUserInterface). }
  procedure MoveUserInterface(const Src, Dst: TCastleUserInterface);
  var
    Index: Integer;
    OldRect: TFloatRectangle;
  begin
    OldRect := Src.RenderRectWithBorder;

    case ControlsTreeNodeUnderMouseSide of
      tnsInside:
        begin
          if not ContainsRecursive(Src, Dst) then
          begin
            if Src.Parent <> nil then
              Src.Parent.RemoveControl(Src);
            Dst.InsertFront(Src);
            if PreserveTransformation then
              AdjustUserInterfaceAnchorsToKeepRect(Src, OldRect);
            MoveOnlyTreeNodes(Src, Dst);
          end;
        end;
      tnsBottom, tnsTop:
        begin
          if (Dst.Parent <> nil) and
             not ContainsRecursive(Src, Dst.Parent) then
          begin
            if Src.Parent <> nil then
              Src.Parent.RemoveControl(Src);
            Index := Dst.Parent.IndexOfControl(Dst);
            Assert(Index <> -1);
            if ControlsTreeNodeUnderMouseSide = tnsBottom then
              Inc(Index);
            Dst.Parent.InsertControl(Index, Src);
            if PreserveTransformation then
              AdjustUserInterfaceAnchorsToKeepRect(Src, OldRect);
            MoveOnlyTreeNodes(Src, Dst);
          end;
        end;
      {$ifndef COMPILER_CASE_ANALYSIS}
      else raise EInternalError.Create('ControlsTreeDragDrop:ControlsTreeNodeUnderMouseSide?');
      {$endif}
    end;
    ValidateHierarchy;
  end;

  { Move Src (TCastleTransform)
    before/after/into Dst (another TCastleTransform). }
  procedure MoveTransform(const Src, Dst: TCastleTransform);
  var
    Index: Integer;
    FinalPreserveTransformation: Boolean;
    WorldPos, WorldDir, WorldUp: TVector3;
  begin
    FinalPreserveTransformation := PreserveTransformation and
      Src.HasWorldTransform and
      { Do it only when scale is identity, otherwise GetWorldView/SetWorldView would
        not preserve scale. }
      TVector3.Equals(ScaleFromMatrix(Src.WorldTransform), NoScale) and
      Dst.HasWorldTransform and
      TVector3.Equals(ScaleFromMatrix(Dst.WorldTransform), NoScale);
    if FinalPreserveTransformation then
      Src.GetWorldView(WorldPos, WorldDir, WorldUp);

    case ControlsTreeNodeUnderMouseSide of
      tnsInside:
        begin
          if not ContainsRecursive(Src, Dst) then
          begin
            if Src.Parent <> nil then
              Src.Parent.Remove(Src);
            Dst.Add(Src);
            if FinalPreserveTransformation then
              Src.SetWorldView(WorldPos, WorldDir, WorldUp);
            MoveOnlyTreeNodes(Src, Dst);
          end;
        end;
      tnsBottom, tnsTop:
        begin
          if (Dst.Parent <> nil) and
             not ContainsRecursive(Src, Dst.Parent) then
          begin
            if Src.Parent <> nil then
              Src.Parent.Remove(Src);
            Index := Dst.Parent.List.IndexOf(Dst);
            Assert(Index <> -1);
            if ControlsTreeNodeUnderMouseSide = tnsBottom then
              Inc(Index);
            Dst.Parent.Insert(Index, Src);
            if FinalPreserveTransformation then
              Src.SetWorldView(WorldPos, WorldDir, WorldUp);
            MoveOnlyTreeNodes(Src, Dst);
          end;
        end;
      {$ifndef COMPILER_CASE_ANALYSIS}
      else raise EInternalError.Create('ControlsTreeDragDrop:ControlsTreeNodeUnderMouseSide?');
      {$endif}
    end;
    ValidateHierarchy;
  end;

  { Move Src (TCastleBehavior) into a Dst (TCastleTransform). }
  procedure MoveBehaviorToTransform(const Src: TCastleBehavior; const Dst: TCastleTransform);
  begin
    case ControlsTreeNodeUnderMouseSide of
      tnsInside:
        begin
          Src.Parent.RemoveBehavior(Src);
          Dst.AddBehavior(Src);
          // TODO: update tree in a simple way for now
          UpdateDesign;
        end;
    end;
  end;

  { Move Src (TCastleBehavior)
    before/after Dst (another TCastleBehavior). }
  procedure MoveBehavior(const Src: TCastleBehavior; const Dst: TCastleBehavior);
  var
    Index: Integer;
    DstParent: TCastleTransform;
  begin
    case ControlsTreeNodeUnderMouseSide of
      tnsBottom, tnsTop:
        begin
          DstParent := Dst.Parent;
          if (DstParent <> nil) and (Src <> Dst) then
          begin
            Src.Parent.RemoveBehavior(Src);
            // Access the index of dst
            Index := DstParent.BehaviorIndex(Dst);
            Assert(Index <> -1);
            if ControlsTreeNodeUnderMouseSide = tnsBottom then
              Inc(Index);
            DstParent.InsertBehavior(Index, Src);
            // TODO: update tree in a simple way for now
            UpdateDesign;
          end;
        end;
    end;
  end;

  procedure MoveNonVisual(
    const Src: TComponent;
    const Dst: TCastleComponent);
  var
    SrcParentComponent: TCastleComponent;
  begin
    SrcParentComponent := NonVisualComponentParent(Src);
    case ControlsTreeNodeUnderMouseSide of
      tnsInside:
        begin
          SrcParentComponent.RemoveNonVisualComponent(Src);
          Dst.AddNonVisualComponent(Src);
          // TODO: update tree in a simple way for now
          UpdateDesign;
        end;
      else ;
    end;
  end;

  function ViewportItemsNode(const Viewport: TCastleViewport;
    const ViewportTreeNode: TTreeNode): TTreeNode;
  var
    I: Integer;
  begin
    Assert(TObject(ViewportTreeNode.Data) = Viewport);
    Assert(ViewportTreeNode.Data <> nil);
    Assert(TObject(ViewportTreeNode.Data) is TCastleViewport);

    for I := 0 to ViewportTreeNode.Count - 1 do
      if TObject(ViewportTreeNode[I].Data) = Viewport.Items then
        Exit(ViewportTreeNode[I]);
    raise EInternalError.CreateFmt('No tree node for viewport Items (TCastleTransform) found: %s %s', [
      Viewport.Name,
      Viewport.ClassName
    ]);
  end;

  { Move only the nodes in TTreeView, and update their captions.
    Assumes the move is possible. }
  procedure MoveOnlyTreeNodes(
    const SrcComponent, DstComponent: TComponent);
  var
    Src, Dst: TTreeNode;
  begin
    Src := TreeNodeMap[SrcComponent];
    Dst := TreeNodeMap[DstComponent];
    case ControlsTreeNodeUnderMouseSide of
      tnsInside:
        begin
          { Special treatment when inserting UI into TCastleViewport,
            testcase: try to drag some UI into TCastleViewport (with tnsInside),
            it should be added right before "Items" node. }
          if (DstComponent is TCastleViewport) and
             (SrcComponent is TCastleUserInterface) then
            Src.MoveTo(ViewportItemsNode(TCastleViewport(DstComponent), Dst), naInsert)
          else
            Src.MoveTo(Dst, naAddChild);
        end;
      tnsBottom:
        begin
          Src.MoveTo(Dst, naInsertBehind);
        end;
      tnsTop:
        begin
          Src.MoveTo(Dst, naInsert);
        end;
    end;
  end;

  { Returns @true if List contains some parent of C (but not exactly C). }
  function ListIncludesParent(const C: TComponent; const List: TComponentList): Boolean;
  var
    ListItem: TComponent;
  begin
    for ListItem in List do
      if C <> ListItem then
        if ContainsRecursive(ListItem, C) then
          Exit(true);
    Result := false;
  end;

  { Handle drag-and-drop from and to ControlsTree, i.e. dragging within
    the hierarchy tree. }
  procedure DragAndDropFromControlsTree;
  var
    Dst: TTreeNode;
    SrcComponent, DstComponent: TComponent;
    SrcComponents: TComponentList;
    IgnoredSrcComponentsCount: Integer;
  begin
    // get destination of drag-and-drop
    Dst := ControlsTreeNodeUnderMouse;
    DstComponent := TComponent(Dst.Data);

    // get and check source of drag-and-drop
    GetSelected(SrcComponents, IgnoredSrcComponentsCount, false);
    if SrcComponents <> nil then
    try
      for SrcComponent in SrcComponents do
      begin
        { Do not process components when their parent is also already on the list. }
        if not ListIncludesParent(SrcComponent, SrcComponents) then
          { Checking again ControlsTreeAllowDrag is somewhat paranoid:
            ControlsTreeDragOver should have checked it already. }
          if ControlsTreeAllowDrag(SrcComponent, Dst) then
          begin
            if (SrcComponent is TCastleUserInterface) and
               (DstComponent is TCastleUserInterface) then
            begin
              MoveUserInterface(
                TCastleUserInterface(SrcComponent),
                TCastleUserInterface(DstComponent));
            end else
            if (SrcComponent is TCastleTransform) and
               (DstComponent is TCastleTransform) then
            begin
              MoveTransform(
                TCastleTransform(SrcComponent),
                TCastleTransform(DstComponent));
            end else
            if (SrcComponent is TCastleBehavior) and
               (DstComponent is TCastleTransform) then
            begin
              MoveBehaviorToTransform(
                TCastleBehavior(SrcComponent),
                TCastleTransform(DstComponent));
            end else
            if (SrcComponent is TCastleBehavior) and
               (DstComponent is TCastleBehavior) then
            begin
              MoveBehavior(
                TCastleBehavior(SrcComponent),
                TCastleBehavior(DstComponent));
            end else
            if (not ( (SrcComponent is TCastleBehavior) or
                      (SrcComponent is TCastleTransform) or
                      (SrcComponent is TCastleUserInterface) ) ) and
               (DstComponent is TCastleComponent) then
            begin
              MoveNonVisual(
                SrcComponent,
                TCastleComponent(DstComponent));
            end;
          end;
      end;

      { Select the SrcComponents.

        This is necessary:

        - If our movement used TTreeNode.MoveTo and not UpdateDesign.
          I.e. it updated ControlsTree smartly, no need to build.

          In that case TTreeView.Selected property value
          is changed to nil but in TTreeNode.Selected stays true.
          This results in inconsistent state.

          Possibly this reason is outdated:
          our code doesn't use use TTreeView.Selected ever now.
          See ControlsTreeOneSelected.

        - If our movement used UpdateDesign.

          Then selection was lost, we recover it.
      }
      SetSelected(SrcComponents);

      ModifiedOutsideObjectInspector(Format('Drag and drop %d components', [
        SrcComponents.Count
      ]), ucHigh);
    finally FreeAndNil(SrcComponents) end;
  end;

  procedure DragAndDropFromShellListView(const Source: TCastleShellListView);
  begin
    if SelectedComponent <> nil then
      ShellListAddComponent(Source, SelectedComponent)
    else
      { TODO: This is never displayed, since Accept=false in this case.
        But it's a pity -- we should communicate to user better why drag-and-drop
        is not allowed now. }
      WritelnWarning('Select a component in hierarchy, to allow to drag-and-drop children into it');
  end;

begin
  if Source = ControlsTree then
    DragAndDropFromControlsTree
  else
  if Source is TCastleShellListView then
    DragAndDropFromShellListView(TCastleShellListView(Source));
end;

procedure TDesignFrame.ControlsTreeAdvancedCustomDrawItem(
  Sender: TCustomTreeView; Node: TTreeNode; State: TCustomDrawState;
  Stage: TCustomDrawStage; var PaintImages, DefaultDraw: Boolean);
var
  C: TCanvas;

  procedure DrawTreeNodeUnderMouse;
  const
    ColorOutline = clBlack;
    ColorDecoration = clGray;
  var
    NodeRect, R: TRect;
  begin
    NodeRect := Node.DisplayRect(false);

    { We can't draw it in cdPrePaint, as after csPrePaint
      the node rectangle is cleared anyway.
      And we can't draw it in any cdXxxErase, which are not implemented
      in LCL (2.1.0). }
    C.Pen.Color := ColorOutline;
    C.Pen.Style := psDot;
    C.Brush.Style := bsClear;
    C.Rectangle(NodeRect);

    if ControlsTreeNodeUnderMouseSide = tnsInside then
    begin
      R := NodeRect.SplitRect(srRight, NodeRect.Height);
      R.Inflate(-5, -5);
      C.Brush.Color := ColorDecoration;
      C.Brush.Style := bsSolid;
      C.Pen.Color := ColorOutline;
      C.Pen.Style := psSolid;
      //C.FillRect(R);
      C.Polygon([
        Point(R.Left , R.Top),
        Point(R.Right, R.CenterPoint.Y),
        Point(R.Left , R.Bottom)
      ]);
    end else
    begin
      if ControlsTreeNodeUnderMouseSide = tnsTop then
        R := NodeRect.SplitRect(srTop, 0.1)
      else
        R := NodeRect.SplitRect(srBottom, 0.1);
      R.Left := R.Left + ((Node.Level + 1)* ControlsTree.Indent);

      C.Brush.Color := ColorDecoration;
      C.Brush.Style := bsSolid;
      C.FillRect(R);
    end;
  end;

  procedure DrawTreeNodeClassName(const NodeClassName: String);
  var
    TextRect: TRect;
  begin
    TextRect := Node.DisplayRect(true);
    C.Brush.Style := bsClear;
    C.Font.Color := clLtGray;
    C.TextOut(TextRect.Right, TextRect.Top, ' (' + NodeClassName + ')');
  end;

begin
  C := ControlsTree.Canvas;
  DefaultDraw := true;

  case Stage of
    cdPostPaint:
      begin
        if Node = ControlsTreeNodeUnderMouse then
          DrawTreeNodeUnderMouse;

        { When InternalCastleDesignInvalidate, don't trust that pointers
          on Node.Data are valid. This may happen if you freed joint,
          which also freed associated anchor.

          TODO: understand better why this is possible.
          After FreeComponentRecursively, we immediately do UpdateDesign
          and at that point the InternalCastleDesignInvalidate should be already
          resolved? }

        if (not InternalCastleDesignInvalidate) and
           (Node.Data <> nil) then
          DrawTreeNodeClassName(TObject(Node.Data).ClassName);
      end;
    else ; // nothing to do otherwise
  end;
end;

procedure TDesignFrame.CheckParentSelfAnchorsEqualChange(Sender: TObject);
var
  UI: TCastleUserInterface;
  OldRect: TFloatRectangle;
begin
  ParentAnchorsFrame.Visible := not CheckParentSelfAnchorsEqual.Checked;
  ParentAnchorsFrame.Enabled := not CheckParentSelfAnchorsEqual.Checked;
  if CheckParentSelfAnchorsEqual.Checked then
  begin
    UI := SelectedUserInterface;
    if UI <> nil then
    begin
      OldRect := UI.RenderRectWithBorder;

      UI.HorizontalAnchorParent := UI.HorizontalAnchorSelf;
      UI.VerticalAnchorParent := UI.VerticalAnchorSelf;

      AdjustUserInterfaceAnchorsToKeepRect(UI, OldRect);

      // update also (invisible now) ParentAnchorsFrame UI state
      UpdateAnchors(UI, false);
    end;
  end;
end;

procedure TDesignFrame.ButtonClearTranslationClick(Sender: TObject);
var
  UI: TCastleUserInterface;
begin
  UI := SelectedUserInterface;
  if UI <> nil then
  begin
    UI.Translation := TVector2.Zero;
    ModifiedOutsideObjectInspector('Clear anchor deltas for ' + UI.Name, ucHigh);
  end;
end;

procedure TDesignFrame.SimulationPlayStop;
var
  NewDesignOwner, NewDesignRoot: TComponent;
  SavedSelection: TSavedSelection;
  LoadInfo: TInternalComponentLoadInfo;
begin
  if InternalCastleApplicationMode in [appSimulation, appSimulationPaused] then
    InternalCastleApplicationMode := appDesign
  else
    InternalCastleApplicationMode := appSimulation;

  if CastleApplicationMode = appSimulation then
  begin
    DesignStateBeforePhysicsRun := ComponentToString(DesignRoot);
    DesignModifiedBeforePhysicsRun := FDesignModified;
  end else
  begin
    SavedSelection := GetSavedSelection;

    LoadInfo := TInternalComponentLoadInfo.Create;
    try
      LoadInfo.PreserveDataAcrossUndo := DesignOwner;

      NewDesignOwner := TComponent.Create(Self);
      NewDesignRoot := InternalStringToComponent(DesignStateBeforePhysicsRun, NewDesignOwner, LoadInfo);
      OpenDesign(NewDesignRoot, NewDesignOwner, FDesignUrl);
    finally FreeAndNil(LoadInfo) end;

    FDesignModified := DesignModifiedBeforePhysicsRun;
    OnUpdateFormCaption(Self);

    RestoreSavedSelection(SavedSelection);
  end;

  // TODO: why is this not called automatically?
  ActionSimulationPlayStopUpdate(ActionSimulationPlayStop);
  ActionSimulationPauseUnpauseUpdate(ActionSimulationPauseUnpause);
end;

procedure TDesignFrame.ShowAllJointsTools;
var
  V: TCastleViewport;
  BehList: TCastleBehaviorList;
  B: TCastleBehavior;
begin
  V := CurrentViewport;
  if V = nil then Exit;

  BehList := V.Items.FindAllBehaviors(TCastleAbstractJoint);
  try
    for B in BehList do
      TCastleAbstractJoint(B).InternalCreateGizmos;
  finally FreeAndNil(BehList) end;
end;

procedure TDesignFrame.SimulationPauseUnpause;
begin
  if InternalCastleApplicationMode = appSimulationPaused then
    InternalCastleApplicationMode := appSimulation
  else
  if InternalCastleApplicationMode = appSimulation then
    InternalCastleApplicationMode := appSimulationPaused;

  // TODO: why is this not called automatically?
  ActionSimulationPlayStopUpdate(ActionSimulationPlayStop);
  ActionSimulationPauseUnpauseUpdate(ActionSimulationPauseUnpause);
end;

procedure TDesignFrame.ActionSimulationPlayStopExecute(Sender: TObject);
begin
  SimulationPlayStop;
end;

procedure TDesignFrame.ActionSimulationPlayStopUpdate(Sender: TObject);
begin
  if CastleApplicationMode = appDesign then
    ActionSimulationPlayStop.ImageIndex := TImageIndex(iiSimulationPlay)
  else
    ActionSimulationPlayStop.ImageIndex := TImageIndex(iiSimulationStop);
  ActionSimulationPlayStop.Checked := CastleApplicationMode in [appSimulation, appSimulationPaused];
end;

procedure TDesignFrame.ActionSimulationPauseUnpauseUpdate(Sender: TObject);
begin
  ActionSimulationPauseUnpause.Checked := CastleApplicationMode = appSimulationPaused;
  ActionSimulationPauseUnpause.Visible := CastleApplicationMode in [appSimulation, appSimulationPaused];
end;

procedure TDesignFrame.ActionSimulationPauseUnpauseExecute(Sender: TObject);
begin
  SimulationPauseUnpause;
end;

procedure TDesignFrame.HideAllJointsTools;
var
  V: TCastleViewport;
  BehList: TCastleBehaviorList;
  B: TCastleBehavior;
begin
  V := CurrentViewport;
  if V = nil then Exit;

  BehList := V.Items.FindAllBehaviors(TCastleAbstractJoint);
  try
    for B in BehList do
      TCastleAbstractJoint(B).InternalDestroyGizmos;
  finally FreeAndNil(BehList) end;
end;

procedure TDesignFrame.ActionPlayStopExecute(Sender: TObject);
begin
  OnRunningToggle(Self);
end;

procedure TDesignFrame.ActionApiReferenceOfCurrentExecute(Sender: TObject);
begin
  OnApiReferenceOfCurrent(Self);
end;

procedure TDesignFrame.ActionEditTerrainExecute(Sender: TObject);

  { Called after stop or start of terrain editing. }
  procedure CommonAfter;
  begin
    ActionEditTerrain.Caption := IfThen(FTerrainEditor.IsEditing,
      'Finish Terrain Editing', 'Edit Terrain');
    ControlProperties.Visible := not FTerrainEditor.IsEditing;
    PanelLeft.Visible := not FTerrainEditor.IsEditing;
    ProjectForm.PageControlBottom.Visible := not FTerrainEditor.IsEditing;
  end;

  procedure StartEditing;
  var
    Terrain: TCastleTerrain;
  begin
    if (CurrentViewport = nil) or
       (CurrentTransform = nil) or
       (not (CurrentTransform is TCastleTerrain)) then
      Exit; // abort, cannot start editing

    Terrain := CurrentTransform as TCastleTerrain;

    // cannot abort past this point
    FTerrainEditor.StartEditing(Terrain, CurrentViewport, CastleControl.Container);
    TransformManipulate.SetSelected([]);
    CommonAfter;
  end;

  procedure StopEditing;
  var
    Terrain: TCastleTerrain;
    Mr: TModalResult;
  begin
    Terrain := FTerrainEditor.EditingTerrain;
    // this should be only executed if FTerrainEditor.EditingTerrain <> nil
    Assert(Terrain <> nil);

    if Terrain.Editor.TerrainModified then
    begin
      Mr := MessageDlg('Terrain editor',
        'Terrain was modified but not saved yet. Save changes?',
        mtConfirmation, mbYesNoCancel, 0);
      case Mr of
        mrYes: FTerrainEditor.ActionSaveTerrainExecute(FTerrainEditor);
        mrCancel: Exit; // abort
      end;
    end;

    // cannot abort past this point
    FTerrainEditor.StopEditing;
    TransformManipulate.SetSelected([Terrain]);
    CommonAfter;
  end;

begin
  if not FTerrainEditor.IsEditing then
    StartEditing
  else
    StopEditing;
end;

procedure TDesignFrame.ActionPlayStopUpdate(Sender: TObject);
var
  IsRunning: Boolean;
begin
  IsRunning := OnIsRunning();
  if IsRunning then
    ActionPlayStop.ImageIndex := TImageIndex(iiStop)
  else
    ActionPlayStop.ImageIndex := TImageIndex(iiPlay);
  ActionPlayStop.Checked := IsRunning;
end;

procedure TDesignFrame.ButtonResetTransformationClick(Sender: TObject);
var
  T: TCastleTransform;
begin
  T := CurrentTransform;
  if T <> nil then
  begin
    T.Identity;
    ModifiedOutsideObjectInspector('Reset transformations for ' + T.Name, ucHigh);
  end;
end;

procedure TDesignFrame.ButtonRotateModeClick(Sender: TObject);
begin
  if InsideToggleModeClick then Exit;
  InsideToggleModeClick := true;
  ChangeMode(moRotate);
  InsideToggleModeClick := false;
end;

procedure TDesignFrame.ButtonScaleModeClick(Sender: TObject);
begin
  if InsideToggleModeClick then Exit;
  InsideToggleModeClick := true;
  ChangeMode(moScale);
  InsideToggleModeClick := false;
end;

procedure TDesignFrame.ButtonSelectModeClick(Sender: TObject);
begin
  if InsideToggleModeClick then Exit;
  InsideToggleModeClick := true;
  ChangeMode(moSelect);
  InsideToggleModeClick := false;
end;

procedure TDesignFrame.ButtonTranslateModeClick(Sender: TObject);
begin
  if InsideToggleModeClick then Exit;
  InsideToggleModeClick := true;
  ChangeMode(moTranslate);
  InsideToggleModeClick := false;
end;

procedure TDesignFrame.ButtonInteractModeClick(Sender: TObject);
begin
  if InsideToggleModeClick then Exit;
  InsideToggleModeClick := true;
  ChangeMode(moInteract);
  InsideToggleModeClick := false;
end;

procedure TDesignFrame.FrameResize(Sender: TObject);

  { Buttons on top PanelMiddleTop are resized by LCL to have height equal
    PanelMiddleTop height,
    but this makes them non-square. Fix them to be square.
    Fixes problem observed on Windows. }
  procedure FixButtonSquare(const B: TSpeedButton);
  begin
    if B.Width < B.Height then
      B.Constraints.MinWidth := B.Height;
  end;

begin
  UpdateEditorDataForPropertyEditors;

  FixButtonSquare(ButtonInteractMode);
  FixButtonSquare(ButtonSelectMode);
  FixButtonSquare(ButtonTranslateMode);
  FixButtonSquare(ButtonRotateMode);
  FixButtonSquare(ButtonScaleMode);
  FixButtonSquare(ButtonPlayStop);
  FixButtonSquare(ButtonSimulationPlayStop);
  FixButtonSquare(ButtonSimulationPause);

  { Make ButtonApiReferenceForCurrent square, with size following
    LabelControlSelected.Height.
    Fixes the button being larger than LabelControlSelected,
    which looks bad. }
  ButtonApiReferenceForCurrent.Width := LabelControlSelected.Height;
  ButtonApiReferenceForCurrent.Height := LabelControlSelected.Height;
end;

procedure TDesignFrame.MenuItemAddComponentClick(Sender: TObject);
var
  R: TRegisteredComponent;
begin
  R := TRegisteredComponent(Pointer((Sender as TComponent).Tag));
  AddComponent(R.ComponentClass, R.OnCreate);
end;

procedure TDesignFrame.MenuTreeViewItemCutClick(Sender: TObject);
begin
  CutComponent;
end;

procedure TDesignFrame.MenuTreeViewItemDuplicateLinkedClick(Sender: TObject);
begin
  DuplicateLinkedComponent;
end;

procedure TDesignFrame.MenuTreeViewItemRenameClick(Sender: TObject);
begin
  RenameSelectedItem;
end;

procedure TDesignFrame.MenuTreeViewItemDeleteClick(Sender: TObject);
begin
  DeleteComponent;
end;

procedure TDesignFrame.MenuTreeViewItemCopyClick(Sender: TObject);
begin
  CopyComponent;
end;

procedure TDesignFrame.MenuTreeViewItemPasteClick(Sender: TObject);
begin
  PasteComponent;
end;

procedure TDesignFrame.MenuTreeViewItemSaveSelectedClick(Sender: TObject);
begin
  SaveSelected;
end;

procedure TDesignFrame.MenuTreeViewPopup(Sender: TObject);

  procedure ClearComponentEditorVerbs;
  begin
    { remove all TMenuItemToExecuteVerb }
    while (MenuTreeView.Items.Count > 0) and
          (MenuTreeView.Items[0] is TMenuItemToExecuteVerb) do
      MenuTreeView.Items[0].Free;

    { remove separator }
    if (MenuTreeView.Items.Count > 0) and
       (MenuTreeView.Items[0].Caption = '-') then
      MenuTreeView.Items[0].Free;
  end;

  procedure AddComponentEditorVerbs(const C: TComponent);
  var
    E: TBaseComponentEditor;
    I: Integer;
    MenuItem: TMenuItemToExecuteVerb;
    MenuItemSeparator: TMenuItem;
    InsertedVerbs: Cardinal;
  begin
    E := GetComponentEditor(C, FComponentEditorDesigner);
    if E <> nil then
    begin
      InsertedVerbs := 0;
      for I := 0 to E.GetVerbCount - 1 do
      begin
        { Ignore "Create default event" that we couldn't handle now,
          as our designer cannot initialize Code Tools to insert the event in code. }
        if E.GetVerb(I) = oisCreateDefaultEvent then
          Continue;
        MenuItem := TMenuItemToExecuteVerb.Create(Self);
        MenuItem.Caption := E.GetVerb(I);
        MenuItem.VerbIndex := I;
        MenuItem.ComponentEditor := E;
        MenuItem.ComponentToExecute := C;
        MenuTreeView.Items.Insert(InsertedVerbs, MenuItem);
        Inc(InsertedVerbs);
      end;

      { add separator if needed }
      if InsertedVerbs <> 0 then
      begin
        MenuItemSeparator := TMenuItem.Create(Self);
        MenuItemSeparator.Caption := '-';
        MenuTreeView.Items.Insert(InsertedVerbs, MenuItemSeparator);
      end;
    end;
  end;

var
  Sel: TComponent;
  CanAddUserInterface, CanAddTransform, CanAddBehavior: Boolean;
begin
  Sel := SelectedComponent;

  ClearComponentEditorVerbs;
  if Sel <> nil then
    AddComponentEditorVerbs(Sel);

  MenuTreeViewItemRename.Enabled := RenameSelectedPossible;
  MenuTreeViewItemDuplicate.Enabled := Sel <> nil;
  MenuTreeViewItemDuplicateLinked.Enabled := Sel <> nil;
  MenuTreeViewItemCut.Enabled := Sel <> nil;
  MenuTreeViewItemCopy.Enabled := Sel <> nil;
  MenuTreeViewItemSaveSelected.Enabled := Sel <> nil;
  MenuTreeViewItemDelete.Enabled := ControlsTree.SelectionCount > 0; // delete can handle multiple objects

  CanAddUserInterface := false;
  CanAddTransform := false;
  CanAddBehavior := false;

  if (Sel is TCastleUserInterface) or ((Sel = nil) and (DesignRoot is TCastleUserInterface)) then
  begin
    CanAddUserInterface := true;
  end else
  if (Sel is TCastleTransform) or ((Sel = nil) and (DesignRoot is TCastleTransform)) then
  begin
    CanAddTransform := true;
    CanAddBehavior := true;
  end else
  if Sel is TCastleBehavior then
  begin
    CanAddBehavior := true;
  end;
  // on other components, you can add only NonVisualComponent

  MenuTreeViewItemAddUserInterface.SetEnabledVisible(CanAddUserInterface);
  MenuTreeViewItemAddTransform.SetEnabledVisible(CanAddTransform);
  MenuTreeViewItemAddBehavior.SetEnabledVisible(CanAddBehavior);

  // at most one of MenuItemChangeClassXxx is enabled
  MenuItemChangeClassUserInterface.SetEnabledVisible(false);
  MenuItemChangeClassTransform.SetEnabledVisible(false);
  MenuItemChangeClassBehavior.SetEnabledVisible(false);
  MenuItemChangeClassNonVisual.SetEnabledVisible(false);
  if Sel is TCastleUserInterface then
    MenuItemChangeClassUserInterface.SetEnabledVisible(true)
  else
  if Sel is TCastleTransform then
    MenuItemChangeClassTransform.SetEnabledVisible(true)
  else
  if Sel is TCastleBehavior then
    MenuItemChangeClassBehavior.SetEnabledVisible(true)
  else
  if Sel <> nil then
    MenuItemChangeClassNonVisual.SetEnabledVisible(true);

  MenuTreeView.PopupComponent := ControlsTree; // I'm not sure what it means, something like menu owner?
end;

procedure TDesignFrame.MenuTreeViewItemDuplicateClick(Sender: TObject);
begin
  DuplicateComponent;
end;

procedure TDesignFrame.ViewportSetup2D;
var
  V: TCastleViewport;
begin
  V := CurrentViewport;
  if V = nil then Exit;

  V.Setup2D;
  ModifiedOutsideObjectInspector('2D Camera And Projection At Runtime: ' + V.Name, ucHigh);
end;

procedure TDesignFrame.ViewportToggleProjection;
var
  V: TCastleViewport;
begin
  V := CurrentViewport;
  if V = nil then Exit;

  if V.InternalCamera.ProjectionType = ptPerspective then
    V.InternalCamera.ProjectionType := ptOrthographic
  else
    V.InternalCamera.ProjectionType := ptPerspective;
end;

function TDesignFrame.CameraToSynchronize(const V: TCastleViewport): TCastleCamera;
begin
  { Prefer to use camera from CameraPreview, as this is most natural in UI,
    because user sees CameraPreview.
    Do this even when SelectedTransform is also (maybe different) camera. }
  if (CameraPreview <> nil) and
     (CameraPreview.SelectedCamera <> nil) and
     (CameraPreview.SelectedCamera.World = V.Items) then
    Result := CameraPreview.SelectedCamera
  else
  if (SelectedTransform is TCastleCamera) and
     (TCastleCamera(SelectedTransform).World = V.Items) then
    Result := TCastleCamera(SelectedTransform)
  else
    Result := V.Camera;
end;

procedure TDesignFrame.CameraSynchronize(const Source, Target: TCastleCamera; const MakeUndo: Boolean);
var
  BeginPos, BeginDir, BeginUp, EndPos, EndDir, EndUp: TVector3;
begin
  Target.ProjectionType := Source.ProjectionType;
  Target.Perspective.FieldOfView     := Source.Perspective.FieldOfView;
  Target.Perspective.FieldOfViewAxis := Source.Perspective.FieldOfViewAxis;
  Target.Orthographic.Origin  := Source.Orthographic.Origin;
  Target.Orthographic.Width   := Source.Orthographic.Width;
  Target.Orthographic.Height  := Source.Orthographic.Height;

  Target.GetWorldView(BeginPos, BeginDir, BeginUp);
  Source.GetWorldView(EndPos, EndDir, EndUp);

  { Instead of using FixCamera2D, just explicitly force Z values to be unchanged. }
  if (Source.ProjectionType = ptOrthographic) and
     TVector3.Equals(EndDir, Vector3(0, 0, -1)) and
     TVector3.Equals(EndUp, Vector3(0, 1, 0)) then
  begin
    EndPos.Z := BeginPos.Z;
  end;

  if MakeUndo then
  begin
    { To record undo for Target camera pos/dir/up, we do a little trick.
      As we want to animate using AnimateTo, but we want to record undo state
      with already final pos/dir/up, so we *temporarily* adjust Target instantly
      to Source pos/dir/up. }
    Target.SetWorldView(EndPos, EndDir, EndUp);
    ModifiedOutsideObjectInspector('Align Camera To View: ' + Target.Name, ucHigh);
    // restore Target to begin positions, to animate to it
    Target.SetWorldView(BeginPos, BeginDir, BeginUp);
  end;

  Target.AnimateTo(EndPos, EndDir, EndUp, CameraTransitionTime);
end;

procedure TDesignFrame.ViewportAlignViewToCamera;
var
  V: TCastleViewport;
  C: TCastleCamera;
begin
  V := CurrentViewport;
  if V = nil then Exit;

  C := CameraToSynchronize(V);
  if C <> nil then
    CameraSynchronize(C, V.InternalCamera, false);
end;

procedure TDesignFrame.ViewportAlignCameraToView;
var
  V: TCastleViewport;
  C: TCastleCamera;
begin
  V := CurrentViewport;
  if V = nil then Exit;

  C := CameraToSynchronize(V);
  if C <> nil then
    CameraSynchronize(V.InternalCamera, C, true);
end;

procedure TDesignFrame.UpdateColliders(T: TCastleTransform);
var
  BehList: TCastleBehaviorList;
  V: TCastleViewport;
  B: TCastleBehavior;
begin
  if T = nil then
  begin
    V := CurrentViewport;
    if V = nil then Exit;
    T := V.Items;
  end;

  BehList := T.FindAllBehaviors(TCastleCollider);
  try
    for B in BehList do
      if FShowColliders then
        TCastleCollider(B).InternalDesigningBegin
      else
        TCastleCollider(B).InternalDesigningEnd;
  finally FreeAndNil(BehList) end;
end;

{
function TDesignFrame.SelectionSave: Classes.TList;
var
  I: Integer;
begin
  Result := Classes.TList.Create;
  Result.Count := ControlsTree.SelectionCount;
  for I := 0 to Result.Count - 1 do
    Result[I] := ControlsTree.Selections[I];
end;

procedure TDesignFrame.SelectionRestoreAndFree(var Selection: Classes.TList);
begin
  ControlsTree.Select(Selection);
  FreeAndNil(Selection);
end;
}

procedure TDesignFrame.SetParent(AParent: TWinControl);
{$ifdef LCLwin32}
var
  H: Integer;
  InspectorType: TInspectorType;
{$endif}
begin
  inherited SetParent(AParent);
  {$ifdef LCLwin32}
  // fix height of rows of object inspector
  if AParent <> nil then
  begin
    H := Canvas.TextHeight('Wg') + 4;
    for InspectorType in TInspectorType do
      Inspector[InspectorType].DefaultItemHeight := H;
  end;
  {$endif}
end;

procedure TDesignFrame.UpdateAnchors(const UI: TCastleUserInterface;
  const AllowToHideParentAnchorsFrame: Boolean);
begin
  SelfAnchorsFrame.HorizontalAnchor := UI.HorizontalAnchorSelf;
  SelfAnchorsFrame.VerticalAnchor := UI.VerticalAnchorSelf;
  ParentAnchorsFrame.HorizontalAnchor := UI.HorizontalAnchorParent;
  ParentAnchorsFrame.VerticalAnchor := UI.VerticalAnchorParent;

  if AllowToHideParentAnchorsFrame then
  begin
    CheckParentSelfAnchorsEqual.Checked :=
      (UI.HorizontalAnchorSelf = UI.HorizontalAnchorParent) and
      (UI.VerticalAnchorSelf = UI.VerticalAnchorParent);
    { The above will automatically call CheckParentSelfAnchorsEqualChanged,
      if Checked just changed. }
  end;
end;

procedure TDesignFrame.ChangeMode(const NewMode: TMode);
begin
  Mode := NewMode;

  ButtonInteractMode.Down := Mode = moInteract;
  ButtonSelectMode.Down := Mode = moSelect;
  ButtonTranslateMode.Down := Mode = moTranslate;
  ButtonRotateMode.Down := Mode = moRotate;
  ButtonScaleMode.Down := Mode = moScale;

  case Mode of
    moTranslate: TransformManipulate.Mode := mmTranslate;
    moRotate: TransformManipulate.Mode := mmRotate;
    moScale: TransformManipulate.Mode := mmScale;
    else TransformManipulate.Mode := mmSelect;
  end;
end;

procedure TDesignFrame.ModifiedOutsideObjectInspector(const UndoComment: String;
  const UndoCommentPriority: TUndoCommentPriority; const UndoOnRelease: Boolean = false);
var
  InspectorType: TInspectorType;
begin
  // TODO: this moves UI scrollbar up,
  // TODO: this is not optimized
  // (PropertyGridModified does some unnecessary things if we only changed size)

  for InspectorType in TInspectorType do
    Inspector[InspectorType].RefreshPropertyValues;
  // do not call PropertyGridModified if nothing selected, e.g. after delete operation
  if ControlsTree.SelectionCount <> 0 then
    PropertyGridModified(nil);

  MarkModified;

  if UndoOnRelease then
    UndoSystem.ScheduleRecordUndoOnRelease := true
  else
    RecordUndo(UndoComment, UndoCommentPriority); //it will overwrite Undo recorded in PropertyGridModified with a better comment
end;

procedure TDesignFrame.NewDesign(const ComponentClass: TComponentClass;
  const ComponentOnCreate: TNotifyEvent);
var
  NewRoot: TComponent;
  NewDesignOwner: TComponent;
begin
  NewDesignOwner := TComponent.Create(Self);

  NewRoot := ComponentClass.Create(NewDesignOwner);
  if Assigned(ComponentOnCreate) then
    ComponentOnCreate(NewRoot);
  NewRoot.Name := ProposeComponentName(ComponentClass, NewDesignOwner);

  { In these special cases, set FullSize to true,
    since this is almost certainly what user wants when creating a new UI
    that has this component class as root. }
  if (ComponentClass = TCastleUserInterface) or
     (ComponentClass = TCastleRectangleControl) then
    (NewRoot as TCastleUserInterface).FullSize := true;

  UndoSystem.ClearUndoHistory;

  OpenDesign(NewRoot, NewDesignOwner, '');

  RecordUndo('Start new design', High(TUndoCommentPriority)); // This Undo comment is never seen
end;

procedure TDesignFrame.ReleaseAllKeysAndMouse;
begin
  CastleControl.ReleaseAllKeysAndMouse;
end;

procedure TDesignFrame.FocusDesign;
begin
  { Note that we ignore this call when CastleControl is disabled or invisible.
    Otherwise SetFocus would raise an error: understandably, we cannot focus
    disabled or invisible control.
    Ignoring it here prevents errors at "Escape" key or Undo when the design
    is non-visual (like sounds.castle-component). }
  if CastleControl.Enabled and CastleControl.Visible then
    CastleControl.SetFocus;
end;

procedure TDesignFrame.FindToggle;
begin
  FindActive := not FindActive;
  SetEnabledVisible(EditFindInHierarchy, FindActive);
  if FindActive then
  begin
    EditFindInHierarchy.Text := ''; // clear edit when showing it
    // Note: SetFocus must be done after making it enabled, otherwise exception is raised
    EditFindInHierarchy.SetFocus;
  end;
end;

procedure TDesignFrame.EditFindInHierarchyChange(Sender: TObject);
var
  LowerFindText: String;
  TreeNode: TTreeNode;
  C: TComponent;
begin
  if FindActive and (EditFindInHierarchy.Text <> '') then
  begin
    LowerFindText := LowerCase(EditFindInHierarchy.Text);

    TreeNode := ControlsTree.Items.GetFirstNode;
    while TreeNode <> nil do
    begin
      C := SelectedFromNode(TreeNode, false);
      if (C <> nil) and (Pos(LowerFindText, LowerCase(C.Name)) <> 0) then
      begin
        SelectedComponent := C;
        Exit;
      end;
      TreeNode := TreeNode.GetNext;
    end;

    Beep; // nothing found
  end;
end;

procedure TDesignFrame.FindNext;
var
  LowerFindText: String;
  TreeNode: TTreeNode;
  Sel, C: TComponent;
  SeenSelection: Boolean;
begin
  if FindActive and (EditFindInHierarchy.Text <> '') then
  begin
    if SelectedComponent = nil then
    begin
      { try to find first match }
      EditFindInHierarchyChange(nil)
    end else
    begin
      Sel := GetSelectedComponent(false);
      LowerFindText := LowerCase(EditFindInHierarchy.Text);

      // first pass: go to selected component, find first match after it
      SeenSelection := false;

      TreeNode := ControlsTree.Items.GetFirstNode;
      while TreeNode <> nil do
      begin
        C := SelectedFromNode(TreeNode, false);

        if SeenSelection and
           (C <> nil) and
           (Pos(LowerFindText, LowerCase(C.Name)) <> 0) then
        begin
          SelectedComponent := C;
          Exit;
        end;
        if C = Sel then
          SeenSelection := true;

        TreeNode := TreeNode.GetNext;
      end;

      // no match found after selected component, search from the beginning

      if not SeenSelection then
      begin
        WritelnWarning('Not found SelectedComponent %s among tree nodes, something is wrong', [Sel.Name]);
        Exit;
      end;

      TreeNode := ControlsTree.Items.GetFirstNode;
      while TreeNode <> nil do
      begin
        C := SelectedFromNode(TreeNode, false);

        if C = Sel then
        begin
          // we reached selection again, so no next match found
          Exit;
        end;

        if (C <> nil) and (Pos(LowerFindText, LowerCase(C.Name)) <> 0) then
        begin
          SelectedComponent := C;
          Exit;
        end;

        TreeNode := TreeNode.GetNext;
      end;
    end;
  end;
end;

procedure TDesignFrame.ExportToModel;
var
  RootNode: TX3DRootNode;
  SaveUrl: String;
begin
  if CurrentViewport = nil then
  begin
    ErrorBox('Select a viewport to export first.' + NL + NL +
      'Do it by selecting any TCastleViewport or a child of it in the hierarchy. Or just hover your mouse over it.');
    Exit;
  end;

  if ExportToModelDialog.Execute then
  begin
    SaveUrl := ExportToModelDialog.Url;
    RootNode := CurrentViewport.InternalBuildNode(SaveUrl);
    try
      SaveNode(RootNode, SaveUrl);
    finally FreeAndNil(RootNode) end;
  end;
end;

function TDesignFrame.IsEditingTerrain: Boolean;
begin
  Result := FTerrainEditor.IsEditing;
end;

initialization
  ColorHoverAndSelected := Yellow;

  { Enable using our property edits e.g. for TCastleScene.URL }
  CastlePropEdits.Register;
  CastleEditorPropEdits.Register;

  { Inside CGE editor,
    - CastleApplicationMode is never appRunning,
    - so CastleDesignMode is always true. }
  InternalCastleApplicationMode := appDesign;

  { Inside CGE editor, file monitor is always enabled. }
  FileMonitor.MakePossiblyEnabled;
  FileMonitor.Enabled := true;
end.<|MERGE_RESOLUTION|>--- conflicted
+++ resolved
@@ -284,11 +284,8 @@
       LastSelected: TComponentList;
       FShowColliders: Boolean;
       FindActive: Boolean;
-<<<<<<< HEAD
+      FMaximizePreview: Boolean;
       FTerrainEditor: TTerrainEditorFrame;
-=======
-      FMaximizePreview: Boolean;
->>>>>>> d99a79ad
 
     { Create and add to the designed parent a new component,
       whose type best matches currently selected file in SourceShellList.
@@ -720,13 +717,8 @@
 
     procedure ExportToModel;
 
-<<<<<<< HEAD
-    { Are we in terrain editing mode now. }
-    function IsEditingTerrain: Boolean;
-=======
     property MaximizePreview: Boolean
       read FMaximizePreview write SetMaximizePreview default false;
->>>>>>> d99a79ad
   end;
 
 implementation
