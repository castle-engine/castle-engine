--- conflicted
+++ resolved
@@ -1075,7 +1075,6 @@
       OnExecute = ActionViewportRenderNextExecute
       ShortCut = 32858
     end
-<<<<<<< HEAD
     object ActionPhysicsShowAllJointsTools: TAction
       Category = 'Viewport'
       Caption = 'Show All Joint Tools'
@@ -1086,7 +1085,8 @@
       Category = 'Viewport'
       Caption = 'Hide All Joint Tools'
       OnExecute = ActionPhysicsHideAllJointsToolsExecute
-=======
+      OnUpdate = ActionViewportUpdate
+    end
     object ActionShowColliders: TAction
       Category = 'Physics'
       Caption = 'Show Colliders'
@@ -1097,7 +1097,6 @@
       Category = 'Physics'
       Caption = 'Hide Coliders'
       OnExecute = ActionHideColidersExecute
->>>>>>> 80ec8ddb
       OnUpdate = ActionViewportUpdate
     end
   end
