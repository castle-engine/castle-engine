object DesignFrame: TDesignFrame
  Left = 0
  Height = 522
  Top = 0
  Width = 1237
  ClientHeight = 522
  ClientWidth = 1237
  DesignTimePPI = 115
  OnResize = FrameResize
  ParentFont = False
  TabOrder = 0
  DesignLeft = 659
  DesignTop = 283
  object SplitterLeft: TSplitter
    Left = 255
    Height = 522
    Top = 0
    Width = 8
  end
  object SplitterRight: TSplitter
    Left = 917
    Height = 522
    Top = 0
    Width = 8
    Align = alRight
    ResizeAnchor = akRight
  end
  object PanelRight: TPanel
    Left = 925
    Height = 522
    Top = 0
    Width = 312
    Align = alRight
    BevelOuter = bvNone
    ClientHeight = 522
    ClientWidth = 312
    ParentFont = False
    TabOrder = 2
    object LabelControlSelected: TLabel
      Left = 5
      Height = 42
      Top = 5
      Width = 302
      Align = alTop
      BorderSpacing.Around = 5
      Caption = 'Selected:'#13#10'xxx (yyy)'
      ParentColor = False
      ParentFont = False
    end
    object ControlProperties: TPageControl
      Left = 0
      Height = 470
      Top = 52
      Width = 312
      ActivePage = TabInfo
      Align = alClient
      ParentFont = False
      TabIndex = 4
      TabOrder = 0
      object TabBasic: TTabSheet
        Caption = 'Basic'
        ParentFont = False
      end
      object TabLayout: TTabSheet
        Caption = 'Layout'
        ClientHeight = 435
        ClientWidth = 302
        ParentFont = False
        object PanelLayoutTop: TPanel
          Left = 0
          Height = 316
          Top = 0
          Width = 302
          Align = alTop
          AutoSize = True
          BevelOuter = bvNone
          ChildSizing.ShrinkHorizontal = crsHomogenousSpaceResize
          ChildSizing.Layout = cclTopToBottomThenLeftToRight
          ChildSizing.ControlsPerLine = 100
          ClientHeight = 316
          ClientWidth = 302
          ParentFont = False
          TabOrder = 0
          object PanelAnchors: TPanel
            Left = 0
            Height = 263
            Top = 0
            Width = 318
            AutoSize = True
            BevelOuter = bvNone
            ChildSizing.LeftRightSpacing = 8
            ChildSizing.TopBottomSpacing = 8
            ClientHeight = 263
            ClientWidth = 318
            ParentColor = False
            ParentFont = False
            TabOrder = 0
            object CheckParentSelfAnchorsEqual: TCheckBox
              AnchorSideTop.Control = SelfAnchorsFrame
              AnchorSideTop.Side = asrBottom
              Left = 8
              Height = 25
              Top = 230
              Width = 294
              BorderSpacing.Top = 8
              Caption = 'Anchor to the same side of Parent'
              ParentFont = False
              TabOrder = 0
              OnChange = CheckParentSelfAnchorsEqualChange
            end
            inline SelfAnchorsFrame: TAnchorsFrame
              AnchorSideLeft.Control = CheckParentSelfAnchorsEqual
              AnchorSideTop.Control = ButtonClearTranslation
              AnchorSideTop.Side = asrBottom
              Left = 8
              Height = 169
              Top = 53
              Width = 146
              BorderSpacing.Top = 8
              ClientHeight = 169
              ClientWidth = 146
              TabOrder = 1
              DesignLeft = 600
              DesignTop = 201
              inherited GroupBox1: TGroupBox
                Height = 169
                Width = 146
                ClientHeight = 147
                ClientWidth = 144
                inherited ButtonLeftTop: TSpeedButton
                  Height = 42
                  Width = 42
                end
                inherited ButtonLeftMiddle: TSpeedButton
                  Height = 42
                  Top = 46
                  Width = 42
                end
                inherited ButtonLeftBottom: TSpeedButton
                  Height = 42
                  Top = 92
                  Width = 42
                end
                inherited ButtonMiddleTop: TSpeedButton
                  Left = 46
                  Height = 42
                  Width = 42
                end
                inherited ButtonMiddleMiddle: TSpeedButton
                  Left = 46
                  Height = 42
                  Top = 46
                  Width = 42
                end
                inherited ButtonMiddleBottom: TSpeedButton
                  Left = 46
                  Height = 42
                  Top = 92
                  Width = 42
                end
                inherited ButtonRightTop: TSpeedButton
                  Left = 92
                  Height = 42
                  Width = 42
                end
                inherited ButtonRightMiddle: TSpeedButton
                  Left = 92
                  Height = 42
                  Top = 46
                  Width = 42
                end
                inherited ButtonRightBottom: TSpeedButton
                  Left = 92
                  Height = 42
                  Top = 92
                  Width = 42
                end
              end
            end
            inline ParentAnchorsFrame: TAnchorsFrame
              AnchorSideLeft.Control = SelfAnchorsFrame
              AnchorSideLeft.Side = asrBottom
              AnchorSideTop.Control = ButtonClearTranslation
              AnchorSideTop.Side = asrBottom
              Left = 164
              Height = 169
              Top = 53
              Width = 146
              BorderSpacing.Left = 10
              BorderSpacing.Top = 8
              ClientHeight = 169
              ClientWidth = 146
              TabOrder = 2
              DesignLeft = 600
              DesignTop = 201
              inherited GroupBox1: TGroupBox
                Height = 169
                Width = 146
                Caption = 'Parent Side'
                ClientHeight = 147
                ClientWidth = 144
                inherited ButtonLeftTop: TSpeedButton
                  Height = 42
                  Width = 42
                end
                inherited ButtonLeftMiddle: TSpeedButton
                  Height = 42
                  Top = 46
                  Width = 42
                end
                inherited ButtonLeftBottom: TSpeedButton
                  Height = 42
                  Top = 92
                  Width = 42
                end
                inherited ButtonMiddleTop: TSpeedButton
                  Left = 46
                  Height = 42
                  Width = 42
                end
                inherited ButtonMiddleMiddle: TSpeedButton
                  Left = 46
                  Height = 42
                  Top = 46
                  Width = 42
                end
                inherited ButtonMiddleBottom: TSpeedButton
                  Left = 46
                  Height = 42
                  Top = 92
                  Width = 42
                end
                inherited ButtonRightTop: TSpeedButton
                  Left = 92
                  Height = 42
                  Width = 42
                end
                inherited ButtonRightMiddle: TSpeedButton
                  Left = 92
                  Height = 42
                  Top = 46
                  Width = 42
                end
                inherited ButtonRightBottom: TSpeedButton
                  Left = 92
                  Height = 42
                  Top = 92
                  Width = 42
                end
              end
            end
            object ButtonClearTranslation: TButton
              AnchorSideLeft.Control = SelfAnchorsFrame
              Left = 8
              Height = 37
              Top = 8
              Width = 170
              AutoSize = True
              Caption = 'Move to the anchor'
              ParentFont = False
              TabOrder = 3
              OnClick = ButtonClearTranslationClick
            end
            object LabelSizeInfo: TLabel
              AnchorSideLeft.Control = ButtonClearTranslation
              AnchorSideLeft.Side = asrBottom
              AnchorSideTop.Control = ButtonClearTranslation
              AnchorSideRight.Side = asrBottom
              Left = 202
              Height = 21
              Top = 8
              Width = 85
              BorderSpacing.Left = 24
              Caption = 'Show sizes'
              Font.Color = clBlue
              Font.Style = [fsUnderline]
              ParentColor = False
              ParentFont = False
              ParentShowHint = False
              ShowHint = True
            end
          end
          object PanelLayoutTransform: TPanel
            Left = 0
            Height = 53
            Top = 263
            Width = 318
            AutoSize = True
            BevelOuter = bvNone
            ChildSizing.LeftRightSpacing = 8
            ChildSizing.TopBottomSpacing = 8
            ChildSizing.HorizontalSpacing = 8
            ChildSizing.VerticalSpacing = 8
            ChildSizing.Layout = cclLeftToRightThenTopToBottom
            ChildSizing.ControlsPerLine = 10
            ClientHeight = 53
            ClientWidth = 318
            ParentFont = False
            TabOrder = 1
            object ButtonResetTransformation: TButton
              Left = 8
              Height = 37
              Top = 8
              Width = 188
              AutoSize = True
              Caption = 'Reset Transformation'
              ParentFont = False
              TabOrder = 0
              OnClick = ButtonResetTransformationClick
            end
          end
        end
      end
      object TabEvents: TTabSheet
        Caption = 'Events'
        ClientHeight = 435
        ClientWidth = 302
        ParentFont = False
        object PanelEventsInfo: TPanel
          Left = 0
          Height = 100
          Top = 0
          Width = 302
          Align = alTop
          AutoSize = True
          BevelOuter = bvNone
          ClientHeight = 100
          ClientWidth = 302
          ParentFont = False
          TabOrder = 0
          object LabelEventsInfo: TLabel
            Left = 8
            Height = 84
            Top = 8
            Width = 286
            Align = alTop
            BorderSpacing.Around = 8
            Caption = 'TODO: It''s not possible to assign the events using the CGE editor. For now, you have to assign events using code.'
            ParentColor = False
            ParentFont = False
            WordWrap = True
          end
        end
      end
      object TabAll: TTabSheet
        Caption = 'All'
        ParentFont = False
      end
      object TabInfo: TTabSheet
        Caption = 'Info'
        ClientHeight = 435
        ClientWidth = 302
        object MemoInfo: TMemo
          Left = 8
          Height = 419
          Top = 8
          Width = 286
          Align = alClient
          BorderSpacing.Around = 8
          Lines.Strings = (
            'MemoInfo'
          )
          ReadOnly = True
          ScrollBars = ssAutoBoth
          TabOrder = 0
        end
      end
    end
    object ButtonApiReferenceForCurrent: TSpeedButton
      Left = 272
      Height = 36
      Top = 5
      Width = 36
      Action = ActionApiReferenceOfCurrent
      AllowAllUp = True
      Anchors = [akTop, akRight]
      Constraints.MinHeight = 34
      Constraints.MinWidth = 34
      Images = Icons.ToolbarIcons
      ImageIndex = 12
      ImageWidth = 32
      ShowCaption = False
      ShowHint = True
      ParentShowHint = False
    end
    object PanelExtraTools: TPanel
      Left = 5
      Height = 34
      Top = 50
      Width = 316
      Align = alTop
      AutoSize = True
      BorderSpacing.Around = 5
      BevelOuter = bvNone
      ClientHeight = 34
      ClientWidth = 316
      TabOrder = 1
      object ButtonStartFinishEditMode: TButton
        Left = 0
        Height = 34
        Top = 0
        Width = 100
        Action = ActionEditTerrain
        AutoSize = True
        TabOrder = 0
      end
      object PanelEditTerrain: TPanel
        AnchorSideTop.Control = ButtonStartFinishEditMode
        AnchorSideTop.Side = asrBottom
        AnchorSideRight.Control = PanelExtraTools
        AnchorSideRight.Side = asrBottom
        Left = 0
        Height = 330
        Top = 39
        Width = 316
        Anchors = [akTop, akLeft, akRight]
        AutoSize = True
        BorderSpacing.Top = 5
        BevelOuter = bvNone
        ClientHeight = 330
        ClientWidth = 316
        TabOrder = 1
        Visible = False
        object SpeedButtonRaiseTerrain: TSpeedButton
          Left = 0
          Height = 34
          Top = 0
          Width = 34
          Action = ActionChooseRaiseTerrainTool
          Constraints.MinHeight = 34
          Constraints.MinWidth = 34
          Down = True
          GroupIndex = 40
        end
        object SpeedButtonLowerTerrain: TSpeedButton
          Left = 40
          Height = 34
          Top = 0
          Width = 34
          Action = ActionChooseLowerTerrainTool
          Constraints.MinHeight = 34
          Constraints.MinWidth = 34
          GroupIndex = 40
        end
        object SpeedButtonLevelTerrain: TSpeedButton
          Left = 80
          Height = 34
          Top = 0
          Width = 34
          Action = ActionChooseLevelTerrainTool
          Constraints.MinHeight = 34
          Constraints.MinWidth = 34
          GroupIndex = 40
        end
        object GroupBoxRaiseTerrainSettings: TGroupBox
          AnchorSideTop.Control = SpeedButtonRaiseTerrain
          AnchorSideTop.Side = asrBottom
          AnchorSideRight.Control = PanelEditTerrain
          AnchorSideRight.Side = asrBottom
          Left = 0
          Height = 250
          Top = 38
          Width = 316
          Anchors = [akTop, akLeft, akRight]
          AutoSize = True
          BorderSpacing.Top = 4
          Caption = 'Raise Terrain Settings'
          ChildSizing.TopBottomSpacing = 5
          ChildSizing.VerticalSpacing = 5
          ClientHeight = 229
          ClientWidth = 314
          TabOrder = 0
          object SpeedButtonRaiseFixedSquare: TSpeedButton
            AnchorSideRight.Control = SpeedButtonRaiseSquare
            Left = 41
            Height = 34
            Top = 5
            Width = 34
            Anchors = [akTop, akRight]
            BorderSpacing.Right = 5
            Constraints.MinHeight = 34
            Constraints.MinWidth = 34
            Caption = 'FS'
            GroupIndex = 41
          end
          object SpeedButtonRaiseSquare: TSpeedButton
            AnchorSideRight.Control = SpeedButtonRaisePyramid
            Left = 80
            Height = 34
            Top = 5
            Width = 34
            Anchors = [akTop, akRight]
            BorderSpacing.Right = 5
            Constraints.MinHeight = 34
            Constraints.MinWidth = 34
            Caption = 'S'
            GroupIndex = 41
          end
          object SpeedButtonRaisePyramid: TSpeedButton
            AnchorSideRight.Control = SpeedButtonRaiseCircle
            Left = 119
            Height = 34
            Top = 5
            Width = 34
            Anchors = [akTop, akRight]
            BorderSpacing.Right = 5
            Constraints.MinHeight = 34
            Constraints.MinWidth = 34
            Caption = 'P'
            GroupIndex = 41
          end
          object SpeedButtonRaiseCircle: TSpeedButton
            AnchorSideRight.Control = SpeedButtonRaiseCone
            Left = 158
            Height = 34
            Top = 5
            Width = 34
            Anchors = [akTop, akRight]
            BorderSpacing.Right = 5
            Constraints.MinHeight = 34
            Constraints.MinWidth = 34
            Caption = 'Ci'
            GroupIndex = 41
          end
          object SpeedButtonRaiseCone: TSpeedButton
            AnchorSideLeft.Control = SpeedButtonRaiseRing
            AnchorSideLeft.Side = asrCenter
            AnchorSideRight.Control = SpeedButtonRaiseRing
            Left = 197
            Height = 34
            Top = 5
            Width = 34
            Anchors = [akTop, akRight]
            BorderSpacing.Right = 5
            Constraints.MinHeight = 34
            Constraints.MinWidth = 34
            Caption = 'Co'
            Down = True
            GroupIndex = 41
          end
          object SpeedButtonRaiseRing: TSpeedButton
            AnchorSideRight.Control = SpeedButtonRaiseCylinder
            Left = 236
            Height = 34
            Top = 5
            Width = 34
            Anchors = [akTop, akRight]
            BorderSpacing.Right = 5
            Constraints.MinHeight = 34
            Constraints.MinWidth = 34
            Caption = 'R'
            GroupIndex = 41
          end
          object SpeedButtonRaiseCylinder: TSpeedButton
            AnchorSideTop.Control = GroupBoxRaiseTerrainSettings
            AnchorSideRight.Control = GroupBoxRaiseTerrainSettings
            AnchorSideRight.Side = asrBottom
            Left = 275
            Height = 34
            Top = 5
            Width = 34
            Anchors = [akTop, akRight]
            BorderSpacing.Right = 5
            Constraints.MinHeight = 34
            Constraints.MinWidth = 34
            Caption = 'Cy'
            GroupIndex = 41
          end
          object SpinEditRaiseBrushSize: TSpinEdit
            AnchorSideTop.Control = SpeedButtonRaiseFixedSquare
            AnchorSideTop.Side = asrBottom
            AnchorSideRight.Control = GroupBoxRaiseTerrainSettings
            AnchorSideRight.Side = asrBottom
            Left = 151
            Height = 32
            Top = 44
            Width = 158
            Anchors = [akTop, akRight]
            BorderSpacing.Top = 5
            BorderSpacing.Right = 5
            MaxValue = 255
            MinValue = 1
            TabOrder = 0
            Value = 5
          end
          object Label1: TLabel
            AnchorSideTop.Control = SpinEditRaiseBrushSize
            AnchorSideTop.Side = asrCenter
            AnchorSideRight.Control = SpinEditRaiseBrushSize
            Left = 69
            Height = 20
            Top = 50
            Width = 78
            Anchors = [akTop, akRight]
            BorderSpacing.Right = 4
            Caption = 'Brush Size'
          end
          object LabelStrength: TLabel
            AnchorSideTop.Control = SpinEditRaiseStrength
            AnchorSideTop.Side = asrCenter
            AnchorSideRight.Control = SpinEditRaiseStrength
            Left = 79
            Height = 20
            Top = 87
            Width = 68
            Anchors = [akTop, akRight]
            BorderSpacing.Right = 4
            Caption = 'Strenght'
          end
          object SpinEditRaiseStrength: TSpinEdit
            AnchorSideTop.Control = SpinEditRaiseBrushSize
            AnchorSideTop.Side = asrBottom
            AnchorSideRight.Control = GroupBoxRaiseTerrainSettings
            AnchorSideRight.Side = asrBottom
            Left = 151
            Height = 32
            Top = 81
            Width = 158
            Anchors = [akTop, akRight]
            BorderSpacing.Top = 5
            BorderSpacing.Right = 5
            MaxValue = 255
            MinValue = 1
            TabOrder = 1
            Value = 10
          end
          object SpinEditRaiseBrushRotation: TSpinEdit
            AnchorSideTop.Control = SpinEditRaiseStrength
            AnchorSideTop.Side = asrBottom
            AnchorSideRight.Control = GroupBoxRaiseTerrainSettings
            AnchorSideRight.Side = asrBottom
            Left = 151
            Height = 32
            Top = 118
            Width = 158
            Anchors = [akTop, akRight]
            BorderSpacing.Top = 5
            BorderSpacing.Right = 5
            MaxValue = 360
            TabOrder = 2
          end
          object LabelStrength1: TLabel
            AnchorSideTop.Control = SpinEditRaiseBrushRotation
            AnchorSideTop.Side = asrCenter
            AnchorSideRight.Control = SpinEditRaiseBrushRotation
            Left = 32
            Height = 20
            Top = 124
            Width = 115
            Anchors = [akTop, akRight]
            BorderSpacing.Right = 4
            Caption = 'Brush Rotation'
          end
          object SpinEditRaiseMaxHeight: TSpinEdit
            AnchorSideTop.Control = SpinEditRaiseBrushRotation
            AnchorSideTop.Side = asrBottom
            AnchorSideRight.Control = GroupBoxRaiseTerrainSettings
            AnchorSideRight.Side = asrBottom
            Left = 151
            Height = 32
            Top = 155
            Width = 158
            Anchors = [akTop, akRight]
            BorderSpacing.Top = 5
            BorderSpacing.Right = 5
            MaxValue = 255
            TabOrder = 3
            Value = 255
          end
          object LabelMaxHeight: TLabel
            AnchorSideTop.Control = SpinEditRaiseMaxHeight
            AnchorSideTop.Side = asrCenter
            AnchorSideRight.Control = SpinEditRaiseMaxHeight
            Left = 58
            Height = 20
            Top = 161
            Width = 89
            Anchors = [akTop, akRight]
            BorderSpacing.Right = 4
            Caption = 'Max Height'
          end
          object LabelRaiseRingThickness: TLabel
            AnchorSideTop.Control = FloatSpinRaiseRingThickness
            AnchorSideTop.Side = asrCenter
            AnchorSideRight.Control = FloatSpinRaiseRingThickness
            Left = 33
            Height = 20
            Top = 198
            Width = 111
            Anchors = [akTop, akRight]
            BorderSpacing.Right = 4
            Caption = 'Ring Thickness'
          end
          object FloatSpinRaiseRingThickness: TFloatSpinEdit
            AnchorSideTop.Control = SpinEditRaiseMaxHeight
            AnchorSideTop.Side = asrBottom
            AnchorSideRight.Control = GroupBoxRaiseTerrainSettings
            AnchorSideRight.Side = asrBottom
            Left = 148
            Height = 32
            Top = 192
            Width = 161
            Anchors = [akTop, akLeft, akRight]
            BorderSpacing.Top = 5
            BorderSpacing.Right = 5
            MinValue = 0.01
            TabOrder = 4
            Value = 1
          end
        end
        object GroupBoxLowerTerrainSettings: TGroupBox
          AnchorSideTop.Control = SpeedButtonRaiseTerrain
          AnchorSideTop.Side = asrBottom
          AnchorSideRight.Control = PanelEditTerrain
          AnchorSideRight.Side = asrBottom
          Left = 0
          Height = 213
          Top = 38
          Width = 316
          Anchors = [akTop, akLeft, akRight]
          AutoSize = True
          BorderSpacing.Top = 4
          Caption = 'Lower Terrain Settings'
          ChildSizing.TopBottomSpacing = 5
          ChildSizing.VerticalSpacing = 5
          ClientHeight = 192
          ClientWidth = 314
          TabOrder = 1
          Visible = False
          object SpeedButtonLowerFixedSquare: TSpeedButton
            AnchorSideRight.Control = SpeedButtonLowerSquare
            Left = 41
            Height = 34
            Top = 5
            Width = 34
            Anchors = [akTop, akRight]
            BorderSpacing.Right = 5
            Constraints.MinHeight = 34
            Constraints.MinWidth = 34
            Caption = 'FS'
            GroupIndex = 41
          end
          object SpeedButtonLowerSquare: TSpeedButton
            AnchorSideRight.Control = SpeedButtonLowerPyramid
            Left = 80
            Height = 34
            Top = 5
            Width = 34
            Anchors = [akTop, akRight]
            BorderSpacing.Right = 5
            Constraints.MinHeight = 34
            Constraints.MinWidth = 34
            Caption = 'S'
            GroupIndex = 41
          end
          object SpeedButtonLowerPyramid: TSpeedButton
            AnchorSideRight.Control = SpeedButtonLowerCircle
            Left = 119
            Height = 34
            Top = 5
            Width = 34
            Anchors = [akTop, akRight]
            BorderSpacing.Right = 5
            Constraints.MinHeight = 34
            Constraints.MinWidth = 34
            Caption = 'P'
            GroupIndex = 41
          end
          object SpeedButtonLowerCircle: TSpeedButton
            AnchorSideRight.Control = SpeedButtonLowerCone
            Left = 158
            Height = 34
            Top = 5
            Width = 34
            Anchors = [akTop, akRight]
            BorderSpacing.Right = 5
            Constraints.MinHeight = 34
            Constraints.MinWidth = 34
            Caption = 'Ci'
            GroupIndex = 41
          end
          object SpeedButtonLowerCone: TSpeedButton
            AnchorSideLeft.Control = SpeedButtonLowerRing
            AnchorSideLeft.Side = asrCenter
            AnchorSideRight.Control = SpeedButtonLowerRing
            Left = 197
            Height = 34
            Top = 5
            Width = 34
            Anchors = [akTop, akRight]
            BorderSpacing.Right = 5
            Constraints.MinHeight = 34
            Constraints.MinWidth = 34
            Caption = 'Co'
            Down = True
            GroupIndex = 41
          end
          object SpeedButtonLowerRing: TSpeedButton
            AnchorSideRight.Control = SpeedButtonLowerCylinder
            Left = 236
            Height = 34
            Top = 5
            Width = 34
            Anchors = [akTop, akRight]
            BorderSpacing.Right = 5
            Constraints.MinHeight = 34
            Constraints.MinWidth = 34
            Caption = 'R'
            GroupIndex = 41
          end
          object SpeedButtonLowerCylinder: TSpeedButton
            AnchorSideTop.Control = GroupBoxLowerTerrainSettings
            AnchorSideRight.Control = GroupBoxLowerTerrainSettings
            AnchorSideRight.Side = asrBottom
            Left = 275
            Height = 34
            Top = 5
            Width = 34
            Anchors = [akTop, akRight]
            BorderSpacing.Right = 5
            Constraints.MinHeight = 34
            Constraints.MinWidth = 34
            Caption = 'Cy'
            GroupIndex = 41
          end
          object SpinEditLowerBrushSize: TSpinEdit
            AnchorSideTop.Control = SpeedButtonLowerFixedSquare
            AnchorSideTop.Side = asrBottom
            AnchorSideRight.Control = GroupBoxLowerTerrainSettings
            AnchorSideRight.Side = asrBottom
            Left = 151
            Height = 32
            Top = 44
            Width = 158
            Anchors = [akTop, akRight]
            BorderSpacing.Top = 5
            BorderSpacing.Right = 5
            MaxValue = 255
            MinValue = 1
            TabOrder = 0
            Value = 5
          end
          object Label2: TLabel
            AnchorSideTop.Control = SpinEditLowerBrushSize
            AnchorSideTop.Side = asrCenter
            AnchorSideRight.Control = SpinEditLowerBrushSize
            Left = 69
            Height = 20
            Top = 50
            Width = 78
            Anchors = [akTop, akRight]
            BorderSpacing.Right = 4
            Caption = 'Brush Size'
          end
          object LabelStrength2: TLabel
            AnchorSideTop.Control = SpinEditLowerStrength
            AnchorSideTop.Side = asrCenter
            AnchorSideRight.Control = SpinEditLowerStrength
            Left = 79
            Height = 20
            Top = 87
            Width = 68
            Anchors = [akTop, akRight]
            BorderSpacing.Right = 4
            Caption = 'Strenght'
          end
          object SpinEditLowerStrength: TSpinEdit
            AnchorSideTop.Control = SpinEditLowerBrushSize
            AnchorSideTop.Side = asrBottom
            AnchorSideRight.Control = GroupBoxLowerTerrainSettings
            AnchorSideRight.Side = asrBottom
            Left = 151
            Height = 32
            Top = 81
            Width = 158
            Anchors = [akTop, akRight]
            BorderSpacing.Top = 5
            BorderSpacing.Right = 5
            MaxValue = 255
            MinValue = 1
            TabOrder = 1
            Value = 10
          end
          object SpinEditLowerBrushRotation: TSpinEdit
            AnchorSideTop.Control = SpinEditLowerStrength
            AnchorSideTop.Side = asrBottom
            AnchorSideRight.Control = GroupBoxLowerTerrainSettings
            AnchorSideRight.Side = asrBottom
            Left = 151
            Height = 32
            Top = 118
            Width = 158
            Anchors = [akTop, akRight]
            BorderSpacing.Top = 5
            BorderSpacing.Right = 5
            MaxValue = 360
            TabOrder = 2
          end
          object LabelStrength3: TLabel
            AnchorSideTop.Control = SpinEditLowerBrushRotation
            AnchorSideTop.Side = asrCenter
            AnchorSideRight.Control = SpinEditLowerBrushRotation
            Left = 32
            Height = 20
            Top = 124
            Width = 115
            Anchors = [akTop, akRight]
            BorderSpacing.Right = 4
            Caption = 'Brush Rotation'
          end
          object LabelLowerRingThickness: TLabel
            AnchorSideTop.Control = FloatSpinLowerRingThickness
            AnchorSideTop.Side = asrCenter
            AnchorSideRight.Control = FloatSpinLowerRingThickness
            Left = 33
            Height = 20
            Top = 161
            Width = 111
            Anchors = [akTop, akRight]
            BorderSpacing.Right = 4
            Caption = 'Ring Thickness'
          end
          object FloatSpinLowerRingThickness: TFloatSpinEdit
            AnchorSideTop.Control = SpinEditLowerBrushRotation
            AnchorSideTop.Side = asrBottom
            AnchorSideRight.Control = GroupBoxLowerTerrainSettings
            AnchorSideRight.Side = asrBottom
            Left = 148
            Height = 32
            Top = 155
            Width = 161
            Anchors = [akTop, akLeft, akRight]
            BorderSpacing.Top = 5
            BorderSpacing.Right = 5
            MinValue = 0.01
            TabOrder = 3
            Value = 1
          end
        end
        object GroupBoxLevelTerrainSettings: TGroupBox
          AnchorSideTop.Control = SpeedButtonRaiseTerrain
          AnchorSideTop.Side = asrBottom
          AnchorSideRight.Control = PanelEditTerrain
          AnchorSideRight.Side = asrBottom
          Left = 0
          Height = 250
          Top = 38
          Width = 316
          Anchors = [akTop, akLeft, akRight]
          AutoSize = True
          BorderSpacing.Top = 4
          Caption = 'Level Terrain Settings'
          ChildSizing.TopBottomSpacing = 5
          ChildSizing.VerticalSpacing = 5
          ClientHeight = 229
          ClientWidth = 314
          TabOrder = 2
          Visible = False
          object SpeedButtonLevelSquare: TSpeedButton
            AnchorSideRight.Control = SpeedButtonLevelPyramid
            Left = 80
            Height = 34
            Top = 5
            Width = 34
            Anchors = [akTop, akRight]
            BorderSpacing.Right = 5
            Constraints.MinHeight = 34
            Constraints.MinWidth = 34
            Caption = 'S'
            GroupIndex = 41
          end
          object SpeedButtonLevelPyramid: TSpeedButton
            AnchorSideRight.Control = SpeedButtonLevelCircle
            Left = 119
            Height = 34
            Top = 5
            Width = 34
            Anchors = [akTop, akRight]
            BorderSpacing.Right = 5
            Constraints.MinHeight = 34
            Constraints.MinWidth = 34
            Caption = 'P'
            GroupIndex = 41
          end
          object SpeedButtonLevelCircle: TSpeedButton
            AnchorSideRight.Control = SpeedButtonLevelCone
            Left = 158
            Height = 34
            Top = 5
            Width = 34
            Anchors = [akTop, akRight]
            BorderSpacing.Right = 5
            Constraints.MinHeight = 34
            Constraints.MinWidth = 34
            Caption = 'Ci'
            GroupIndex = 41
          end
          object SpeedButtonLevelCone: TSpeedButton
            AnchorSideLeft.Side = asrCenter
            Left = 197
            Height = 34
            Top = 5
            Width = 34
            Anchors = [akTop, akRight]
            BorderSpacing.Right = 5
            Constraints.MinHeight = 34
            Constraints.MinWidth = 34
            Caption = 'Co'
            Down = True
            GroupIndex = 41
          end
          object SpinEditLevelBrushSize: TSpinEdit
            AnchorSideTop.Side = asrBottom
            AnchorSideRight.Control = GroupBoxLevelTerrainSettings
            AnchorSideRight.Side = asrBottom
            Left = 151
            Height = 32
            Top = 44
            Width = 158
            Anchors = [akTop, akRight]
            BorderSpacing.Top = 5
            BorderSpacing.Right = 5
            MaxValue = 255
            MinValue = 1
            TabOrder = 0
            Value = 5
          end
          object Label3: TLabel
            AnchorSideTop.Control = SpinEditLevelBrushSize
            AnchorSideTop.Side = asrCenter
            AnchorSideRight.Control = SpinEditLevelBrushSize
            Left = 69
            Height = 20
            Top = 50
            Width = 78
            Anchors = [akTop, akRight]
            BorderSpacing.Right = 4
            Caption = 'Brush Size'
          end
          object LabelStrength4: TLabel
            AnchorSideTop.Control = SpinEditLevelStrength
            AnchorSideTop.Side = asrCenter
            AnchorSideRight.Control = SpinEditLevelStrength
            Left = 79
            Height = 20
            Top = 87
            Width = 68
            Anchors = [akTop, akRight]
            BorderSpacing.Right = 4
            Caption = 'Strenght'
          end
          object SpinEditLevelStrength: TSpinEdit
            AnchorSideTop.Control = SpinEditLevelBrushSize
            AnchorSideTop.Side = asrBottom
            AnchorSideRight.Control = GroupBoxLevelTerrainSettings
            AnchorSideRight.Side = asrBottom
            Left = 151
            Height = 32
            Top = 81
            Width = 158
            Anchors = [akTop, akRight]
            BorderSpacing.Top = 5
            BorderSpacing.Right = 5
            MaxValue = 255
            MinValue = 1
            TabOrder = 1
            Value = 190
          end
          object SpinEditLevelBrushRotation: TSpinEdit
            AnchorSideTop.Control = SpinEditLevelStrength
            AnchorSideTop.Side = asrBottom
            AnchorSideRight.Control = GroupBoxLevelTerrainSettings
            AnchorSideRight.Side = asrBottom
            Left = 151
            Height = 32
            Top = 118
            Width = 158
            Anchors = [akTop, akRight]
            BorderSpacing.Top = 5
            BorderSpacing.Right = 5
            MaxValue = 360
            TabOrder = 2
          end
          object LabelStrength5: TLabel
            AnchorSideTop.Control = SpinEditLevelBrushRotation
            AnchorSideTop.Side = asrCenter
            AnchorSideRight.Control = SpinEditLevelBrushRotation
            Left = 32
            Height = 20
            Top = 124
            Width = 115
            Anchors = [akTop, akRight]
            BorderSpacing.Right = 4
            Caption = 'Brush Rotation'
          end
          object SpinEditLevelHeight: TSpinEdit
            AnchorSideTop.Control = SpinEditLevelBrushRotation
            AnchorSideTop.Side = asrBottom
            AnchorSideRight.Control = GroupBoxLevelTerrainSettings
            AnchorSideRight.Side = asrBottom
            Left = 151
            Height = 32
            Top = 155
            Width = 158
            Anchors = [akTop, akRight]
            BorderSpacing.Top = 5
            BorderSpacing.Right = 5
            Enabled = False
            MaxValue = 255
            TabOrder = 3
            Value = 255
          end
          object LabelMaxHeight1: TLabel
            AnchorSideTop.Control = SpinEditLevelHeight
            AnchorSideTop.Side = asrCenter
            AnchorSideRight.Control = SpinEditLevelHeight
            Left = 108
            Height = 20
            Top = 161
            Width = 39
            Anchors = [akTop, akRight]
            BorderSpacing.Right = 4
            Caption = 'Level'
          end
          object LabelRaiseRingThickness1: TLabel
            AnchorSideTop.Control = FloatSpinLevelRingThickness
            AnchorSideTop.Side = asrCenter
            AnchorSideRight.Control = FloatSpinLevelRingThickness
            Left = 33
            Height = 20
            Top = 198
            Width = 111
            Anchors = [akTop, akRight]
            BorderSpacing.Right = 4
            Caption = 'Ring Thickness'
          end
          object FloatSpinLevelRingThickness: TFloatSpinEdit
            AnchorSideTop.Control = SpinEditLevelHeight
            AnchorSideTop.Side = asrBottom
            AnchorSideRight.Control = GroupBoxLevelTerrainSettings
            AnchorSideRight.Side = asrBottom
            Left = 148
            Height = 32
            Top = 192
            Width = 161
            Anchors = [akTop, akLeft, akRight]
            BorderSpacing.Top = 5
            BorderSpacing.Right = 5
            MinValue = 0.01
            TabOrder = 4
            Value = 1
          end
        end
        object PanelEditTerrainSave: TPanel
          AnchorSideLeft.Control = PanelEditTerrain
          AnchorSideRight.Control = PanelEditTerrain
          AnchorSideRight.Side = asrBottom
          Left = 0
          Height = 34
          Top = 296
          Width = 316
          Anchors = [akTop, akLeft, akRight]
          AutoSize = True
          BevelOuter = bvNone
          ClientHeight = 34
          ClientWidth = 316
          TabOrder = 3
          object ButtonSaveTerrain: TButton
            AnchorSideLeft.Control = PanelEditTerrainSave
            AnchorSideTop.Control = PanelEditTerrainSave
            Left = 5
            Height = 34
            Top = 0
            Width = 104
            Action = ActionSaveTerrain
            AutoSize = True
            BorderSpacing.Left = 5
            TabOrder = 0
          end
          object ButtonSaveTerrainAs: TButton
            AnchorSideLeft.Control = ButtonSaveTerrain
            AnchorSideLeft.Side = asrBottom
            AnchorSideTop.Control = PanelEditTerrainSave
            Left = 114
            Height = 34
            Top = 0
            Width = 138
            Action = ActionSaveTerrainAs
            AutoSize = True
            BorderSpacing.Left = 5
            TabOrder = 1
          end
        end
        object GroupBoxHeightMapSize: TGroupBox
          AnchorSideLeft.Control = PanelEditTerrain
          AnchorSideTop.Control = PanelEditTerrainSave
          AnchorSideTop.Side = asrBottom
          AnchorSideRight.Control = PanelEditTerrain
          AnchorSideRight.Side = asrBottom
          Left = 0
          Height = 135
          Top = 330
          Width = 316
          Anchors = [akTop, akLeft, akRight]
          AutoSize = True
          Caption = 'Height Map Size'
          ClientHeight = 114
          ClientWidth = 314
          TabOrder = 4
          object SpinEditHeightMapWidth: TSpinEdit
            AnchorSideTop.Control = GroupBoxHeightMapSize
            AnchorSideRight.Control = GroupBoxHeightMapSize
            AnchorSideRight.Side = asrBottom
            Left = 194
            Height = 32
            Top = 1
            Width = 115
            Anchors = [akTop, akRight]
            BorderSpacing.Top = 1
            BorderSpacing.Right = 5
            MinValue = 1
            OnChange = SpinEditHeightMapWidthChange
            TabOrder = 0
            Value = 64
          end
          object SpinEditHeightMapHeight: TSpinEdit
            AnchorSideTop.Control = SpinEditHeightMapWidth
            AnchorSideTop.Side = asrBottom
            AnchorSideRight.Control = GroupBoxHeightMapSize
            AnchorSideRight.Side = asrBottom
            Left = 194
            Height = 32
            Top = 38
            Width = 115
            Anchors = [akTop, akRight]
            BorderSpacing.Top = 5
            BorderSpacing.Right = 5
            MinValue = 1
            OnChange = SpinEditHeightMapWidthChange
            TabOrder = 1
            Value = 64
          end
          object Label4: TLabel
            AnchorSideTop.Control = SpinEditHeightMapWidth
            AnchorSideTop.Side = asrCenter
            AnchorSideRight.Control = SpinEditHeightMapWidth
            Left = 143
            Height = 20
            Top = 7
            Width = 46
            Anchors = [akTop, akRight]
            BorderSpacing.Right = 5
            Caption = 'Width'
          end
          object Label5: TLabel
            AnchorSideTop.Control = SpinEditHeightMapHeight
            AnchorSideTop.Side = asrCenter
            AnchorSideRight.Control = SpinEditHeightMapHeight
            Left = 137
            Height = 20
            Top = 44
            Width = 52
            Anchors = [akTop, akRight]
            BorderSpacing.Right = 5
            Caption = 'Height'
          end
          object ButtonHeightMapChangeSize: TButton
            AnchorSideTop.Control = SpinEditHeightMapHeight
            AnchorSideTop.Side = asrBottom
            AnchorSideRight.Control = GroupBoxHeightMapSize
            AnchorSideRight.Side = asrBottom
            Left = 203
            Height = 34
            Top = 75
            Width = 106
            Action = ActionChangeHeightMapSize
            Anchors = [akTop, akRight]
            AutoSize = True
            BorderSpacing.Top = 5
            BorderSpacing.Right = 5
            BorderSpacing.Bottom = 5
            TabOrder = 2
          end
        end
      end
    end
  end
  object PanelLeft: TPanel
    Left = 0
    Height = 881
    Top = 0
    Width = 266
    Align = alLeft
    BevelOuter = bvNone
    ClientHeight = 881
    ClientWidth = 266
    ParentFont = False
    TabOrder = 3
    object ControlsTree: TTreeView
      Left = 0
<<<<<<< HEAD
      Height = 851
      Hint = 'Select a component.'#10'Hold "Ctrl" or "Shift" to select multiple components.'#10#10'Drag the component to move it to the front, back or change the parent.'#10'Hold "Ctrl" when dropping to not preserve the world transformation when changing parent.'
      Top = 30
      Width = 266
=======
      Height = 453
      Hint = 'Select a component.'#10'Hold "Ctrl" or "Shift" to select multiple components.'#10#10'Drag the component to move it to the front, back or change the parent.'#10'Hold "Ctrl" when dropping to not preserve the world transformation when changing parent.'
      Top = 69
      Width = 255
>>>>>>> 0462d200
      Align = alClient
      DragMode = dmAutomatic
      MultiSelect = True
      MultiSelectStyle = [msControlSelect, msShiftSelect]
      ParentFont = False
      ParentShowHint = False
      PopupMenu = MenuTreeView
      RightClickSelect = True
      RowSelect = True
      ScrollBars = ssAutoBoth
      ShowHint = True
      TabOrder = 0
      OnAdvancedCustomDrawItem = ControlsTreeAdvancedCustomDrawItem
      OnDragDrop = ControlsTreeDragDrop
      OnDragOver = ControlsTreeDragOver
      OnEditing = ControlsTreeEditing
      OnEditingEnd = ControlsTreeEditingEnd
      OnEndDrag = ControlsTreeEndDrag
      OnSelectionChanged = ControlsTreeSelectionChanged
      Options = [tvoAllowMultiselect, tvoAutoItemHeight, tvoHideSelection, tvoKeepCollapsedNodes, tvoRightClickSelect, tvoRowSelect, tvoShowButtons, tvoShowLines, tvoShowRoot, tvoToolTips, tvoThemedDraw]
    end
    object LabelHierarchy: TLabel
      Left = 5
      Height = 21
      Top = 5
      Width = 245
      Align = alTop
      BorderSpacing.Around = 5
      Caption = 'Hierarchy'
      ParentColor = False
      ParentFont = False
    end
    object EditFindInHierarchy: TEdit
      Left = 0
      Height = 38
      Top = 31
      Width = 255
      Align = alTop
      Enabled = False
      TabOrder = 1
      TextHint = 'Find...'
      Visible = False
      OnChange = EditFindInHierarchyChange
    end
  end
  object PanelMiddle: TPanel
    Left = 263
    Height = 522
    Top = 0
    Width = 654
    Align = alClient
    BevelOuter = bvNone
    ClientHeight = 522
    ClientWidth = 654
    ParentFont = False
    TabOrder = 4
    object PanelMiddleTop: TPanel
      Left = 5
      Height = 38
      Top = 5
      Width = 644
      Align = alTop
      AutoSize = True
      BorderSpacing.Around = 5
      BevelOuter = bvNone
      ChildSizing.HorizontalSpacing = 4
      ChildSizing.Layout = cclLeftToRightThenTopToBottom
      ChildSizing.ControlsPerLine = 100
      ClientHeight = 38
      ClientWidth = 644
      ParentFont = False
      ParentShowHint = False
      ShowHint = True
      TabOrder = 0
      object ButtonInteractMode: TSpeedButton
        Left = 0
        Height = 38
        Hint = 'Interact with components like a normal user (click buttons, drag scrollbars etc.).'#10#10'(Alt+1)'
        Top = 0
        Width = 33
        AllowAllUp = True
        Constraints.MinHeight = 33
        Constraints.MinWidth = 33
        Glyph.Data = {
          36100000424D3610000000000000360000002800000020000000200000000100
          2000000000000010000064000000640000000000000000000000000000000000
          0000000000000000000000000000000000000000000000000000000000000000
          0000000000000000000000000000000000000000000000000000000000000000
          0000000000000000000000000000000000000000000000000000000000000000
          0000000000000000000000000000000000000000000000000000000000000000
          0000000000000000000000000000000000000000000000000000000000000000
          0000000000000000000000000000000000000000000000000000000000000000
          0000000000000000000000000000000000000000000000000000000000000000
          0000000000000000000000000000000000000000000000000000000000000000
          0000000000000000000000000000000000190000004900000055000000550000
          0055000000550000005500000055000000550000005500000055000000550000
          0055000000550000005500000055000000550000005500000055000000550000
          0049000000180000000000000000000000000000000000000000000000000000
          0000000000000000000B0000009B000000FE000000FF000000FF000000FF0000
          00FF000000FF000000FF000000FF000000FF000000FF000000FF000000FF0000
          00FF000000FF000000FF000000FF000000FF000000FF000000FF000000FF0000
          00FF000000FE0000009A0000000B000000000000000000000000000000000000
          0000000000000000009B000000FF000000FF000000FF000000FF000000FF0000
          00FF000000FF000000FF000000FF000000FF000000FF000000FF000000FF0000
          00FF000000FF000000FF000000FF000000FF000000FF000000FF000000FF0000
          00FF000000FF000000FF00000099000000000000000000000000000000000000
          000000000019000000FE000000FF000000DE0000006100000055000000550000
          0055000000550000005500000055000000550000005500000055000000550000
          0055000000550000005500000055000000550000005500000055000000550000
          0061000000DE000000FF000000FE000000180000000000000000000000000000
          000000000049000000FF000000FF000000610000000000000000000000000000
          0000000000000000000000000000000000000000000000000000000000000000
          0000000000000000000000000000000000000000000000000000000000000000
          000000000062000000FF000000FF000000490000000000000000000000000000
          000000000055000000FF000000FF000000550000000000000000000000000000
          0000000000000000000000000000000000000000000000000000000000000000
          0000000000000000000000000000000000000000000000000000000000000000
          000000000055000000FF000000FF000000550000000000000000000000000000
          000000000055000000FF000000FF000000550000000000000000000000000000
          0000000000000000000000000000000000000000000000000000000000000000
          0000000000000000000000000000000000000000000000000000000000000000
          000000000055000000FF000000FF000000550000000000000000000000000000
          000000000055000000FF000000FF000000550000000000000000000000000000
          0000000000000000000000000000000000000000000000000000000000000000
          0000000000000000000000000000000000000000000000000000000000000000
          000000000055000000FF000000FF000000550000000000000000000000000000
          000000000055000000FF000000FF000000550000000000000000000000000000
          0000000000000000000000000000000000000000000000000000000000000000
          0000000000000000000000000000000000000000000000000000000000000000
          000000000055000000FF000000FF000000550000000000000000000000000000
          000000000055000000FF000000FF000000550000000000000000000000000000
          0000000000000000000000000000000000000000000000000000000000000000
          0000000000000000000000000000000000000000000000000000000000000000
          000000000055000000FF000000FF000000550000000000000000000000000000
          000000000055000000FF000000FF000000550000000000000000000000000000
          0000000000000000000000000000000000000000000000000000000000000000
          0000000000000000000000000000000000000000000000000000000000000000
          000000000055000000FF000000FF000000550000000000000000000000000000
          000000000055000000FF000000FF000000550000000000000000000000000000
          0000000000000000000000000000000000000000000000000000000000000000
          0000000000000000000000000000000000000000000000000000000000000000
          000000000055000000FF000000FF000000550000000000000000000000000000
          000000000055000000FF000000FF000000550000000000000000000000000000
          0000000000000000000000000000000000000000000000000000000000000000
          0000000000000000000000000000000000000000000000000000000000000000
          000000000055000000FF000000FF000000550000000000000000000000000000
          000000000055000000FF000000FF000000550000000000000000000000000000
          0000000000000000000000000000000000000000000000000000000000000000
          0000000000000000000000000000000000000000000000000000000000000000
          000000000055000000FF000000FF000000550000000000000000000000000000
          000000000055000000FF000000FF000000550000000000000000000000000000
          0000000000000000000000000000000000000000000000000000000000000000
          0000000000000000000000000000000000000000000000000000000000000000
          000000000055000000FF000000FF000000550000000000000000000000000000
          000000000055000000FF000000FF000000550000000000000000000000000000
          0000000000000000000000000000000000000000000000000000000000000000
          0000000000000000000000000000000000000000000000000000000000000000
          000000000055000000FF000000FF000000550000000000000000000000000000
          000000000055000000FF000000FF000000550000000000000000000000000000
          0000000000000000000000000000000000000000000000000000000000000000
          0000000000000000000000000000000000000000000000000000000000000000
          000000000055000000FF000000FF000000550000000000000000000000000000
          000000000055000000FF000000FF000000550000000000000000000000000000
          0000000000000000000000000000000000000000000000000000000000000000
          0000000000000000000000000000000000000000000000000000000000000000
          000000000055000000FF000000FF000000550000000000000000000000000000
          000000000055000000FF000000FF000000550000000000000000000000000000
          0000000000000000000000000000000000000000000000000000000000000000
          0000000000000000000000000000000000000000000000000000000000000000
          000000000055000000FF000000FF000000550000000000000000000000000000
          000000000055000000FF000000FF000000550000000000000000000000000000
          0000000000000000000000000000000000000000000000000000000000000000
          0000000000000000000000000000000000000000000000000000000000000000
          000000000055000000FF000000FF000000550000000000000000000000000000
          000000000055000000FF000000FF000000550000000000000000000000000000
          0000000000000000000000000000000000000000000000000000000000000000
          0000000000000000000000000000000000000000000000000000000000000000
          000000000055000000FF000000FF000000550000000000000000000000000000
          000000000055000000FF000000FF000000550000000000000000000000000000
          0000000000000000000000000000000000000000000000000000000000000000
          0000000000000000000000000000000000000000000000000000000000000000
          000000000055000000FF000000FF000000550000000000000000000000000000
          000000000055000000FF000000FF000000550000000000000000000000000000
          0000000000000000000000000000000000000000000000000000000000000000
          0000000000000000000000000000000000000000000000000000000000000000
          000000000055000000FF000000FF000000550000000000000000000000000000
          000000000049000000FF000000FF000000610000000000000000000000000000
          0000000000000000000000000000000000000000000000000000000000000000
          0000000000000000000000000000000000000000000000000000000000000000
          000000000061000000FF000000FF000000490000000000000000000000000000
          000000000019000000FF000000FF000000DD0000006100000055000000550000
          0055000000550000005500000055000000550000005500000055000000550000
          0055000000550000005500000055000000550000005500000055000000550000
          0061000000DE000000FF000000FF000000190000000000000000000000000000
          0000000000000000009D000000FF000000FF000000FF000000FF000000FF0000
          00FF000000FF000000FF000000FF000000FF000000FF000000FF000000FF0000
          00FF000000FF000000FF000000FF000000FF000000FF000000FF000000FF0000
          00FF000000FF000000FF0000009B000000000000000000000000000000000000
          0000000000000000000C0000009C000000FF000000FF000000FF000000FF0000
          00FF000000FF000000FF000000FF000000FF000000FF000000FF000000FF0000
          00FF000000FF000000FF000000FF000000FF000000FF000000FF000000FF0000
          00FF000000FE0000009B0000000B000000000000000000000000000000000000
          00000000000000000000000000000000001A0000004A00000055000000550000
          0055000000550000005500000055000000550000005500000055000000550000
          0055000000550000005500000055000000550000005500000055000000550000
          0049000000190000000000000000000000000000000000000000000000000000
          0000000000000000000000000000000000000000000000000000000000000000
          0000000000000000000000000000000000000000000000000000000000000000
          0000000000000000000000000000000000000000000000000000000000000000
          0000000000000000000000000000000000000000000000000000000000000000
          0000000000000000000000000000000000000000000000000000000000000000
          0000000000000000000000000000000000000000000000000000000000000000
          0000000000000000000000000000000000000000000000000000000000000000
          0000000000000000000000000000000000000000000000000000
        }
        GroupIndex = 1
        Images = Icons.ToolbarIcons
        ImageIndex = 13
        OnClick = ButtonInteractModeClick
        ParentFont = False
      end
      object ButtonSelectMode: TSpeedButton
        Left = 37
        Height = 38
        Hint = 'Select components.'#10#10'(Alt+2)'
        Top = 0
        Width = 33
        AllowAllUp = True
        Constraints.MinHeight = 33
        Constraints.MinWidth = 33
        Glyph.Data = {
          36100000424D3610000000000000360000002800000020000000200000000100
          2000000000000010000064000000640000000000000000000000000000000000
          0000000000000000000000000000000000000000000000000000000000000000
          0000000000000000000000000000000000000000000000000000000000000000
          0000000000000000000000000000000000000000000000000000000000000000
          0000000000000000000000000000000000000000000000000000000000000000
          0000000000000000000000000000000000000000000000000000000000000000
          0000000000000000000000000000000000000000000000000000000000000000
          0000000000000000000000000000000000000000000000000000000000000000
          0000000000000000000000000000000000000000000000000000000000000000
          0000000000000000000000000000000000000000000000000000000000000000
          0000000000000000000000000000000000000000000000000000000000000000
          0000000000000000000000000000000000000000000000000000000000000000
          0000000000000000000000000000000000000000000000000000000000000000
          0000000000000000000000000000000000000000000000000000000000000000
          0000000000000000000000000000000000000000000000000000000000000000
          0000000000000000000000000000000000000000000000000000000000000000
          0000000000000000000000000000000000000000000000000000000000000000
          0000000000000000000000000000000000000000000000000000000000000000
          000000000000000000000000007D000000E80000005D00000000000000000000
          0000000000000000000000000000000000000000000000000000000000000000
          0000000000000000000000000000000000000000000000000000000000000000
          0000000000000000000000000000000000000000000000000000000000000000
          00000000000000000018000000F9000000FF000000DF00000001000000000000
          0000000000000000000000000000000000000000000000000000000000520000
          009E000000210000000000000000000000000000000000000000000000000000
          0000000000000000000000000000000000000000000000000000000000000000
          0000000000000000007C000000FF000000FF000000FF00000036000000000000
          0000000000000000000000000000000000000000000000000063000000FD0000
          00FF0000009B0000000000000000000000000000000000000000000000000000
          0000000000000000000000000000000000000000000000000000000000000000
          000000000003000000E0000000FF000000FF000000FF0000008D000000000000
          00000000000000000000000000000000000000000063000000FD000000FF0000
          00FD000000530000000000000000000000000000000000000000000000000000
          0000000000000000000000000000000000000000000000000000000000000000
          000000000052000000FF000000FF000000FF000000FF000000E3000000020000
          000000000000000000000000000000000062000000FD000000FF000000FE0000
          0069000000000000000000000000000000000000000000000000000000000000
          0000000000000000000000000000000000000000000000000000000000000000
          0000000000BC000000FF000000FE000000BA000000FF000000FF0000003C0000
          0000000000000000000000000062000000FD000000FF000000FE000000690000
          0000000000000000000000000000000000000000000000000000000000000000
          0000000000000000000000000000000000000000000000000000000000000000
          0025000000FE000000FF000000BB0000003E000000FF000000FF000000920000
          00000000000000000062000000FD000000FF000000FE00000069000000000000
          0000000000000000000000000000000000000000000000000000000000000000
          0000000000000000000000000000000000000000000000000000000000000000
          0091000000FF000000FF0000005100000002000000E4000000FF000000E70000
          000300000062000000FD000000FF000000FE0000006900000000000000000000
          0000000000000000000000000000000000000000000000000000000000000000
          00000000000000000000000000000000000000000000000000000000000A0000
          00EE000000FF000000E5000000050000000000000090000000FF000000FF0000
          0089000000FD000000FF000000FE000000690000000000000000000000000000
          0000000000000000000000000000000000000000000000000000000000000000
          0000000000000000000000000000000000000000000000000000000000670000
          00FF000000FF0000007C000000000000000000000038000000FF000000FF0000
          00FE000000FF000000FD00000063000000000000000000000000000000000000
          0000000000000000000000000000000000000000000000000000000000000000
          0000000000000000000000000000000000000000000000000000000000D10000
          00FF000000F900000017000000000000000000000001000000E0000000FF0000
          00FF000000FE0000008B00000003000000000000000000000000000000000000
          0000000000000000000000000000000000000000000000000000000000000000
          000000000000000000000000000000000000000000000000003C000000FF0000
          00FF000000A60000000000000000000000000000000000000087000000FF0000
          00FF000000FF000000FF000000E7000000930000003C00000002000000000000
          0000000000000000000000000000000000000000000000000000000000000000
          00000000000000000000000000000000000000000000000000A6000000FF0000
          00FF0000003C000000000000000000000000000000000000000C000000880000
          00E0000000FF000000FF000000FF000000FF000000FF000000E30000008E0000
          0037000000010000000000000000000000000000000000000000000000000000
          00000000000000000000000000000000000000000018000000F9000000FF0000
          00D0000000000000000000000000000000000000000000000000000000000000
          0001000000380000008F000000E4000000FF000000FF000000FF000000FF0000
          00FF000000DE0000005C00000000000000000000000000000000000000000000
          0000000000000000000000000000000000000000007C000000FF000000FF0000
          0066000000000000000000000000000000000000000000000000000000000000
          00000000000000000000000000020000003D000000B9000000FF000000FF0000
          00FF000000FF000000E800000000000000000000000000000000000000000000
          000000000000000000000000000000000004000000E2000000FF000000F00000
          000B000000000000000000000000000000000000000000000000000000000000
          0000000000000000000400000051000000BB000000FE000000FF000000FF0000
          00FF000000F90000007E00000000000000000000000000000000000000000000
          000000000000000000000000000000000051000000FF000000FF000000910000
          0000000000000000000000000000000000000000000000000000000000000000
          001700000077000000E0000000FF000000FF000000FF000000FF000000E60000
          00880000001C0000000000000000000000000000000000000000000000000000
          0000000000000000000000000000000000BC000000FF000000FF0000002B0000
          0000000000000000000000000000000000000000000000000033000000990000
          00F6000000FF000000FF000000FF000000FF000000C400000055000000050000
          0000000000000000000000000000000000000000000000000000000000000000
          0000000000000000000000000025000000FE000000FF000000BB000000000000
          00000000000000000000000000080000005E000000CF000000FF000000FF0000
          00FF000000FF000000F1000000990000002C0000000000000000000000000000
          0000000000000000000000000000000000000000000000000000000000000000
          0000000000000000000000000091000000FF000000FF00000051000000000000
          00000000002500000088000000ED000000FF000000FF000000FF000000FF0000
          00D70000006F0000000C00000000000000000000000000000000000000000000
          0000000000000000000000000000000000000000000000000000000000000000
          0000000000000000000A000000EE000000FF000000E500000007000000440000
          00B3000000FE000000FF000000FF000000FF000000F9000000AA000000440000
          0001000000000000000000000000000000000000000000000000000000000000
          0000000000000000000000000000000000000000000000000000000000000000
          00000000000000000067000000FF000000FF000000D6000000E2000000FF0000
          00FF000000FF000000FF000000E30000007C0000001800000000000000000000
          0000000000000000000000000000000000000000000000000000000000000000
          0000000000000000000000000000000000000000000000000000000000000000
          000000000000000000D1000000FF000000FF000000FF000000FF000000FF0000
          00FE000000BC0000005200000004000000000000000000000000000000000000
          0000000000000000000000000000000000000000000000000000000000000000
          0000000000000000000000000000000000000000000000000000000000000000
          000000000036000000FF000000FF000000FF000000FF000000F0000000910000
          0028000000000000000000000000000000000000000000000000000000000000
          0000000000000000000000000000000000000000000000000000000000000000
          0000000000000000000000000000000000000000000000000000000000000000
          000000000030000000FD000000FF000000D1000000670000000C000000000000
          0000000000000000000000000000000000000000000000000000000000000000
          0000000000000000000000000000000000000000000000000000000000000000
          0000000000000000000000000000000000000000000000000000000000000000
          0000000000000000003100000036000000000000000000000000000000000000
          0000000000000000000000000000000000000000000000000000000000000000
          0000000000000000000000000000000000000000000000000000000000000000
          0000000000000000000000000000000000000000000000000000000000000000
          0000000000000000000000000000000000000000000000000000000000000000
          0000000000000000000000000000000000000000000000000000000000000000
          0000000000000000000000000000000000000000000000000000000000000000
          0000000000000000000000000000000000000000000000000000000000000000
          0000000000000000000000000000000000000000000000000000000000000000
          0000000000000000000000000000000000000000000000000000000000000000
          0000000000000000000000000000000000000000000000000000000000000000
          0000000000000000000000000000000000000000000000000000
        }
        GroupIndex = 3
        Images = Icons.ToolbarIcons
        ImageIndex = 16
        OnClick = ButtonSelectModeClick
        ParentFont = False
      end
      object ButtonTranslateMode: TSpeedButton
        Left = 74
        Height = 38
        Hint = 'Move (and Select) components.'#10'Hold "Shift" to Move without changing the selection.'#10#10'(Alt+3)'
        Top = 0
        Width = 33
        AllowAllUp = True
        Constraints.MinHeight = 33
        Constraints.MinWidth = 33
        Glyph.Data = {
          36100000424D3610000000000000360000002800000020000000200000000100
          2000000000000010000064000000640000000000000000000000000000000000
          0000000000000000000000000000000000000000000000000000000000000000
          0000000000000000000000000000000000000000000000000000000000000000
          0000000000000000000000000000000000000000000000000000000000000000
          0000000000000000000000000000000000000000000000000000000000000000
          0000000000000000000000000000000000000000000000000000000000000000
          0000000000000000000000000000000000000000000A000000C4000000C40000
          000A000000000000000000000000000000000000000000000000000000000000
          0000000000000000000000000000000000000000000000000000000000000000
          0000000000000000000000000000000000000000000000000000000000000000
          000000000000000000000000000000000006000000C7000000FF000000FF0000
          00C7000000060000000000000000000000000000000000000000000000000000
          0000000000000000000000000000000000000000000000000000000000000000
          0000000000000000000000000000000000000000000000000000000000000000
          0000000000000000000000000006000000B1000000FF000000FF000000FF0000
          00FF000000B10000000600000000000000000000000000000000000000000000
          0000000000000000000000000000000000000000000000000000000000000000
          0000000000000000000000000000000000000000000000000000000000000000
          00000000000000000006000000B1000000FF000000FF000000FF000000FF0000
          00FF000000FF000000B100000006000000000000000000000000000000000000
          0000000000000000000000000000000000000000000000000000000000000000
          0000000000000000000000000000000000000000000000000000000000000000
          000000000004000000B0000000FF000000FF000000EE000000FF000000FF0000
          00EE000000FF000000FF000000B0000000040000000000000000000000000000
          0000000000000000000000000000000000000000000000000000000000000000
          0000000000000000000000000000000000000000000000000000000000000000
          000000000046000000FF000000FF000000E50000006F000000FF000000FF0000
          006F000000E5000000FF000000FF000000460000000000000000000000000000
          0000000000000000000000000000000000000000000000000000000000000000
          0000000000000000000000000000000000000000000000000000000000000000
          000000000017000000D9000000D90000002700000055000000FF000000FF0000
          005500000027000000D9000000D9000000170000000000000000000000000000
          0000000000000000000000000000000000000000000000000000000000000000
          0000000000000000000000000000000000000000000000000000000000000000
          00000000000000000000000000000000000000000055000000FF000000FF0000
          0055000000000000000000000000000000000000000000000000000000000000
          0000000000000000000000000000000000000000000000000000000000000000
          0000000000000000000000000000000000000000000000000000000000000000
          00000000000000000000000000000000000000000055000000FF000000FF0000
          0055000000000000000000000000000000000000000000000000000000000000
          0000000000000000000000000000000000000000000000000000000000000000
          0000000000000000000000000000000000040000004900000016000000000000
          00000000000000000000000000000000000000000055000000FF000000FF0000
          0055000000000000000000000000000000000000000000000000000000160000
          0049000000040000000000000000000000000000000000000000000000000000
          0000000000000000000000000006000000B0000000FF000000D8000000000000
          00000000000000000000000000000000000000000055000000FF000000FF0000
          0055000000000000000000000000000000000000000000000000000000D80000
          00FF000000B00000000600000000000000000000000000000000000000000000
          00000000000000000006000000B1000000FF000000FF000000D9000000000000
          00000000000000000000000000000000000000000055000000FF000000FF0000
          0055000000000000000000000000000000000000000000000000000000D90000
          00FF000000FF000000B100000006000000000000000000000000000000000000
          000000000005000000AF000000FF000000FF000000E80000002A000000000000
          00000000000000000000000000000000000000000055000000FF000000FF0000
          0055000000000000000000000000000000000000000000000000000000260000
          00E5000000FF000000FF000000B5000000070000000000000000000000000000
          0009000000C6000000FF000000FF000000F00000007100000055000000550000
          0055000000550000005500000055000000550000008E000000FF000000FF0000
          008E000000550000005500000055000000550000005500000055000000550000
          006E000000EE000000FF000000FF000000CA0000000B00000000000000000000
          00C2000000FF000000FF000000FF000000FF000000FF000000FF000000FF0000
          00FF000000FF000000FF000000FF000000FF000000FF000000FF000000FF0000
          00FF000000FF000000FF000000FF000000FF000000FF000000FF000000FF0000
          00FF000000FF000000FF000000FF000000FF000000C200000000000000000000
          00C2000000FF000000FF000000FF000000FF000000FF000000FF000000FF0000
          00FF000000FF000000FF000000FF000000FF000000FF000000FF000000FF0000
          00FF000000FF000000FF000000FF000000FF000000FF000000FF000000FF0000
          00FF000000FF000000FF000000FF000000FF000000C200000000000000000000
          000A000000C6000000FF000000FF000000F00000007100000055000000550000
          0055000000550000005500000055000000550000008E000000FF000000FF0000
          008E000000550000005500000055000000550000005500000055000000550000
          006E000000ED000000FF000000FF000000CB0000000B00000000000000000000
          000000000006000000AF000000FF000000FF000000E80000002A000000000000
          00000000000000000000000000000000000000000055000000FF000000FF0000
          0055000000000000000000000000000000000000000000000000000000250000
          00E4000000FF000000FF000000B6000000070000000000000000000000000000
          00000000000000000006000000B1000000FF000000FF000000D9000000000000
          00000000000000000000000000000000000000000055000000FF000000FF0000
          0055000000000000000000000000000000000000000000000000000000D90000
          00FF000000FF000000B100000006000000000000000000000000000000000000
          0000000000000000000000000006000000B0000000FF000000D8000000000000
          00000000000000000000000000000000000000000055000000FF000000FF0000
          0055000000000000000000000000000000000000000000000000000000D80000
          00FF000000B00000000600000000000000000000000000000000000000000000
          0000000000000000000000000000000000040000004900000016000000000000
          00000000000000000000000000000000000000000055000000FF000000FF0000
          0055000000000000000000000000000000000000000000000000000000160000
          0049000000040000000000000000000000000000000000000000000000000000
          0000000000000000000000000000000000000000000000000000000000000000
          00000000000000000000000000000000000000000055000000FF000000FF0000
          0055000000000000000000000000000000000000000000000000000000000000
          0000000000000000000000000000000000000000000000000000000000000000
          0000000000000000000000000000000000000000000000000000000000000000
          00000000000000000000000000000000000000000055000000FF000000FF0000
          0055000000000000000000000000000000000000000000000000000000000000
          0000000000000000000000000000000000000000000000000000000000000000
          0000000000000000000000000000000000000000000000000000000000000000
          000000000017000000D9000000D90000002700000055000000FF000000FF0000
          005500000027000000D9000000D9000000170000000000000000000000000000
          0000000000000000000000000000000000000000000000000000000000000000
          0000000000000000000000000000000000000000000000000000000000000000
          000000000046000000FF000000FF000000E50000006F000000FF000000FF0000
          006F000000E5000000FF000000FF000000460000000000000000000000000000
          0000000000000000000000000000000000000000000000000000000000000000
          0000000000000000000000000000000000000000000000000000000000000000
          000000000004000000B0000000FF000000FF000000EE000000FF000000FF0000
          00EE000000FF000000FF000000B0000000040000000000000000000000000000
          0000000000000000000000000000000000000000000000000000000000000000
          0000000000000000000000000000000000000000000000000000000000000000
          00000000000000000006000000B1000000FF000000FF000000FF000000FF0000
          00FF000000FF000000B100000006000000000000000000000000000000000000
          0000000000000000000000000000000000000000000000000000000000000000
          0000000000000000000000000000000000000000000000000000000000000000
          0000000000000000000000000006000000B1000000FF000000FF000000FF0000
          00FF000000B10000000600000000000000000000000000000000000000000000
          0000000000000000000000000000000000000000000000000000000000000000
          0000000000000000000000000000000000000000000000000000000000000000
          000000000000000000000000000000000006000000C7000000FF000000FF0000
          00C7000000060000000000000000000000000000000000000000000000000000
          0000000000000000000000000000000000000000000000000000000000000000
          0000000000000000000000000000000000000000000000000000000000000000
          0000000000000000000000000000000000000000000A000000C4000000C40000
          000A000000000000000000000000000000000000000000000000000000000000
          0000000000000000000000000000000000000000000000000000000000000000
          0000000000000000000000000000000000000000000000000000000000000000
          0000000000000000000000000000000000000000000000000000000000000000
          0000000000000000000000000000000000000000000000000000000000000000
          0000000000000000000000000000000000000000000000000000
        }
        GroupIndex = 4
        Images = Icons.ToolbarIcons
        ImageIndex = 17
        OnClick = ButtonTranslateModeClick
        ParentFont = False
      end
      object ButtonRotateMode: TSpeedButton
        Left = 111
        Height = 38
        Hint = 'Rotate (and Select) components.'#10'Hold "Shift" to Rotate without changing the selection.'#10#10'(Alt+4)'
        Top = 0
        Width = 33
        AllowAllUp = True
        Constraints.MinHeight = 33
        Constraints.MinWidth = 33
        Glyph.Data = {
          36100000424D3610000000000000360000002800000020000000200000000100
          2000000000000010000064000000640000000000000000000000000000000000
          0000000000000000000000000000000000000000000000000000000000000000
          0000000000000000000000000000000000000000000000000000000000000000
          0000000000000000000000000000000000000000000000000000000000000000
          0000000000000000000000000000000000000000000000000000000000000000
          0000000000000000000000000000000000000000000000000000000000000000
          0000000000000000000000000000000000000000000000000000000000000000
          0000000000000000000000000000000000000000000000000000000000000000
          0000000000000000000000000000000000000000000000000000000000000000
          0000000000000000000000000000000000000000000000000000000000000000
          000000000000000000000000000000000011000000350000004D000000440000
          003A0000000E0000000000000000000000000000000000000000000000000000
          0000000000000000000000000000000000000000000000000000000000000000
          0000000000000000000000000000000000000000000000000000000000000000
          00000000002100000084000000D4000000FF000000FF000000FF000000FF0000
          00FF000000FE000000D600000080000000220000000000000000000000000000
          0000000000000000000000000000000000000000000000000000000000000000
          0000000000000000000000000000000000000000000000000000000000140000
          009A000000FA000000FF000000FF000000FF000000FF000000FF000000FF0000
          00FF000000FF000000FF000000FF000000FB0000009700000016000000000000
          0000000000000000000000000000000000000000000000000000000000000000
          0000000000000000000000000000000000000000000000000042000000E50000
          00FF000000FF000000FF000000EF000000A7000000790000005A000000660000
          0077000000A7000000EE000000FF000000FF000000FF000000E70000003E0000
          0000000000000000000000000000000000000000000000000000000000000000
          00000000000000000000000000000000000000000051000000F9000000FF0000
          00FF000000DB0000005D00000005000000000000000000000000000000000000
          000000000000000000070000005B000000DD000000FF000000FF000000FA0000
          0054000000000000000000000000000000000000000000000000000000000000
          000000000000000000000000000000000042000000FA000000FF000000FF0000
          0094000000090000000000000000000000000000000000000000000000000000
          00000000000000000000000000000000000700000096000000FF000000FF0000
          00F9000000430000000000000000000000000000000000000000000000000000
          0000000000000000000000000015000000E5000000FF000000FF000000760000
          0000000000000000000000000000000000000000000000000000000000000000
          0000000000000000000000000000000000000000000000000076000000FF0000
          00FF000000E70000001200000000000000000000000000000000000000000000
          000000000000000000000000009B000000FF000000FF00000094000000000000
          0000000000000000000000000000000000000000000000000000000000000000
          0000000000000000000000000000000000000000000000000000000000930000
          00FF000000FF0000009D00000000000000000000000000000000000000000000
          00000000000000000022000000FA000000FF000000DA00000008000000000000
          0000000000000000000000000000000000000000000000000000000000000000
          0000000000000000000000000000000000000000000000000000000000090000
          00D9000000FF000000FB0000001E000000000000000000000000000000000000
          00000000000000000083000000FF000000FF0000005C00000000000000000000
          0000000000000000000000000000000000000000000000000000000000000000
          0000000000000000000000000000000000000000000000000000000000000000
          005D000000FF000000FF00000086000000000000000000000000000000000000
          000000000000000000D3000000FF000000EF0000000500000000000000000000
          0000000000000000000000000000000000000000000000000000000000000000
          0000000000000000000000000000000000000000000000000000000000000000
          0005000000DD000000FF0000007F000000000000000000000000000000000000
          000000000010000000FF000000FF000000A70000000000000000000000000000
          0000000000000000000000000000000000000000000000000000000000000000
          0000000000000000000000000000000000000000000000000000000000000000
          0000000000170000004900000003000000000000000000000000000000000000
          000000000035000000FF000000FF000000790000000000000000000000000000
          0000000000000000000000000000000000000000000000000000000000000000
          0000000000000000000000000000000000000000000000000000000000000000
          0000000000000000000000000000000000000000000000000000000000000000
          00000000004D000000FF000000FF0000005D0000000000000000000000000000
          0000000000000000000000000000000000000000000000000000000000000000
          0000000000000000000000000000000000000000000000000000000000000000
          0000000000000000000000000000000000000000000000000000000000000000
          000000000049000000FF000000FF000000600000000000000000000000000000
          0000000000000000000000000000000000000000000000000000000000000000
          0000000000000000000000000000000000000000000000000000000000000000
          0000000000000000000000000000000000000000000000000000000000000000
          00000000003A000000FF000000FF000000770000000000000000000000000000
          0000000000000000000000000000000000000000000000000000000000000000
          0000000000000000000000000000000000210000009F000000AA000000AA0000
          00AA000000AA000000AA000000AA000000B6000000DE00000087000000000000
          00000000000F000000FE000000FF000000A70000000000000000000000000000
          0000000000000000000000000000000000000000000000000000000000000000
          00000000000000000000000000000000009B000000FF000000FF000000FF0000
          00FF000000FF000000FF000000FF000000FF000000FF000000FE000000000000
          000000000000000000D7000000FF000000EE0000000700000000000000000000
          0000000000000000000000000000000000000000000000000000000000000000
          000000000000000000000000000000000050000000F4000000FF000000FF0000
          00FF000000FF000000FF000000FF000000FF000000FF000000FF000000000000
          00000000000000000081000000FF000000FF0000005A00000000000000000000
          0000000000000000000000000000000000000000000000000000000000000000
          0000000000000000000000000000000000000000000000000000000000000000
          000000000045000000F4000000FF000000FF000000FF000000FF000000000000
          00000000000000000023000000FB000000FF000000DC00000006000000000000
          0000000000000000000000000000000000000000000000000000000000000000
          0000000000000000000000000000000000000000000000000000000000000000
          0051000000F8000000FF000000FF000000DC000000FF000000FF000000000000
          0000000000000000000000000099000000FF000000FF00000094000000000000
          0000000000000000000000000000000000000000000000000000000000000000
          00000000000000000000000000000000000000000000000000000000005A0000
          00FA000000FF000000FF00000092000000A9000000FF000000FF000000000000
          0000000000000000000000000017000000E8000000FF000000FF000000750000
          0000000000000000000000000000000000000000000000000000000000000000
          000000000000000000000000000000000000000000000000006E000000FD0000
          00FF000000FF0000007B00000000000000A9000000FF000000FF000000000000
          00000000000000000000000000000000003F000000FB000000FF000000FF0000
          00930000000A0000000000000000000000000000000000000000000000000000
          00000000000000000000000000000000000900000093000000FF000000FF0000
          00FE0000006C0000000000000000000000A9000000FF000000FF000000000000
          00000000000000000000000000000000000000000053000000F8000000FF0000
          00FF000000DB0000005F00000006000000000000000000000000000000000000
          000000000000000000070000005A000000DD000000FF000000FF000000F80000
          005C000000000000000000000000000000A9000000FF000000FF000000000000
          0000000000000000000000000000000000000000000000000042000000E60000
          00FF000000FF000000FF000000EB000000A8000000750000005C0000005F0000
          0073000000A8000000EB000000FF000000FF000000FF000000EA0000003D0000
          0000000000000000000000000000000000A7000000FF000000FD000000000000
          0000000000000000000000000000000000000000000000000000000000110000
          009B000000FA000000FF000000FF000000FF000000FF000000FF000000FF0000
          00FF000000FF000000FF000000FF000000FD0000009900000013000000000000
          000000000000000000000000000000000050000000F30000009C000000000000
          0000000000000000000000000000000000000000000000000000000000000000
          00000000001D00000087000000D3000000FE000000FF000000FF000000FF0000
          00FF000000FE000000D600000083000000200000000000000000000000000000
          0000000000000000000000000000000000000000000000000000000000000000
          0000000000000000000000000000000000000000000000000000000000000000
          000000000000000000000000000000000014000000370000004E0000004A0000
          003A000000110000000000000000000000000000000000000000000000000000
          0000000000000000000000000000000000000000000000000000000000000000
          0000000000000000000000000000000000000000000000000000000000000000
          0000000000000000000000000000000000000000000000000000000000000000
          0000000000000000000000000000000000000000000000000000000000000000
          0000000000000000000000000000000000000000000000000000000000000000
          0000000000000000000000000000000000000000000000000000000000000000
          0000000000000000000000000000000000000000000000000000000000000000
          0000000000000000000000000000000000000000000000000000000000000000
          0000000000000000000000000000000000000000000000000000
        }
        GroupIndex = 5
        Images = Icons.ToolbarIcons
        ImageIndex = 14
        OnClick = ButtonRotateModeClick
        ParentFont = False
      end
      object ButtonScaleMode: TSpeedButton
        Left = 148
        Height = 38
        Hint = 'Scale (and Select) components.'#10'Hold "Shift" to Scale without changing the selection.'#10#10'(Alt+5)'
        Top = 0
        Width = 33
        AllowAllUp = True
        Constraints.MinHeight = 33
        Constraints.MinWidth = 33
        Glyph.Data = {
          36100000424D3610000000000000360000002800000020000000200000000100
          2000000000000010000064000000640000000000000000000000000000000000
          0000000000000000000000000000000000000000000000000000000000000000
          0000000000000000000000000000000000000000000000000000000000000000
          0000000000000000000000000000000000000000000000000000000000000000
          0000000000000000000000000000000000000000000000000000000000000000
          0000000000000000000000000000000000000000000000000000000000000000
          0000000000000000000000000000000000000000000000000000000000000000
          0000000000000000000000000000000000000000000000000000000000000000
          0000000000000000000000000000000000000000000000000000000000000000
          0000000000000000000000000000000000000000000000000000000000D50000
          00FF000000FF000000D500000000000000000000000000000000000000000000
          00000000000000000000000000D5000000FF000000FF000000D5000000000000
          0000000000000000000000000000000000000000000000000000000000000000
          0000000000000000000000000000000000000000000000000000000000FF0000
          00FF000000FF000000FF00000000000000000000000000000000000000000000
          00000000000000000000000000FF000000FF000000FF000000FF000000000000
          0000000000000000000000000000000000000000000000000000000000000000
          0000000000000000000000000000000000000000000000000000000000FF0000
          00FF000000FF000000FF00000000000000000000000000000000000000000000
          00000000000000000000000000FF000000FF000000FF000000FF000000000000
          0000000000000000000000000000000000000000000000000000000000000000
          0000000000000000000000000000000000000000000000000000000000FF0000
          00FF000000FF000000FF00000000000000000000000000000000000000000000
          00000000000000000000000000FF000000FF000000FF000000FF000000000000
          0000000000000000000000000000000000000000000000000000000000000000
          0000000000000000000000000000000000000000000000000000000000FF0000
          00FF000000FF000000FF00000000000000000000000000000000000000000000
          00000000000000000000000000FF000000FF000000FF000000FF000000000000
          0000000000000000000000000000000000000000000000000000000000000000
          0000000000000000000000000000000000000000000000000000000000FF0000
          00FF000000FF000000FF00000000000000000000000000000000000000000000
          00000000000000000000000000FF000000FF000000FF000000FF000000000000
          0000000000000000000000000000000000000000000000000000000000000000
          0000000000D5000000FF000000FF000000FF000000FF000000FF000000FF0000
          00FF000000FF000000FF00000000000000000000000000000000000000000000
          00000000000000000000000000FF000000FF000000FF000000FF000000FF0000
          00FF000000FF000000FF000000FF000000D50000000000000000000000000000
          0000000000FF000000FF000000FF000000FF000000FF000000FF000000FF0000
          00FF000000FF000000FF00000000000000000000000000000000000000000000
          00000000000000000000000000FF000000FF000000FF000000FF000000FF0000
          00FF000000FF000000FF000000FF000000FF0000000000000000000000000000
          0000000000FF000000FF000000FF000000FF000000FF000000FF000000FF0000
          00FF000000FF000000F800000000000000000000000000000000000000000000
          00000000000000000000000000F9000000FF000000FF000000FF000000FF0000
          00FF000000FF000000FF000000FF000000FF0000000000000000000000000000
          0000000000D5000000FF000000FF000000FF000000FF000000FF000000FF0000
          00FF000000F90000008600000000000000000000000000000000000000000000
          0000000000000000000000000088000000F9000000FF000000FF000000FF0000
          00FF000000FF000000FF000000FF000000D50000000000000000000000000000
          0000000000000000000000000000000000000000000000000000000000000000
          0000000000000000000000000000000000000000000000000000000000000000
          0000000000000000000000000000000000000000000000000000000000000000
          0000000000000000000000000000000000000000000000000000000000000000
          0000000000000000000000000000000000000000000000000000000000000000
          0000000000000000000000000000000000000000000000000000000000000000
          0000000000000000000000000000000000000000000000000000000000000000
          0000000000000000000000000000000000000000000000000000000000000000
          0000000000000000000000000000000000000000000000000000000000000000
          0000000000000000000000000000000000000000000000000000000000000000
          0000000000000000000000000000000000000000000000000000000000000000
          0000000000000000000000000000000000000000000000000000000000000000
          0000000000000000000000000000000000000000000000000000000000000000
          0000000000000000000000000000000000000000000000000000000000000000
          0000000000000000000000000000000000000000000000000000000000000000
          0000000000000000000000000000000000000000000000000000000000000000
          0000000000000000000000000000000000000000000000000000000000000000
          0000000000000000000000000000000000000000000000000000000000000000
          0000000000000000000000000000000000000000000000000000000000000000
          0000000000000000000000000000000000000000000000000000000000000000
          0000000000000000000000000000000000000000000000000000000000000000
          0000000000000000000000000000000000000000000000000000000000000000
          0000000000000000000000000000000000000000000000000000000000000000
          0000000000000000000000000000000000000000000000000000000000000000
          0000000000000000000000000000000000000000000000000000000000000000
          0000000000000000000000000000000000000000000000000000000000000000
          0000000000000000000000000000000000000000000000000000000000000000
          0000000000000000000000000000000000000000000000000000000000000000
          0000000000000000000000000000000000000000000000000000000000000000
          0000000000000000000000000000000000000000000000000000000000000000
          0000000000000000000000000000000000000000000000000000000000000000
          0000000000000000000000000000000000000000000000000000000000000000
          0000000000D5000000FF000000FF000000FF000000FF000000FF000000FF0000
          00FF000000F90000008400000000000000000000000000000000000000000000
          0000000000000000000000000086000000F9000000FF000000FF000000FF0000
          00FF000000FF000000FF000000FF000000D50000000000000000000000000000
          0000000000FF000000FF000000FF000000FF000000FF000000FF000000FF0000
          00FF000000FF000000F800000000000000000000000000000000000000000000
          00000000000000000000000000F9000000FF000000FF000000FF000000FF0000
          00FF000000FF000000FF000000FF000000FF0000000000000000000000000000
          0000000000FF000000FF000000FF000000FF000000FF000000FF000000FF0000
          00FF000000FF000000FF00000000000000000000000000000000000000000000
          00000000000000000000000000FF000000FF000000FF000000FF000000FF0000
          00FF000000FF000000FF000000FF000000FF0000000000000000000000000000
          0000000000D5000000FF000000FF000000FF000000FF000000FF000000FF0000
          00FF000000FF000000FF00000000000000000000000000000000000000000000
          00000000000000000000000000FF000000FF000000FF000000FF000000FF0000
          00FF000000FF000000FF000000FF000000D50000000000000000000000000000
          0000000000000000000000000000000000000000000000000000000000FF0000
          00FF000000FF000000FF00000000000000000000000000000000000000000000
          00000000000000000000000000FF000000FF000000FF000000FF000000000000
          0000000000000000000000000000000000000000000000000000000000000000
          0000000000000000000000000000000000000000000000000000000000FF0000
          00FF000000FF000000FF00000000000000000000000000000000000000000000
          00000000000000000000000000FF000000FF000000FF000000FF000000000000
          0000000000000000000000000000000000000000000000000000000000000000
          0000000000000000000000000000000000000000000000000000000000FF0000
          00FF000000FF000000FF00000000000000000000000000000000000000000000
          00000000000000000000000000FF000000FF000000FF000000FF000000000000
          0000000000000000000000000000000000000000000000000000000000000000
          0000000000000000000000000000000000000000000000000000000000FF0000
          00FF000000FF000000FF00000000000000000000000000000000000000000000
          00000000000000000000000000FF000000FF000000FF000000FF000000000000
          0000000000000000000000000000000000000000000000000000000000000000
          0000000000000000000000000000000000000000000000000000000000FF0000
          00FF000000FF000000FF00000000000000000000000000000000000000000000
          00000000000000000000000000FF000000FF000000FF000000FF000000000000
          0000000000000000000000000000000000000000000000000000000000000000
          0000000000000000000000000000000000000000000000000000000000D50000
          00FF000000FF000000D500000000000000000000000000000000000000000000
          00000000000000000000000000D5000000FF000000FF000000D5000000000000
          0000000000000000000000000000000000000000000000000000000000000000
          0000000000000000000000000000000000000000000000000000000000000000
          0000000000000000000000000000000000000000000000000000000000000000
          0000000000000000000000000000000000000000000000000000000000000000
          0000000000000000000000000000000000000000000000000000000000000000
          0000000000000000000000000000000000000000000000000000000000000000
          0000000000000000000000000000000000000000000000000000000000000000
          0000000000000000000000000000000000000000000000000000000000000000
          0000000000000000000000000000000000000000000000000000
        }
        GroupIndex = 6
        Images = Icons.ToolbarIcons
        ImageIndex = 15
        OnClick = ButtonScaleModeClick
        ParentFont = False
      end
      object LabelHeaderUi: TLabel
        Left = 191
        Height = 38
        Top = 0
        Width = 62
        BorderSpacing.Left = 10
        BorderSpacing.Right = 10
        Caption = 'UI snap:'
        Layout = tlCenter
        ParentColor = False
        ParentFont = False
      end
      object PanelSpinEditAllowVerticalCentering: TPanel
        Left = 263
        Height = 38
        Top = 0
        Width = 63
        AutoSize = True
        BorderSpacing.CellAlignHorizontal = ccaCenter
        BorderSpacing.CellAlignVertical = ccaCenter
        BevelOuter = bvNone
        ClientHeight = 38
        ClientWidth = 63
        TabOrder = 0
        object SpinEditSnap: TSpinEdit
          AnchorSideLeft.Side = asrBottom
          Left = 0
          Height = 38
          Hint = 'Snap (when moving/resizing UI)'
          Top = 0
          Width = 63
          MaxValue = 128
          ParentFont = False
          TabOrder = 0
          Value = 10
        end
      end
      object ButtonPlayStop: TSpeedButton
        Left = 356
        Height = 38
        Top = 0
        Width = 36
        Action = ActionPlayStop
        AllowAllUp = True
        AutoSize = True
        BorderSpacing.Left = 30
        Constraints.MinHeight = 34
        Constraints.MinWidth = 34
        GroupIndex = 220
        Images = Icons.ToolbarIcons
        ImageIndex = 5
        ImageWidth = 32
        ShowCaption = False
      end
      object LabelSimulation: TLabel
        AnchorSideTop.Side = asrCenter
        Left = 422
        Height = 38
        Top = 0
        Width = 61
        BorderSpacing.Left = 30
        BorderSpacing.Right = 10
        Caption = 'Physics:'
        Layout = tlCenter
        ParentColor = False
        ParentFont = False
      end
      object ButtonSimulationPlayStop: TSpeedButton
        Left = 493
        Height = 38
        Top = 0
        Width = 36
        Action = ActionSimulationPlayStop
        AllowAllUp = True
        AutoSize = True
        Constraints.MinHeight = 34
        Constraints.MinWidth = 34
        GroupIndex = 10
        Images = Icons.ToolbarIcons
        ImageIndex = 8
        ImageWidth = 32
        ShowCaption = False
      end
      object ButtonSimulationPause: TSpeedButton
        Left = 533
        Height = 38
        Top = 0
        Width = 36
        Action = ActionSimulationPauseUnpause
        AllowAllUp = True
        AutoSize = True
        Constraints.MinHeight = 34
        Constraints.MinWidth = 34
        GroupIndex = 9
        Images = Icons.ToolbarIcons
        ImageIndex = 10
        ImageWidth = 32
        ShowCaption = False
      end
      object LabelViewport: TLabel
        Left = 605
        Height = 38
        Top = 0
        Width = 218
        BorderSpacing.Left = 36
        BorderSpacing.Right = 12
        Caption = 'Viewport123: Front Perspective '#10'Fly (speed 1000.00)'
        Font.Height = 15
        Layout = tlCenter
        ParentColor = False
        ParentFont = False
        Visible = False
      end
    end
  end
  object LabelPlayStop: TLabel
    AnchorSideTop.Side = asrCenter
    Left = 368
    Height = 1
    Top = 0
    Width = 1
    BorderSpacing.Left = 30
    BorderSpacing.Right = 10
    Layout = tlCenter
    ParentColor = False
    ParentFont = False
  end
  object MenuTreeView: TPopupMenu
    OnPopup = MenuTreeViewPopup
    Left = 445
    Top = 199
    object MenuTreeViewItemAddUserInterface: TMenuItem
      Caption = 'Add User Interface'
    end
    object MenuTreeViewItemAddTransform: TMenuItem
      Caption = 'Add Transform'
    end
    object MenuTreeViewItemAddBehavior: TMenuItem
      Caption = 'Add Behavior (Extends Parent Transform)'
    end
    object MenuTreeViewItemAddNonVisual: TMenuItem
      Caption = 'Add Non-Visual Component'
    end
    object MenuTreeViewItemSeparator127u30130120983: TMenuItem
      Caption = '-'
    end
    object MenuTreeViewItemRename: TMenuItem
      Caption = 'Rename'
      OnClick = MenuTreeViewItemRenameClick
    end
    object MenuTreeViewItemDuplicate: TMenuItem
      Caption = 'Duplicate'
      OnClick = MenuTreeViewItemDuplicateClick
    end
    object MenuTreeViewItemCut: TMenuItem
      Caption = 'Cut'
      OnClick = MenuTreeViewItemCutClick
    end
    object MenuTreeViewItemCopy: TMenuItem
      Caption = 'Copy'
      OnClick = MenuTreeViewItemCopyClick
    end
    object MenuTreeViewItemPaste: TMenuItem
      Caption = 'Paste'
      OnClick = MenuTreeViewItemPasteClick
    end
    object MenuTreeViewItemSaveSelected: TMenuItem
      Caption = 'Save Selected...'
      OnClick = MenuTreeViewItemSaveSelectedClick
    end
    object MenuSeparator1: TMenuItem
      Caption = '-'
    end
    object MenuTreeViewItemDelete: TMenuItem
      Caption = 'Delete'
      OnClick = MenuTreeViewItemDeleteClick
    end
    object SeparatorBeforeChangeClass: TMenuItem
      Caption = '-'
    end
    object MenuItemChangeClassUserInterface: TMenuItem
      Caption = 'Change Class...'
    end
    object MenuItemChangeClassTransform: TMenuItem
      Caption = 'Change Class...'
    end
    object MenuItemChangeClassBehavior: TMenuItem
      Caption = 'Change Class...'
    end
    object MenuItemChangeClassNonVisual: TMenuItem
      Caption = 'Change Class...'
    end
  end
  object UpdateObjectInspector: TTimer
    Interval = 500
    OnTimer = UpdateObjectInspectorTimer
    Left = 445
    Top = 115
  end
  object SaveDesignDialog: TCastleSaveDialog
    Title = 'Save Hierarchy As'
    Filter = 'CGE Design (*.castle-user-interface, *.castle-transform, *.castle-component)|*.castle-user-interface;*.castle-transform;*.castle-component|All Files|*'
    Options = [ofOverwritePrompt, ofEnableSizing, ofViewDetail]
    AdviceDataDirectory = True
    Left = 445
    Top = 307
  end
  object ActionListDesign: TActionList
    Images = Icons.ToolbarIcons
    Left = 790
    Top = 201
    object ActionSimulationPlayStop: TAction
      Category = 'Physics'
      Caption = 'Play/Stop Simulation'
      GroupIndex = 10
      Hint = 'Play/Stop Simulation'#10'(Ctrl + P)'
      ImageIndex = 8
      OnExecute = ActionSimulationPlayStopExecute
      OnUpdate = ActionSimulationPlayStopUpdate
    end
    object ActionSimulationPauseUnpause: TAction
      Category = 'Physics'
      Caption = 'Pause Simulation'
      GroupIndex = 9
      ImageIndex = 10
      OnExecute = ActionSimulationPauseUnpauseExecute
      OnUpdate = ActionSimulationPauseUnpauseUpdate
    end
    object ActionPlayStop: TAction
      Category = 'Run'
      Caption = 'Application Play/Stop'
      Hint = 'Play/Stop Application'#10'(F9 / Ctrl + F2)'
      ImageIndex = 5
      OnExecute = ActionPlayStopExecute
      OnUpdate = ActionPlayStopUpdate
    end
    object ActionApiReferenceOfCurrent: TAction
      Category = 'Help'
      Caption = 'Help (API Reference) for Current Component / Property'
      Hint = 'Help for Current Component / Property'#10'(F1)'
      ImageIndex = 12
      OnExecute = ActionApiReferenceOfCurrentExecute
    end
    object ActionEditTerrain: TAction
      Category = 'Terrain'
      Caption = 'Edit Terrain'
      OnExecute = ActionEditTerrainExecute
      OnUpdate = ActionEditTerrainUpdate
    end
    object ActionChooseRaiseTerrainTool: TAction
      Category = 'Terrain'
      AutoCheck = True
      Caption = 'R'
      Checked = True
      GroupIndex = 40
      OnExecute = ActionChooseRaiseTerrainToolExecute
    end
    object ActionChooseLowerTerrainTool: TAction
      Category = 'Terrain'
      AutoCheck = True
      Caption = 'D'
      GroupIndex = 40
      Hint = 'Lower terrain'
      OnExecute = ActionChooseLowerTerrainToolExecute
    end
    object ActionChooseLevelTerrainTool: TAction
      Category = 'Terrain'
      AutoCheck = True
      Caption = 'L'
      GroupIndex = 40
      OnExecute = ActionChooseLevelTerrainToolExecute
    end
    object ActionSaveTerrain: TAction
      Category = 'Terrain'
      Caption = 'Save Terrain'
      OnExecute = ActionSaveTerrainExecute
    end
    object ActionSaveTerrainAs: TAction
      Category = 'Terrain'
      Caption = 'Save Terrain As...'
      OnExecute = ActionSaveTerrainAsExecute
    end
    object ActionChangeHeightMapSize: TAction
      Category = 'Terrain'
      Caption = 'Change Size'
      OnExecute = ActionChangeHeightMapSizeExecute
      OnUpdate = ActionChangeHeightMapSizeUpdate
    end
  end
end<|MERGE_RESOLUTION|>--- conflicted
+++ resolved
@@ -1298,17 +1298,10 @@
     TabOrder = 3
     object ControlsTree: TTreeView
       Left = 0
-<<<<<<< HEAD
       Height = 851
       Hint = 'Select a component.'#10'Hold "Ctrl" or "Shift" to select multiple components.'#10#10'Drag the component to move it to the front, back or change the parent.'#10'Hold "Ctrl" when dropping to not preserve the world transformation when changing parent.'
       Top = 30
       Width = 266
-=======
-      Height = 453
-      Hint = 'Select a component.'#10'Hold "Ctrl" or "Shift" to select multiple components.'#10#10'Drag the component to move it to the front, back or change the parent.'#10'Hold "Ctrl" when dropping to not preserve the world transformation when changing parent.'
-      Top = 69
-      Width = 255
->>>>>>> 0462d200
       Align = alClient
       DragMode = dmAutomatic
       MultiSelect = True
