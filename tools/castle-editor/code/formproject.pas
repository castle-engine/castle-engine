--- conflicted
+++ resolved
@@ -333,12 +333,9 @@
     TabOutput: TTabSheet;
     ProcessUpdateTimer: TTimer;
     TabWarnings: TTabSheet;
-<<<<<<< HEAD
-    procedure ActionComponentUpdate(Sender: TObject);
-=======
     procedure ActionFindNextExecute(Sender: TObject);
     procedure ActionFindToggleExecute(Sender: TObject);
->>>>>>> 0462d200
+    procedure ActionComponentUpdate(Sender: TObject);
     procedure ActionImportSketchfabExecute(Sender: TObject);
     procedure ActionPhysicsShowAllJointsToolsExecute(Sender: TObject);
     procedure ActionPhysicsHideAllJointsToolsExecute(Sender: TObject);
@@ -999,11 +996,6 @@
   ImportSketchfabForm.Show;
 end;
 
-<<<<<<< HEAD
-procedure TProjectForm.ActionComponentUpdate(Sender: TObject);
-begin
-  TAction(Sender).Enabled := (Design <> nil) and (Design.IsEditingTerrain = false);
-=======
 procedure TProjectForm.ActionFindNextExecute(Sender: TObject);
 begin
   Assert(Design <> nil); // menu item is disabled otherwise
@@ -1018,7 +1010,11 @@
   // synchronize with design (also when it's closed).
 
   Design.FindToggle;
->>>>>>> 0462d200
+end;
+
+procedure TProjectForm.ActionComponentUpdate(Sender: TObject);
+begin
+  TAction(Sender).Enabled := (Design <> nil) and (Design.IsEditingTerrain = false);
 end;
 
 procedure TProjectForm.ActionPhysicsHideAllJointsToolsExecute(Sender: TObject);
