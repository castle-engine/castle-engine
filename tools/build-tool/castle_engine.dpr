--- conflicted
+++ resolved
@@ -31,12 +31,8 @@
   CastleInternalArchitectures,
   ToolPackageFormat, ToolProject, ToolCompile, ToolIOS, ToolAndroid, ToolManifest,
   ToolNintendoSwitch, ToolCommonUtils, ToolUtils, ToolProcess,
-<<<<<<< HEAD
+  { For ForcePipesPassthrough, necessary for Windows. } ToolProcessRun,
   ToolCache, ToolCompilerInfo, ToolMacOS;
-=======
-  { For ForcePipesPassthrough, necessary for Windows. } ToolProcessRun,
-  ToolCache, ToolCompilerInfo;
->>>>>>> c59665db
 
 var
   Target: TTarget;
