--- conflicted
+++ resolved
@@ -126,11 +126,8 @@
     procedure TestCoordRanges;
     procedure TestNodeRelease;
     procedure TestNodeReleaseWhenStillUsed;
-<<<<<<< HEAD
+    procedure TestProtoReuseFirstNode;
     procedure TestRemoveRoute;
-=======
-    procedure TestProtoReuseFirstNode;
->>>>>>> 806dabd8
   end;
 
 implementation
@@ -2920,30 +2917,6 @@
   FreeAndNil(Shape);
 end;
 
-<<<<<<< HEAD
-procedure TTestX3DNodes.TestRemoveRoute;
-var
-  PositionInterpolator: TPositionInterpolatorNode;
-  TransformNode: TTransformNode;
-  Route: TX3DRoute;
-begin
-  PositionInterpolator := TPositionInterpolatorNode.Create;
-  TransformNode := TTransformNode.Create;
-
-  Route := TX3DRoute.Create;
-  Route.SetSourceDirectly(PositionInterpolator.EventValue_Changed);
-  Route.SetDestinationDirectly(TransformNode.FdTranslation.EventIn);
-
-  PositionInterpolator.AddRoute(Route);
-  AssertEquals(1, PositionInterpolator.RoutesCount);
-
-  PositionInterpolator.RemoveRoute(Route);
-  AssertEquals(0, PositionInterpolator.RoutesCount);
-
-  FreeAndNil(PositionInterpolator);
-  FreeAndNil(TransformNode);
-  //FreeAndNil(Route); // already freed by RemoveRoute
-=======
 { TODO:
   Below is known to cause memory leaks.
   Memory leaks are known to be possible in some difficult cases
@@ -2986,7 +2959,30 @@
   TestOneFile('castle-data:/proto_reuse_first_node/full_connectors.x3d');
   TestOneFile('castle-data:/proto_reuse_first_node/proto_leak.wrl');
   TestOneFile('castle-data:/proto_reuse_first_node/proto_leak_2.wrl');
->>>>>>> 806dabd8
+end;
+
+procedure TTestX3DNodes.TestRemoveRoute;
+var
+  PositionInterpolator: TPositionInterpolatorNode;
+  TransformNode: TTransformNode;
+  Route: TX3DRoute;
+begin
+  PositionInterpolator := TPositionInterpolatorNode.Create;
+  TransformNode := TTransformNode.Create;
+
+  Route := TX3DRoute.Create;
+  Route.SetSourceDirectly(PositionInterpolator.EventValue_Changed);
+  Route.SetDestinationDirectly(TransformNode.FdTranslation.EventIn);
+
+  PositionInterpolator.AddRoute(Route);
+  AssertEquals(1, PositionInterpolator.RoutesCount);
+
+  PositionInterpolator.RemoveRoute(Route);
+  AssertEquals(0, PositionInterpolator.RoutesCount);
+
+  FreeAndNil(PositionInterpolator);
+  FreeAndNil(TransformNode);
+  //FreeAndNil(Route); // already freed by RemoveRoute
 end;
 
 initialization
